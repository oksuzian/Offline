--- conflicted
+++ resolved
@@ -45,13 +45,8 @@
     double distanceToMid(StrawEnd strawend) const;
     art::Ptr<StepPointMC> const&  stepPointMC(StrawEnd strawend) const { return _stepMC[strawend]; }
     std::vector<art::Ptr<StepPointMC> > const& stepPointMCs() const { return _stepMCs; }
-<<<<<<< HEAD
-    art::Ptr<StepPointMC> const&  earlyStepPointMC() const {
-      return (_wetime[0] < _wetime[1]) ? _stepMC[0] : _stepMC[1]; }
-=======
     StrawEnd earlyEnd() const { return (_wetime[StrawEnd::cal] < _wetime[StrawEnd::hv]) ?  StrawEnd::cal : StrawEnd::hv; }
     art::Ptr<StepPointMC> const&  earlyStepPointMC() const { return stepPointMC(earlyEnd()); }
->>>>>>> fa4b95c9
 
     double energySum() const;// sum of all MC true energy deposited
     // energy sum of particle that triggered the discriminator
