--- conflicted
+++ resolved
@@ -85,12 +85,8 @@
       truncated,       mu2eMuonCaptureAtRest,  mu2eMuonDecayAtRest,       mu2eCeMinusEndpoint, // 167
       mu2eCeMinusLeadingLog,   mu2eCePlusEndpoint,  mu2eDIOLeadingLog, mu2eInternalRMC,  // 171
       mu2eExternalRMC,         mu2eFlateMinus,      mu2eFlatePlus, mu2eFlatPhoton, // 175
-<<<<<<< HEAD
-      mu2eCePlusLeadingLog, CaloCalib, mu2eunused3, mu2eunused4, 
-=======
       mu2eCePlusLeadingLog, mu2ePionCaptureAtRest, mu2eExternalRPC, mu2eInternalRPC, 
->>>>>>> f798edae
-      mu2eunused5, mu2eunused6, mu2eunused7, mu2eunused8, 
+      CaloCalib, mu2eunused6, mu2eunused7, mu2eunused8, 
       uninitialized, NoProcess,
       lastEnum,
       // An alias for backward compatibility
@@ -145,12 +141,8 @@
     "truncated", "mu2eMuonCaptureAtRest", "mu2eMuonDecayAtRest",  "mu2eCeMinusEndpoint", \
     "mu2eCeMinusLeadingLog", "mu2eCePlusEndpoint",  "mu2eDIOLeadingLog", "mu2eInternalRMC", \
     "mu2eExternalRMC",  "mu2eFlateMinus",      "mu2eFlatePlus", "mu2eFlatPhoton", \
-<<<<<<< HEAD
-    "mu2eCePlusLeadingLog", "CaloCalib", "mu2eunused3", "mu2eunused4", \
-=======
-    "mu2eCePlusLeadingLog", "mu2ePionCaptureAtRest", "mu2eExternalRPC", "mu2eInternalRPC", \
->>>>>>> f798edae
-    "mu2eunused5", "mu2eunused6", "mu2eunused7", "mu2eunused8", \
+  "mu2eCePlusLeadingLog", "mu2ePionCaptureAtRest", "mu2eExternalRPC", "mu2eInternalRPC", \
+    "CaloCalib", "mu2eunused6", "mu2eunused7", "mu2eunused8", \
     "uninitialized", "NoProcess"
 #endif
 
