#ifndef MCDataProducts_ProcessCode_hh
#define MCDataProducts_ProcessCode_hh
//
// An enum-matched-to-names class used to indicate why a SimParticle was
// created and why it stopped. The class contains enum entries for all
// physics processes known in G4; it also contains an enum entry to indicate
// that the particle is a primary particle and other enum entries to
// indicate that a particle was killed in one of the user actions written by G4.
//
//
// Original author Rob Kutschke
//
// Notes:
// 0) The names starting with mu2e represent actions taken by SteppingAction.
//    The other codes are the names of G4 processes.
//
// 1) The enum_type is in the class.  There are other classes
//    that follow this model and lastEnum must be specific to each.
//
// 2) I do want both the name() operator and the << operator.
//    If only <<, then users will need to make temp ostringsteams
//    if they want to do their own formatting.
//
// 3) There are some notes on alternate implementations in
//    MCDataProducts/inc/GenId.hh
//
// 4) Root stores enum types as 32 bit ints.

#include <iostream>
#include <string>
#include <vector>

namespace mu2e {

  class ProcessCode {

  public:

    // Need to keep the enum and the _name member in sync.
    // Add new elements just before lastEnum; do not insert new elements
    // prior to this - it will break backwards compatibility.
    enum enum_type {
      unknown,                AlphaInelastic,          annihil,             AntiLambdaInelastic, // 3
      AntiNeutronInelastic,   AntiOmegaMinusInelastic, AntiProtonInelastic, AntiSigmaMinusInelastic, // 7
      AntiSigmaPlusInelastic, AntiXiMinusInelastic,    AntiXiZeroInelastic, CHIPSNuclearCaptureAtRest, // 11
      compt,                  conv,                    Decay,               DeuteronInelastic, // 15
      eBrem,                  eIoni,                   ElectroNuclear,      hBrems, // 19
      hElastic,               hIoni,                   hPairProd,           ionIoni,  // 23
      KaonMinusInelastic,     KaonPlusInelastic,       KaonZeroLInelastic,  KaonZeroSInelastic, // 27
      LambdaInelastic,        msc,                     muBrems,             muIoni,  // 31
      muMinusCaptureAtRest,   muMsc,                   muPairProd,          nCapture,  // 35
      NeutronInelastic,       nFission,                nKiller,             OmegaMinusInelastic, // 39
      phot,                   PhotonInelastic,         PionMinusInelastic,  PionPlusInelastic, // 43
      PositronNuclear,        ProtonInelastic,         SigmaMinusInelastic, SigmaPlusInelastic, // 47
      StepLimiter,            Transportation,          TritonInelastic,     XiMinusInelastic, // 51
      XiZeroInelastic,        mu2eLowEKine,            mu2eKillerVolume,    mu2eMaxSteps,  // 55
      mu2ePrimary,            mu2eSpecialCutsProcess,  hadElastic,          CoulombScat, // 59
      nuclearStopping,        mu2eMaxGlobalTime,       TNuclearCapture,     muMinusAtomicCapture, // 63
      MuAtomDecay,            Rayl,                    ionInelastic,        He3Inelastic, // 67
      alphaInelastic,         AntiHe3InelasticProcess, AntiAlphaInelasticProcess, AntiDeuteronInelastic, // 71
      dInelastic,             tInelastic,              RadioactiveDecay,    CHIPS_Inelastic, // 75
      NotSpecified,           hFritiofCaptureAtRest,   hBertiniCaptureAtRest, AntiTritonInelasticProcess, // 79
      anti_He3Inelastic,      anti_alphaInelastic,     anti_deuteronInelastic, anti_lambdaInelastic, // 83
      anti_neutronInelastic,  anti_omega_MinusInelastic, anti_protonInelastic, anti_sigma_PlusInelastic,  // 87
      anti_sigma_MinusInelastic, anti_tritonInelastic, anti_xi_MinusInelastic, anti_xi0Inelastic,  // 91
      kaon_PlusInelastic,     kaon_MinusInelastic,     kaon0LInelastic,     kaon0SInelastic, // 95
      lambdaInelastic,        neutronInelastic,        omega_MinusInelastic, pi_PlusInelastic,  // 99
      pi_MinusInelastic,      protonInelastic,         sigma_PlusInelastic, sigma_MinusInelastic, // 103
      sigma0Inelastic,        xi_MinusInelastic,       xi0Inelastic,        positronNuclear, // 107
      electronNuclear,        photonNuclear,           antilambdaInelastic, DecayWithSpin, // 111
      ionElastic,             EMCascade,               DIO,                 NuclearCapture, // 115
      muonNuclear,            GammaToMuPair,           AnnihiToMuPair,      ee2hadr, // 119
      G4MinEkineCuts,         G4MaxTimeCuts,           OpAbsorption,        OpBoundary, // 123
      Scintillation,          inelastic,               G4ErrorEnergyLoss,   G4ErrorStepLengthLimit, // 127
      G4ErrorMagFieldLimit,   ePairProd,               mu2eFieldPropagator, mu2eRecorderProcess,  // 131
      mu2eProtonInelastic,    RadioactiveDecayBase,    B_PlusInelastic,     B_MinusInelastic, // 135
      B0Inelastic,            Bc_PlusInelastic,        Bc_MinusInelastic,   Bs0Inelastic, // 139
      D_PlusInelastic,        D_MinusInelastic,        D0Inelastic,         Ds_PlusInelastic, // 143
      Ds_MinusInelastic,      anti_B0Inelastic,        anti_Bs0Inelastic,   anti_D0Inelastic, // 147
      anti_lambda_bInelastic, anti_lambda_c_PlusInelastic, anti_omega_b_MinusInelastic, anti_omega_c0Inelastic, // 151
      anti_xi_b_MinusInelastic, anti_xi_b0Inelastic,   anti_xi_c_PlusInelastic, anti_xi_c0Inelastic, // 155
      lambda_bInelastic,      lambda_c_PlusInelastic,  omega_b_MinusInelastic, omega_c0Inelastic, // 159
      xi_b_MinusInelastic,    xi_b0Inelastic,          xi_c_PlusInelastic,  xi_c0Inelastic, // 163
      // stopped-muon physics processes, specific to Mu2e
      truncated,       mu2eMuonCaptureAtRest,  mu2eMuonDecayAtRest,       mu2eCeMinusEndpoint, // 167
      mu2eCeMinusLeadingLog,   mu2eCePlusEndpoint,  mu2eDIOLeadingLog, mu2eInternalRMC,  // 171
      mu2eExternalRMC,         mu2eFlateMinus,      mu2eFlatePlus, mu2eFlatPhoton, // 175
<<<<<<< HEAD
      mu2eCePlusLeadingLog, mu2ePionCaptureAtRest, mu2eExternalRPC, mu2eInternalRPC,
      mu2eCaloCalib, mu2ePienu, mu2eunused7, mu2eunused8,
      uninitialized, NoProcess, GammaGeneralProc,
      mu2eGammaConversion, Radioactivation,
=======
      mu2eCePlusLeadingLog, mu2ePionCaptureAtRest, mu2eExternalRPC, mu2eInternalRPC, // 179
      mu2eCaloCalib, mu2eunused6, mu2eunused7, mu2eunused8, // 183
      uninitialized, NoProcess, GammaGeneralProc, // 186
      mu2eGammaConversion, Radioactivation, nCaptureHP, nFissionHP, // 190
>>>>>>> c5ed5b98
      lastEnum,
      // An alias for backward compatibility
      mu2eHallAir = mu2eKillerVolume
    };

#ifndef SWIG
    // Keep this list of names in sync with the enum. Used in ProcessCode.cc
    // lastEnum does not appear in this list of names.
#define PROCESSCODE_NAMES                                                                                   \
    "unknown",                "AlphaInelastic",          "annihil",             "AntiLambdaInelastic",       \
    "AntiNeutronInelastic",   "AntiOmegaMinusInelastic", "AntiProtonInelastic", "AntiSigmaMinusInelastic",   \
    "AntiSigmaPlusInelastic", "AntiXiMinusInelastic",    "AntiXiZeroInelastic", "CHIPSNuclearCaptureAtRest", \
    "compt",                  "conv",                    "Decay",               "DeuteronInelastic",         \
    "eBrem",                  "eIoni",                   "ElectroNuclear",      "hBrems",                    \
    "hElastic",               "hIoni",                   "hPairProd",           "ionIoni",                   \
    "KaonMinusInelastic",     "KaonPlusInelastic",       "KaonZeroLInelastic",  "KaonZeroSInelastic",        \
    "LambdaInelastic",        "msc",                     "muBrems",             "muIoni",                    \
    "muMinusCaptureAtRest",   "muMsc",                   "muPairProd",          "nCapture",                  \
    "NeutronInelastic",       "nFission",                "nKiller",             "OmegaMinusInelastic",       \
    "phot",                   "PhotonInelastic",         "PionMinusInelastic",  "PionPlusInelastic",         \
    "PositronNuclear",        "ProtonInelastic",         "SigmaMinusInelastic", "SigmaPlusInelastic",        \
    "StepLimiter",            "Transportation",          "TritonInelastic",     "XiMinusInelastic",          \
    "XiZeroInelastic",        "mu2eLowEKine",            "mu2eKillerVolume",    "mu2eMaxSteps",              \
    "mu2ePrimary",            "mu2eSpecialCutsProcess",  "hadElastic",          "CoulombScat",               \
    "nuclearStopping",        "mu2eMaxGlobalTime",       "TNuclearCapture",     "muMinusAtomicCapture",      \
    "MuAtomDecay",            "Rayl",                    "ionInelastic",        "He3Inelastic",              \
    "alphaInelastic",         "AntiHe3InelasticProcess", "AntiAlphaInelasticProcess", "AntiDeuteronInelastic", \
    "dInelastic",             "tInelastic",              "RadioactiveDecay",    "CHIPS_Inelastic",           \
    "NotSpecified",           "hFritiofCaptureAtRest",   "hBertiniCaptureAtRest", "AntiTritonInelasticProcess", \
    "anti_He3Inelastic",      "anti_alphaInelastic",     "anti_deuteronInelastic", "anti_lambdaInelastic", \
    "anti_neutronInelastic",  "anti_omega-Inelastic",    "anti_protonInelastic",   "anti_sigma+Inelastic", \
    "anti_sigma-Inelastic",   "anti_tritonInelastic",    "anti_xi-Inelastic",      "anti_xi0Inelastic", \
    "kaon+Inelastic",         "kaon-Inelastic",          "kaon0LInelastic",        "kaon0SInelastic", \
    "lambdaInelastic",        "neutronInelastic",        "omega-Inelastic",        "pi+Inelastic", \
    "pi-Inelastic",           "protonInelastic",         "sigma+Inelastic",        "sigma-Inelastic", \
    "sigma0Inelastic",        "xi-Inelastic",            "xi0Inelastic",           "positronNuclear", \
    "electronNuclear",        "photonNuclear",           "anti-lambdaInelastic",   "DecayWithSpin", \
    "ionElastic",             "EMCascade",               "DIO",                    "NuclearCapture", \
    "muonNuclear",            "GammaToMuPair",           "AnnihiToMuPair",         "ee2hadr", \
    "G4MinEkineCuts",         "G4MaxTimeCuts",           "OpAbsorption",           "OpBoundary", \
    "Scintillation",          "inelastic",               "G4ErrorEnergyLoss",      "G4ErrorStepLengthLimit", \
    "G4ErrorMagFieldLimit",   "ePairProd",               "mu2eFieldPropagator",    "mu2eRecorderProcess", \
    "mu2eProtonInelastic",    "RadioactiveDecayBase",      "B+Inelastic",         "B-Inelastic", \
    "B0Inelastic",            "Bc+Inelastic",            "Bc-Inelastic",        "Bs0Inelastic", \
    "D+Inelastic",            "D-Inelastic",             "D0Inelastic",         "Ds+Inelastic", \
    "Ds-Inelastic",           "anti_B0Inelastic",        "anti_Bs0Inelastic",   "anti_D0Inelastic", \
    "anti_lambda_bInelastic", "anti_lambda_c+Inelastic", "anti_omega_b-Inelastic", "anti_omega_c0Inelastic", \
    "anti_xi_b-Inelastic",    "anti_xi_b0Inelastic",     "anti_xi_c+Inelastic", "anti_xi_c0Inelastic", \
    "lambda_bInelastic",      "lambda_c+Inelastic",      "omega_b-Inelastic",   "omega_c0Inelastic", \
    "xi_b-Inelastic",         "xi_b0Inelastic",          "xi_c+Inelastic",      "xi_c0Inelastic", \
    "truncated", "mu2eMuonCaptureAtRest", "mu2eMuonDecayAtRest",  "mu2eCeMinusEndpoint", \
    "mu2eCeMinusLeadingLog", "mu2eCePlusEndpoint",  "mu2eDIOLeadingLog", "mu2eInternalRMC", \
    "mu2eExternalRMC",  "mu2eFlateMinus",      "mu2eFlatePlus", "mu2eFlatPhoton", \
  "mu2eCePlusLeadingLog", "mu2ePionCaptureAtRest", "mu2eExternalRPC", "mu2eInternalRPC", \
    "mu2eCaloCalib", "mu2ePienu", "mu2eunused7", "mu2eunused8", \
      "uninitialized", "NoProcess", "GammaGeneralProc", \
      "mu2eGammaConversion","Radioactivation", "nCaptureHP", "nFissionHP"
#endif

  public:

    // The most important c'tor and accessor methods are first.
    ProcessCode( enum_type id):
      _id(id)
    {}

    // ROOT requires a default c'tor.
    ProcessCode():
      _id(uninitialized){
      }

    // Accept compiler supplied d'tor, copy c'tor and assignment operator.

    enum_type id() const { return _id;}

    // Return the name that corresponds to this enum.
    std::string name() const {
      return std::string( _name[_id] );
    }

    // Return the process code that corresponds to this name.
    // Return ProcessCode(unknown) if there is no such string.
    static ProcessCode findByName ( std::string const& name);

#ifndef SWIG
    // This operator implements:
    //   ProcessCode a;
    //   enum_type b;
    // a = b;
    ProcessCode& operator=(ProcessCode::enum_type const& c){
      _id = c;
      return *this;
    }
#endif

#ifndef SWIG
    // This operator implements:
    //   ProcessCode a;
    //   enum_type b = a;
    operator ProcessCode::enum_type ()const{
      return _id;
    }
#endif

    // Tests for equality.
    bool operator==(const ProcessCode g) const{
      return ( _id == g._id );
    }

    bool operator==(const ProcessCode::enum_type g) const{
      return ( _id == g );
    }

    // Accessor for the version.
    static int version() { return _version; }

    // Static version of the name method.
    static const std::string name( enum_type id ){
      return std::string( _name[id] );
    }

    // Check validity of an Id. Unknown is defined to be valid.
    static bool isValid( enum_type id){
      if ( id <  unknown  || id >= lastEnum ) return false;
      return true;
    }

    // Number of valid codes, not including lastEnum, but including "unknown".
    static std::size_t size(){
      return lastEnum;
    }

    // Print all valid codes and their text strings.
    static void printAll( std::ostream& ost = std::cout);

    // Return a list of codes that are mu2e specific.
    static std::vector<ProcessCode> mu2eCodes();

    // Member function version of static functions.
    bool isValid() const{
      return isValid(_id);
    }

#ifndef SWIG
    // List of names corresponding to the enum.
    const static char* _name[];
#endif

  private:

    // The one and only per-instance member datum.
    enum_type _id;

    // Can this make sense?  What happens if I read in two different
    // files that have different versions?  Should I use cvs version instead?
    // This is really an edm question not a question for the class itself.
    static const unsigned _version = 1000;

  };

  // Shift left (printing) operator.
  inline std::ostream& operator<<(std::ostream& ost,
                                  const ProcessCode& id ){
    ost << "( "
        << id.id() << ": "
        << id.name()
        << " )";
    return ost;
  }

}

#endif /* MCDataProducts_ProcessCode_hh */<|MERGE_RESOLUTION|>--- conflicted
+++ resolved
@@ -85,17 +85,10 @@
       truncated,       mu2eMuonCaptureAtRest,  mu2eMuonDecayAtRest,       mu2eCeMinusEndpoint, // 167
       mu2eCeMinusLeadingLog,   mu2eCePlusEndpoint,  mu2eDIOLeadingLog, mu2eInternalRMC,  // 171
       mu2eExternalRMC,         mu2eFlateMinus,      mu2eFlatePlus, mu2eFlatPhoton, // 175
-<<<<<<< HEAD
-      mu2eCePlusLeadingLog, mu2ePionCaptureAtRest, mu2eExternalRPC, mu2eInternalRPC,
-      mu2eCaloCalib, mu2ePienu, mu2eunused7, mu2eunused8,
-      uninitialized, NoProcess, GammaGeneralProc,
-      mu2eGammaConversion, Radioactivation,
-=======
       mu2eCePlusLeadingLog, mu2ePionCaptureAtRest, mu2eExternalRPC, mu2eInternalRPC, // 179
-      mu2eCaloCalib, mu2eunused6, mu2eunused7, mu2eunused8, // 183
+      mu2eCaloCalib, mu2ePienu, mu2eunused7, mu2eunused8, // 183
       uninitialized, NoProcess, GammaGeneralProc, // 186
       mu2eGammaConversion, Radioactivation, nCaptureHP, nFissionHP, // 190
->>>>>>> c5ed5b98
       lastEnum,
       // An alias for backward compatibility
       mu2eHallAir = mu2eKillerVolume
