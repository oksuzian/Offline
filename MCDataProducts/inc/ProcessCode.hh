#ifndef MCDataProducts_ProcessCode_hh
#define MCDataProducts_ProcessCode_hh
//
// An enum-matched-to-names class used to indicate why a SimParticle was
// created and why it stopped. The class contains enum entries for all
// physics processes known in G4; it also contains an enum entry to indicate
// that the particle is a primary particle and other enum entries to
// indicate that a particle was killed in one of the user actions written by G4.
//
//
// Original author Rob Kutschke
//
// Notes:
// 0) The names starting with mu2e represent actions taken by SteppingAction.
//    The other codes are the names of G4 processes.
//
// 1) The enum_type is in the class.  There are other classes
//    that follow this model and lastEnum must be specific to each.
//
// 2) I do want both the name() operator and the << operator.
//    If only <<, then users will need to make temp ostringsteams
//    if they want to do their own formatting.
//
// 3) There are some notes on alternate implementations in
//    MCDataProducts/inc/GenId.hh
//
// 4) Root stores enum types as 32 bit ints.

#include <iostream>
#include <string>
#include <vector>

namespace mu2e {

  class ProcessCode {

  public:

    // Need to keep the enum and the _name member in sync.
    // Add new elements just before lastEnum; do not insert new elements
    // prior to this - it will break backwards compatibility.
    enum enum_type {
      unknown,                AlphaInelastic,          annihil,             AntiLambdaInelastic, // 3
      AntiNeutronInelastic,   AntiOmegaMinusInelastic, AntiProtonInelastic, AntiSigmaMinusInelastic, // 7
      AntiSigmaPlusInelastic, AntiXiMinusInelastic,    AntiXiZeroInelastic, CHIPSNuclearCaptureAtRest, // 11
      compt,                  conv,                    Decay,               DeuteronInelastic, // 15
      eBrem,                  eIoni,                   ElectroNuclear,      hBrems, // 19
      hElastic,               hIoni,                   hPairProd,           ionIoni,  // 23
      KaonMinusInelastic,     KaonPlusInelastic,       KaonZeroLInelastic,  KaonZeroSInelastic, // 27
      LambdaInelastic,        msc,                     muBrems,             muIoni,  // 31
      muMinusCaptureAtRest,   muMsc,                   muPairProd,          nCapture,  // 35
      NeutronInelastic,       nFission,                nKiller,             OmegaMinusInelastic, // 39
      phot,                   PhotonInelastic,         PionMinusInelastic,  PionPlusInelastic, // 43
      PositronNuclear,        ProtonInelastic,         SigmaMinusInelastic, SigmaPlusInelastic, // 47
      StepLimiter,            Transportation,          TritonInelastic,     XiMinusInelastic, // 51
      XiZeroInelastic,        mu2eLowEKine,            mu2eKillerVolume,    mu2eMaxSteps,  // 55
      mu2ePrimary,            unused001,               hadElastic,          CoulombScat, // 59
      nuclearStopping,        mu2eMaxGlobalTime,       TNuclearCapture,     muMinusAtomicCapture, // 63
      MuAtomDecay,            Rayl,                    ionInelastic,        He3Inelastic, // 67
      alphaInelastic,         AntiHe3InelasticProcess, AntiAlphaInelasticProcess, AntiDeuteronInelastic, // 71
      dInelastic,             tInelastic,              RadioactiveDecay,    CHIPS_Inelastic, // 75
      NotSpecified,           hFritiofCaptureAtRest,   hBertiniCaptureAtRest, AntiTritonInelasticProcess, // 79
      anti_He3Inelastic,      anti_alphaInelastic,     anti_deuteronInelastic, anti_lambdaInelastic, // 83
      anti_neutronInelastic,  anti_omega_MinusInelastic, anti_protonInelastic, anti_sigma_PlusInelastic,  // 87
      anti_sigma_MinusInelastic, anti_tritonInelastic, anti_xi_MinusInelastic, anti_xi0Inelastic,  // 91
      kaon_PlusInelastic,     kaon_MinusInelastic,     kaon0LInelastic,     kaon0SInelastic, // 95
      lambdaInelastic,        neutronInelastic,        omega_MinusInelastic, pi_PlusInelastic,  // 99
      pi_MinusInelastic,      protonInelastic,         sigma_PlusInelastic, sigma_MinusInelastic, // 103
      sigma0Inelastic,        xi_MinusInelastic,       xi0Inelastic,        positronNuclear, // 107
      electronNuclear,        photonNuclear,           antilambdaInelastic, DecayWithSpin, // 111
      ionElastic,             EMCascade,               DIO,                 NuclearCapture, // 115
      muonNuclear,            GammaToMuPair,           AnnihiToMuPair,      ee2hadr, // 119
      G4MinEkineCuts,         G4MaxTimeCuts,           OpAbsorption,        OpBoundary, // 123
      Scintillation,          inelastic,               G4ErrorEnergyLoss,   G4ErrorStepLengthLimit, // 127
      G4ErrorMagFieldLimit,   ePairProd,               FieldPropagator,     Mu2eRecorderProcess,  // 131
      mu2eProtonInelastic,    RadioactiveDecayBase,    B_PlusInelastic,     B_MinusInelastic, // 135
      B0Inelastic,            Bc_PlusInelastic,        Bc_MinusInelastic,   Bs0Inelastic, // 139
      D_PlusInelastic,        D_MinusInelastic,        D0Inelastic,         Ds_PlusInelastic, // 143
      Ds_MinusInelastic,      anti_B0Inelastic,        anti_Bs0Inelastic,   anti_D0Inelastic, // 147
      anti_lambda_bInelastic, anti_lambda_c_PlusInelastic, anti_omega_b_MinusInelastic, anti_omega_c0Inelastic, // 151
      anti_xi_b_MinusInelastic, anti_xi_b0Inelastic,   anti_xi_c_PlusInelastic, anti_xi_c0Inelastic, // 155
      lambda_bInelastic,      lambda_c_PlusInelastic,  omega_b_MinusInelastic, omega_c0Inelastic, // 159
      xi_b_MinusInelastic,    xi_b0Inelastic,          xi_c_PlusInelastic,  xi_c0Inelastic, truncated, // 164
<<<<<<< HEAD
      mu2eMuonCaptureAtRest,  mu2eMuonDecayAtRest, IPAMicheleminus,
=======
      mu2eMuonCaptureAtRest,  mu2eMuonDecayAtRest, // 166
// stopped-muon physics processes, specific to Mu2e
      mu2eCeMinusEndpoint,    mu2eCeMinusLeadingLog,   mu2eCePlusEndpoint,  mu2eDIOLeadingLog, // 170
      mu2eInternalRMC,        mu2eExternalRMC,         mu2eFlateMinus,      mu2eFlatePlus, // 174
      mu2eFlatPhoton, // 175
>>>>>>> 2a0c3fa2
      lastEnum,
      // An alias for backward compatibility
      mu2eHallAir = mu2eKillerVolume
    };

    // Keep this list of names in sync with the enum. Used in ProcessCode.cc
    // lastEnum does not appear in this list of names.
#define PROCESSCODE_NAMES                                                                                   \
    "unknown",                "AlphaInelastic",          "annihil",             "AntiLambdaInelastic",       \
    "AntiNeutronInelastic",   "AntiOmegaMinusInelastic", "AntiProtonInelastic", "AntiSigmaMinusInelastic",   \
    "AntiSigmaPlusInelastic", "AntiXiMinusInelastic",    "AntiXiZeroInelastic", "CHIPSNuclearCaptureAtRest", \
    "compt",                  "conv",                    "Decay",               "DeuteronInelastic",         \
    "eBrem",                  "eIoni",                   "ElectroNuclear",      "hBrems",                    \
    "hElastic",               "hIoni",                   "hPairProd",           "ionIoni",                   \
    "KaonMinusInelastic",     "KaonPlusInelastic",       "KaonZeroLInelastic",  "KaonZeroSInelastic",        \
    "LambdaInelastic",        "msc",                     "muBrems",             "muIoni",                    \
    "muMinusCaptureAtRest",   "muMsc",                   "muPairProd",          "nCapture",                  \
    "NeutronInelastic",       "nFission",                "nKiller",             "OmegaMinusInelastic",       \
    "phot",                   "PhotonInelastic",         "PionMinusInelastic",  "PionPlusInelastic",         \
    "PositronNuclear",        "ProtonInelastic",         "SigmaMinusInelastic", "SigmaPlusInelastic",        \
    "StepLimiter",            "Transportation",          "TritonInelastic",     "XiMinusInelastic",          \
    "XiZeroInelastic",        "mu2eLowEKine",            "mu2eKillerVolume",    "mu2eMaxSteps",              \
    "mu2ePrimary",            "unused001",		 "hadElastic",          "CoulombScat",               \
    "nuclearStopping",        "mu2eMaxGlobalTime",       "TNuclearCapture",     "muMinusAtomicCapture",      \
    "MuAtomDecay",            "Rayl",                    "ionInelastic",        "He3Inelastic",              \
    "alphaInelastic",         "AntiHe3InelasticProcess", "AntiAlphaInelasticProcess", "AntiDeuteronInelastic", \
    "dInelastic",             "tInelastic",              "RadioactiveDecay",    "CHIPS_Inelastic",           \
    "NotSpecified",           "hFritiofCaptureAtRest",   "hBertiniCaptureAtRest", "AntiTritonInelasticProcess", \
    "anti_He3Inelastic",      "anti_alphaInelastic",     "anti_deuteronInelastic", "anti_lambdaInelastic", \
    "anti_neutronInelastic",  "anti_omega-Inelastic",    "anti_protonInelastic",   "anti_sigma+Inelastic", \
    "anti_sigma-Inelastic",   "anti_tritonInelastic",    "anti_xi-Inelastic",      "anti_xi0Inelastic", \
    "kaon+Inelastic",         "kaon-Inelastic",          "kaon0LInelastic",        "kaon0SInelastic", \
    "lambdaInelastic",        "neutronInelastic",        "omega-Inelastic",        "pi+Inelastic", \
    "pi-Inelastic",           "protonInelastic",         "sigma+Inelastic",        "sigma-Inelastic", \
    "sigma0Inelastic",        "xi-Inelastic",            "xi0Inelastic",           "positronNuclear", \
    "electronNuclear",        "photonNuclear",           "anti-lambdaInelastic",   "DecayWithSpin", \
    "ionElastic",             "EMCascade",               "DIO",                    "NuclearCapture", \
    "muonNuclear",            "GammaToMuPair",           "AnnihiToMuPair",         "ee2hadr", \
    "G4MinEkineCuts",         "G4MaxTimeCuts",           "OpAbsorption",           "OpBoundary", \
    "Scintillation",          "inelastic",               "G4ErrorEnergyLoss",      "G4ErrorStepLengthLimit", \
    "G4ErrorMagFieldLimit",   "ePairProd",               "FieldPropagator",        "Mu2eRecorderProcess", \
    "mu2eProtonInelastic",    "RadioactiveDecayBase",      "B+Inelastic",         "B-Inelastic", \
    "B0Inelastic",            "Bc+Inelastic",            "Bc-Inelastic",        "Bs0Inelastic", \
    "D+Inelastic",            "D-Inelastic",             "D0Inelastic",         "Ds+Inelastic", \
    "Ds-Inelastic",           "anti_B0Inelastic",        "anti_Bs0Inelastic",   "anti_D0Inelastic", \
    "anti_lambda_bInelastic", "anti_lambda_c+Inelastic", "anti_omega_b-Inelastic", "anti_omega_c0Inelastic", \
    "anti_xi_b-Inelastic",    "anti_xi_b0Inelastic",     "anti_xi_c+Inelastic", "anti_xi_c0Inelastic", \
    "lambda_bInelastic",      "lambda_c+Inelastic",      "omega_b-Inelastic",   "omega_c0Inelastic", \
      "xi_b-Inelastic",         "xi_b0Inelastic",          "xi_c+Inelastic",      "xi_c0Inelastic", "truncated", \
<<<<<<< HEAD
      "mu2eMuonCaptureAtRest", "mu2eMuonDecayAtRest","IPAMicheleminus"
=======
      "mu2eMuonCaptureAtRest", "mu2eMuonDecayAtRest", \
      "mu2eCeMinusEndpoint",    "mu2eCeMinusLeadingLog",   "mu2eCePlusEndpoint",  "mu2eDIOLeadingLog", \
      "mu2eInternalRMC",        "mu2eExternalRMC",         "mu2eFlateMinus",      "mu2eFlatePlus", \
      "mu2eFlatPhoton"
>>>>>>> 2a0c3fa2

  public:

    // The most important c'tor and accessor methods are first.
    ProcessCode( enum_type id):
      _id(id)
    {}

    // ROOT requires a default c'tor.
    ProcessCode():
      _id(unknown){
    }

    // Accept compiler supplied d'tor, copy c'tor and assignment operator.

    enum_type id() const { return _id;}

    // Return the name that corresponds to this enum.
    std::string name() const {
      return std::string( _name[_id] );
    }

    // Return the process code that corresponds to this name.
    // Return ProcessCode(unknown) if there is no such string.
    static ProcessCode findByName ( std::string const& name);

    // This operator implements:
    //   ProcessCode a;
    //   enum_type b;
    // a = b;
    ProcessCode& operator=(ProcessCode::enum_type const& c){
      _id = c;
      return *this;
    }

    // This operator implements:
    //   ProcessCode a;
    //   enum_type b = a;
    operator ProcessCode::enum_type ()const{
      return _id;
    }

    // Tests for equality.
    bool operator==(const ProcessCode g) const{
      return ( _id == g._id );
    }

    bool operator==(const ProcessCode::enum_type g) const{
      return ( _id == g );
    }

    // Accessor for the version.
    static int version() { return _version; }

    // Static version of the name method.
    static const std::string name( enum_type id ){
      return std::string( _name[id] );
    }

    // Check validity of an Id. Unknown is defined to be valid.
    static bool isValid( enum_type id){
      if ( id <  unknown  ) return false;
      if ( id >= lastEnum ) return false;
      return true;
    }

    // Number of valid codes, not including lastEnum, but including "unknown".
    static std::size_t size(){
      return lastEnum;
    }

    // Print all valid codes and their text strings.
    static void printAll( std::ostream& ost = std::cout);

    // Return a list of codes that are mu2e specific.
    static std::vector<ProcessCode> mu2eCodes();

    // Member function version of static functions.
    bool isValid() const{
      return isValid(_id);
    }

    // List of names corresponding to the enum.
    const static char* _name[];

  private:

    // The one and only per-instance member datum.
    enum_type _id;

    // Can this make sense?  What happens if I read in two different
    // files that have different versions?  Should I use cvs version instead?
    // This is really an edm question not a question for the class itself.
    static const unsigned _version = 1000;

  };

  // Shift left (printing) operator.
  inline std::ostream& operator<<(std::ostream& ost,
                                  const ProcessCode& id ){
    ost << "( "
        << id.id() << ": "
        << id.name()
        << " )";
    return ost;
  }

}

#endif /* MCDataProducts_ProcessCode_hh */<|MERGE_RESOLUTION|>--- conflicted
+++ resolved
@@ -81,15 +81,11 @@
       anti_xi_b_MinusInelastic, anti_xi_b0Inelastic,   anti_xi_c_PlusInelastic, anti_xi_c0Inelastic, // 155
       lambda_bInelastic,      lambda_c_PlusInelastic,  omega_b_MinusInelastic, omega_c0Inelastic, // 159
       xi_b_MinusInelastic,    xi_b0Inelastic,          xi_c_PlusInelastic,  xi_c0Inelastic, truncated, // 164
-<<<<<<< HEAD
-      mu2eMuonCaptureAtRest,  mu2eMuonDecayAtRest, IPAMicheleminus,
-=======
       mu2eMuonCaptureAtRest,  mu2eMuonDecayAtRest, // 166
 // stopped-muon physics processes, specific to Mu2e
       mu2eCeMinusEndpoint,    mu2eCeMinusLeadingLog,   mu2eCePlusEndpoint,  mu2eDIOLeadingLog, // 170
       mu2eInternalRMC,        mu2eExternalRMC,         mu2eFlateMinus,      mu2eFlatePlus, // 174
-      mu2eFlatPhoton, // 175
->>>>>>> 2a0c3fa2
+      mu2eFlatPhoton, IPAMicheleminus,// 176
       lastEnum,
       // An alias for backward compatibility
       mu2eHallAir = mu2eKillerVolume
@@ -139,14 +135,10 @@
     "anti_xi_b-Inelastic",    "anti_xi_b0Inelastic",     "anti_xi_c+Inelastic", "anti_xi_c0Inelastic", \
     "lambda_bInelastic",      "lambda_c+Inelastic",      "omega_b-Inelastic",   "omega_c0Inelastic", \
       "xi_b-Inelastic",         "xi_b0Inelastic",          "xi_c+Inelastic",      "xi_c0Inelastic", "truncated", \
-<<<<<<< HEAD
-      "mu2eMuonCaptureAtRest", "mu2eMuonDecayAtRest","IPAMicheleminus"
-=======
       "mu2eMuonCaptureAtRest", "mu2eMuonDecayAtRest", \
       "mu2eCeMinusEndpoint",    "mu2eCeMinusLeadingLog",   "mu2eCePlusEndpoint",  "mu2eDIOLeadingLog", \
       "mu2eInternalRMC",        "mu2eExternalRMC",         "mu2eFlateMinus",      "mu2eFlatePlus", \
-      "mu2eFlatPhoton"
->>>>>>> 2a0c3fa2
+      "mu2eFlatPhoton","IPAMicheleminus"
 
   public:
 
