--- conflicted
+++ resolved
@@ -84,13 +84,8 @@
       // stopped-muon physics processes, specific to Mu2e
       truncated,       mu2eMuonCaptureAtRest,  mu2eMuonDecayAtRest,       mu2eCeMinusEndpoint, // 167
       mu2eCeMinusLeadingLog,   mu2eCePlusEndpoint,  mu2eDIOLeadingLog, mu2eInternalRMC,  // 171
-<<<<<<< HEAD
-      mu2eExternalRMC,         mu2eFlateMinus,      mu2eFlatePlus, mu2eFlatPhoton, mu2ePionCaptureAtRest, // 176
-      mu2eunused1, mu2eunused2, mu2eunused3, mu2eunused4, 
-=======
       mu2eExternalRMC,         mu2eFlateMinus,      mu2eFlatePlus, mu2eFlatPhoton, // 175
-      mu2eCePlusLeadingLog, mu2eunused2, mu2eunused3, mu2eunused4, 
->>>>>>> 1219beda
+      mu2eCePlusLeadingLog, mu2ePionCaptureAtRest, mu2eunused3, mu2eunused4, 
       mu2eunused5, mu2eunused6, mu2eunused7, mu2eunused8, 
       uninitialized,
       lastEnum,
@@ -144,13 +139,8 @@
     "xi_b-Inelastic",         "xi_b0Inelastic",          "xi_c+Inelastic",      "xi_c0Inelastic", \
     "truncated", "mu2eMuonCaptureAtRest", "mu2eMuonDecayAtRest",  "mu2eCeMinusEndpoint", \
     "mu2eCeMinusLeadingLog", "mu2eCePlusEndpoint",  "mu2eDIOLeadingLog", "mu2eInternalRMC", \
-<<<<<<< HEAD
-    "mu2eExternalRMC",  "mu2eFlateMinus",      "mu2eFlatePlus", "mu2eFlatPhoton", "mu2ePionCaptureAtRest", \
-    "mu2eunused1", "mu2eunused2", "mu2eunused3", "mu2eunused4", \
-=======
     "mu2eExternalRMC",  "mu2eFlateMinus",      "mu2eFlatePlus", "mu2eFlatPhoton", \
-    "mu2eCePlusLeadingLog", "mu2eunused2", "mu2eunused3", "mu2eunused4", \
->>>>>>> 1219beda
+    "mu2eCePlusLeadingLog", "mu2ePionCaptureAtRest", "mu2eunused3", "mu2eunused4", \
     "mu2eunused5", "mu2eunused6", "mu2eunused7", "mu2eunused8", \
     "uninitialized"
 
