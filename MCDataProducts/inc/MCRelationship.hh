//
// MC relationships of some objects.  Extracted from KalDiag
// Dave Brown, LBNL, 20 Jun 2016
//
#ifndef MCRelationship_HH
#define MCRelationship_HH
// art
#include "canvas/Persistency/Common/Ptr.h"
// MC data
#include "MCDataProducts/inc/SimParticle.hh"
#include "MCDataProducts/inc/StrawDigiMC.hh"
namespace mu2e 
{  
 // some convenient typedefs    
<<<<<<< HEAD
  typedef art::Ptr<SimParticle> SPPtr;
  struct MCRelationship {
    // values of relationship of 2 MC objects
    enum relation {none=-1,same,daughter,mother,sibling,udaughter,umother,usibling};
    relation _rel;
    // convenience operators
    bool operator ==(relation rval) const { return _rel == rval; }
    bool operator !=(relation rval) const { return _rel != rval; }
    // trivial constructor
    MCRelationship(relation rval=none) : _rel(rval) {}
=======
  class MCRelationship {
    public:
    typedef art::Ptr<SimParticle> SPPtr;
    // values of relationship of 2 MC objects
    enum relation {none=-1,same=0,daughter,mother,sibling,udaughter,umother,usibling};
    relation relationship() const { return relation(_rel); }
    int8_t removal() const { return _rem; } // relationship generational distance
    // convenience operators
    bool operator ==(MCRelationship const& other ) const { return _rel == other._rel; }
    bool operator !=(MCRelationship const& other ) const { return _rel != other._rel; }
    bool operator < (MCRelationship const& other ) const {
    // note the sign flip: smaller removal = more related, to follow conventional meaning
      if(_rel != none && other._rel != none){
	return _rem > other._rem;
      } else if(_rel != none)
	return false;
      else
	return true;
    }
    bool operator > (MCRelationship const& other ) const {
      return ((!operator ==(other)) && (!operator < (other))); }
    bool operator ==(relation rval) const { return _rel == rval; }
    bool operator !=(relation rval) const { return _rel != rval; }
    // trivial constructor
    MCRelationship(relation rval=none) : _rel(rval), _rem(-1) {}
>>>>>>> fa4b95c9
    // construct from SimParticles
    MCRelationship(SPPtr const& sppi,SPPtr const& sppj);
    // construct from StrawDigiMCs
    MCRelationship(StrawDigiMC const& mcd1, StrawDigiMC const& mcd2);
    // from the mixture
    MCRelationship(StrawDigiMC const& mcd, SPPtr const& spp);
<<<<<<< HEAD
=======
    private:
    int8_t _rel; // relationship
    int8_t _rem; // distance between relationship
>>>>>>> fa4b95c9
  };
}
#endif<|MERGE_RESOLUTION|>--- conflicted
+++ resolved
@@ -12,18 +12,6 @@
 namespace mu2e 
 {  
  // some convenient typedefs    
-<<<<<<< HEAD
-  typedef art::Ptr<SimParticle> SPPtr;
-  struct MCRelationship {
-    // values of relationship of 2 MC objects
-    enum relation {none=-1,same,daughter,mother,sibling,udaughter,umother,usibling};
-    relation _rel;
-    // convenience operators
-    bool operator ==(relation rval) const { return _rel == rval; }
-    bool operator !=(relation rval) const { return _rel != rval; }
-    // trivial constructor
-    MCRelationship(relation rval=none) : _rel(rval) {}
-=======
   class MCRelationship {
     public:
     typedef art::Ptr<SimParticle> SPPtr;
@@ -49,19 +37,15 @@
     bool operator !=(relation rval) const { return _rel != rval; }
     // trivial constructor
     MCRelationship(relation rval=none) : _rel(rval), _rem(-1) {}
->>>>>>> fa4b95c9
     // construct from SimParticles
     MCRelationship(SPPtr const& sppi,SPPtr const& sppj);
     // construct from StrawDigiMCs
     MCRelationship(StrawDigiMC const& mcd1, StrawDigiMC const& mcd2);
     // from the mixture
     MCRelationship(StrawDigiMC const& mcd, SPPtr const& spp);
-<<<<<<< HEAD
-=======
     private:
     int8_t _rel; // relationship
     int8_t _rem; // distance between relationship
->>>>>>> fa4b95c9
   };
 }
 #endif