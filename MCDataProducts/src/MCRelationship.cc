//
// MC relationships of some objects.  Extracted from KalDiag
// Dave Brown, LBNL, 20 Jun 2016
//
#include "MCDataProducts/inc/MCRelationship.hh"
#include <vector>
namespace mu2e
{
  using std::vector;

  MCRelationship::MCRelationship(StrawDigiMC const& mcd1, StrawDigiMC const& mcd2) :
    MCRelationship(mcd1.earlyStepPointMC()->simParticle(),mcd2.earlyStepPointMC()->simParticle())
  {}

  MCRelationship::MCRelationship(StrawDigiMC const& mcd, SPPtr const& spp) :
    MCRelationship(mcd.earlyStepPointMC()->simParticle(),spp)
  {}

<<<<<<< HEAD
  MCRelationship::MCRelationship(SPPtr const& sppi,SPPtr const& sppj) : _rel(none) {
    if(sppi.isNonnull() && sppj.isNonnull()){
      if(sppi == sppj){
	_rel= same;
=======
  MCRelationship::MCRelationship(SPPtr const& sppi,SPPtr const& sppj) : _rel(none), _rem(-1) {
    if(sppi.isNonnull() && sppj.isNonnull()){
      if(sppi == sppj){
	_rel= same;
	_rem = 0; 
>>>>>>> fa4b95c9
      } else {
	SPPtr pi = sppi->originParticle().parent();
	SPPtr pj = sppj->originParticle().parent();
	if(pi.isNonnull() && pi == sppj){
	  _rel = daughter;
<<<<<<< HEAD
	} else if(pj.isNonnull() && pj == sppi) {
	  _rel = mother;
	} else if(pi.isNonnull() && pj.isNonnull()){
	  if( pi == pj){
	    _rel = sibling;
=======
	  _rem = 1; 
	} else if(pj.isNonnull() && pj == sppi) {
	  _rel = mother;
	  _rem = 1; 
	} else if(pi.isNonnull() && pj.isNonnull()){
	  if( pi == pj){
	    _rel = sibling;
	    _rem = 1; 
>>>>>>> fa4b95c9
	  } else {
	    vector<SPPtr > pvi, pvj;
	    pvi.push_back(sppi);
	    pvj.push_back(sppj);
	    while(pi.isNonnull()){
	      pvi.push_back(pi);
	      pi = pi->originParticle().parent();
	    }
	    while(pj.isNonnull()){
	      pvj.push_back(pj);
	      pj = pj->originParticle().parent();
	    }
<<<<<<< HEAD
	    if(find(pvi.begin(),pvi.end(),sppj) != pvi.end()){
	      _rel = udaughter;
	    } else if(find(pvj.begin(),pvj.end(),sppi) != pvj.end()){
	      _rel = umother;
	    } else {
	      for(size_t ii=0;ii<pvj.size();++ii){
		if(find(pvi.begin(),pvi.end(),pvj[ii]) != pvi.end()){
		  _rel = usibling;
=======
	    auto idau = find(pvi.begin(),pvi.end(),sppj);
	    auto jdau = find(pvj.begin(),pvj.end(),sppi);
	    if(idau != pvi.end()){
	      _rel = udaughter;
	      _rem = std::distance(pvi.begin(),idau);
	    } else if(jdau != pvj.end()){
	      _rel = umother;
	      _rem = std::distance(pvj.end(),jdau);
	    } else {
	      for(size_t jj=0;jj<pvj.size();++jj){
		auto icuz = find(pvi.begin(),pvi.end(),pvj[jj]); 
		if(icuz != pvi.end()){
		  _rel = usibling;
		  _rem = jj + distance(pvi.begin(),icuz);
>>>>>>> fa4b95c9
		  break;
		} 
	      }
	      for(size_t ii=0;ii<pvi.size();++ii){
<<<<<<< HEAD
		if( find(pvj.begin(),pvj.end(),pvi[ii]) != pvj.end()){
		  _rel = usibling;
=======
		auto jcuz = find(pvj.begin(),pvj.end(),pvi[ii]);
		if(jcuz != pvj.end()){
		  _rel = usibling;
		  _rem = ii + distance(pvj.begin(),jcuz);
>>>>>>> fa4b95c9
		  break;
		}
	      }
	    }
	  }
	}
      }
    }
  }
}
 <|MERGE_RESOLUTION|>--- conflicted
+++ resolved
@@ -16,30 +16,16 @@
     MCRelationship(mcd.earlyStepPointMC()->simParticle(),spp)
   {}
 
-<<<<<<< HEAD
-  MCRelationship::MCRelationship(SPPtr const& sppi,SPPtr const& sppj) : _rel(none) {
-    if(sppi.isNonnull() && sppj.isNonnull()){
-      if(sppi == sppj){
-	_rel= same;
-=======
   MCRelationship::MCRelationship(SPPtr const& sppi,SPPtr const& sppj) : _rel(none), _rem(-1) {
     if(sppi.isNonnull() && sppj.isNonnull()){
       if(sppi == sppj){
 	_rel= same;
 	_rem = 0; 
->>>>>>> fa4b95c9
       } else {
 	SPPtr pi = sppi->originParticle().parent();
 	SPPtr pj = sppj->originParticle().parent();
 	if(pi.isNonnull() && pi == sppj){
 	  _rel = daughter;
-<<<<<<< HEAD
-	} else if(pj.isNonnull() && pj == sppi) {
-	  _rel = mother;
-	} else if(pi.isNonnull() && pj.isNonnull()){
-	  if( pi == pj){
-	    _rel = sibling;
-=======
 	  _rem = 1; 
 	} else if(pj.isNonnull() && pj == sppi) {
 	  _rel = mother;
@@ -48,7 +34,6 @@
 	  if( pi == pj){
 	    _rel = sibling;
 	    _rem = 1; 
->>>>>>> fa4b95c9
 	  } else {
 	    vector<SPPtr > pvi, pvj;
 	    pvi.push_back(sppi);
@@ -61,16 +46,6 @@
 	      pvj.push_back(pj);
 	      pj = pj->originParticle().parent();
 	    }
-<<<<<<< HEAD
-	    if(find(pvi.begin(),pvi.end(),sppj) != pvi.end()){
-	      _rel = udaughter;
-	    } else if(find(pvj.begin(),pvj.end(),sppi) != pvj.end()){
-	      _rel = umother;
-	    } else {
-	      for(size_t ii=0;ii<pvj.size();++ii){
-		if(find(pvi.begin(),pvi.end(),pvj[ii]) != pvi.end()){
-		  _rel = usibling;
-=======
 	    auto idau = find(pvi.begin(),pvi.end(),sppj);
 	    auto jdau = find(pvj.begin(),pvj.end(),sppi);
 	    if(idau != pvi.end()){
@@ -85,20 +60,14 @@
 		if(icuz != pvi.end()){
 		  _rel = usibling;
 		  _rem = jj + distance(pvi.begin(),icuz);
->>>>>>> fa4b95c9
 		  break;
 		} 
 	      }
 	      for(size_t ii=0;ii<pvi.size();++ii){
-<<<<<<< HEAD
-		if( find(pvj.begin(),pvj.end(),pvi[ii]) != pvj.end()){
-		  _rel = usibling;
-=======
 		auto jcuz = find(pvj.begin(),pvj.end(),pvi[ii]);
 		if(jcuz != pvj.end()){
 		  _rel = usibling;
 		  _rem = ii + distance(pvj.begin(),jcuz);
->>>>>>> fa4b95c9
 		  break;
 		}
 	      }
