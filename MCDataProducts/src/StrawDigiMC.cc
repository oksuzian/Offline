--- conflicted
+++ resolved
@@ -34,15 +34,7 @@
     }
   }
 
-<<<<<<< HEAD
-  StrawDigiMC::StrawDigiMC(StrawDigiMC const& other ) : 
-    _strawid(other._strawid), _stepMCs(other._stepMCs) {
-    for(size_t strawend=0;strawend<2;++strawend){
-      _wetime[strawend] = other._wetime[strawend];
-      _cpos[strawend] = other._cpos[strawend];
-      _stepMC[strawend] = other._stepMC[strawend];
-=======
-  StrawDigiMC::StrawDigiMC(const StrawDigiMC& rhs) : _strawIndex(rhs.strawIndex()), _stepMCs(rhs.stepPointMCs()) {
+  StrawDigiMC::StrawDigiMC(const StrawDigiMC& rhs) : _strawid(rhs.strawId()), _stepMCs(rhs.stepPointMCs()) {
     for(int i_end=0;i_end<TrkTypes::nends;++i_end){
       TrkTypes::End end = static_cast<TrkTypes::End>(i_end);
       _wetime[end] = rhs.wireEndTime(end);
@@ -51,13 +43,12 @@
     }
   }
 
-  StrawDigiMC::StrawDigiMC(const StrawDigiMC& rhs, art::Ptr<StepPointMC> stepMC[2], std::vector<art::Ptr<StepPointMC> > const& stepMCs) : _strawIndex(rhs.strawIndex()) {
+  StrawDigiMC::StrawDigiMC(const StrawDigiMC& rhs, art::Ptr<StepPointMC> stepMC[2], std::vector<art::Ptr<StepPointMC> > const& stepMCs) : _strawid(rhs.strawId()) {
     for(int i_end=0;i_end<TrkTypes::nends;++i_end){
       TrkTypes::End end = static_cast<TrkTypes::End>(i_end);
       _wetime[end] = rhs.wireEndTime(end);
       _cpos[end] = rhs.clusterPosition(end);
       _stepMC[end] = stepMC[i_end];
->>>>>>> b4d98fda
     }
     _stepMCs = stepMCs;
   }
