# prefer to build with this environment
<<<<<<< HEAD
ENVSET p031
=======
ENVSET p032
>>>>>>> 062c51d0
# add these to python path
PYTHONPATH Trigger/python
# add Offline/bin to path
PATH bin<|MERGE_RESOLUTION|>--- conflicted
+++ resolved
@@ -1,9 +1,5 @@
 # prefer to build with this environment
-<<<<<<< HEAD
-ENVSET p031
-=======
-ENVSET p032
->>>>>>> 062c51d0
+ENVSET p033
 # add these to python path
 PYTHONPATH Trigger/python
 # add Offline/bin to path
