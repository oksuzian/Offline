--- conflicted
+++ resolved
@@ -1,9 +1,5 @@
 # prefer to build with this environment
-<<<<<<< HEAD
-ENVSET p076
-=======
 ENVSET p082
->>>>>>> f4b4d3c9
 # add Offline/bin to path
 PATH bin
 # recent commits can take enforce these flags
