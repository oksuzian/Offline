# -*- mode: tcl -*-
#------------------------------------------------------------------------------
# this file is included by fcl/standardProducers.fcl inside the PROLOG section
#------------------------------------------------------------------------------

BEGIN_PROLOG

CommonMC: {
  producers: {
# time maps
    protonTimeMap: { module_type : GenerateProtonTimes }
    muonTimeMap:   { module_type : GenerateMuonLife }
    cosmicTimeMap: 
    { 
	module_type : GenerateCosmicTimes
	hitsInputTag: "detectorFilter:tracker"
    }
# time maps for primaries in inline mixing jobs
    protonTimeMapPrimary: { module_type : GenerateProtonTimes }
    muonTimeMapPrimary:   { module_type : GenerateMuonLife }
    cosmicTimeMapPrimary: 
    { 
	module_type : GenerateCosmicTimes
	hitsInputTag: "detectorFilter:tracker"
    }
# Event window marker
    EWMProducer : { module_type : EventWindowMarkerProducer }
  }
<<<<<<< HEAD
  TimeMaps : [ protonTimeMap, muonTimeMap ]
  TimeMapsPrimary : [ protonTimeMapPrimary, muonTimeMapPrimary ]
  FindMCPrimary : {
    module_type : FindMCPrimary
    debugLevel : 0
    GenParticles : "compressDigiMCs"
    SimParticles : "compressDigiMCs"
    PrimaryGenIds : ["CeEndpoint", "CeLeadingLog", "dioTail",
	"cosmicDYB", "CosmicCRY", 
	"InternalRPC" , "InternalRMC", "ExternalRPC", "ExternalRMC"  ]
  }
  SelectRecoMC : {
    module_type : SelectRecoMC
    debugLevel : 0
  }
=======
  TimeMaps : [ protonTimeMap, muonTimeMap, cosmicTimeMap ]
  TimeMapsPrimary : [ protonTimeMapPrimary, muonTimeMapPrimary, cosmicTimeMapPrimary ]
>>>>>>> e57c2988
}
CommonMC.DigiSim : [ @sequence::CommonMC.TimeMaps, EWMProducer ]
CommonMC.PrimaryDigiSim : [ @sequence::CommonMC.TimeMapsPrimary, EWMProducer ]

#------------------------------------------------------------------------------

END_PROLOG<|MERGE_RESOLUTION|>--- conflicted
+++ resolved
@@ -26,9 +26,8 @@
 # Event window marker
     EWMProducer : { module_type : EventWindowMarkerProducer }
   }
-<<<<<<< HEAD
-  TimeMaps : [ protonTimeMap, muonTimeMap ]
-  TimeMapsPrimary : [ protonTimeMapPrimary, muonTimeMapPrimary ]
+  TimeMaps : [ protonTimeMap, muonTimeMap, cosmicTimeMap ]
+  TimeMapsPrimary : [ protonTimeMapPrimary, muonTimeMapPrimary, cosmicTimeMapPrimary ]
   FindMCPrimary : {
     module_type : FindMCPrimary
     debugLevel : 0
@@ -42,10 +41,6 @@
     module_type : SelectRecoMC
     debugLevel : 0
   }
-=======
-  TimeMaps : [ protonTimeMap, muonTimeMap, cosmicTimeMap ]
-  TimeMapsPrimary : [ protonTimeMapPrimary, muonTimeMapPrimary, cosmicTimeMapPrimary ]
->>>>>>> e57c2988
 }
 CommonMC.DigiSim : [ @sequence::CommonMC.TimeMaps, EWMProducer ]
 CommonMC.PrimaryDigiSim : [ @sequence::CommonMC.TimeMapsPrimary, EWMProducer ]
