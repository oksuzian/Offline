--- conflicted
+++ resolved
@@ -29,12 +29,10 @@
 // Utilities
 #include "Mu2eUtilities/inc/SimParticleTimeOffset.hh"
 #include "TrkDiag/inc/TrkMCTools.hh"
-<<<<<<< HEAD
 #include "GeometryService/inc/GeomHandle.hh"
 #include "GeometryService/inc/DetectorSystem.hh"
-=======
+
 // C++
->>>>>>> 5c3e72e8
 #include <vector>
 #include <memory>
 #include <iostream>
@@ -262,17 +260,13 @@
 	if(vdsp.simParticle() == pspc._spp){
 	  if(_debug > 1) std::cout << "Found matching VD StepPoint position" 
 	  << vdsp.position() << " VDID = " << vdsp.virtualDetectorId() << std::endl;
-<<<<<<< HEAD
-	  VDStep vdstep(vdsp);
-	  vdstep._pos = det->toDetector(Geom::Hep3Vec(vdstep._pos)); // convert to detector coords for analysis
-	  mcseed._vdsteps.push_back(vdstep);
-=======
-	  VDStep vds(vdsp.position(),// convert to DetectorCoordinates FIXME!
+
+	  VDStep vds(det->toDetector(vdsp.position()),// convert to DetectorCoordinates FIXME!
 	    vdsp.momentum() ,
 	    _toff.timeWithOffsetsApplied(vdsp),
 	    vdsp.virtualDetectorId());
+
 	  mcseed._vdsteps.push_back(vds);
->>>>>>> 5c3e72e8
 	}
       }
     // find the SimParticle referenced by individual hits
