--- conflicted
+++ resolved
@@ -25,11 +25,7 @@
     KalSeed() :  _flt0(0), _chisq(0.0), _fitcon(0.0) {}
     KalSeed(TrkParticle tpart,TrkFitDirection fdir,TrkT0 const& t0, double flt0, TrkFitFlag const& status) :
       _tpart(tpart), _fdir(fdir), _status(status), _t0(t0), _flt0(static_cast<Float_t>(flt0)),
-<<<<<<< HEAD
-      _chisq(-1.0), _fitcon(-1.0) {}
-=======
       _chisq(-1.0), _fitcon(-1.0), _nbend(0) {}
->>>>>>> fa4b95c9
 
     TrkParticle const& particle() const { return _tpart; }
     TrkFitDirection const& fitDirection() const { return _fdir; }
@@ -44,11 +40,8 @@
     HitT0 const& t0() const { return _t0; }
     Float_t chisquared() const { return _chisq; }
     Float_t fitConsistency() const { return _fitcon; }
-<<<<<<< HEAD
-=======
     UInt_t nBend() const { return _nbend; }
     bool hasCaloCluster() const { return _chit.caloCluster().isNonnull(); }
->>>>>>> fa4b95c9
     art::Ptr<CaloCluster> const& caloCluster() const { return _chit.caloCluster(); }
     art::Ptr<HelixSeed> const& helix() const { return _helix; }
     art::Ptr<KalSeed> const& kalSeed() const { return _kal; }
