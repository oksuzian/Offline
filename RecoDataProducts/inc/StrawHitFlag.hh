#ifndef RecoDataProducts_StrawHitFlag_hh
#define RecoDataProducts_StrawHitFlag_hh
//
// Class to describe flag bits used for straw hits
// 
// $Id: StrawHitFlag.hh,v 1.4 2013/04/04 01:08:20 brownd Exp $
// $Author: brownd $
// $Date: 2013/04/04 01:08:20 $
//
// Original author David Brown
//
// Mu2e includes
#include "GeneralUtilities/inc/BitMap.hh"
#include <string>
#include <map>
namespace mu2e {

  struct StrawHitFlagDetail {
// I need 32 bits for this class
    typedef unsigned mask_type;
// the lower 16 bits are used to flag hit properties.  bits 0-10 refer to track-related
// properties, 12-15 are for external association (like to a calorimeter cluster)
// The upper 16 bits are reserved to flag the track number (or cluster) to which these hits are associated.
    enum bit_type {stereo=0, energysel=1, radsel=2, timesel=3,  delta=6, isolated=7, outlier=8, other=9,
<<<<<<< HEAD
    tdiv=10,trksel=11,
=======
    tdiv=10, tclust=11,
>>>>>>> afd8423e
    calosel=12, strawxtalk=13, elecxtalk=14,
    active=16,doca=17, resolvedphi=18,
    track0=24,track1=25,track2=26,track3=27,track4=28,track5=29,track6=30,track7=31};
// special function to return the enum value associated with a given track number
    static bit_type trackBit(unsigned itrk);
    static std::string trackBitName(unsigned itrk);
    // functions needed for the BitMap template
    static std::string const& typeName();
    static std::map<std::string,mask_type> const& bitNames();
// maximum track Id I can flag
    static unsigned _maxTrkId;
    static mask_type bit_to_mask( bit_type b){ return 1<<b; }
  };
  typedef BitMap<StrawHitFlagDetail> StrawHitFlag;

}
#endif
<|MERGE_RESOLUTION|>--- conflicted
+++ resolved
@@ -22,11 +22,7 @@
 // properties, 12-15 are for external association (like to a calorimeter cluster)
 // The upper 16 bits are reserved to flag the track number (or cluster) to which these hits are associated.
     enum bit_type {stereo=0, energysel=1, radsel=2, timesel=3,  delta=6, isolated=7, outlier=8, other=9,
-<<<<<<< HEAD
-    tdiv=10,trksel=11,
-=======
     tdiv=10, tclust=11,
->>>>>>> afd8423e
     calosel=12, strawxtalk=13, elecxtalk=14,
     active=16,doca=17, resolvedphi=18,
     track0=24,track1=25,track2=26,track3=27,track4=28,track5=29,track6=30,track7=31};
