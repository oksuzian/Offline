#ifndef RecoDataProducts_TrkFitFlag_hh
#define RecoDataProducts_TrkFitFlag_hh
//
// Class to describe flag bits used for track fits
// 
//
// Original author David Brown
//
// Mu2e includes
#include "GeneralUtilities/inc/BitMap.hh"
#include <string>
#include <map>
namespace mu2e {

  struct TrkFitFlagDetail {
    // I need 32 bits for this class
    typedef unsigned mask_type;
    enum bit_type {hitsOK=0,circleOK,phizOK,helixOK,seedOK,kalmanOK,circleInit,phizInit,
    circleConverged,phizConverged,helixConverged,seedConverged,kalmanConverged,
<<<<<<< HEAD
    BFCorr, MatCorr,
    KSF=16, KFF, TPRHelix, CPRHelix, Straight, KKLoopHelix,KKLine};

=======
    MatCorr, BFCorr1, BFCorr2,
    KSF=16, KFF, TPRHelix, CPRHelix, Straight, KKLoopHelix};
>>>>>>> dcea32f6
    // functions needed for the BitMap template
    static std::string const& typeName();
    static std::map<std::string,mask_type> const& bitNames();
    static mask_type bit_to_mask( bit_type b){ return 1<<b; }
  };
  typedef BitMap<TrkFitFlagDetail> TrkFitFlag;

}
#endif
<|MERGE_RESOLUTION|>--- conflicted
+++ resolved
@@ -17,14 +17,9 @@
     typedef unsigned mask_type;
     enum bit_type {hitsOK=0,circleOK,phizOK,helixOK,seedOK,kalmanOK,circleInit,phizInit,
     circleConverged,phizConverged,helixConverged,seedConverged,kalmanConverged,
-<<<<<<< HEAD
-    BFCorr, MatCorr,
+    MatCorr, BFCorr1, BFCorr2,
     KSF=16, KFF, TPRHelix, CPRHelix, Straight, KKLoopHelix,KKLine};
 
-=======
-    MatCorr, BFCorr1, BFCorr2,
-    KSF=16, KFF, TPRHelix, CPRHelix, Straight, KKLoopHelix};
->>>>>>> dcea32f6
     // functions needed for the BitMap template
     static std::string const& typeName();
     static std::map<std::string,mask_type> const& bitNames();
