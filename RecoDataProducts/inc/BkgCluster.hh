//
// Class to describe a cluster of straw hits in (transverse) space and time
// caused by low-energy electron (Compton, Delta-ray) background - D. Brown (LBL)
//
#ifndef RecoDataProducts_BkgCluster_hh
#define RecoDataProducts_BkgCluster_hh

#include "Offline/RecoDataProducts/inc/ComboHit.hh"
#include "Offline/RecoDataProducts/inc/BkgClusterFlag.hh"
#include "Offline/GeneralUtilities/inc/TwoDPoint.hh"
#include "Offline/GeneralUtilities/inc/CombineTwoDPoints.hh"
#include <vector>

namespace mu2e
{
   struct BkgCluster
   {
       //Default hit count chosen for compuational efficiency
       BkgCluster() {_hits.reserve(16);}
       BkgCluster(TwoDPoint point, float time) : _point(point), _time(time) {_hits.reserve(16);_cpoints.addPoint(_point,0);_pos = point.pos3();}
       enum  distMethod {spatial,chi2};

       float                        getKerasQ() const {return _kerasQ; }
       auto const&                  getDistMethod() const {return _distMethod; }
       auto const&                  flag() const {return _flag; }
       auto const                   pos()  const {return _pos;  }
<<<<<<< HEAD
=======
       auto const                   weightedPos()  const {return _cpoints.point().pos3();  }
>>>>>>> 851b528f
       auto &                       points()  {return _cpoints;  }
       auto const&                  points() const  {return _cpoints;  }
       auto const&                  time() const {return _time; }
       auto const&                  hits() const {return _hits; }
       auto &                       hits()       {return _hits; }

       void pos(XYZVectorF const& pos)               {_pos = pos;}
       void time(float time)                         {_time = time;}
       void addHit(unsigned val)                     {_hits.emplace_back(val);}
       void clearHits()                              {_hits.clear();}
       void setKerasQ(float kerasQ)                  {_kerasQ = kerasQ;}
       void setDistanceMethod(distMethod method)     {_distMethod = method;}

       XYZVectorF               _pos;// ideally should be a 2d vec - FIXME
       TwoDPoint                _point;//initial point
       CombineTwoDPoints        _cpoints;//combined points
       float                    _time = 0.0;
       std::vector<unsigned>    _hits;
       BkgClusterFlag           _flag = BkgClusterFlag(BkgClusterFlag::update);
       float                    _kerasQ = -0.5; //result of keras result for the cluster
       distMethod               _distMethod;//which distMethod used in clusterer to create the cluster
   };

   typedef std::vector<mu2e::BkgCluster> BkgClusterCollection;

}
#endif
<|MERGE_RESOLUTION|>--- conflicted
+++ resolved
@@ -17,17 +17,13 @@
    {
        //Default hit count chosen for compuational efficiency
        BkgCluster() {_hits.reserve(16);}
-       BkgCluster(TwoDPoint point, float time) : _point(point), _time(time) {_hits.reserve(16);_cpoints.addPoint(_point,0);_pos = point.pos3();}
+       BkgCluster(TwoDPoint point, float time) : _point(point), _time(time) {_hits.reserve(16);_cpoints.addPoint(_point,0);_pos = point.pos3();_pos = point.pos3();}
        enum  distMethod {spatial,chi2};
 
        float                        getKerasQ() const {return _kerasQ; }
        auto const&                  getDistMethod() const {return _distMethod; }
        auto const&                  flag() const {return _flag; }
        auto const                   pos()  const {return _pos;  }
-<<<<<<< HEAD
-=======
-       auto const                   weightedPos()  const {return _cpoints.point().pos3();  }
->>>>>>> 851b528f
        auto &                       points()  {return _cpoints;  }
        auto const&                  points() const  {return _cpoints;  }
        auto const&                  time() const {return _time; }
