--- conflicted
+++ resolved
@@ -17,21 +17,13 @@
        BkgCluster()                              : _pos(),    _time(0.0),  _hits(), _flag(BkgClusterFlag::update) , _kerasQ(0.) {_hits.reserve(16);}
        BkgCluster(XYZVectorF const& pos, float time) : _pos(pos), _time(time), _hits(), _flag(BkgClusterFlag::update) , _kerasQ(0.)  {_hits.reserve(16);}
 
-<<<<<<< HEAD
-       BkgClusterFlag const&        flag() const {return _flag; }
-       XYZVectorF const&            pos()  const {return _pos;  }
-       float                        time() const {return _time; }
-       std::vector<unsigned> const& hits() const {return _hits; }
-       std::vector<unsigned>&       hits()       {return _hits; }
+
        float                        getKerasQ() const {return _kerasQ; }
-=======
        auto const&        flag() const {return _flag; }
        auto const&                pos()  const {return _pos;  }
        auto const& time() const {return _time; }
-       auto const& mvaout() const { return _mvaout; }
        auto const& hits() const {return _hits; }
        auto &       hits()       {return _hits; }
->>>>>>> 7198dea1
 
        void pos(XYZVectorF const& pos)               {_pos = pos;}
        void time(float time)                     {_time = time;}
@@ -43,11 +35,7 @@
        float                 _time;
        std::vector<unsigned> _hits;
        BkgClusterFlag        _flag;
-<<<<<<< HEAD
        float                _kerasQ; //result of keras result for the cluster
-=======
-       float                _mvaout; // MVA otuput
->>>>>>> 7198dea1
    };
 
    typedef std::vector<mu2e::BkgCluster> BkgClusterCollection;
