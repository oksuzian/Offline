//
//  Persistent representation of a TrkStrawHit, used in the
//  persistent representation of the BTrk Kalman Fit
//  Original author: Dave Brown (LBNL) 31 Aug 2016
//
#ifndef RecoDataProducts_TrkStrawHitSeed_HH
#define RecoDataProducts_TrkStrawHitSeed_HH
#include "RecoDataProducts/inc/HitT0.hh"
#include "RecoDataProducts/inc/HitT0.hh"
#include "RecoDataProducts/inc/StrawHitFlag.hh"
#include "RecoDataProducts/inc/StrawHitIndex.hh"
#include "DataProducts/inc/StrawId.hh"
#include <Rtypes.h>
namespace mu2e {
  struct TrkStrawHitSeed {
    TrkStrawHitSeed() : _index(0), _trklen(0), _hitlen(0), _rdrift(0), _wdoca(0), _rerr(0), _ambig(0) {}
    // construct from the information
<<<<<<< HEAD
  TrkStrawHitSeed(StrawHitIndex index, StrawId const& strawid, HitT0 const& t0, Float_t trklen, Float_t hitlen, Float_t rdrift,
      Float_t wdoca, Int_t ambig, Float_t rerr, StrawHitFlag const& flag) :
=======
  TrkStrawHitSeed(StrawHitIndex index, StrawId const& strawid, TrkT0 const& t0, Float_t trklen, Float_t hitlen, Float_t rdrift,
		  Float_t wdoca, Int_t ambig, Float_t rerr, StrawHitFlag const& flag, int const& nsh) :
>>>>>>> 0e112dc9
    _index(index), _sid(strawid), _t0(t0), _trklen(trklen),
    _hitlen(hitlen), _rdrift(rdrift), _wdoca(wdoca), _rerr(rerr), _ambig(ambig), _flag(flag),_nsh(nsh)  {}
// accessors
    StrawHitIndex	index() const { return _index; }
    StrawId const&	strawId() const { return _sid; }
    HitT0 const&  t0() const { return _t0; }
    Float_t	trkLen() const { return _trklen; }
    Float_t	hitLen() const { return _hitlen; }
    Float_t	driftRad() const { return _rdrift; }
    Float_t	wireDOCA() const { return _wdoca; }
    Float_t	radialErr() const { return _rerr; }
    Int_t	ambig() const { return _ambig; }
    StrawHitFlag const& flag() const { return _flag; }
    Int_t       nStrawHits() const { return _nsh; }
    //
    StrawHitIndex	    _index;	  // index into the primary StrawHit (and StrawHitPosition, StrawHitFlag, ..) collection
    StrawId	    _sid;	  // which straw has the hit
    HitT0	    _t0;	  // time origin for this hit
    Float_t	    _trklen;	  // Length from the nominal track start to the POCA of this hit
    Float_t	    _hitlen;	  // Length from the straw center to the POCA of this hit
    Float_t	    _rdrift;	  // drift radius for this hit
    Float_t	    _wdoca;	  // DOCA from the track to the wire, signed by the angular momentum WRT the wire
    Float_t	    _rerr;	  // intrinsic radial error
    Int_t	    _ambig;	  // LR ambiguity assigned to this hit
    StrawHitFlag    _flag;	  // flag describing the status of this hit (active, ....)
    Int_t           _nsh;         // number of underlying straw hits
  };
}
#endif<|MERGE_RESOLUTION|>--- conflicted
+++ resolved
@@ -15,13 +15,8 @@
   struct TrkStrawHitSeed {
     TrkStrawHitSeed() : _index(0), _trklen(0), _hitlen(0), _rdrift(0), _wdoca(0), _rerr(0), _ambig(0) {}
     // construct from the information
-<<<<<<< HEAD
-  TrkStrawHitSeed(StrawHitIndex index, StrawId const& strawid, HitT0 const& t0, Float_t trklen, Float_t hitlen, Float_t rdrift,
-      Float_t wdoca, Int_t ambig, Float_t rerr, StrawHitFlag const& flag) :
-=======
   TrkStrawHitSeed(StrawHitIndex index, StrawId const& strawid, TrkT0 const& t0, Float_t trklen, Float_t hitlen, Float_t rdrift,
 		  Float_t wdoca, Int_t ambig, Float_t rerr, StrawHitFlag const& flag, int const& nsh) :
->>>>>>> 0e112dc9
     _index(index), _sid(strawid), _t0(t0), _trklen(trklen),
     _hitlen(hitlen), _rdrift(rdrift), _wdoca(wdoca), _rerr(rerr), _ambig(ambig), _flag(flag),_nsh(nsh)  {}
 // accessors
