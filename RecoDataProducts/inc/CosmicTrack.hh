#ifndef RecoDataProducts_CosmicTrack_hh
#define RecoDataProducts_CosmicTrack_hh
////S. Middleton, Feb 2019 - Cosmic track class, main purpose id to store diagnostics.
#include "TMath.h"
#include "TMatrixD.h"
#include "DataProducts/inc/XYZVec.hh"
<<<<<<< HEAD
#include "RecoDataProducts/inc/ComboHit.hh"
#include "Mu2eUtilities/inc/BuildLinearFitMatrixSums.hh"
#include "Mu2eUtilities/inc/PointLinePCA_XYZ.hh"
=======

>>>>>>> afba9734
#include<vector>
#include<bitset>

using CLHEP::Hep3Vector;
using namespace std;
   //Struct To Hold Covarience Info:
   struct TrackCov{
   	std::vector<double> Covariance;
	double sigA0;
	double sigA0A1;
        double sigA1A0;
  	double sigA1;
  	double sigB0;
	double sigB0B1;
        double sigB1B0;
  	double sigB1;
  	TrackCov();
  	TrackCov(double siga0, double siga0a1,double siga1a0, double siga1, double sigb0,double sigb0b1, double sigb1b0, double sigb1) : sigA0(siga0), sigA0A1(siga0a1), sigA1A0(siga1a0), sigA1(siga1), sigB0(sigb0), sigB0B1(sigb0b1), sigB1B0(sigb1b0), sigB1(sigb1) {};
   
   };
   //Struct To Hold Track Parameters
   struct TrackParams{
  	double A0;
  	double A1;
  	double B0;
  	double B1;
  	double T0;
	double deltaA0;
  	double deltaA1;
  	double deltaB0;
  	double deltaB1;
  	double deltaT0;
  	TrackParams();
  	TrackParams(double a0, double a1, double  b0, double b1) : A0(a0), A1(a1), B0(b0) , B1(b1){};
	TrackCov Covarience;
	
   };
   //Struct to hold Coordinate System
   struct TrackAxes{
  	XYZVec _XDoublePrime;
  	XYZVec _YDoublePrime;
  	XYZVec _ZPrime;
  	TrackAxes();
  	TrackAxes(XYZVec X, XYZVec Y, XYZVec Z) : _XDoublePrime(X),_YDoublePrime(Y),_ZPrime(Z){};
  	
   };
   //Struct to store a Track Equation (optional)
   struct TrackEquation{
   	XYZVec Pos;
        XYZVec Dir;
        TrackEquation();
        TrackEquation(XYZVec P, XYZVec D) : Pos(P), Dir(D){};
   };
   //Struct to store Diagnostics associated with seed fit:
   struct TrackSeedDiag{
   	double FinalChiX;
   	double FinalChiY;
   	double FinalChiTot;
   	
   	double InitialChiX;
   	double InitialChiY;
   	double InitialChiTot;
   	
	TrackSeedDiag();

   };

namespace mu2e {
  
  class CosmicTrack{
  public:
  
    
    // Constructors
    public:
	    CosmicTrack();
	    CosmicTrack(TrackParams params) : FitParams(params) {};
	    ~CosmicTrack();
	    
	 //---------------Accessors:--------------//
	  
	    double get_fit_phi() const { return FitPhi;}
	    double get_fit_theta() const { return FitTheta;}
	    int get_N() const { return _Nhits;}
	    int get_iter(){return _niters;}
	    
	    TrackParams GetFitParams()const{ 
	    	return FitParams;
	    }
	    TrackParams GetInitParams()const{ 
	    	return InitParams;
	    }

	    XYZVec GetTrackDirection() const{ //TODO use private direction 🙈
	    	XYZVec Direction(FitParams.A1, FitParams.B1, 1);
	    	return Direction;
	    }
	    
	    XYZVec GetInitTrackDirection() const{
	    	XYZVec Direction(InitParams.A1, InitParams.B1, 1);
	    	return Direction.Unit();
	    }
	    
	    XYZVec GetTrackPosition() const{ //TODO use private positon?
	    	XYZVec Position(FitParams.A0, FitParams.B0, 0);
	    	return Position;
	    }

 	     XYZVec GetPOCA() const{
		return POCA;
             }

	     double GetDOCA() const{
		return DOCA;
             }

	     void clear_errors(); //clears track info and diagnostics
	     void clear_parameters(); //clears just track info
	     void clear_diag();
	     void clear_cov();
	//-------------Modiffiers of Track Parameters/Features---------------//
	    void SetFitParams(TrackParams par){ 
	    	this->FitParams = par;
	    }
	    void SetInitParams(TrackParams par){ 
	    	this->InitParams = par;
	    }

	    void SetMinuitParams(double par_a0, double par_a1, double par_b0, double par_b1, double par_t0 ){
	    	this->MinuitFitParams.A0 = par_a0;
	 	this->MinuitFitParams.A1 = par_a1;
	 	this->MinuitFitParams.B0 = par_b0;
	 	this->MinuitFitParams.B1 = par_b1;
	  	this->MinuitFitParams.T0 = par_t0;
	    
	    }
	    void SetFitTrackCoOrdSystem(TrackAxes coordsys){
	    	this->TrackCoordSystem = coordsys;
	    }

	    void SetInitTrackCoordSystem(TrackAxes coordsys){
	    	this->InitTrackCoordSystem = coordsys;
    	    }
    	    
    	    void SetCovarience(double siga0, double siga0a1, double siga1a0, double siga1, double sigb0, double sigb0b1, double sigb1b0, double sigb1){ 
    	    	TrackCov Cov(siga0, siga0a1, siga1a0, siga1, sigb0, sigb0b1, sigb1b0, sigb1);
	    	this->FitParams.Covarience = Cov;
	    }
	     void SetMinuitCoordSystem(TrackAxes coordsys){
	    	this->MinuitCoordSystem = coordsys;
	    }
	    void Set_N(unsigned N){_Nhits = N;}
	    
	    void SetTrackEquation(TrackEquation Track){ 
	        this->FitEquation = Track;
	     }

	    void SetTrackEquationXYZ(TrackEquation Track){ 
	        this->FitEquationXYZ = Track;
	     }

	    void SetMinuitTrackEquation(TrackEquation Track){ 
	        this->MinuitFitEquation = Track;
	     }
	    
	    void SetTrackDirection(XYZVec dir){
	    	this->Direction = dir;
	    }

	    void SetTrackPosition(XYZVec pos){
	    	this->Position = pos;
	    }
	   void SetFirstHitVec(double x, double y, double z) {
		this->FirstHitVec.SetXYZ(x,y,z);

	    }
  	    void SetLastHitVec(double x, double y, double z) {
		this->LastHitVec.SetXYZ(x,y,z);
	    }

	    void SetTrackPOCA() {
		XYZVec TrackerCenter(0,0,0);//TODO 🙄
        	PointLinePCA_XYZ PCA = PointLinePCA_XYZ(TrackerCenter, this->FirstHitVec, this->LastHitVec);
		this->POCA = PCA.pca();
		this->DOCA = PCA.dca();
	    }
  
	    void set_fit_theta(double track_angle){ FitTheta = track_angle;}
	    void set_fit_phi(double track_angle){ FitPhi = track_angle;}

	    //-----------Fill Diag info this is legacy it will probably be removed soon----------//
	    void set_finalchisq_dof(double finalchisq_dof)   { Diag.FinalChiTot = finalchisq_dof; }
	    void set_finalchisq_dofX(double finalchisq_dofX) { Diag.FinalChiX = finalchisq_dofX; }
	    void set_finalchisq_dofY(double finalchisq_dofY) { Diag.FinalChiY = finalchisq_dofY; }
	    
	    void set_initchisq_dof(double initchisq_dof)   { Diag.InitialChiTot = initchisq_dof; }
	    void set_initchisq_dofX(double initchisq_dofX) { Diag.InitialChiX = initchisq_dofX; }
	    void set_initchisq_dofY(double initchisq_dofY) { Diag.InitialChiY = initchisq_dofY; }
	    void set_niter(int iter){ _niters= (iter); }
            //----------------------------End Diag Fill---------------------------------//
    	     TrackParams FitParams; //From Iterative Seed Fit (not drift)
             TrackParams InitParams; //Initial fit (first estimate)
	     TrackParams MinuitFitParams; // Minuit Params (seed drift final)

	     TrackAxes MinuitCoordSystem;//Result from Minuit Fit
	     TrackAxes TrackCoordSystem;//Seed Fit Result Axes
	     TrackAxes InitTrackCoordSystem;//Initial Axes (start->end line)
	     
	     TrackEquation FitEquation;
	     TrackEquation FitEquationXYZ;
	     TrackEquation MinuitFitEquation;

	     TrackSeedDiag Diag;
	     
	     XYZVec sigmaPos;
	     XYZVec sigmaDir;
	     
	     bool converged = false;
	     bool minuit_converged = false;
	     unsigned n_outliers = 0;

	     double FitPhi;
	     double FitTheta;
	     XYZVec POCA;
	     double DOCA;

  private:
	    
	    unsigned _Nhits;
	   
	    int _niters;
	    XYZVec Direction;
	    XYZVec Position;
	    XYZVec FirstHitVec;
	    XYZVec LastHitVec; 
	    
  };
  
}

#endif
<|MERGE_RESOLUTION|>--- conflicted
+++ resolved
@@ -4,13 +4,7 @@
 #include "TMath.h"
 #include "TMatrixD.h"
 #include "DataProducts/inc/XYZVec.hh"
-<<<<<<< HEAD
-#include "RecoDataProducts/inc/ComboHit.hh"
-#include "Mu2eUtilities/inc/BuildLinearFitMatrixSums.hh"
-#include "Mu2eUtilities/inc/PointLinePCA_XYZ.hh"
-=======
-
->>>>>>> afba9734
+
 #include<vector>
 #include<bitset>
 
@@ -104,7 +98,7 @@
 	    	return InitParams;
 	    }
 
-	    XYZVec GetTrackDirection() const{ //TODO use private direction 🙈
+	    XYZVec GetTrackDirection() const{ //TODO use private direction 
 	    	XYZVec Direction(FitParams.A1, FitParams.B1, 1);
 	    	return Direction;
 	    }
