--- conflicted
+++ resolved
@@ -3,17 +3,13 @@
 ////S. Middleton, Feb 2019 - Cosmic track class, main purpose id to store diagnostics.
 #include "TMath.h"
 #include "TMatrixD.h"
-<<<<<<< HEAD
-
 #include "KinKal/General/Vectors.hh"
 #include <vector>
 #include <bitset>
 #include <tuple>
 
-#include "Offline/DataProducts/inc/XYZVec.hh"
-=======
 #include "Offline/DataProducts/inc/GenVector.hh"
->>>>>>> 11f2dbd6
+
 #include "Offline/Mu2eUtilities/inc/PointLinePCA_XYZ.hh"
 #include "Offline/Mu2eUtilities/inc/TwoLinePCA_XYZ.hh"
 
@@ -37,44 +33,24 @@
 
    //Struct To Hold Track Parameters
    struct TrackParams{
-<<<<<<< HEAD
-    double A0;
-    double A1;
-    double B0;
-    double B1;
-    double T0;
-    double deltaA0;
-    double deltaA1;
-    double deltaB0;
-    double deltaB1;
-    double deltaT0;
-    TrackParams();
-    TrackParams(double a0, double a1, double  b0, double b1) : A0(a0), A1(a1), B0(b0) , B1(b1){};
-    TrackParams(double a0, double a1, double  b0, double b1, double t0) : A0(a0), A1(a1), B0(b0) , B1(b1), T0(t0) {};
-    TrackCov Covarience; //FIXME backwards compatibility
-    std::vector<double> cov;
-
-	  XYZVec Direction() const { return XYZVec(A1, -1, B1).unit();};
-	  XYZVec Position() const { return XYZVec(A0, 0, B0);};
-=======
   	double A0;
   	double A1;
   	double B0;
   	double B1;
   	double T0;
-	double deltaA0;
+	  double deltaA0;
   	double deltaA1;
   	double deltaB0;
   	double deltaB1;
   	double deltaT0;
   	TrackParams();
   	TrackParams(double a0, double a1, double  b0, double b1) : A0(a0), A1(a1), B0(b0) , B1(b1){};
-	TrackCov Covarience; //FIXME backwards compatibility
-        std::vector<double> cov;
-
-	XYZVectorF Direction() const { return XYZVectorF(A1, B1, 1).unit();};
-	XYZVectorF Position() const { return XYZVectorF(A0, B0, 0);};
->>>>>>> 11f2dbd6
+	  TrackCov Covarience; //FIXME backwards compatibility
+    std::vector<double> cov;
+
+	  XYZVectorF Direction() const { return XYZVectorF(A1, B1, 1).unit();};
+	  XYZVectorF Position() const { return XYZVectorF(A0, B0, 0);};
+
    };
 
    //Struct to hold Coordinate System
@@ -170,15 +146,15 @@
         this->MinuitEquation = Track;
       }
 
-      std::tuple <XYZVec, double, double> GetTrackPOCAInfo();
+      std::tuple <XYZVectorF, double, double> GetTrackPOCAInfo();
 	    
-      XYZVec Pos0() const { 
-        XYZVec intercept(this->MinuitParams.A0, 0, this->MinuitParams.B0);
+      XYZVectorF Pos0() const { 
+        XYZVectorF intercept(this->MinuitParams.A0, 0, this->MinuitParams.B0);
         return intercept; 
       }
 
-      XYZVec Dir() const {
-        XYZVec direction(this->MinuitParams.A1, -1, this->MinuitParams.B1); 
+      XYZVectorF Dir() const {
+        XYZVectorF direction(this->MinuitParams.A1, -1, this->MinuitParams.B1); 
         return direction.Unit();
       }
 
@@ -222,14 +198,14 @@
       
       //function to make tuple of kinkal params info
       std::tuple <double, double, double, double, double, double> KinKalTrackParams() const{
-        XYZVec zpos(0.,0.,0);
-        XYZVec  zdir(0.,0.,1.);
-        XYZVec  pos0(this->MinuitParams.A0, 0, this->MinuitParams.B0);
-        XYZVec  dir(this->MinuitParams.A1, -1, this->MinuitParams.B1);
+        XYZVectorF zpos(0.,0.,0);
+        XYZVectorF  zdir(0.,0.,1.);
+        XYZVectorF  pos0(this->MinuitParams.A0, 0, this->MinuitParams.B0);
+        XYZVectorF  dir(this->MinuitParams.A1, -1, this->MinuitParams.B1);
 
         std::tuple <double,double, double, double, double, double> info;
         TwoLinePCA_XYZ PCA = TwoLinePCA_XYZ(pos0, dir, zpos, zdir);
-        XYZVec POCA = PCA.point1()-PCA.point2();
+        XYZVectorF POCA = PCA.point1()-PCA.point2();
         double DOCA = PCA.dca();
         double amsign = copysign(1.0, -(zdir.Cross(POCA)).Dot(dir));
 
