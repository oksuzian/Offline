--- conflicted
+++ resolved
@@ -258,15 +258,9 @@
       *truthHitMCHandle : StrawHitMCTruthCollection();
 
     art::Handle<StrawDigiMCCollection>     truthDigiMCHandle;
-<<<<<<< HEAD
-    bool gblSDresult = evt.getByLabel(_makerModuleLabel,"StrawHitMC",truthDigiMCHandle);
-    ( _diagLevel > 0 ) &&
-      std::cout
-=======
     bool gblSDresult = evt.getByLabel(_makerModuleLabel,truthDigiMCHandle);
     ( _diagLevel > 0 ) && 
       std::cout 
->>>>>>> afd8423e
       << __func__ << " getting data by getByLabel: label, instance, result " << std::endl
       << " StrawHitMCTruthCollection      _makerModuleLabel: " << _makerModuleLabel << ", StrawHitMC"
       << ", " << gblresult << std::endl;
