//
// A module to create simple stereo hits out of StrawHits.  This can work
// with either tracker.  StrawHit selection is done by flagging in an upstream module
//
// $Id: MakeStereoHits_module.cc,v 1.23 2014/09/18 08:42:47 brownd Exp $
// $Author: brownd $
// $Date: 2014/09/18 08:42:47 $
// 
//  Original Author: David Brown, LBNL
//  

// Mu2e includes.
#include "GeometryService/inc/GeometryService.hh"
#include "GeometryService/inc/getTrackerOrThrow.hh"
#include "GeometryService/inc/GeomHandle.hh"
#include "TrackerGeom/inc/Tracker.hh"
#include "RecoDataProducts/inc/StrawHitCollection.hh"
#include "RecoDataProducts/inc/StrawHitPositionCollection.hh"
#include "RecoDataProducts/inc/StrawHitFlagCollection.hh"
#include "RecoDataProducts/inc/StereoHitCollection.hh"
#include "ConditionsService/inc/ConditionsHandle.hh"
#include "ConditionsService/inc/TrackerCalibrations.hh"
#include "MCDataProducts/inc/StrawDigiMCCollection.hh"
#include "TrkDiag/inc/KalDiag.hh"
#include "ConfigTools/inc/ConfigFileLookupPolicy.hh"
#include "Mu2eUtilities/inc/MVATools.hh"

// art includes.
#include "art/Persistency/Common/Ptr.h"
#include "art/Framework/Core/EDProducer.h"
#include "art/Framework/Core/ModuleMacros.h"
#include "art/Framework/Principal/Event.h"
#include "art/Framework/Principal/Handle.h"
#include "art/Framework/Services/Optional/TFileService.h"

// From the art tool-chain
#include "fhiclcpp/ParameterSet.h"
#include "messagefacility/MessageLogger/MessageLogger.h"

// root
#include "TMath.h"
#include "TH1F.h"
#include "TH2F.h"
#include "TLine.h"
#include "TMarker.h"
#include "TList.h"
#include "TLegend.h"
#include "TTree.h"
// C++ includes.
#include <iostream>
#include <float.h>

using namespace std;

namespace mu2e {
  // used to sort panels by dphi
  struct PnlPhi {
    int ipnl;
    double dphi;
  };

  // comparison functor for sorting by dphi
  struct sortPnl : public std::binary_function<PnlPhi,PnlPhi,bool> {
    bool operator()(PnlPhi const& v1, PnlPhi const& v2) { return (v1.dphi < v2.dphi); }
  };

  // struct to hold MVA input
  struct StereoMVA {
    std::vector <Double_t> _pars;
    Double_t& _dt; // time diff between hits
    Double_t& _chisq; // chisq of time division information 
    Double_t& _rho;  // transverse radius of stereo position
    Double_t& _ndof; // number of degrees of freedom of time division chisquared: either 0, 1, or 2
    StereoMVA() : _pars(4,0.0),_dt(_pars[0]),_chisq(_pars[1]),_rho(_pars[2]),_ndof(_pars[3]){}
  };

  class MakeStereoHits : public art::EDProducer {

  public:
    explicit MakeStereoHits(fhicl::ParameterSet const& pset);
    // Accept compiler written d'tor.

    void produce( art::Event& e);
    void beginJob();

  private:

    // Diagnostics level.
    int _diagLevel;
    // Debug level.
    int _debugLevel;
    // Name of the StrawHit collection
    string _shLabel, _shfLabel;
    string _mcdigislabel;
  // Parameters
    StrawHitFlag _shsel; // flag selection
    StrawHitFlag _shmask; // flag anti-selection 
    double _maxDt; // maximum time separation between hits
    double _maxDE; // maximum deposited energy deference: this excludes inconsistent hits
    double _maxDZ; // maximum longitudinal separation
    double _maxDPerp; // maximum transverse separation
    double _minDdot; // minimum dot product of straw directions
    double _minDL; // minimum distance from end of active straw;
    double _maxChi; // maximum # of TimeDivision sigmas past the active edge of a wire to allow making stereo hits
    double _maxChisq; // maximum # of TimeDivision consistency chisquared to allow making stereo hits
    double _minMVA; // minimum MVA output
    bool _writepairs; // write out the stereo pairs
    MVATools _mvatool;
    StereoMVA _vmva; // input variables to TMVA for stereo selection
    // for optimized Stereo Hit finding
    size_t _nsta;
    size_t _npnl;
    vector <vector<int> >_dopnl;            // list of overlapping panels in "road" to search in
    void genMap(const TTracker& tt);    // function to generate panel list from tracker geometry
    // diagnostics
    TH1F* _nhits;
    TH1F* _deltat;
    TH1F* _deltaE;
    TH1F* _deltaz;
    TH1F* _fsep;
    TH1F* _sep;
    TH1F* _ddoth;
    TH1F* _dperph;
    TH1F* _dL;
    TH1F* _mva;
    vector<TH2F*> _stations;
    const StrawDigiMCCollection *_mcdigis;
    TTree *_spdiag, *_sdiag;
    Float_t _shphi, _stphi, _mcshphi;
    Float_t _shrho, _strho, _mcshrho;
    Float_t _de, _dt, _dist, _dperp, _dz, _rho, _dl1, _dl2;
    Bool_t _tdiv1, _tdiv2;
    Float_t _dc1, _dc2, _chi2, _ndof, _mvaout, _ddot;
    Float_t _schi2, _smvaout, _sddot, _sdist, _sdz;
    Float_t _mcdist;
    Int_t _stereo, _fs, _sfs, _mcr, _mcrel, _mcpdg, _mcgen, _mcproc;
    bool  _genmap;
    bool  _first_call_to_produce;
 };

  MakeStereoHits::MakeStereoHits(fhicl::ParameterSet const& pset) :
    // Parameters
    _diagLevel(pset.get<int>("diagLevel",0)),
    _debugLevel(pset.get<int>("debugLevel",0)),
    _shLabel(pset.get<string>("StrawHitCollectionLabel","makeSH")),
    _shfLabel(pset.get<std::string>("StrawHitFlagCollectionLabel","FSHPreStereo")),
    _mcdigislabel(pset.get<string>("StrawHitMCLabel","makeSH")),
    _shsel(pset.get<vector<string> >("StrawHitSelectionBits",vector<string>{"EnergySelection","TimeSelection"} )),
    _shmask(pset.get<vector<string> >("StrawHitMaskBits",vector<string>{} )),
    _maxDt(pset.get<double>("maxDt",40.0)), // nsec
    _maxDE(pset.get<double>("maxDE",0.99)), // dimensionless, from 0 to 1
    _maxDZ(pset.get<double>("maxDZ",1000.)), // mm, maximum longitudinal distance between straws
    _maxDPerp(pset.get<double>("maxDPerp",500.)), // mm, maximum perpendicular distance between time-division points
    _minDdot(pset.get<double>("minDdot",0.6)), // minimum angle between straws
    _minDL(pset.get<double>("minDL",-20.0)), // extent along straw
    _maxChisq(pset.get<double>("maxChisquared",80.0)), // position matching
    _minMVA(pset.get<double>("minMVA",0.6)), // MVA cut
    _writepairs(pset.get<bool>("WriteStereoPairs",false)),
    _mvatool(pset.get<fhicl::ParameterSet>("MVATool",fhicl::ParameterSet())),
    _nhits(0),_deltat(0),_deltaE(0),_deltaz(0),_fsep(0),_dL(0),_mva(0),
    _mcdigis(0),_sdiag(0)
  {
    _maxChi = sqrt(_maxChisq);
    // Tell the framework what we make.
    if(_writepairs)produces<StereoHitCollection>();
    produces<StrawHitPositionCollection>();
    _genmap                = true;
    _first_call_to_produce = true;
  }

  void MakeStereoHits::beginJob(){
  // initialize MVA
    _mvatool.initMVA();
    if(_debugLevel > 0){
      cout << "MakeStereoHits MVA parameters: " << endl;
      _mvatool.showMVA();
    }
    // create diagnostics if requested
    if(_diagLevel > 0){
      art::ServiceHandle<art::TFileService> tfs;
      _nhits = tfs->make<TH1F>("nhits","NHits",500,0,5000);
      _deltat = tfs->make<TH1F>("deltat","#Delta t;ns",100,-200.0,200.0);
      _deltaE = tfs->make<TH1F>("deltaE","#Delta E/#Sigma E;Ratio",100,-1.0,1.0);
      _deltaz = tfs->make<TH1F>("deltaz","#Delta d;mm",120,0.0,120.0);
      _ddoth = tfs->make<TH1F>("ddot","#Delta drection;cos(#theta)",120,-3.15,3.15);
      _dperph = tfs->make<TH1F>("dperp","#Delta #rho;mm",120,0.0,120.0);
      _fsep = tfs->make<TH1F>("fsep","Face separation",6,-0.5,5.5);
      _sep = tfs->make<TH1F>("sep","Face separation",6,-0.5,5.5);
      _dL = tfs->make<TH1F>("dL","Length Difference;mm",100,-200.0,100.0);
      _mva = tfs->make<TH1F>("mva","MVA output",100,-0.05,1.05);
      if( _diagLevel > 1){
	// detailed diagnostics
	_spdiag=tfs->make<TTree>("spdiag","stereo position diagnostics");
	_spdiag->Branch("shphi",&_shphi,"shphi/F");
	_spdiag->Branch("shrho",&_shrho,"shrho/F");
	_spdiag->Branch("stphi",&_stphi,"stphi/F");
	_spdiag->Branch("strho",&_strho,"strho/F");
	_spdiag->Branch("stereo",&_stereo,"stereo/I");
	_spdiag->Branch("chisq",&_schi2,"chisq/F");
	_spdiag->Branch("mvaout",&_smvaout,"mvaout/F");
	_spdiag->Branch("dist",&_sdist,"dist/F");
	_spdiag->Branch("dz",&_sdz,"dz/F");
	_spdiag->Branch("ddot",&_sddot,"ddot/F");
	_spdiag->Branch("mcrel",&_mcr,"mcr/I");
	_spdiag->Branch("mcpdg",&_mcpdg,"mcpdg/I");
	_spdiag->Branch("mcgen",&_mcgen,"mcgen/I");
	_spdiag->Branch("mcproc",&_mcproc,"mcproc/I");
	_spdiag->Branch("mcshphi",&_mcshphi,"mcshphi/F");
	_spdiag->Branch("mcshrho",&_mcshrho,"mcshrho/F");
	_spdiag->Branch("fs",&_sfs,"fs/I");
	if(_diagLevel > 2){
	  _sdiag=tfs->make<TTree>("sdiag","stereo diagnostics");
	  _sdiag->Branch("fs",&_fs,"fs/I");
	  _sdiag->Branch("de",&_de,"de/F");
	  _sdiag->Branch("dt",&_dt,"dt/F");
	  _sdiag->Branch("dz",&_dz,"dz/F");
	  _sdiag->Branch("rho",&_rho,"rho/F");
	  _sdiag->Branch("dist",&_dist,"dist/F");
	  _sdiag->Branch("dperp",&_dperp,"dperp/F");
	  _sdiag->Branch("dl1",&_dl1,"dl1/F");
	  _sdiag->Branch("dl2",&_dl2,"dl2/F");
	  _sdiag->Branch("dc1",&_dc1,"dc1/F");
	  _sdiag->Branch("dc2",&_dc2,"dc2/F");
	  _sdiag->Branch("chi2",&_chi2,"chi2/F");
	  _sdiag->Branch("ndof",&_ndof,"ndof/F");
	  _sdiag->Branch("tdiv1",&_tdiv1,"tdiv1/B");
	  _sdiag->Branch("tdiv2",&_tdiv2,"tdiv2/B");
	  _sdiag->Branch("mvaout",&_mvaout,"mvaout/F");
	  _sdiag->Branch("ddot",&_ddot,"ddot/F");
	  _sdiag->Branch("mcrel",&_mcrel,"mcrel/I");
	  _sdiag->Branch("mcdist",&_mcdist,"mcdist/F");
	}
      }
    }
  }

  void MakeStereoHits::produce(art::Event& event) {
    // Get a reference to T trackers
    const Tracker& tracker = getTrackerOrThrow();
    const TTracker& tt = dynamic_cast<const TTracker&>(tracker);

    // setup dopnl
    if(_genmap){
      _genmap = false;
      genMap(tt);
    }
// station layout diagnostics
    if(_diagLevel >0 && _first_call_to_produce){
      _first_call_to_produce = false;
      art::ServiceHandle<art::TFileService> tfs;
      unsigned nsta = tt.nPlanes()/2;
      for(unsigned ista=0;ista<nsta;++ista){
	char name[100];
	snprintf(name,100,"station%i",ista);
	_stations.push_back( tfs->make<TH2F>(name,name,100,-700,700,100,-700,700));
	_stations[ista]->SetStats(false);
	TList* flist = _stations[ista]->GetListOfFunctions();
	TLegend* sleg = new TLegend(0.1,0.6,0.3,0.9);
	flist->Add(sleg);
	for(int iplane=0;iplane<2;++iplane){
	  const Plane& pln = tt.getPlane(2*ista+iplane);
	  const vector<Panel>& panels = pln.getPanels();
	  for(size_t ipnl=0;ipnl<panels.size();++ipnl){
	    int iface = ipnl%2;
	    const Panel& pnl = panels[ipnl];
	    CLHEP::Hep3Vector spos = pnl.straw0MidPoint();
	    CLHEP::Hep3Vector sdir = pnl.straw0Direction();
	    CLHEP::Hep3Vector end0 = spos - 100.0*sdir;
	    CLHEP::Hep3Vector end1 = spos + 100.0*sdir;
	    TLine* sline = new TLine(end0.x(),end0.y(),end1.x(),end1.y());
	    sline->SetLineColor(ipnl+1);
	    sline->SetLineStyle(2*iplane+iface+1);
	    flist->Add(sline);
	    TMarker* smark = new TMarker(end0.x(),end0.y(),8);
	    smark->SetMarkerColor(ipnl+1);
	    smark->SetMarkerSize(2);
	    flist->Add(smark);
	    char label[80];
	    snprintf(label,80,"pln %i pnl %i",iplane,(int)ipnl);
	    sleg->AddEntry(sline,label,"l");
	  }
	}
      }
    }

    // Handle to the conditions service
    ConditionsHandle<TrackerCalibrations> tcal("ignored");

    art::Handle<mu2e::StrawHitCollection> strawhitsH; 
    const StrawHitCollection* strawhits(0);
    if(event.getByLabel(_shLabel,strawhitsH))
      strawhits = strawhitsH.product();
    if(strawhits == 0){
      throw cet::exception("RECO")<<"mu2e::MakeStereoHits: No StrawHit collection found for label " <<  _shLabel << endl;
    }
    const StrawHitFlagCollection* shfcol(0);
    art::Handle<mu2e::StrawHitFlagCollection> shflagH;
    if(event.getByLabel(_shfLabel,shflagH))
      shfcol = shflagH.product();
    if(shfcol == 0){
      throw cet::exception("RECO")<<"mu2e::MakeStereoHits: No StrawHitFlag collection found for label " <<  _shfLabel << endl;
    }
    if(shfcol->size() != strawhits->size()){
      throw cet::exception("RECO")<<"mu2e::MakeStereoHits: StrawHitFlag collection size " <<  shfcol->size() <<
       " doesn't match StrawHit collection size " << strawhits->size() << endl;
    }
    // create a collection of StrawHitPosition, and intialize them using the time division
    size_t nsh = strawhits->size();
    if(_diagLevel > 0)_nhits->Fill(nsh);
    if(_diagLevel > 1){
      art::Handle<StrawDigiMCCollection> mcHandle;
      if(event.getByLabel(_mcdigislabel,"StrawHitMC",mcHandle))
	_mcdigis = mcHandle.product();
    }
    unique_ptr<StrawHitPositionCollection> shpos(new StrawHitPositionCollection);
    shpos->reserve(2*nsh);

    size_t nres = max(size_t(100),nsh/20);
    vector <vector<vector<int> > >hdx(_nsta,vector<vector<int> >(_npnl*2));
    for(vector<vector<int>> rhdx : hdx){
      for(vector<int>  chdx : rhdx){
        chdx.reserve(nres);
      }
    }
// create positions
    for(size_t ish=0;ish<nsh;++ish){
      StrawHit const& hit = strawhits->at(ish);
      Straw const& straw = tt.getStraw(hit.strawIndex());
      if(shfcol->at(ish).hasAllProperties(_shsel)
	  && (!shfcol->at(ish).hasAnyProperty(_shmask)) ){
        int iplane = straw.id().getPlane();
        int ipnl = straw.id().getPanel();
        int station = iplane/2;
	// define a 'global' panel for the station.  This changes sign with odd-even stations
	int jpnl;
	if(station%2==0)
	  jpnl = ipnl + (iplane%2)*_npnl;
	else
	  jpnl = ipnl + (1-iplane%2)*_npnl;
        hdx[station][jpnl].push_back(ish);
      }
      SHInfo shinfo;
      tcal->StrawHitInfo(straw,hit,shinfo);
      shpos->push_back(StrawHitPosition(hit,straw,shinfo));
    }
    // create the stereo hits
    StereoHitCollection stereohits;
    stereohits.reserve(3*nsh);
    vector<double> maxMVA(nsh,-FLT_MAX);
    vector<int> minsep(nsh,PanelId::apart);
    vector<size_t> ibest(nsh);
    // double loop over selected straw hits

    for(vector<vector<int>> rhdx : hdx){                                // loop over stations
      for(vector<int>::size_type ipnl=0; ipnl!=rhdx.size(); ipnl++){    // loop over panels
        if(!_dopnl[ipnl].empty()){
          for(int ish : rhdx[ipnl]){                                    // loop over hit1
            StrawHit const& sh1 = strawhits->at(ish);
            Straw const& straw1 = tt.getStraw(sh1.strawIndex());
            StrawHitPosition const& shp1 = (*shpos)[ish];
	    bool tdiv1 = shp1.flag().hasAllProperties(StrawHitFlag::tdiv);
            for( int jpnl : _dopnl[ipnl]){                            // loop over overlapping panels
              for(int jsh : rhdx[jpnl]){                              // loop over hit2
	        StrawHit const& sh2 = strawhits->at(jsh);
	        Straw const& straw2 = tt.getStraw(sh2.strawIndex());
	        StrawHitPosition const& shp2 = (*shpos)[jsh];
		bool tdiv2 = shp2.flag().hasAllProperties(StrawHitFlag::tdiv);
	        double ddot = straw1.direction().dot(straw2.direction());
	        PanelId::isep sep = straw1.id().getPanelId().separation(straw2.id().getPanelId());
	        double de = min((float)1.0,fabs((sh1.energyDep() - sh2.energyDep())/(sh1.energyDep()+sh2.energyDep())));
	        CLHEP::Hep3Vector dp = shp1.pos()-shp2.pos();
	        double dist = dp.mag();
	        double dperp = dp.perp();
	        double dz = fabs(dp.z());
	        double dt = fabs(sh1.time()-sh2.time());
		if(_diagLevel > 1){
		  _deltat->Fill(dt);
		  _deltaE->Fill(de);
		  _deltaz->Fill(dz);
		  _sep->Fill(sep);
		  _ddoth->Fill(ddot);
		  _dperph->Fill(dperp);
		}
	        if( sep != PanelId::same && sep < PanelId::apart // hits are in the same station but not the same panel
	            && (sep <= minsep[ish] || sep <= minsep[jsh]) // this separation is at least as good as the current best for one of the hits
	            && ddot > _minDdot // negative crosings are in opposite quadrants
	            && dt < _maxDt // hits are close in time
	            && de < _maxDE   // deposited energy is roughly consistent (should compare dE/dx but have no path yet!)
	            && dz < _maxDZ // longitudinal separation isn't too big
	            && dperp < _maxDPerp) { // transverse separation isn't too big
	          // tentative stereo hit: this solves for the POCA
	          StereoHit sth(*strawhits,tt,ish,jsh);
	          double dl1 = straw1.getDetail().activeHalfLength()-fabs(sth.wdist1());
	          double dl2 = straw2.getDetail().activeHalfLength()-fabs(sth.wdist2());
	          if(_diagLevel > 1 ) {
	            _dL->Fill(dl1);
	            _dL->Fill(dl2);
	          }
	          if( dl1 > _minDL && dl2 > _minDL) {
	            // stereo point is inside the active length
	            // compute difference between stereo points and TD prediction
		    double chi1(0.0), chi2(0.0);
		    unsigned ndof(0);
	            if(tdiv1){
		      chi1 = (shp1.wireDist()-sth.wdist1())/shp1.posRes(StrawHitPosition::phi);
		      ++ndof;
		    }
	            if(tdiv2){
		      chi2 = (shp2.wireDist()-sth.wdist2())/shp2.posRes(StrawHitPosition::phi);
		      ++ndof;
		    }
	            if(fabs(chi1) <_maxChi && fabs(chi2) < _maxChi)
	            {
	              // compute chisquared
	              double chisq = chi1*chi1+chi2*chi2; 
	              if(chisq < _maxChisq){
	                sth.setChisquared(chisq);
                        // compute MVA
<<<<<<< HEAD
			/*	                _vmva[0] = de;
			_vmva[1] = dt;
	                _vmva[2] = chisq;
	                _vmva[3] = sth.pos().perp();
			*/
			_vmva[0] = dt;
	                _vmva[1] = chisq;
	                _vmva[2] = sth.pos().perp();
	                _vmva[3] = ndof;
	                double mvaout = _mvatool.evalMVA(_vmva);
=======
			_vmva._dt = dt;
	                _vmva._chisq = chisq;
	                _vmva._rho = sth.pos().perp();
			_vmva._ndof = ndof;
	                double mvaout = _mvatool.evalMVA(_vmva._pars);
>>>>>>> f99d5d46
                        //double mvaout=0.;
	                if(mvaout > _minMVA){
	                  stereohits.push_back(sth);
	                  // choose the best pair as:
	                  // 1) take the pair with the minimum plane separation
	                  // 2) otherwise, take the pair with the maximum MVA output
	                  if(sep < minsep[ish] || (sep == minsep[ish] && mvaout > maxMVA[ish])){
	                    minsep[ish] = sep;
	                    maxMVA[ish] = mvaout;
	                    ibest[ish] = stereohits.size()-1;
	                  }
	                  if(sep < minsep[jsh] || (sep == minsep[jsh] && mvaout > maxMVA[jsh])){
	                    minsep[jsh] = sep;
	                    maxMVA[jsh] = mvaout;
	                    ibest[jsh] = stereohits.size()-1;
	                  }
	                  if(_diagLevel > 2){
	                    _fs = sep;
	                    _de = de;
	                    _dt = dt;
	                    _dz = dz;
	                    _rho = sth.pos().perp();
	                    _dist = dist;
	                    _dperp = dperp;
	                    _dl1 = dl1;
	                    _dl2 = dl2;
	                    _dc1 = chi1;
	                    _dc2 = chi2;
			    _tdiv1 = tdiv1;
			    _tdiv2 = tdiv2; 
	                    _chi2 = chisq;
			    _ndof = ndof;
	                    _mvaout = mvaout;
	                    _ddot = ddot;
	                    _mcdist = -1.0;
	                    if(_mcdigis != 0){
	                      StrawDigiMC const& mcd1 = _mcdigis->at(ish);
	                      StrawDigiMC const& mcd2 = _mcdigis->at(jsh);
	                      _mcrel = KalDiag::relationship(mcd1,mcd2);
	                      if(mcd1.stepPointMC(StrawDigi::zero).isNonnull() &&
	                         mcd2.stepPointMC(StrawDigi::zero).isNonnull() )
	                        _mcdist = (mcd1.stepPointMC(StrawDigi::zero)->position() -
	                            mcd2.stepPointMC(StrawDigi::zero)->position()).mag();
	                    }
	                    _sdiag->Fill();
	                  } // _diagLevel > 2
	                }
	              }
	            }
	          }
	        }

              } // loop over hit2: jsh
            } // loop over overlapping panels: jpnl
          } // loop over hit1: ish
        } // dopnl not empty
      } // loop over 2nd dim: ipnl, panels
    } // loop over 1st dim: rhdx, stations
// now, overwrite the positions for those hits which have stereosresolve the stereo hits to find the best position for each hit that particpates.  The algorithm is:
    for(size_t ish=0; ish<nsh;++ish){
      bool stereo(false);
      if(minsep[ish] < PanelId::apart){
	shpos->at(ish) = StrawHitPosition(stereohits,ibest[ish],ish,shpos->at(ish).flag());
	stereo = true;
      }
      if(_diagLevel > 0){
	_fsep->Fill(minsep[ish]);
	_mva->Fill(maxMVA[ish]);
      }
      if(_diagLevel > 1){
	StrawHit const& hit = strawhits->at(ish);
	Straw const& straw = tt.getStraw(hit.strawIndex());
	SHInfo shinfo;
	tcal->StrawHitInfo(straw,hit,shinfo);
	StrawHitPosition shp(hit,straw,shinfo);
	_shphi = shp.pos().phi();
	_shrho = shp.pos().perp();
	_stphi = shpos->at(ish).pos().phi();
	_strho = shpos->at(ish).pos().perp();
	_stereo = stereo;
	_mcr = _sfs = -1;
	_schi2 = _sdist = _sdz = _sddot = -1.0;
	if(stereo){
	  StereoHit const& sh = stereohits.at(ibest[ish]);
	  _schi2 = sh.chisq();
	  _smvaout = maxMVA[ish];
	  _sfs = sh.panelSeparation();
	  StrawHit const h1 = strawhits->at(sh.hitIndex1());
	  StrawHit const h2 = strawhits->at(sh.hitIndex2());
	  Straw const& straw1 = tt.getStraw(h1.strawIndex());
	  Straw const& straw2 = tt.getStraw(h2.strawIndex());
	  SHInfo shi1, shi2;
	  tcal->StrawHitInfo(straw1,h1,shi1);
	  tcal->StrawHitInfo(straw2,h2,shi2);
	  StrawHitPosition shp1(h1,straw1,shi1);
	  StrawHitPosition shp2(h1,straw1,shi2);
	  _sdist = (shp1.pos()-shp2.pos()).mag();
	  _sddot = straw1.direction().dot(straw2.direction());
	  _sdz = fabs(straw1.getMidPoint().z()-straw2.getMidPoint().z());
	  StrawDigiMC const& mcd1 = _mcdigis->at(sh.hitIndex1());
	  StrawDigiMC const& mcd2 = _mcdigis->at(sh.hitIndex2());
	  _mcr = KalDiag::relationship(mcd1,mcd2);
	}
	StrawDigiMC const& mcd = _mcdigis->at(ish);
	StrawDigi::TDCChannel itdc = StrawDigi::zero;
	_mcshphi = _mcshrho = -1000.0;
	_mcpdg = _mcproc = _mcgen = 0;
	if(mcd.hasTDC(itdc) && mcd.stepPointMC(itdc).isNonnull() ){
	  _mcshphi = mcd.stepPointMC(itdc)->position().phi();
	  _mcshrho = mcd.stepPointMC(itdc)->position().perp();
	  if(mcd.stepPointMC(itdc)->simParticle().isNonnull()){
	    _mcpdg = mcd.stepPointMC(itdc)->simParticle()->pdgId();
	    _mcproc = mcd.stepPointMC(itdc)->simParticle()->creationCode();
	    if(mcd.stepPointMC(itdc)->simParticle()->genParticle().isNonnull()){
	      _mcgen = mcd.stepPointMC(itdc)->simParticle()->genParticle()->generatorId().id();
	    }
	  }
	}
	_spdiag->Fill();
      }
    }
    if(_writepairs){
      unique_ptr<StereoHitCollection> sthits(new StereoHitCollection(stereohits));
      event.put(move(sthits));
    }
    event.put(move(shpos));
  } // end MakeStereoHits::produce.

  void MakeStereoHits::genMap(const TTracker& tt) {
  // establish sizes
    _nsta = tt.nPlanes()/2;
    _npnl = tt.getPlane(0).nPanels();
  // find the phi extent of the longest straw
    Straw const& straw = tt.getStraw(StrawId(0,0,0,0));
    double phi0 = (straw.getMidPoint()-straw.getHalfLength()*straw.getDirection()).phi();
    double phi1 = (straw.getMidPoint()+straw.getHalfLength()*straw.getDirection()).phi();
    double lophi = min(phi0,phi1);
    double hiphi = max(phi0,phi1);
    double phiwidth = hiphi-lophi;
    if(phiwidth>M_PI)phiwidth =2*M_PI-phiwidth;
// loop over stations and see whether the phi ranges of the straws overlap, giving
// a possibility for stereo hits
    std::vector<double> panphi(12);

    
    for(int ipla=0;ipla<2;++ipla){
      Plane const& plane = tt.getPlane(ipla);
      for(int ipan=0;ipan<plane.nPanels();++ipan){
	Panel const& panel = plane.getPanel(ipan);
	// expand to station-wide 'panel' number.  This changes sign with station
	int jpan = ipan + (ipla%2)*_npnl;
	panphi[jpan] = panel.straw0MidPoint().phi();
      }
    }

    if(_debugLevel>0){
      cout << "panel phi width = " << phiwidth;
      cout << "panel phi positions = ";
      for(auto pphi : panphi)
	cout << pphi << " ";
      cout << endl;
    }

    _dopnl = vector<vector<int>>(12);
    if(_debugLevel< 10){
      for(size_t iphi = 0;iphi<12;++iphi){
	double phi = panphi[iphi];
	for(size_t jphi=iphi+1;jphi<12;++jphi){
	  double dphi = fabs(phi - panphi[jphi]);
	  if(dphi > M_PI)dphi = 2*M_PI-dphi;
	  if(dphi < phiwidth)_dopnl[iphi].push_back(jphi);
	}
      }
    } else {
    // for testing, assume every panel overlaps
      for(size_t iphi = 0;iphi<12;++iphi){
	for(size_t jphi=iphi+1;jphi<12;++jphi){
	  _dopnl[iphi].push_back(jphi);
	}
      }
    }

    if(_debugLevel >0){
      for(size_t ipnl=0;ipnl<12;++ipnl){
	cout << "Panel " << ipnl << " Overlaps with panel ";
	for(auto jpnl : _dopnl[ipnl]){
	  cout << jpnl << " ";
	}
	cout << endl;
      }
    }
  }

} // end namespace mu2e

using mu2e::MakeStereoHits;
DEFINE_ART_MODULE(MakeStereoHits)
<|MERGE_RESOLUTION|>--- conflicted
+++ resolved
@@ -416,24 +416,12 @@
 	              if(chisq < _maxChisq){
 	                sth.setChisquared(chisq);
                         // compute MVA
-<<<<<<< HEAD
-			/*	                _vmva[0] = de;
-			_vmva[1] = dt;
-	                _vmva[2] = chisq;
-	                _vmva[3] = sth.pos().perp();
-			*/
-			_vmva[0] = dt;
-	                _vmva[1] = chisq;
-	                _vmva[2] = sth.pos().perp();
-	                _vmva[3] = ndof;
-	                double mvaout = _mvatool.evalMVA(_vmva);
-=======
 			_vmva._dt = dt;
 	                _vmva._chisq = chisq;
 	                _vmva._rho = sth.pos().perp();
 			_vmva._ndof = ndof;
 	                double mvaout = _mvatool.evalMVA(_vmva._pars);
->>>>>>> f99d5d46
+
                         //double mvaout=0.;
 	                if(mvaout > _minMVA){
 	                  stereohits.push_back(sth);
