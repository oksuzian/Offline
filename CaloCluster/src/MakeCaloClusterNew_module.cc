// To do list
// 2014-12-244 P.Murat: back to git commit ID 6310127

// Must form a calo Cluster object

// then must compute COG / direction / other crap
// then must check effciency
// then must redo everything to include splitting
// and finally get a beer for all these trouble
/*
 * MakeCaloClusterNew_module.cc
 *
 *  Created on: Feb 10, 2012
 *      Author: echenard
 */

// C++ includes.
#include <iostream>
#include <string>
#include <cmath>
#include <list>
#include <queue>
#include <vector>
#include <algorithm>
#include <numeric>

// Framework includes.
#include "art/Framework/Core/EDProducer.h"
#include "art/Framework/Principal/Event.h"
#include "art/Framework/Principal/Selector.h"
#include "art/Framework/Core/ModuleMacros.h"
#include "art/Framework/Services/Optional/TFileDirectory.h"
#include "art/Framework/Services/Registry/ServiceHandle.h"
#include "art/Framework/Services/Optional/TFileService.h"
#include "art/Framework/Principal/Handle.h"

// From the art tool-chain
#include "fhiclcpp/ParameterSet.h"
#include "messagefacility/MessageLogger/MessageLogger.h"

// Mu2e includes.
#include "GeometryService/inc/GeometryService.hh"
#include "GeometryService/inc/GeomHandle.hh"
#include "MCDataProducts/inc/PtrStepPointMCVectorCollection.hh"

//calorimeter packages
#include "CalorimeterGeom/inc/VaneCalorimeter.hh"
#include "CalorimeterGeom/inc/Calorimeter.hh"
#include "RecoDataProducts/inc/CaloHitCollection.hh"
#include "RecoDataProducts/inc/CaloCrystalHit.hh"
#include "RecoDataProducts/inc/CaloCrystalHitCollection.hh"
#include "CaloCluster/inc/CaloClusterer.hh"
#include "CaloCluster/inc/CaloClusterCogCalculator.hh"
#include "RecoDataProducts/inc/CaloCluster.hh"
#include "RecoDataProducts/inc/CaloClusterCollection.hh"

<<<<<<< HEAD
=======
#include "CaloCluster/inc/CaloClusterFinderNew.hh"
#include "CaloCluster/inc/CaloSeedManager.hh"
#include "CaloCluster/inc/CaloClusterUtilities.hh"

>>>>>>> 994fdc53
// Other includes.
#include "CLHEP/Random/RandGaussQ.h"
#include "CLHEP/Vector/ThreeVector.h"
#include "cetlib/exception.h"
#include "TMath.h"







#include "art/Framework/Services/Optional/TFileDirectory.h"
#include "art/Framework/Services/Registry/ServiceHandle.h"
#include "art/Framework/Services/Optional/TFileService.h"


#include "TFile.h"
#include "TDirectory.h"
#include "TNtuple.h"
#include "TTree.h"

using namespace std;

namespace mu2e {

  bool caloCrystalHitEnergyPredicate( CaloCrystalHit const* lhs, CaloCrystalHit const* rhs) {
    return lhs->energyDep() > rhs->energyDep();
  }
  
  bool caloCrystalHitTimePredicate( CaloCrystalHit const* lhs, CaloCrystalHit const* rhs) {
    return lhs->time() < rhs->time();
  }
//-----------------------------------------------------------------------------
// need to order clusters in the descending energy order, thus reverse 'less'
//-----------------------------------------------------------------------------
  bool caloClusterEnergyPredicate(CaloCluster lhs, CaloCluster rhs) {
    return lhs.energyDep() > rhs.energyDep();
  }
  
  class MakeCaloClusterNew : public art::EDProducer {


  public:
<<<<<<< HEAD
           
    typedef std::list<CaloCrystalHit const*>                  CaloCrystalList;
    typedef std::list<CaloCrystalHit const*>::iterator        CaloCrystalList_iter;
    typedef std::list<CaloCrystalHit const*>::const_iterator  CaloCrystalList_const_iter;
           
=======
           
    typedef std::list<CaloCrystalHit const*>                  CaloCrystalList;
    typedef std::list<CaloCrystalHit const*>::iterator        CaloCrystalList_iter;
    typedef std::list<CaloCrystalHit const*>::const_iterator  CaloCrystalList_const_iter;
           
>>>>>>> 994fdc53
	   
    explicit MakeCaloClusterNew(fhicl::ParameterSet const& pset) :
	     
      // Parameters
      _diagLevel(pset.get<int>("diagLevel",0)),
      _maxFullPrint(pset.get<int>("maxFullPrint",5)),
      //           _minimumEnergy(pset.get<double>("minimumEnergy",0.0001)),
      _deltaTimePlus (pset.get<double>("deltaTimePlus" ,  5.)),// ns
      _deltaTimeMinus(pset.get<double>("deltaTimeMinus",  5.)),// ns
      _nCryPerCluster(pset.get<int>("nCryPerCrystal", 0)),
      _EnoiseCut(pset.get<double>("EnoiseCut", 0.090)),//MeV 3 sigma noise
      _ExpandCut(pset.get<double>("ExpandCut", 0.090)),//MeV
      _EminCluster  (pset.get<double>("EminCluster"  , 5.)),//MeV
      _EminSplitSeed(pset.get<double>("EminSplitSeed", 2.)),//MeV
      _g4ModuleLabel(pset.get<std::string>("g4ModuleLabel", "g4run")),
      _caloCrystalModuleLabel(pset.get<std::string>("caloCrystalModuleLabel", "CaloCrystalHitsMaker")),
<<<<<<< HEAD
      _messageCategory("HITS"),
      _firstEvent(true)
    {
					// Tell the framework what we make.
      produces<CaloClusterCollection>();
=======
      _producerName(""),
      _messageCategory("HITS"),
      _firstEvent(true)
    {
      TOUpper(_caloClusterSeeding);
					// Tell the framework what we make.
      produces<CaloClusterCollection>(_producerName);
>>>>>>> 994fdc53
    }
           
	   
    virtual ~MakeCaloClusterNew() { }

    virtual void beginJob();
    virtual void beginRun(art::Run&   aRun   );
    virtual void produce (art::Event& anEvent);

  private:
   
 
    // Diagnostics level.
    int _diagLevel;

    // Limit on number of events for which there will be full printout.
    int _maxFullPrint;

    // Name of the calorimeter StepPoint collection
    std::string _caloStepPoints;

    // Parameters
    //           double _minimumEnergy;  // minimum energy deposition of G4 step
    double _deltaTimePlus;
    double _deltaTimeMinus;
    double _nCryPerCluster;
    double _EnoiseCut;
    double _ExpandCut;
    double _EminCluster;
    double _EminSplitSeed;
    string _g4ModuleLabel;  // Name of the module that made these hits.
    string _caloReadoutModuleLabel;
    string _caloCrystalModuleLabel;
<<<<<<< HEAD
=======
    string _caloClusterAlgorithm;
    string _caloClusterSeeding;
    const string _producerName;
>>>>>>> 994fdc53

    const Calorimeter* _cal;

    // A category for the error logger.
    const std::string _messageCategory;
    
    // Give some informationation messages only on the first event.
    bool _firstEvent;
    
    void makeCaloClusters(CaloClusterCollection& caloClusters, 
			  art::Handle<CaloCrystalHitCollection> const& caloCrystalHitsHandle);
    
    std::list<CaloCrystalHit const*> formCluster(CaloCrystalList& hitList, CaloCrystalList_iter crystalSeed);
    
    std::list<CaloCrystalHit const*>::iterator findCrystalSeed(CaloCrystalList& hitList);
    
    int findMainCluster(double time, std::vector<double>& protoClusterTimingList);
    
    int findMainClusterA(int DiskID, double Time, CaloClusterCollection& ClusterList, int NClusters);
    
    CLHEP::Hep3Vector calculateCog(std::list<CaloCrystalHit const*> cluster, int mode=1); 
    
    double closestDistance(std::list<CaloCrystalHit const*> cluster, std::list<CaloCrystalHit const*> cluster2) ;
    
  };


  // must include a check of the parameters here
  void MakeCaloClusterNew::beginJob() {
<<<<<<< HEAD
           
  
    //        cout << "Diaglevel: "
    //                        << _diagLevel << " "
    //                        << _maxFullPrint
    //                        << endl;
    
=======
>>>>>>> 994fdc53
  }


//-----------------------------------------------------------------------------
// update calorimeter handle at begin run - calibrations etc may change....
//-----------------------------------------------------------------------------
  void MakeCaloClusterNew::beginRun(art::Run& aRun) {
    GeomHandle<Calorimeter>   ch;
    _cal = ch.get();
  }


//-----------------------------------------------------------------------------
   void MakeCaloClusterNew::produce(art::Event& event) {

     //Get handles to calorimeter crystal hits
     art::Handle<CaloCrystalHitCollection> caloCrystalHitsHandle;
     event.getByLabel(_caloCrystalModuleLabel, caloCrystalHitsHandle);
     if ( !caloCrystalHitsHandle.isValid()) return;
     
     //Create a new CaloCluster collection and fill it
     unique_ptr<CaloClusterCollection> caloClusters(new CaloClusterCollection);
     makeCaloClusters(*caloClusters,caloCrystalHitsHandle);
     
<<<<<<< HEAD
     event.put(std::move(caloClusters));
=======
     event.put(std::move(caloClusters), _producerName);
>>>>>>> 994fdc53
   }
   
//-----------------------------------------------------------------------------
   void MakeCaloClusterNew::makeCaloClusters(CaloClusterCollection&                       caloClusters,
					     art::Handle<CaloCrystalHitCollection> const& caloCrystalHitsHandle) {

     int                            ncl, isection, seed_disk_id;
     double                         totalEnergy,  averageTime, seed_time;
     std::vector< CaloCrystalList > protoSplitList;
     const CaloCrystalHit*          seed;
     
     CaloCrystalHitCollection const& caloCrystalHits(*caloCrystalHitsHandle);
     CaloCrystalHit const* caloCrystalHitBase = &caloCrystalHits.front();

       //Get a working copy of the CaloCrystalHits 
     CaloCrystalList caloCrystalHitsWork;
     for ( CaloCrystalHitCollection::const_iterator i=caloCrystalHits.begin(); i!=caloCrystalHits.end(); ++i )
<<<<<<< HEAD
       if ((*i).energyDep() > _EnoiseCut) caloCrystalHitsWork.push_back( &(*i));

     // Sort crystals by energy/time -> seed of new cluster is always the first of the current list
     caloCrystalHitsWork.sort(mu2e::caloCrystalHitEnergyPredicate);
=======
       caloCrystalHitsWork.push_back( &(*i));

     // Sort crystals by energy/time -> seed of new cluster is always the first of the current list
     if (_caloClusterSeeding.compare("TIME") == 0)  caloCrystalHitsWork.sort(mu2e::caloCrystalHitTimePredicate);
     else                                           caloCrystalHitsWork.sort(mu2e::caloCrystalHitEnergyPredicate);
>>>>>>> 994fdc53
	  
     // First, find clusters with seed energy above _EminCluster
     std::vector< CaloCrystalList > protoClusterList;
     //     std::vector<double> protoClusterTimingList;
     
     while( ! caloCrystalHitsWork.empty() ){       
       CaloCrystalList_iter crystalSeed = caloCrystalHitsWork.begin();
       if ( (*crystalSeed)->energyDep() < _EminCluster ) break;
       CaloCrystalList  cluster = formCluster(caloCrystalHitsWork,crystalSeed);

       cluster.sort(mu2e::caloCrystalHitEnergyPredicate);
       protoClusterList.push_back(cluster); 
       //       protoClusterTimingList.push_back( (*cluster.begin())->time() );
       
       //std::cout<<"Cluster "<<protoClusterList.size()<<" with "<<cluster.size()<<" crystals "<<std::endl;
       //for(CaloCrystalList_const_iter i = cluster.begin(); i!= cluster.end();++i)
       //std::cout<<(*i)->id()<<" "<<(*i)->energyDep()<<" "<<(*i)->time()<<" "<<_cal->crystalOrigin((*i)->id())<<std::endl;
     }
//-----------------------------------------------------------------------------
// make clusters from the main proto-list
// P.Murat: this loop  needs to be merged with the previous one
//-----------------------------------------------------------------------------
     for (std::vector< CaloCrystalList >::const_iterator it = protoClusterList.begin(); it!=protoClusterList.end();++it){
       isection    = -1;
       totalEnergy = 0;
       averageTime = 0;

       CaloCrystalList thisList = (*it);
              
       std::vector< art::Ptr< CaloCrystalHit> > caloCrystalHitPtrVector;

       for (CaloCrystalList_const_iter il = thisList.begin(); il !=thisList.end(); ++il){
	      
	 CaloCrystalHit const* hit = *il;
	 totalEnergy += hit->energyDep();
	 averageTime += hit->time();
	 if (isection==-1) isection = _cal->caloSectionId(hit->id());
              
	 size_t idx = ( hit - caloCrystalHitBase );
	 caloCrystalHitPtrVector.push_back( art::Ptr<CaloCrystalHit>(caloCrystalHitsHandle,idx) );
		
       }
       averageTime /= float(thisList.size());
	      
       CLHEP::Hep3Vector cog = calculateCog(thisList,1);
       CaloCluster caloCluster(isection,averageTime,totalEnergy,caloCrystalHitPtrVector);	      
       caloCluster.SetCog3Vector(cog);
       caloClusters.push_back(caloCluster);
     }
//-----------------------------------------------------------------------------
// 2014-04-15 P.Murat: make sure main clusters are sorted in energy
//            I think 'sort' breaks if given an empty vector
//-----------------------------------------------------------------------------
     ncl = caloClusters.size();
     if (ncl > 0) {
       std::sort(caloClusters.begin(),caloClusters.end(),mu2e::caloClusterEnergyPredicate);
     }
//-----------------------------------------------------------------------------
// next: find clusters split-off, keep only those with time compatible with big clusters
//-----------------------------------------------------------------------------
     while( ! caloCrystalHitsWork.empty() ) {       
	    
       CaloCrystalList_iter crystalSeed = caloCrystalHitsWork.begin();
       seed = (*crystalSeed);

       if (seed->energyDep() < _EminSplitSeed) break;
       seed_time    = seed->time();
       seed_disk_id = _cal->caloSectionId(seed->id());

       // find cluster if the crystal timing is compatible with the list of energetic clusters
       if ( findMainClusterA(seed_disk_id,seed_time,caloClusters,ncl) > -1) {
	 CaloCrystalList cluster = formCluster(caloCrystalHitsWork,crystalSeed);
	 cluster.sort(mu2e::caloCrystalHitEnergyPredicate);
	 protoSplitList.push_back(cluster); 
       } 
       else { 
	 caloCrystalHitsWork.erase(crystalSeed); 
       }
     }
//-----------------------------------------------------------------------------
// finally, make "split" clusters from the proto-list to their final destination
// P.Murat: this loop  needs to be merged with the previous one
//-----------------------------------------------------------------------------
     for (std::vector< CaloCrystalList >::const_iterator it = protoSplitList.begin(); it!=protoSplitList.end();++it){
       isection    = -1;
       totalEnergy = 0;
       averageTime = 0;

       CaloCrystalList thisList = (*it);

       seed          = (*thisList.begin());
       seed_time     = seed->time();
       seed_disk_id  = _cal->caloSectionId(seed->id());
              
       std::vector< art::Ptr< CaloCrystalHit> > caloCrystalHitPtrVector;
       
       for (CaloCrystalList_const_iter il = thisList.begin(); il !=thisList.end(); ++il) {
	 CaloCrystalHit const* hit = *il;
	 totalEnergy += hit->energyDep();
	 averageTime += hit->time();
	 if (isection==-1) isection = _cal->caloSectionId(hit->id());
         
	 size_t idx = (hit - caloCrystalHitBase);
	 caloCrystalHitPtrVector.push_back( art::Ptr<CaloCrystalHit>(caloCrystalHitsHandle,idx) );
       }
       averageTime /= float(thisList.size());
//-----------------------------------------------------------------------------
// use timing of the seed crystal to determine the 'main' cluster
//-----------------------------------------------------------------------------
//	      int mainIndex = findMainCluster((*thisList.begin())->time(), protoClusterTimingList);

       int mainIndex = findMainClusterA(seed_disk_id,seed_time,caloClusters,ncl);

       double minDist;
       if (mainIndex >= 0) minDist = closestDistance(thisList, protoClusterList[mainIndex]);
       else                minDist = 1.e6;

       CLHEP::Hep3Vector cog = calculateCog(thisList,1);
       
       CaloCluster caloCluster(isection,averageTime,totalEnergy,caloCrystalHitPtrVector);	      
       caloCluster.SetCog3Vector(cog);
       caloCluster.SetDistance(minDist);	      
       caloCluster.SetParentId(mainIndex);	      
       caloClusters.push_back(caloCluster);
     }
   }

//-----------------------------------------------------------------------------
//
//-----------------------------------------------------------------------------
  std::list<CaloCrystalHit const*> MakeCaloClusterNew::formCluster(CaloCrystalList&     hitList    , 
								   CaloCrystalList_iter crystalSeed) {
       
    CaloCrystalList   crystalsInCluster;
    std::queue<CaloCrystalHit const*>  crystalToVisit;

    double seedTime   = (*crystalSeed)->time();
    crystalToVisit.push(*crystalSeed);  
    crystalsInCluster.push_front(*crystalSeed);
    hitList.erase(crystalSeed);

    while (!crystalToVisit.empty()) {
	    
<<<<<<< HEAD
      std::vector<int> neighborsId = _cal->neighborsByLevel(crystalToVisit.front()->id(),1);
=======
      std::vector<int> neighborsId = _cal->neighbors(crystalToVisit.front()->id());
>>>>>>> 994fdc53
      crystalToVisit.pop();

      //check if there are crystals in the hit list corresponding to the neighbours with consistent time
      for (CaloCrystalList_iter it = hitList.begin(); it != hitList.end(); ++it) {

	if ( find(neighborsId.begin(),neighborsId.end(),(*it)->id()) == neighborsId.end() ) continue;
	if ( (*it)->time() - seedTime  > _deltaTimePlus) continue;
	if (  seedTime - (*it)->time() > _deltaTimeMinus) continue;
	
	if ((*it)->energyDep() >= _ExpandCut) crystalToVisit.push(*it);
	if ((*it)->energyDep() >= _EnoiseCut) crystalsInCluster.push_front(*it);
	
	//remove hit from hitList (the -- is needed because erase increments the iterator)
	hitList.erase(it--);
      }
    }  
    return crystalsInCluster;
  }  

//-----------------------------------------------------------------------------
//
//-----------------------------------------------------------------------------
  std::list<CaloCrystalHit const*>::iterator  MakeCaloClusterNew::findCrystalSeed(CaloCrystalList& hitList) {
    CaloCrystalList_iter iseed = hitList.begin();
    double Emax((*iseed)->energyDep());       
    double Tmin((*iseed)->time());
    
<<<<<<< HEAD
    for (CaloCrystalList_iter it = hitList.begin(); it != hitList.end(); ++it)
      if ((*it)->energyDep() > Emax) {iseed=it, Emax=(*it)->energyDep();}


    return iseed;      
  }

//-----------------------------------------------------------------------------
//
//-----------------------------------------------------------------------------
  int MakeCaloClusterNew::findMainCluster(double time, std::vector<double>& protoClusterTimingList) {   
    for (unsigned int it=0;it<protoClusterTimingList.size();++it)
      if ( std::abs( time-protoClusterTimingList[it] ) < _deltaTimePlus) return it;
    return -1;     
  }

//-----------------------------------------------------------------------------
// find "main" cluster on 'Disk' . closest to the given "split" cluster in time
// 'Time' is the time of the "split" cluster
//-----------------------------------------------------------------------------
  int MakeCaloClusterNew::findMainClusterA(int Disk, double Time, CaloClusterCollection& ClusterList, int N) { 

    double dt, dt_min;
    int    closest = -1;

    dt_min  = _deltaTimePlus;

    for (int i=0; i<N; i++) {
      CaloCluster* cl = &ClusterList.at(i); 
      if (Disk == cl->vaneId()) {
	dt = Time-cl->time();
	if (fabs(dt) < dt_min) {
	  closest = i;
	  dt_min  = fabs(dt);
	} 
      }
    }

    return closest;     
  }

//-----------------------------------------------------------------------------
//
//-----------------------------------------------------------------------------
  CLHEP::Hep3Vector MakeCaloClusterNew::calculateCog(std::list<CaloCrystalHit const*> cluster, int mode) {
    const double Offset(4.0);

    CLHEP::Hep3Vector aVector(0,0,0);
    double sumWeights(0);    

    for (std::list<CaloCrystalHit const*>::const_iterator it = cluster.begin(); it != cluster.end(); ++it) {        
      double energy = (*it)->energyDep();
      CLHEP::Hep3Vector crystalPos = _cal->crystalOrigin((*it)->id());
      
      if (energy > 1e-6) {
	double weight = energy;
	if (mode==2) weight = Offset+log(energy);
	aVector[0] += crystalPos.x()*weight;
	aVector[1] += crystalPos.y()*weight;
	aVector[2] += crystalPos.z()*weight;
	sumWeights += weight;
      }
    }

=======
    if (_caloClusterSeeding.compare("TIME") == 0) {       	  
      for (CaloCrystalList_iter it = hitList.begin(); it != hitList.end(); ++it)
	if ((*it)->time() > Tmin) {iseed=it, Tmin=(*it)->time();}	    
    } 
    else {	    
      for (CaloCrystalList_iter it = hitList.begin(); it != hitList.end(); ++it)
	if ((*it)->energyDep() > Emax) {iseed=it, Emax=(*it)->energyDep();}
    }

    return iseed;      
  }

//-----------------------------------------------------------------------------
//
//-----------------------------------------------------------------------------
  int MakeCaloClusterNew::findMainCluster(double time, std::vector<double>& protoClusterTimingList) {   
    for (unsigned int it=0;it<protoClusterTimingList.size();++it)
      if ( std::abs( time-protoClusterTimingList[it] ) < _deltaTimePlus) return it;
    return -1;     
  }

//-----------------------------------------------------------------------------
// find "main" cluster on 'Disk' . closest to the given "split" cluster in time
// 'Time' is the time of the "split" cluster
//-----------------------------------------------------------------------------
  int MakeCaloClusterNew::findMainClusterA(int Disk, double Time, CaloClusterCollection& ClusterList, int N) { 

    double dt, dt_min;
    int    closest = -1;

    dt_min  = _deltaTimePlus;

    for (int i=0; i<N; i++) {
      CaloCluster* cl = &ClusterList.at(i); 
      if (Disk == cl->vaneId()) {
	dt = Time-cl->time();
	if (fabs(dt) < dt_min) {
	  closest = i;
	  dt_min  = fabs(dt);
	} 
      }
    }

    return closest;     
  }

//-----------------------------------------------------------------------------
//
//-----------------------------------------------------------------------------
  CLHEP::Hep3Vector MakeCaloClusterNew::calculateCog(std::list<CaloCrystalHit const*> cluster, int mode) {
    const double Offset(4.0);

    CLHEP::Hep3Vector aVector(0,0,0);
    double sumWeights(0);    

    for (std::list<CaloCrystalHit const*>::const_iterator it = cluster.begin(); it != cluster.end(); ++it) {        
      double energy = (*it)->energyDep();
      CLHEP::Hep3Vector crystalPos = _cal->crystalOrigin((*it)->id());
      
      if (energy > 1e-6) {
	double weight = energy;
	if (mode==2) weight = Offset+log(energy);
	aVector[0] += crystalPos.x()*weight;
	aVector[1] += crystalPos.y()*weight;
	aVector[2] += crystalPos.z()*weight;
	sumWeights += weight;
      }
    }

>>>>>>> 994fdc53
    aVector[0] /= sumWeights;
    aVector[1] /= sumWeights;
    aVector[2] /= sumWeights;

    return aVector;
  }

//-----------------------------------------------------------------------------
//
//-----------------------------------------------------------------------------
  double MakeCaloClusterNew::closestDistance(std::list<CaloCrystalHit const*> cluster, std::list<CaloCrystalHit const*> cluster2) {
    double minDistance(1e6);    
    for (CaloCrystalList_const_iter it = cluster.begin(); it != cluster.end(); ++it) {        
	 
      CLHEP::Hep3Vector crystalPos = _cal->crystalOrigin((*it)->id());
      
      for (CaloCrystalList_const_iter it2 = cluster2.begin(); it2 != cluster2.end(); ++it2) {
	CLHEP::Hep3Vector crystalPos2 = _cal->crystalOrigin((*it2)->id());
	double dist = (crystalPos-crystalPos2).mag();
	if (dist<minDistance) minDistance = dist;
      }	 
    }
       
    return minDistance;
  }

}// end namespace mu2e



using mu2e::MakeCaloClusterNew;
DEFINE_ART_MODULE(MakeCaloClusterNew);<|MERGE_RESOLUTION|>--- conflicted
+++ resolved
@@ -2,13 +2,30 @@
 // 2014-12-244 P.Murat: back to git commit ID 6310127
 
 // Must form a calo Cluster object
+/*
+
+- get the main cluster
+  - loop over crystals, find the ones with a time compatible with the cluster time
+  - use them to find the other clusters
+repeat
+
+- find all the main clusters
+- filter by time
+- form the clusters and connect them to main clusters
+
+  - 
+  
+   
+
+
+*/
 
 // then must compute COG / direction / other crap
 // then must check effciency
 // then must redo everything to include splitting
 // and finally get a beer for all these trouble
 /*
- * MakeCaloClusterNew_module.cc
+ * MakeCaloClusterNew3_module.cc
  *
  *  Created on: Feb 10, 2012
  *      Author: echenard
@@ -23,6 +40,8 @@
 #include <vector>
 #include <algorithm>
 #include <numeric>
+#include <unordered_map>
+
 
 // Framework includes.
 #include "art/Framework/Core/EDProducer.h"
@@ -49,18 +68,14 @@
 #include "RecoDataProducts/inc/CaloHitCollection.hh"
 #include "RecoDataProducts/inc/CaloCrystalHit.hh"
 #include "RecoDataProducts/inc/CaloCrystalHitCollection.hh"
-#include "CaloCluster/inc/CaloClusterer.hh"
 #include "CaloCluster/inc/CaloClusterCogCalculator.hh"
 #include "RecoDataProducts/inc/CaloCluster.hh"
 #include "RecoDataProducts/inc/CaloClusterCollection.hh"
 
-<<<<<<< HEAD
-=======
 #include "CaloCluster/inc/CaloClusterFinderNew.hh"
 #include "CaloCluster/inc/CaloSeedManager.hh"
 #include "CaloCluster/inc/CaloClusterUtilities.hh"
 
->>>>>>> 994fdc53
 // Other includes.
 #include "CLHEP/Random/RandGaussQ.h"
 #include "CLHEP/Vector/ThreeVector.h"
@@ -105,19 +120,11 @@
 
 
   public:
-<<<<<<< HEAD
            
     typedef std::list<CaloCrystalHit const*>                  CaloCrystalList;
     typedef std::list<CaloCrystalHit const*>::iterator        CaloCrystalList_iter;
     typedef std::list<CaloCrystalHit const*>::const_iterator  CaloCrystalList_const_iter;
            
-=======
-           
-    typedef std::list<CaloCrystalHit const*>                  CaloCrystalList;
-    typedef std::list<CaloCrystalHit const*>::iterator        CaloCrystalList_iter;
-    typedef std::list<CaloCrystalHit const*>::const_iterator  CaloCrystalList_const_iter;
-           
->>>>>>> 994fdc53
 	   
     explicit MakeCaloClusterNew(fhicl::ParameterSet const& pset) :
 	     
@@ -134,13 +141,6 @@
       _EminSplitSeed(pset.get<double>("EminSplitSeed", 2.)),//MeV
       _g4ModuleLabel(pset.get<std::string>("g4ModuleLabel", "g4run")),
       _caloCrystalModuleLabel(pset.get<std::string>("caloCrystalModuleLabel", "CaloCrystalHitsMaker")),
-<<<<<<< HEAD
-      _messageCategory("HITS"),
-      _firstEvent(true)
-    {
-					// Tell the framework what we make.
-      produces<CaloClusterCollection>();
-=======
       _producerName(""),
       _messageCategory("HITS"),
       _firstEvent(true)
@@ -148,7 +148,6 @@
       TOUpper(_caloClusterSeeding);
 					// Tell the framework what we make.
       produces<CaloClusterCollection>(_producerName);
->>>>>>> 994fdc53
     }
            
 	   
@@ -182,12 +181,9 @@
     string _g4ModuleLabel;  // Name of the module that made these hits.
     string _caloReadoutModuleLabel;
     string _caloCrystalModuleLabel;
-<<<<<<< HEAD
-=======
     string _caloClusterAlgorithm;
     string _caloClusterSeeding;
     const string _producerName;
->>>>>>> 994fdc53
 
     const Calorimeter* _cal;
 
@@ -217,16 +213,6 @@
 
   // must include a check of the parameters here
   void MakeCaloClusterNew::beginJob() {
-<<<<<<< HEAD
-           
-  
-    //        cout << "Diaglevel: "
-    //                        << _diagLevel << " "
-    //                        << _maxFullPrint
-    //                        << endl;
-    
-=======
->>>>>>> 994fdc53
   }
 
 
@@ -251,11 +237,7 @@
      unique_ptr<CaloClusterCollection> caloClusters(new CaloClusterCollection);
      makeCaloClusters(*caloClusters,caloCrystalHitsHandle);
      
-<<<<<<< HEAD
-     event.put(std::move(caloClusters));
-=======
      event.put(std::move(caloClusters), _producerName);
->>>>>>> 994fdc53
    }
    
 //-----------------------------------------------------------------------------
@@ -273,18 +255,11 @@
        //Get a working copy of the CaloCrystalHits 
      CaloCrystalList caloCrystalHitsWork;
      for ( CaloCrystalHitCollection::const_iterator i=caloCrystalHits.begin(); i!=caloCrystalHits.end(); ++i )
-<<<<<<< HEAD
-       if ((*i).energyDep() > _EnoiseCut) caloCrystalHitsWork.push_back( &(*i));
-
-     // Sort crystals by energy/time -> seed of new cluster is always the first of the current list
-     caloCrystalHitsWork.sort(mu2e::caloCrystalHitEnergyPredicate);
-=======
        caloCrystalHitsWork.push_back( &(*i));
 
      // Sort crystals by energy/time -> seed of new cluster is always the first of the current list
      if (_caloClusterSeeding.compare("TIME") == 0)  caloCrystalHitsWork.sort(mu2e::caloCrystalHitTimePredicate);
      else                                           caloCrystalHitsWork.sort(mu2e::caloCrystalHitEnergyPredicate);
->>>>>>> 994fdc53
 	  
      // First, find clusters with seed energy above _EminCluster
      std::vector< CaloCrystalList > protoClusterList;
@@ -428,11 +403,7 @@
 
     while (!crystalToVisit.empty()) {
 	    
-<<<<<<< HEAD
-      std::vector<int> neighborsId = _cal->neighborsByLevel(crystalToVisit.front()->id(),1);
-=======
       std::vector<int> neighborsId = _cal->neighbors(crystalToVisit.front()->id());
->>>>>>> 994fdc53
       crystalToVisit.pop();
 
       //check if there are crystals in the hit list corresponding to the neighbours with consistent time
@@ -460,10 +431,14 @@
     double Emax((*iseed)->energyDep());       
     double Tmin((*iseed)->time());
     
-<<<<<<< HEAD
-    for (CaloCrystalList_iter it = hitList.begin(); it != hitList.end(); ++it)
-      if ((*it)->energyDep() > Emax) {iseed=it, Emax=(*it)->energyDep();}
-
+    if (_caloClusterSeeding.compare("TIME") == 0) {       	  
+      for (CaloCrystalList_iter it = hitList.begin(); it != hitList.end(); ++it)
+	if ((*it)->time() > Tmin) {iseed=it, Tmin=(*it)->time();}	    
+    } 
+    else {	    
+      for (CaloCrystalList_iter it = hitList.begin(); it != hitList.end(); ++it)
+	if ((*it)->energyDep() > Emax) {iseed=it, Emax=(*it)->energyDep();}
+    }
 
     return iseed;      
   }
@@ -525,77 +500,6 @@
       }
     }
 
-=======
-    if (_caloClusterSeeding.compare("TIME") == 0) {       	  
-      for (CaloCrystalList_iter it = hitList.begin(); it != hitList.end(); ++it)
-	if ((*it)->time() > Tmin) {iseed=it, Tmin=(*it)->time();}	    
-    } 
-    else {	    
-      for (CaloCrystalList_iter it = hitList.begin(); it != hitList.end(); ++it)
-	if ((*it)->energyDep() > Emax) {iseed=it, Emax=(*it)->energyDep();}
-    }
-
-    return iseed;      
-  }
-
-//-----------------------------------------------------------------------------
-//
-//-----------------------------------------------------------------------------
-  int MakeCaloClusterNew::findMainCluster(double time, std::vector<double>& protoClusterTimingList) {   
-    for (unsigned int it=0;it<protoClusterTimingList.size();++it)
-      if ( std::abs( time-protoClusterTimingList[it] ) < _deltaTimePlus) return it;
-    return -1;     
-  }
-
-//-----------------------------------------------------------------------------
-// find "main" cluster on 'Disk' . closest to the given "split" cluster in time
-// 'Time' is the time of the "split" cluster
-//-----------------------------------------------------------------------------
-  int MakeCaloClusterNew::findMainClusterA(int Disk, double Time, CaloClusterCollection& ClusterList, int N) { 
-
-    double dt, dt_min;
-    int    closest = -1;
-
-    dt_min  = _deltaTimePlus;
-
-    for (int i=0; i<N; i++) {
-      CaloCluster* cl = &ClusterList.at(i); 
-      if (Disk == cl->vaneId()) {
-	dt = Time-cl->time();
-	if (fabs(dt) < dt_min) {
-	  closest = i;
-	  dt_min  = fabs(dt);
-	} 
-      }
-    }
-
-    return closest;     
-  }
-
-//-----------------------------------------------------------------------------
-//
-//-----------------------------------------------------------------------------
-  CLHEP::Hep3Vector MakeCaloClusterNew::calculateCog(std::list<CaloCrystalHit const*> cluster, int mode) {
-    const double Offset(4.0);
-
-    CLHEP::Hep3Vector aVector(0,0,0);
-    double sumWeights(0);    
-
-    for (std::list<CaloCrystalHit const*>::const_iterator it = cluster.begin(); it != cluster.end(); ++it) {        
-      double energy = (*it)->energyDep();
-      CLHEP::Hep3Vector crystalPos = _cal->crystalOrigin((*it)->id());
-      
-      if (energy > 1e-6) {
-	double weight = energy;
-	if (mode==2) weight = Offset+log(energy);
-	aVector[0] += crystalPos.x()*weight;
-	aVector[1] += crystalPos.y()*weight;
-	aVector[2] += crystalPos.z()*weight;
-	sumWeights += weight;
-      }
-    }
-
->>>>>>> 994fdc53
     aVector[0] /= sumWeights;
     aVector[1] /= sumWeights;
     aVector[2] /= sumWeights;
