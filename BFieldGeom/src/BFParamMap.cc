//
// Class to hold one magnetic field map. The map
// is defined as a parametric function.
//
// $Id: BFParamMap.cc,v 1.00 2017/11/10 bpollack Exp $
// $Author: bpollack $
// $Date: 2017/11/10 $
//
// Original Brian Pollack, based on work by Krzysztof Genser, Rob Kutschke, Julie Managan, Bob
// Bernstein.

// C++ includes
#include <iomanip>
#include <iostream>

// Framework includes
#include "messagefacility/MessageLogger/MessageLogger.h"

// Mu2e includes
#include "BFieldGeom/inc/BFParamMap.hh"

// Other includes
#include "CLHEP/Vector/ThreeVector.h"
#include "cetlib_except/exception.h"
#include "math.h"

using namespace std;

namespace mu2e {

    // function to determine if the point is in the map; take into account Y-symmetry
    bool BFParamMap::isValid(CLHEP::Hep3Vector const& point) const {
        if (point.x() < _xmin || point.x() > _xmax) {
            return false;
        }
        if (point.y() < _ymin || point.y() > _ymax) {
            return false;
        }
        if (point.z() < _zmin || point.z() > _zmax) {
            return false;
        }
        return true;
    }

    bool BFParamMap::getBFieldWithStatus(const CLHEP::Hep3Vector& testpoint,
                                         CLHEP::Hep3Vector& result) const {
        bool retval(false);

        retval = evalFit(testpoint, result);

        /*
        } else {
            throw cet::exception("GEOM")
                << "Unrecognized option for interpolation into the BField: " << _interpStyle
                << "\n";
        }
        */
        result *= _scaleFactor;
        return retval;
    }

    bool BFParamMap::evalFit(const CLHEP::Hep3Vector& p, CLHEP::Hep3Vector& result) const {
        // Check validity.  Return a zero field and optionally print a warning.
        if (!isValid(p)) {
            if (_warnIfOutside) {
                mf::LogWarning("GEOM")
                    << "Point is outside of the valid region of the map: " << _key << "\n"
                    << "Point in input coordinates: " << p << "\n";
            }
            result = CLHEP::Hep3Vector(0, 0, 0);
            return false;
        }

        double r, phi;
        // The declarations below are to reduce computation time
        double bessels[2];
        double tmp_rho;
        double cos_nphi, cos_kmsz;
        double sin_nphi, sin_kmsz;
        double abp, abm;
        vector<double> out(3, 0);
        phi = atan2(p.y(), p.x() + 3896);
        r = sqrt(pow(p.x() + 3896, 2) + pow(p.y(), 2));
        double abs_r = abs(r);

        for (int n = 0; n < _ns; ++n) {
            for (int m = 1; m <= _ms; ++m) {
                tmp_rho = _kms[n][m - 1] * abs_r;
                // bessels[0] = gsl_sf_bessel_In(n, tmp_rho);
                // bessels[1] = gsl_sf_bessel_In(n + 1, tmp_rho);
                bessels[0] = -1;
                bessels[1] = -1;
                _iv[n][m - 1] = bessels[0];
                if (tmp_rho == 0) {
<<<<<<< HEAD
                    // _ivp[n][m - 1] = 0.5 * (gsl_sf_bessel_In(n - 1, 0) + bessels[1]);
                    _ivp[n][m - 1] = 0.5 * (-1 + bessels[1]);
=======
                    //_ivp[n][m - 1] = 0.5 * (gsl_sf_bessel_In(n - 1, 0) + bessels[1]);
                    _ivp[n][m - 1] = -1;
>>>>>>> bc175444
                } else {
                    _ivp[n][m - 1] = (n / tmp_rho) * bessels[0] + bessels[1];
                }
            }
        }

        double br(0.0);
        double bphi(0.0);
        double bz(0.0);
        // Here is the meat of the calculation:
        for (int n = 0; n < _ns; ++n) {
            cos_nphi = cos(n * phi + _Ds[n]);
            sin_nphi = -sin(n * phi + _Ds[n]);
            for (int m = 0; m < _ms; ++m) {
                cos_kmsz = cos(_kms[n][m] * p.z());
                sin_kmsz = sin(_kms[n][m] * p.z());
                abp = _As[n][m] * cos_kmsz + _Bs[n][m] * sin_kmsz;
                abm = -_As[n][m] * sin_kmsz + _Bs[n][m] * cos_kmsz;
                br += cos_nphi * _ivp[n][m] * _kms[n][m] * abp;
                bz += cos_nphi * _iv[n][m] * _kms[n][m] * abm;
                if (abs_r > 1e-10) {
                    bphi += n * sin_nphi * (1 / abs_r) * _iv[n][m] * abp;
                }
            }
        }

        double cp = cos(phi);
        double sp = sin(phi);
        result = CLHEP::Hep3Vector(br * cp - bphi * sp, br * sp + bphi * cp, bz);

        return true;
    }

    void BFParamMap::print(std::ostream& os) const {
        os << "Magnetic Field Info: " << _key << endl;

        cout << "Range X:    " << _xmin << " : " << _xmax << "  Middle: " << (_xmin + _xmax) / 2.
             << endl;
        cout << "Range Y:    " << _ymin << " : " << _ymax << "  Middle: " << (_ymin + _ymax) / 2.
             << endl;
        cout << "Range Z:    " << _zmin << " : " << _zmax << "  Middle: " << (_zmin + _zmax) / 2.
             << endl;

        if (_warnIfOutside) {
            cout << "Will warn if outside of the valid region." << endl;
        } else {
            cout << "Will not warn if outside of the valid region." << endl;
        }
    }

    void BFParamMap::calcConstants() {
        for (int n = 0; n < _ns; ++n) {
            _kms.push_back(vector<double>());
            for (int m = 1; m <= _ms; ++m) {
                _kms[n].push_back(m * M_PI / _Reff);
            }
        }

        for (int n = 0; n < _ns; ++n) {
            vector<double> tmp_v1(_ms, 0.0);
            vector<double> tmp_v2(_ms, 0.0);
            _iv.push_back(tmp_v1);
            _ivp.push_back(tmp_v2);
        }
    }

}  // end namespace mu2e<|MERGE_RESOLUTION|>--- conflicted
+++ resolved
@@ -92,13 +92,8 @@
                 bessels[1] = -1;
                 _iv[n][m - 1] = bessels[0];
                 if (tmp_rho == 0) {
-<<<<<<< HEAD
-                    // _ivp[n][m - 1] = 0.5 * (gsl_sf_bessel_In(n - 1, 0) + bessels[1]);
-                    _ivp[n][m - 1] = 0.5 * (-1 + bessels[1]);
-=======
                     //_ivp[n][m - 1] = 0.5 * (gsl_sf_bessel_In(n - 1, 0) + bessels[1]);
                     _ivp[n][m - 1] = -1;
->>>>>>> bc175444
                 } else {
                     _ivp[n][m - 1] = (n / tmp_rho) * bessels[0] + bessels[1];
                 }
