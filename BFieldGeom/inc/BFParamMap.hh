#ifndef BFieldGeom_BFParamMap_hh
#define BFieldGeom_BFParamMap_hh
//
// Class to hold one magnetic field map. The map is defined by a parametric function.
// Units are: space point in mm, field values in tesla.
//
// $Id: BFParamMap.hh,v 1.00 2017/11/10 bpollack Exp $
// $Author: bpollack$
// $Date: 2017/11/10 $
//
// Original Brian Pollack, based on work by Krzysztof Genser, Rob Kutschke, Julie Managan, Bob
// Bernstein.

<<<<<<< HEAD
// #include <iosfwd>
=======
//#include <iosfwd>
// #include <gsl/gsl_sf_bessel.h>
>>>>>>> bc175444
#include <cmath>
#include <fstream>
#include <iostream>
#include <sstream>
#include <string>
#include <vector>
#include "BFieldGeom/inc/BFInterpolationStyle.hh"
#include "BFieldGeom/inc/BFMap.hh"
#include "BFieldGeom/inc/BFMapType.hh"
#include "BFieldGeom/inc/Container3D.hh"
#include "CLHEP/Vector/ThreeVector.h"
#include "Sandbox/inc/csv.h"

using namespace std;

namespace mu2e {
    class BFParamMap : public BFMap {
       public:
        friend class BFieldManagerMaker;

        BFParamMap(std::string filename,
                   double xmin,
                   double xmax,
                   double ymin,
                   double ymax,
                   double zmin,
                   double zmax,
                   BFMapType::enum_type atype,
                   double scale,
                   bool warnIfOutside = false)
            : BFMap(filename, xmin, xmax, ymin, ymax, zmin, zmax, atype, scale, warnIfOutside){};

        ~BFParamMap(){};

        virtual bool getBFieldWithStatus(const CLHEP::Hep3Vector&, CLHEP::Hep3Vector&) const;

        virtual bool isValid(const CLHEP::Hep3Vector& point) const;

        virtual void print(std::ostream& os) const;

       private:
        // objects used to store the fit parameters
        int _ns;
        int _ms;
        double _Reff;
        vector<vector<double> > _As;
        vector<vector<double> > _Bs;
        vector<double> _Ds;
        vector<vector<double> > _kms;
        mutable vector<vector<double> > _iv;
        mutable vector<vector<double> > _ivp;

        // pre calculate additional constants needed for eval
        void calcConstants();

        // evaluate the fit for a given point.
        bool evalFit(const CLHEP::Hep3Vector&, CLHEP::Hep3Vector&) const;
    };  // namespace mu2e

}  // end namespace mu2e

#endif /* BFieldGeom_BFParamMap_hh */<|MERGE_RESOLUTION|>--- conflicted
+++ resolved
@@ -11,12 +11,8 @@
 // Original Brian Pollack, based on work by Krzysztof Genser, Rob Kutschke, Julie Managan, Bob
 // Bernstein.
 
-<<<<<<< HEAD
-// #include <iosfwd>
-=======
 //#include <iosfwd>
 // #include <gsl/gsl_sf_bessel.h>
->>>>>>> bc175444
 #include <cmath>
 #include <fstream>
 #include <iostream>
