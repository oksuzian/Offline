--- conflicted
+++ resolved
@@ -33,13 +33,7 @@
     TrkStrawHitVector tshv;
     convert(krep->hitVector(),tshv);
     for (auto itsh=tshv.begin();itsh!=tshv.end(); ++itsh){
-<<<<<<< HEAD
-      (*itsh)->setExtErr(_extErr);
-      (*itsh)->setPenalty(0);
-=======
-      //      (*itsh)->setExtErr(_extErr);
       (*itsh)->setTemperature(_extErr);
->>>>>>> 9f394e2d
     }
   }
 
