--- conflicted
+++ resolved
@@ -714,15 +714,11 @@
 	xyzp[ixyzp].finfo(myhel._center,fz._phi);
 	int nloop = (int)rint((phiex - fz._phi._val)/twopi);
 	xyzp[ixyzp]._phi = fz._phi._val + nloop*twopi;
-<<<<<<< HEAD
 	if(_filterz && fabs(xyzp[ixyzp]._phi-phiex)> _nsigma*fz._phi._err) xyzp[ixyzp].setOutlier();
-=======
-	if(_filter && fabs(xyzp[ixyzp]._phi-phiex)> _nsigma*fz._phi._err) xyzp[ixyzp].setOutlier();
       	if(_diag > 0){
 	  _fdiff->Fill(xyzp[ixyzp]._phi-phiex);
 	  _fpull->Fill((xyzp[ixyzp]._phi-phiex)/fz._phi._err);
 	}
->>>>>>> 3d42ae3d
       }
       return true;
     } else
