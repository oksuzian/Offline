--- conflicted
+++ resolved
@@ -418,11 +418,6 @@
       Hit->setAmbig(0);
     }
 
-<<<<<<< HEAD
-    //    Hit->setAmbigUpdate(false);//DEBUG GIANIPEZ
-=======
->>>>>>> d0db7ef3
-
   }
 
 //-----------------------------------------------------------------------------
@@ -760,10 +755,6 @@
 
     for (int i=0; i<2; i++) {
       hit[i] = HitDoublet->fHit[r.index[i]];
-<<<<<<< HEAD
-      //      hit[i]->setAmbigUpdate(false);//DEBUG GIANIPEZ
-=======
->>>>>>> d0db7ef3
 //-----------------------------------------------------------------------------
 // update the straw hit info inside the doublet, however don't rush
 // to resolve the hit sign ambiguities, do it only when completely sure
@@ -1228,17 +1219,9 @@
 
 	    if (ih == jbest) {
 	      hit->setAmbig(_sign[bd.fIBest][0]);
-<<<<<<< HEAD
-	      //	      hit->setAmbigUpdate(false);
 	    }
 	    else if (ih == kbest) {
 	      hit->setAmbig(_sign[bd.fIBest][1]);
-	      //	      hit->setAmbigUpdate(false);
-=======
-	    }
-	    else if (ih == kbest) {
-	      hit->setAmbig(_sign[bd.fIBest][1]);
->>>>>>> d0db7ef3
 	    }
 	    else {
 //-----------------------------------------------------------------------------
@@ -1267,30 +1250,18 @@
 
 	      if ( fabs(rdrift) > _minDriftDoublet){
 		hit->setAmbig(doublet->fStrawAmbig[ih]);
-<<<<<<< HEAD
-		//		hit->setAmbigUpdate(false);//GIANIPEZ DEBUG
-=======
->>>>>>> d0db7ef3
 	      }
 	      else {
 		if (_Final == 0) {
 		  hit->setAmbig(0);
 		  //		  hit->setTemperature(rdrift/hit->driftVelocity());
 		  hit->setPenalty(fabs(rdrift));
-<<<<<<< HEAD
-		  //		  hit->setAmbigUpdate(false);// GIANIPEZ DEBUG
-=======
->>>>>>> d0db7ef3
 		}
 		else {
 //-----------------------------------------------------------------------------
 // final decision
 //-----------------------------------------------------------------------------
 		  hit->setAmbig(doublet->fStrawAmbig[ih]);
-<<<<<<< HEAD
-		  //		  hit->setAmbigUpdate(false);// gianipez DEBUG
-=======
->>>>>>> d0db7ef3
 		}
 	      }
 	    }
