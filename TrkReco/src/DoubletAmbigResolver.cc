--- conflicted
+++ resolved
@@ -28,9 +28,9 @@
 					     int                        Iter,
 					     int			Final) :
     AmbigResolver(extErr),
-    _debugLevel  (PSet.get<int>   ("debugLevel"       )),
-    _mindrift    (PSet.get<double>("HitMinDrift"      )),
-    _zeropenalty (PSet.get<double>("ZeroDriftPenalty" )),
+    _debugLevel  (PSet.get<int>   ("debugLevel"      ,0        )),
+    _mindrift    (PSet.get<double>("HitMinDrift"     ,0.2      )),
+    _zeropenalty (PSet.get<double>("ZeroDriftPenalty",0.2      )),
     _penalty     (PSet.get<bool>  ("HitAmbigPenalty" ,false    )),
     _expnorm     (PSet.get<double>("HitExpNorm"      ,0.03907  )),
     _lambda      (PSet.get<double>("HitLambda"       ,0.1254   )),
@@ -42,14 +42,13 @@
 // as doublet reconstruction is used in several places, need to be able to 
 // create the ambig resolver w/o specifying any numbers in the talk to's
 //-----------------------------------------------------------------------------
-    _sigmaSlope       (PSet.get<double>("sigmaSlope"       )),
-    _maxDoubletChi2   (PSet.get<double>("maxDoubletChi2"   )),
-    _scaleErrDoublet  (PSet.get<double>("scaleErrDoublet"  )),
-    _minDriftDoublet  (PSet.get<double>("minDriftDoublet"  )),
-    _deltaDriftDoublet(PSet.get<double>("deltaDriftDoublet")),
-    _excludeBothHits  (PSet.get<int>   ("excludeBothHits"  )),
-    _minChi2Ratio     (PSet.get<double>("minChi2Ratio"     )),
-    _maxHitChi        (PSet.get<double>("maxHitChi"        )),
+    _sigmaSlope       (PSet.get<double>("sigmaSlope"       ,  0.025)),
+    _maxDoubletChi2   (PSet.get<double>("maxDoubletChi2"   , 10.   )),
+    _scaleErrDoublet  (PSet.get<double>("scaleErrDoublet"  ,  5.   )),
+    _minDriftDoublet  (PSet.get<double>("minDriftDoublet"  ,  0.3  )),
+    _deltaDriftDoublet(PSet.get<double>("deltaDriftDoublet",  0.3  )),
+    _excludeBothHits  (PSet.get<int>   ("excludeBothHits"  ,  1    )),  // default:1
+    _minChi2Ratio     (PSet.get<double>("minChi2Ratio"     ,  0.3  )),   
     _iter(Iter),
     _Final(Final)
   {
@@ -72,24 +71,33 @@
   DoubletAmbigResolver::~DoubletAmbigResolver() {}
 
 //-----------------------------------------------------------------------------
-// first step: create list of doublets, at this step hit errors are not used
-//-----------------------------------------------------------------------------
-  void DoubletAmbigResolver::findDoublets (const KalRep* KRep, vector<Doublet>* ListOfDoublets) const {
+// first step: create list of doublets
+//-----------------------------------------------------------------------------
+  void DoubletAmbigResolver::findDoublets (const KalRep* KRep, vector<Doublet>* DCol) const {
     mu2e::TrkStrawHit *hit;
 
     int               station, panel;
     int               oldStation(-1), oldPanel(-1), idlast(0);
-    int               trkshsize, shId; // , layer, istraw;
+    int               trkshsize, shId, layer, istraw;
     
     Hep3Vector  wdir;
     Hep3Vector  pos, posPanel, wpos[10], tmppos;    
     Hep3Vector  tdir, trkpos;
     HepPoint           tpos;
 
+    std::vector<Doublet>* dcol;
+
     double            flen, ds, doca, rdrift, phiPanel;
     double            endTrk(0.0);//Krep->endFoundRange();
 
-    ListOfDoublets->clear();
+    if (_debugLevel > 1){
+      printf("[KalFitHack::findDoublets]-------------------------------------------------\n");
+      printf("[KalFitHack::findDoublets]  i  shId  ch  panel  il   iw   driftR       doca\n");
+      printf("[KalFitHack::findDoublets]-------------------------------------------------\n");
+    }
+
+    dcol = DCol;
+    dcol->clear();
 
     int multipletIndex(0);
 //-----------------------------------------------------------------------------
@@ -133,6 +141,13 @@
       doca   = poca.doca();
 					// get the drift radius
       rdrift  =  (*ihit)->driftRadius();
+
+      if (_debugLevel > 1) {
+	layer  = straw.id().getLayer();
+	istraw = straw.id().getStraw();
+	printf("[KalFitHack::findDoublets] %2i  %5i %3i  %4i  %3i %3i %8.3f %8.3f\n",
+	       i, shId, station, panel, layer, istraw, rdrift, doca);
+      }
 //-----------------------------------------------------------------------------
 // do not use straw hits with small drift radii
 //-----------------------------------------------------------------------------
@@ -140,7 +155,7 @@
 //-----------------------------------------------------------------------------
 // new chamber : create new doublet candidate
 //-----------------------------------------------------------------------------
-	ListOfDoublets->push_back(Doublet(multipletIndex, station, panel, wdir, tdir, trkpos, *ihit));
+	dcol->push_back(Doublet(multipletIndex, station, panel, wdir, tdir, trkpos, *ihit));
 	oldStation = station;
 	oldPanel   = panel;
 	++idlast;
@@ -151,13 +166,13 @@
 //-----------------------------------------------------------------------------
 // same chamber, same panel : add one more hit to the last doublet
 //-----------------------------------------------------------------------------
-	  ListOfDoublets->at(idlast-1).addStrawHit(tdir, trkpos, *ihit);
+	  dcol->at(idlast-1).addStrawHit(tdir, trkpos, *ihit);
 	}
 	else {
 //-----------------------------------------------------------------------------
 // same chamber, different panel : new doublet candidate
 //-----------------------------------------------------------------------------
-	  ListOfDoublets->push_back(Doublet(multipletIndex, station, panel, wdir, tdir, trkpos, *ihit)); // 
+	  dcol->push_back(Doublet(multipletIndex, station, panel, wdir, tdir, trkpos, *ihit)); // 
 	  oldStation = station;
 	  oldPanel   = panel;
 	  ++idlast;
@@ -170,26 +185,17 @@
 // list of doublets is formed, determine the doublet parameters but not 
 // assine the hit drift directions
 //-----------------------------------------------------------------------------
-    int ndoublets = ListOfDoublets->size();
+    int ndoublets = dcol->size();
     Data_t r;
 
     for (int i=0; i<ndoublets; i++) {
-      Doublet* d = &ListOfDoublets->at(i);
+      Doublet* d = &dcol->at(i);
       int nhits = d->fNStrawHits;
-//-----------------------------------------------------------------------------
-// first, store old hit ambiguities - the ones used to fit the trajectory - 
-// they are useful to know. Assume that at this point drift ambiguities from 
-// the previous iteration didn't change
-//-----------------------------------------------------------------------------
-      for (int i=0; i<nhits; i++) {
-	d->fOldAmbig[i] = d->fHit[i]->ambig();
-      }
-
       if (nhits == 1) {
 //-----------------------------------------------------------------------------
 // single hit
 //-----------------------------------------------------------------------------
-	
+
       }
       else if (nhits == 2) {
 //-----------------------------------------------------------------------------
@@ -243,12 +249,13 @@
       printf("------------------------------------------------------------------------\n");
 
       for (int i=0; i<ndoublets; ++i){
-	doublet   = &ListOfDoublets->at(i);
+	doublet   = &dcol->at(i);
 	trkshsize = doublet->fNStrawHits;
-//-----------------------------------------------------------------------------
-// assume wires are perpendicular to the radial direction to the panel
-// this is already ambiguos, use atan2 to get the right quadrant
-//-----------------------------------------------------------------------------
+	//-----------------------------------------------------------------------------
+	// assume wires are perpendicular to the radial direction to the panel
+	// this is already ambiguos
+	// use atan2 to get the right quadrant
+	//-----------------------------------------------------------------------------
 	posPanel = doublet->fHit[0]->straw().getMidPoint();
 	phiPanel = atan2(posPanel.y(),posPanel.x());
 	rot.set(-phiPanel);
@@ -258,14 +265,14 @@
 	  hit   = doublet->fHit[j];
 	  Straw const& straw = hit->straw();
 	  shId  = straw.index().asInt();
-//-----------------------------------------------------------------------------
-// mid-wire position and the wire direction
-//-----------------------------------------------------------------------------
+	  //-----------------------------------------------------------------------------
+	  // mid-wire position and the wire direction
+	  //-----------------------------------------------------------------------------
 	  wpos[j] = straw.getMidPoint();
 	  wdir    = doublet->fShDir;
-//-----------------------------------------------------------------------------
-// track position and direction
-//-----------------------------------------------------------------------------
+	  //-----------------------------------------------------------------------------
+	  // track position and direction
+	  //-----------------------------------------------------------------------------
 	  trkpos  = doublet->fTrkPos[j];
 	  tdir    = doublet->fTrkDir[j];
 
@@ -277,11 +284,11 @@
 	  TrkPoca     poca   (trstraw, 0.,trtrk   , 0.);
 	  doca   = poca.doca();
 	  rdrift = hit->driftRadius();
-//-----------------------------------------------------------------------------
-// rotate into a coordinate system with X axis pointing towards the panel and 
-// Y axis pointing in the wire direction
-// current channel numbering scheme allows for that
-//-----------------------------------------------------------------------------
+	  //-----------------------------------------------------------------------------
+	  // rotate into a coordinate system with X axis pointing towards the panel and 
+	  // Y axis pointing in the wire direction
+	  // current channel numbering scheme allows for that
+	  //-----------------------------------------------------------------------------
 	  wpos[j] = rot*wpos[j];
 	  trkpos  = rot*trkpos;
 	  tdir    = rot*tdir;
@@ -342,15 +349,12 @@
       doca[0] = poca.doca()-r;
       doca[1] = poca.doca()+r;
 
-<<<<<<< HEAD
-=======
       double err = AmbigResolver::_extErr*Hit->driftVelocity();
       double x0  = sqrt(doca[0]*doca[0]+err*err);
       double x1  = sqrt(doca[1]*doca[1]+err*err);
 
->>>>>>> 9f394e2d
       int    ibest, inext;
-      if (fabs(doca[0]) <= fabs(doca[1])) {
+      if (x0 < x1) {
 	ibest = 0;
 	inext = 1;
       }
@@ -358,22 +362,16 @@
 	ibest = 1;
 	inext = 0;
       }
-//-----------------------------------------------------------------------------
-// can't use drift error - the track was fit with larger uncertainty assigned to
-// the hit
-//-----------------------------------------------------------------------------
-      double drift_err = Hit->driftRadiusErr(); // (0.220);   // assume 220 microns - from 
-      double ext_err   = Hit->extErr();
-      double t0_err    = Hit->t0Err();
-      double err       = sqrt(drift_err*drift_err+ext_err*ext_err+t0_err*t0_err);
-
-      xbest = doca[ibest]/err;
-      xnext = doca[inext]/err;
-//-----------------------------------------------------------------------------
-// want the best solution to be consistent with the trajectory, 
-// another one - inconsistent, and the two - significantly different
-//-----------------------------------------------------------------------------
-      if ((fabs(xbest) < _maxHitChi) && (fabs(xnext) > _maxHitChi) && (fabs(xbest/xnext) < sqrt(_minChi2Ratio))) {
+ 
+      double drift_err(0.220);   // assume 220 microns - from 
+
+      xbest = doca[ibest]/drift_err;
+      xnext = doca[inext]/drift_err;
+//-----------------------------------------------------------------------------
+// want the best solution to be consistent with the trajectory, another one - 
+// to be inconsistent, and the two - significantly different
+//-----------------------------------------------------------------------------
+      if ((fabs(xbest) < 5.) && (fabs(xnext) > 5) && (fabs(xbest/xnext) < 0.2)) {
 //-----------------------------------------------------------------------------
 // hit is close enough to the trajectory
 //-----------------------------------------------------------------------------
@@ -385,12 +383,8 @@
 // can't tell
 //-----------------------------------------------------------------------------
 	if (_Final == 0) {
-<<<<<<< HEAD
-=======
 	  Hit->setTemperature(Hit->driftRadius()/Hit->driftVelocity());
->>>>>>> 9f394e2d
 	  Hit->setAmbig(0);
-	  Hit->setPenalty(Hit->driftRadius());
 	}
 	else {
 //-----------------------------------------------------------------------------
@@ -405,12 +399,8 @@
 //-----------------------------------------------------------------------------
 // couldn't determine doca
 //-----------------------------------------------------------------------------
-<<<<<<< HEAD
-=======
       Hit->setTemperature(Hit->driftRadius()/Hit->driftVelocity());
->>>>>>> 9f394e2d
       Hit->setAmbig(0);
-      Hit->setPenalty(Hit->driftRadius());
     }
 
     Hit->setAmbigUpdate(false);
@@ -461,8 +451,8 @@
 
     double            phiPanel;
     
-    double            trkslope, dxdz[2], sigr[2]; // , xdr[4][2];
-    double            dsl, xdsl;
+    double            trkslope, dxdz[2], xdr[4][2];
+    double            dsl, xdsl, sig;
 
     double            sflt[2], tflt[2];
     HepPoint          spi[2] , tpi[2], hpos[4][2];
@@ -479,26 +469,20 @@
       R->rdrift[i] = hit[i]->driftRadius();
 
       R->spos  [i] = R->straw[i]->getMidPoint();
-      sdir     [i] = R->straw[i]->getDirection();
-
-      phiPanel     = std::atan2(R->spos[i].y(),R->spos[i].x());
+      sdir  [i] = R->straw[i]->getDirection();
+
+      phiPanel  = std::atan2(R->spos[i].y(),R->spos[i].x());
       rot.set(-phiPanel);
       
       R->sposr[i]  = rot*R->spos[i];
-      sdirr[i]     = rot*sdir[i];
+      sdirr[i]  = rot*sdir[i];
       
-      R->tpos [i]  = HitDoublet->fTrkPos[R->index[i]];
-      tdir [i]     = HitDoublet->fTrkDir[R->index[i]];
-
-      R->tposr[i]  = rot*R->tpos[i];
-      tdirr[i]     = rot*tdir[i];
-      dxdz [i]     = tdirr[i].x()/tdirr[i].z();
-
-					// exclude penalty error
-      double e1    = hit[i]->t0Err();
-      double e2    = hit[i]->driftRadiusErr();
-      double e3    = hit[i]->extErr();
-      sigr[i]      = sqrt(0.4*0.4 + e1*e1 + e2*e2 + e3*e3);
+      R->tpos [i] = HitDoublet->fTrkPos[R->index[i]];
+      tdir [i]    = HitDoublet->fTrkDir[R->index[i]];
+
+      R->tposr[i] = rot*R->tpos[i];
+      tdirr[i]  = rot*tdir[i];
+      dxdz [i]  = tdirr[i].x()/tdirr[i].z();
     }
 //-----------------------------------------------------------------------------
 // choose the best combination of the drift signs - the one corresponding 
@@ -516,11 +500,9 @@
       R->chi2[is] = xdsl*xdsl;
     }
 //-----------------------------------------------------------------------------
-// 2. add coordinate term
-//    when calculating residuals, try to exclude both hits simultaneously
-//    however, only for ambig != 0 cases
-//-----------------------------------------------------------------------------
-    const TrkSimpTraj                  *ptraj, *ptraj0;
+// 2. add coordinate term, try to exclude both hits simultaneously
+//-----------------------------------------------------------------------------
+    const TrkSimpTraj                   *ptraj, *ptraj0;
     vector<KalSite*>::const_iterator   it1, it2;
     double                             s, slen;
     HepPoint                           t1pos;
@@ -562,15 +544,15 @@
 
 	TrkLineTraj tt (t1pos,t1dir,0.); // track, don't need
 	
-	poca[ih] = TrkPoca(tt,0.,st,0);
+	poca[ih] = TrkPoca(st,0.,tt,0);
 	
-	tflt[ih] = poca[ih].flt1();
-	sflt[ih] = poca[ih].flt2();
+	sflt[ih] = poca[ih].flt1();
+	tflt[ih] = poca[ih].flt2();
 	
 	st.getInfo(sflt[ih],spi[ih],sdi[ih]);
 	tt.getInfo(tflt[ih],tpi[ih],tdi[ih]);
 	
-	u[ih]    = tdi[ih].cross(sdi[ih]).unit();  // 'u' is directed towards the center
+	u[ih]    = sdi[ih].cross(tdi[ih]).unit();  // direction towards the center
       }
     }
 //-----------------------------------------------------------------------------
@@ -613,41 +595,28 @@
 
       ptraj->getInfo(hit[ih]->fltLen(),t1pos,t1dir);
 
-      TrkLineTraj tt (t1pos,t1dir,0.); // local straight line parameterization of the track
+      TrkLineTraj tt (t1pos,t1dir,0.); // track, don't need
       
-      poca[ih] = TrkPoca(tt,0.,st,0.);
+      poca[ih] = TrkPoca(st,0.,tt,0);
 	
-      tflt[ih] = poca[ih].flt1();
-      sflt[ih] = poca[ih].flt2();
+      sflt[ih] = poca[ih].flt1();
+      tflt[ih] = poca[ih].flt2();
 	
+      st.getInfo(sflt[ih],spi[ih],sdi[ih]);
       tt.getInfo(tflt[ih],tpi[ih],tdi[ih]);
-      st.getInfo(sflt[ih],spi[ih],sdi[ih]);
 	
-      u[ih]    = tdi[ih].cross(sdi[ih]).unit();  // 'u' directed towards the center
-
-//-----------------------------------------------------------------------------
-// positive drift direction means the hit has larger radius than the wire, 'u' is directed inside, thus '-'
-// use the same convention for track-to-hit residuals: 
-// residual is positive, if the hit has larger radius than the track
-//-----------------------------------------------------------------------------
+      u[ih]    = sdi[ih].cross(tdi[ih]).unit();  // direction towards the center
+
       for (int is=0; is<4; is++) {
-	hpos[is][ih]    = spi[ih]-u[ih]*R->rdrift[ih]*_sign[is][ih];
-	R->doca[is][ih] = (tpi[ih]-hpos[is][ih]).dot(u[ih]);  // hit residual
-      }
-    }
-
-//-----------------------------------------------------------------------------
-// add coordinate term to the doublet chi2 - dx(mean)/sigma ^ 2
-//-----------------------------------------------------------------------------
-    double  dx0,dx1,dxm,w0,w1;
-
-    for (int is=0; is<4; is++) {
-      dx0          = R->doca[is][0];
-      dx1          = R->doca[is][1];
-      w0           = 1/(sigr[0]*sigr[0]);
-      w1           = 1/(sigr[1]*sigr[1]);
-      dxm          = (dx0*w0 + dx1*w1)/(w0+w1);
-      R->chi2[is] += dxm*dxm*(w0+w1);
+//-----------------------------------------------------------------------------
+// chi2 contributions of this hit
+//-----------------------------------------------------------------------------
+	hpos[is][ih]    = spi[ih]+u[ih]*R->rdrift[ih]*_sign[is][ih];
+	R->doca[is][ih] = (hpos[is][ih]-tpi[ih]).dot(u[ih]);
+	sig             = sqrt(R->rdrift[ih]*R->rdrift[ih] +0.1*0.1); // 2.5; // 1.; // hit[ih]->hitRms();
+	xdr[is][ih]     = R->doca[is][ih]/sig;
+	R->chi2[is]    += xdr[is][ih]*xdr[is][ih];
+      }
     }
 //-----------------------------------------------------------------------------
 // determine the best solution
@@ -721,14 +690,10 @@
       }
       else {
 //-----------------------------------------------------------------------------
-// all 4 chi2's are "of the same order", nothing to fish
-//-----------------------------------------------------------------------------
-<<<<<<< HEAD
-=======
+// all 4 chi2s are "of the same order", nothing to fish
+//-----------------------------------------------------------------------------
 	Hit->setTemperature(err);
->>>>>>> 9f394e2d
 	Hit->setAmbig(0);
-	Hit->setPenalty(err);
       }
     }
     else {
@@ -736,12 +701,8 @@
 // the best and the next solutions correspond to different drift directions 
 // of this hit. Can't choose, assign large error
 //-----------------------------------------------------------------------------
-<<<<<<< HEAD
-=======
       Hit->setTemperature(err);
->>>>>>> 9f394e2d
       Hit->setAmbig(0);
-      Hit->setPenalty(err);
     }
   }
 
@@ -792,14 +753,10 @@
 //-----------------------------------------------------------------------------
 	    if (r.rdrift[i] > _minDriftDoublet) {
 //-----------------------------------------------------------------------------
-// the hit drift radius is large - reduce the external error, no penalty
-//-----------------------------------------------------------------------------
-<<<<<<< HEAD
-=======
+// the hit drift radius is large - reduce the external error
+//-----------------------------------------------------------------------------
 	      hit[i]->setTemperature(AmbigResolver::_extErr/_scaleErrDoublet);
->>>>>>> 9f394e2d
 	      hit[i]->setAmbig(_sign[r.ibest][i]);
-	      hit[i]->setExtErr(AmbigResolver::_extErr/_scaleErrDoublet);
 	    }
 	    else {
 //-----------------------------------------------------------------------------
@@ -807,13 +764,8 @@
 // the ambiguity to zero to use the wire coordinate
 //-----------------------------------------------------------------------------
 	      if (_Final == 0) {
-<<<<<<< HEAD
-=======
 		hit[i]->setTemperature(r.rdrift[i]/hit[i]->driftVelocity());
->>>>>>> 9f394e2d
 		hit[i]->setAmbig(0);
-		//		hit[i]->setExtErr(r.rdrift[i]);
-		hit[i]->setPenalty(r.rdrift[i]);
 	      }
 	      else {
 		hit[i]->setAmbig(_sign[r.ibest][i]);
@@ -829,6 +781,41 @@
 //-----------------------------------------------------------------------------
 	  if (_Final == 0) {
 	    defineHitDriftSign(hit[i],i,&r);
+
+// 	    if (_sign[r.ibest][i] == _sign[r.inext][i]) {
+// //-----------------------------------------------------------------------------
+// // bothe 'best' and 'next' chi2s correspond to the same drift sign of hit 'i'
+// // check other two chi2's. If both are an order of magnitude worse than the best,
+// // assume that for this hit the drift direction is defined
+// //-----------------------------------------------------------------------------
+// 	      int defined = 1;
+// 	      for (int j=0; j<4; j++) {
+// 		if ((j != r.ibest) && (j != r.inext)) {
+// 		  if (r.chi2min/r.chi2[j] > 0.2) {
+// 		    defined = 0;
+// 		    break;
+// 		  }
+// 		}
+// 	      }
+
+// 	      if (defined == 1) {
+// 		hit[i]->setAmbig (_sign[r.ibest][i]);
+// 	      }
+// 	      else {
+// //-----------------------------------------------------------------------------
+// // all 4 chi2s are "of the same order", nothing to fish
+// //-----------------------------------------------------------------------------
+// 		hit[i]->setExtErr(r.rdrift[i]);
+// 		hit[i]->setAmbig(0);
+// 	      }
+// 	    }
+// 	    else {
+// //-----------------------------------------------------------------------------
+// // assign external error and set ambiguity to zero
+// //-----------------------------------------------------------------------------
+// 	      hit[i]->setExtErr(r.rdrift[i]);
+// 	      hit[i]->setAmbig(0);
+// 	    }
 	  }
 	  else {
 //-----------------------------------------------------------------------------
@@ -845,12 +832,8 @@
 //-----------------------------------------------------------------------------
 // make the best choice possible, external error should be zero at this point
 //-----------------------------------------------------------------------------
-<<<<<<< HEAD
-=======
 	      hit[i]->setTemperature(AmbigResolver::_extErr);
->>>>>>> 9f394e2d
 	      hit[i]->setAmbig (_sign[r.ibest][i]);
-	      //	      hit[i]->setExtErr(AmbigResolver::_extErr);
 	    }
 	  }
 	}
@@ -864,47 +847,63 @@
 // the hardest case - close drift radii
 //-----------------------------------------------------------------------------
 	  if (r.chi2min < _maxDoubletChi2) {
-	    if (r.chi2next < _maxDoubletChi2) {
-//-----------------------------------------------------------------------------
-// protect from accidentally good best chi2: two best chi2's are good enough - can't tell
-//-----------------------------------------------------------------------------
-<<<<<<< HEAD
-	      double err = fabs(r.rdrift[i]);
-	      hit[i]->setAmbig(0);
-	      hit[i]->setPenalty(err);
-=======
+	    if (r.chi2min/r.chi2next < _minChi2Ratio) { // 0.3
+//-----------------------------------------------------------------------------
+// however, the best chi2 is good enough to be reliable under any circumstances
+//-----------------------------------------------------------------------------
 	      hit[i]->setTemperature(AmbigResolver::_extErr/_scaleErrDoublet);
 	      hit[i]->setAmbig (_sign[r.ibest][i]);
->>>>>>> 9f394e2d
 	    }
 	    else {
-	      if (r.chi2min/r.chi2next < _minChi2Ratio) { // 0.3
-//-----------------------------------------------------------------------------
-// however, the best chi2 is good enough to be reliable under any circumstances
-//-----------------------------------------------------------------------------
-		hit[i]->setAmbig (_sign[r.ibest][i]);
-		hit[i]->setExtErr(AmbigResolver::_extErr/_scaleErrDoublet);
-	      }
-	      else {
 //-----------------------------------------------------------------------------
 // the best chi2 is good, but the next one is also close - try to postpone 
 // the decision point
 //-----------------------------------------------------------------------------
-		if (_Final == 0) {
-		  defineHitDriftSign(hit[i],i,&r);
-		}
-		else {
+	      if (_Final == 0) {
+// 		double err = fabs(r.rdrift[i]);
+// 		if (_sign[r.ibest][i] == _sign[r.inext][i]) {
+// //-----------------------------------------------------------------------------
+// // bothe 'best' and 'next' chi2s correspond to the same drift sign of hit 'i'
+// // check other two chi2's. If both are an order of magnitude worse than the best,
+// // assume that for this hit the drift direction is defined
+// //-----------------------------------------------------------------------------
+// 		  int defined = 1;
+// 		  for (int j=0; j<4; j++) {
+// 		    if ((j != r.ibest) && (j != r.inext)) {
+// 		      if (r.chi2min/r.chi2[j] > 0.2) {
+// 			defined = 0;
+// 			break;
+// 		      }
+// 		    }
+// 		  }
+
+// 		  if (defined == 1) {
+// 		    hit[i]->setAmbig (_sign[r.ibest][i]);
+// 		  }
+// 		  else {
+// //-----------------------------------------------------------------------------
+// // all 4 chi2s are "of the same order", nothing to fish
+// //-----------------------------------------------------------------------------
+// 		    hit[i]->setExtErr(err);
+// 		    hit[i]->setAmbig(0);
+// 		  }
+// 		}
+// 		else {
+// //-----------------------------------------------------------------------------
+// // the best and the next solutions correspond to different drift directions 
+// // of this hit. Can't choose, assign large error
+// //-----------------------------------------------------------------------------
+// 		  hit[i]->setExtErr(err);
+// 		  hit[i]->setAmbig(0);
+// 		}
+		defineHitDriftSign(hit[i],i,&r);
+	      }
+	      else {
 //-----------------------------------------------------------------------------
 // ... but finally decide
 //-----------------------------------------------------------------------------
-<<<<<<< HEAD
-		  hit[i]->setAmbig (_sign[r.ibest][i]);
-		  hit[i]->setExtErr(AmbigResolver::_extErr/_scaleErrDoublet);
-		}
-=======
 		hit[i]->setTemperature(AmbigResolver::_extErr/_scaleErrDoublet);
 		hit[i]->setAmbig (_sign[r.ibest][i]);
->>>>>>> 9f394e2d
 	      }
 	    }
 	  }
@@ -918,36 +917,22 @@
 //-----------------------------------------------------------------------------
 // don't have to make a decision, scale of uncertainty is defined by the radius
 //-----------------------------------------------------------------------------
-<<<<<<< HEAD
-	      double err = fabs(r.rdrift[i]);
-=======
 	      double err = fabs(r.rdrift[i])/hit[i]->driftVelocity();
 	      hit[i]->setTemperature(err);
->>>>>>> 9f394e2d
 	      hit[i]->setAmbig(0);
-	      hit[i]->setPenalty(err);
 	    }
 	    else {
 //-----------------------------------------------------------------------------
 // need to make final decision: consider 400 um a limit
 //-----------------------------------------------------------------------------
 	      if (fabs(r.doca[r.ibest][i]) < 0.4) {
-<<<<<<< HEAD
-=======
 		hit[i]->setTemperature(AmbigResolver::_extErr/_scaleErrDoublet);
->>>>>>> 9f394e2d
 		hit[i]->setAmbig (_sign[r.ibest][i]);
-		hit[i]->setExtErr(AmbigResolver::_extErr/_scaleErrDoublet);
 	      }
 	      else {
-<<<<<<< HEAD
-		double err = fabs(r.rdrift[i]);
-=======
 		double err = fabs(r.rdrift[i])/hit[i]->driftVelocity();
 		hit[i]->setTemperature(err);
->>>>>>> 9f394e2d
 		hit[i]->setAmbig(0);
-		hit[i]->setPenalty(err);
 	      }
 	    }
 	  }
@@ -962,12 +947,8 @@
 //-----------------------------------------------------------------------------
 	    if (r.chi2min/r.chi2next < _minChi2Ratio) {
 	      if (r.rdrift[i] > _minDriftDoublet) {
-<<<<<<< HEAD
-=======
 		hit[i]->setTemperature(AmbigResolver::_extErr/_scaleErrDoublet);
->>>>>>> 9f394e2d
 		hit[i]->setAmbig (_sign[r.ibest][i]);
-		hit[i]->setExtErr(AmbigResolver::_extErr/_scaleErrDoublet);
 	      }
 	      else {
 //-----------------------------------------------------------------------------
@@ -975,12 +956,8 @@
 // 2015-04-15 P.Murat: for well-resolved doublets it may be possible to decide 
 //                     in all cases - need to check
 //-----------------------------------------------------------------------------
-<<<<<<< HEAD
-=======
 		hit[i]->setTemperature(AmbigResolver::_extErr);
->>>>>>> 9f394e2d
 		hit[i]->setAmbig (_sign[r.ibest][i]);
-		hit[i]->setExtErr(AmbigResolver::_extErr);
 	      }
 	    }
 	    else {
@@ -997,12 +974,8 @@
 //-----------------------------------------------------------------------------
 // final decision
 //-----------------------------------------------------------------------------
-<<<<<<< HEAD
-=======
 		hit[i]->setTemperature(AmbigResolver::_extErr/_scaleErrDoublet);
->>>>>>> 9f394e2d
 		hit[i]->setAmbig (_sign[r.ibest][i]);
-		hit[i]->setExtErr(AmbigResolver::_extErr/_scaleErrDoublet);
 	      }
 	    }
 	  }
@@ -1013,13 +986,48 @@
 // a good example - one of the hits - on Dave's no-gaussial tail
 //-----------------------------------------------------------------------------
 	    if (_Final == 0) {
+// 	      double err = fabs(r.rdrift[i]);
+// 	      if (_sign[r.ibest][i] == _sign[r.inext][i]) {
+// //-----------------------------------------------------------------------------
+// // both the 'best' and 'next' chi2s correspond to the same drift sign of hit 'i'
+// // check other two chi2's. If both are an order of magnitude worse than the best,
+// // assume that for this hit the drift direction is defined
+// //-----------------------------------------------------------------------------
+// 		int defined = 1;
+// 		for (int j=0; j<4; j++) {
+// 		  if ((j != r.ibest) && (j != r.inext)) {
+// 		    if (r.chi2min/r.chi2[j] > 0.2) {
+// 		      defined = 0;
+// 		      break;
+// 		    }
+// 		  }
+// 		}
+
+// 		if (defined == 1) {
+// 		  hit[i]->setAmbig (_sign[r.ibest][i]);
+// 		}
+// 		else {
+// //-----------------------------------------------------------------------------
+// // all 4 chi2s are "of the same order", nothing to fish
+// //-----------------------------------------------------------------------------
+// 		  hit[i]->setExtErr(err);
+// 		  hit[i]->setAmbig(0);
+// 		}
+// 	      }
+// 	      else {
+// //-----------------------------------------------------------------------------
+// // the best and the next solutions correspond to different drift directions 
+// // of this hit. Can't choose, assign large error
+// //-----------------------------------------------------------------------------
+// 		hit[i]->setExtErr(err);
+// 		hit[i]->setAmbig(0);
+// 	      }
 	      defineHitDriftSign(hit[i],i,&r);
 	    }
 	    else {
 //-----------------------------------------------------------------------------
-// _Final = 1: make final decision. 
-// Forget about 'ibest' - doublet is not good, look at all residuals for this hit
-// 'dd' stans for 'drift direction'
+// _Final = 1: make final decision - forget about 'ibest' - doublet is not good,
+//            look at all residuals for this hit
 //-----------------------------------------------------------------------------
 	      int    best_dd = -1;
 	      double max_res = 1.e6;
@@ -1033,22 +1041,13 @@
 
 	      double herr = hit[i]->hitErr();
 	      if (max_res/herr < 4) {
-<<<<<<< HEAD
-=======
 		hit[i]->setTemperature(AmbigResolver::_extErr/_scaleErrDoublet);
->>>>>>> 9f394e2d
 		hit[i]->setAmbig (_sign[best_dd][i]);
-		hit[i]->setExtErr(AmbigResolver::_extErr/_scaleErrDoublet);
 	      }
 	      else {
-<<<<<<< HEAD
-		double err = fabs(r.rdrift[i]);
-=======
 		double err = fabs(r.rdrift[i])/hit[i]->driftVelocity();
 		hit[i]->setTemperature(err);
->>>>>>> 9f394e2d
 		hit[i]->setAmbig(0);
-		hit[i]->setPenalty(err);
 					// hit residual is large - try to disable?
 		hit[i]->setActivity(false);
 	      }
@@ -1088,17 +1087,17 @@
 //---------------------------------------------------------------------------
 // loop over the doublets found and mark their ambiguities
 //---------------------------------------------------------------------------
-  void DoubletAmbigResolver::markMultiplets (KalRep* Krep, vector<Doublet>* ListOfDoublets) const {
+  void DoubletAmbigResolver::markMultiplets (KalRep* Krep, std::vector<Doublet>* dcol ) const {
 
     mu2e::TrkStrawHit    *hit, *hitj, *hitk, *hmax;
     mu2e::Straw          straw;
     Doublet              *doublet;
     int                  ndoublets, ndhits;
 
-    ndoublets  = ListOfDoublets->size();
+    ndoublets  = dcol->size();
 
     if (_debugLevel > 0) {
-      printf("[KalFitHack::markMultiplets] BEGIN _iter:%i\n",_iter);
+      printf("[KalFitHack::markMultiplets] BEGIN iherr:%i\n",_iter);
       printf("----------------------------------------------------");
       printf("------------------------------------------------------------------------------");
       printf("------------------------------------------------------------------------------------------\n");
@@ -1111,7 +1110,7 @@
     }    
 
     for (int i=0; i<ndoublets; ++i) {
-      doublet = &ListOfDoublets->at(i);
+      doublet = &dcol->at(i);
       ndhits  = doublet->fNStrawHits;
       
       if (ndhits == 1) {
@@ -1211,31 +1210,28 @@
 		}
 	      }
 //-----------------------------------------------------------------------------
-// if the hit radius is greater than some minimal value, set the drift sign
+// if the hit radius is greated than some minimal value, set the drift sign
 //-----------------------------------------------------------------------------
 	      rdrift = hit->driftRadius();
 
 	      if ( fabs(rdrift) > _minDriftDoublet){
 		hit->setAmbig(doublet->fStrawAmbig[ih]);
+		hit->setAmbigUpdate(false);
 	      }
 	      else {
 		if (_Final == 0) {
 		  hit->setAmbig(0);
-<<<<<<< HEAD
-		  hit->setPenalty(rdrift);
-=======
 		  hit->setTemperature(rdrift/hit->driftVelocity());
 		  hit->setAmbigUpdate(false);
->>>>>>> 9f394e2d
 		}
 		else {
 //-----------------------------------------------------------------------------
 // final decision
 //-----------------------------------------------------------------------------
 		  hit->setAmbig(doublet->fStrawAmbig[ih]);
+		  hit->setAmbigUpdate(false);
 		}
 	      }
-	      hit->setAmbigUpdate(false);
 	    }
 	  }
 	}
@@ -1247,13 +1243,13 @@
 // build list of doublets and resolve the drift signs
 //-----------------------------------------------------------------------------
   bool DoubletAmbigResolver::resolveTrk(KalRep* KRep) const {
-    vector<Doublet>     list_of_doublets;
 
 					// initialize external hit errors
     initHitErrors(KRep);
-    findDoublets (KRep, &list_of_doublets);
-
-    if (list_of_doublets.size() > 0) markMultiplets(KRep,&list_of_doublets);
+    vector<Doublet> listOfDoublets;
+    findDoublets (KRep,&listOfDoublets);
+
+    if (listOfDoublets.size() > 0) markMultiplets(KRep, &listOfDoublets);
 
     return false; // assume no change FIXME!!!
   }
