--- conflicted
+++ resolved
@@ -13,10 +13,7 @@
 #include "RecoDataProducts/inc/TrkStraw.hh"
 #include "RecoDataProducts/inc/TrkStrawHitSeed.hh"
 #include "RecoDataProducts/inc/TrkCaloHitSeed.hh"
-<<<<<<< HEAD
-=======
 #include "RecoDataProducts/inc/ComboHit.hh"
->>>>>>> fa4b95c9
 // BTrk
 #include "BTrk/TrkBase/HelixTraj.hh"
 #include "BTrk/KalmanTrack/KalRep.hh"
@@ -131,11 +128,7 @@
       }
     }
 
-<<<<<<< HEAD
-    void fillStrawHitSeeds(const KalRep* krep, std::vector<TrkStrawHitSeed>& hitseeds) {
-=======
     void fillStrawHitSeeds(const KalRep* krep,ComboHitCollection const& chits, std::vector<TrkStrawHitSeed>& hitseeds) {
->>>>>>> fa4b95c9
       // extract the TkrStrawHits from the KalRep
       TrkStrawHitVector tshv;
       convert(krep->hitVector(),tshv);
@@ -163,11 +156,7 @@
      if(tch->isActive())hflag.merge(StrawHitFlag::active);
      if(tch->poca().status().success())hflag.merge(StrawHitFlag::doca);
       caloseed = TrkCaloHitSeed(tch->hitT0(), tch->fltLen(), tch->hitLen(),
-<<<<<<< HEAD
-	  tch->poca().doca(), tch->hitErr(), hflag);
-=======
 	  tch->poca().doca(), tch->hitErr(), tch->time() + tch->timeOffset(), tch->timeErr(), hflag);
->>>>>>> fa4b95c9
     }
 
   // compute the overlap between 2 clusters 
@@ -323,8 +312,6 @@
       return ChisqConsistency(krep->chisq(),krep->nDof()-1).significanceLevel();
     }
 
-<<<<<<< HEAD
-=======
     unsigned countBends(const KalRep* krep) {
       unsigned nbend(0);
       for(auto isite : krep->siteList()){
@@ -333,7 +320,6 @@
       return nbend;
     }
 
->>>>>>> fa4b95c9
     const TrkCaloHit* findTrkCaloHit(const KalRep* krep){
       const TrkCaloHit* tch(0);
       for(auto ith=krep->hitVector().begin(); ith!=krep->hitVector().end(); ++ith){
