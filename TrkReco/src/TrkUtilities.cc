//
//  Collection of tools useful for dealing with various helices
//  Original Author Dave Brown (LBNL) 26 Aug. 2016
//
// Mu2e
#include "TrkReco/inc/TrkUtilities.hh"
#include "RecoDataProducts/inc/RobustHelix.hh"
#include "RecoDataProducts/inc/KalSeed.hh"
#include "RecoDataProducts/inc/HelixSeed.hh"
#include "GeneralUtilities/inc/Angles.hh"
#include "RecoDataProducts/inc/StrawHitFlag.hh"
#include "RecoDataProducts/inc/TimeCluster.hh"
#include "RecoDataProducts/inc/TrkStraw.hh"
#include "RecoDataProducts/inc/TrkStrawHitSeed.hh"
#include "RecoDataProducts/inc/TrkCaloHitSeed.hh"
// BTrk
#include "BTrk/TrkBase/HelixTraj.hh"
#include "BTrk/KalmanTrack/KalRep.hh"
#include "BTrk/KalmanTrack/KalMaterial.hh"
#include "BTrk/BbrGeom/BbrVectorErr.hh"
#include "BTrk/TrkBase/TrkDifPieceTraj.hh"
#include "BTrk/TrkBase/TrkPoca.hh"
#include "BTrkData/inc/TrkStrawHit.hh"
#include "BTrkData/inc/TrkCaloHit.hh"
#include "Mu2eBTrk/inc/DetStrawElem.hh"
#include "BTrk/ProbTools/ChisqConsistency.hh"
// CLHEP
#include "CLHEP/Vector/ThreeVector.h"
#include "CLHEP/Matrix/Vector.h"
#include "CLHEP/Matrix/SymMatrix.h"
//C++
#include <math.h>
using CLHEP::Hep3Vector;
using CLHEP::HepSymMatrix;
using CLHEP::HepVector;
using namespace std;
namespace mu2e {
  namespace TrkUtilities {

    bool RobustHelix2Traj (RobustHelix const& helix, HepVector& hpvec, float amsign) {
      bool retval(false);
      // compare the input with this configuration's helicity: these must be the same
      // radius = 0 or lambda=0 are degenerate cases that this representation can't handle
      if(helix.radius() > 0.0 && helix.lambda() != 0.0 && hpvec.num_row() == HelixTraj::NHLXPRM) {
	// radius and omega have inverse magnitude, omega is signed by the angular momentum 
	hpvec[HelixTraj::omegaIndex] = amsign/helix.radius();
	// phi0 is the azimuthal angle of the particle velocity vector at the point
	// of closest approach to the origin.  It's sign also depends on the angular
	// momentum.  To translate from the center, we need to reverse coordinates
	hpvec[HelixTraj::phi0Index] = atan2(-amsign*helix.centerx(),amsign*helix.centery());
	// d0 describes the distance to the origin at closest approach.
	// It is signed by the particle angular momentum WRT the origin.
	// The Helix fit radial bias is anti-correlated with d0; correct for it here.
	hpvec[HelixTraj::d0Index] = amsign*(helix.rcent() - helix.radius());
	// the dip angle is measured WRT the perpendicular, signed by the z component of linear momentum
	hpvec[HelixTraj::tanDipIndex] = amsign*helix.lambda()/helix.radius();
	// must change conventions here: fz0 is the phi at z=0, z0 is defined at the point of closest approach
	// resolve the loop ambiguity such that the POCA is closest to z=0.
	double refphi = helix.fz0()+amsign*M_PI_2;
	double phi = hpvec[HelixTraj::phi0Index];
	double dphi = Angles::deltaPhi(phi,refphi);
	// choose z0 (which loop) so that f=0 is as close to z=0 as possible
	hpvec[HelixTraj::z0Index] = dphi*hpvec[HelixTraj::tanDipIndex]/hpvec[HelixTraj::omegaIndex]; 
	retval = true;
      }
      return retval;
    }

    void RobustHelixFromMom(Hep3Vector const& pos, Hep3Vector const& mom, double charge, double Bz, RobustHelix& helix){
      // speed of light in mm/nsec
      static double clight =299.792;  // This value should come from conditions FIXME!!!	
      // translation factor from MeV/c to curvature radius.
      double momToRad = 1000.0/(charge*Bz*clight);
      // compute some simple useful parameters
      double pt = mom.perp();
      // transverse radius of the helix
      helix._radius = fabs(pt*momToRad);
      //longitudinal wavelength; sign convention goes with angular rotation
      helix._lambda = -mom.z()*momToRad;
      // circle center
      Hep3Vector center = Hep3Vector(pos.x() + mom.y()*momToRad, pos.y() - mom.x()*momToRad, 0.0);
      helix._rcent = center.perp();
      helix._fcent = center.phi();
      // phi at z=0
      double phi = (pos - center).phi() - pos.z()/helix.lambda();
      // reset to be close to 0
      Angles::deltaPhi(phi);
      helix._fz0 = phi;
    }

    void fillSegment(HelixTraj const& htraj, BbrVectorErr const& momerr, KalSegment& kseg) {
      kseg._fmin = htraj.lowRange();
      kseg._fmax = htraj.hiRange();
      kseg._helix = htraj.parameters()->parameter();
      kseg._hcov = htraj.parameters()->covariance();
      kseg._mom = momerr.mag();
      Hep3Vector md = momerr.unit();
      HepVector mdir(3);
      for(size_t icor=0;icor<3;++icor) // CLHEP auto-conversion is broken, FIXME!!
	mdir[icor] = md[icor];

      kseg._momerr = sqrt(momerr.covMatrix().similarity(mdir));
    }
  
    void fillStraws(const KalRep* krep, std::vector<TrkStraw>& tstraws) {
      tstraws.clear();
      // get material sites from the KalRep
      for(auto isite : krep->siteList()){
	if(isite->isActive()  && isite->kalMaterial() != 0) {
	  const KalMaterial* kmat = isite->kalMaterial();
	  const DetStrawElem* detstraw = dynamic_cast<const DetStrawElem*>(kmat->detElem());
	  if(detstraw != 0){
	    // found a straw: create a TrkStraw object from it
	    // i must recompute POCA since the KalMaterial doesn't cache the hit flight FIXME!
	    TrkPoca poca(krep->traj(),kmat->detIntersection().pathlen,*detstraw->wireTraj(),0);
	    TrkStraw tstraw(detstraw->straw()->id(),
	      kmat->detIntersection().dist, //poca.doca(),
	      kmat->detIntersection().pathlen, // poca.flt1(),
	      poca.flt2(),  // not stored in KalMaterial, FIXME!
	      kmat->detIntersection().pathLength(),
	      kmat->radiationFraction(),
	      kmat->momFraction());
	    tstraws.push_back(tstraw);
	  }
	}
      }
    }

    void fillStrawHitSeeds(const KalRep* krep, std::vector<TrkStrawHitSeed>& hitseeds) {
      // extract the TkrStrawHits from the KalRep
      TrkStrawHitVector tshv;
      convert(krep->hitVector(),tshv);
      // loop over the TrkStrawHits and convert them
      for(auto tsh : tshv ) {
	// set the flag according to the status of this hit
	StrawHitFlag hflag;
	if(tsh->isActive())hflag.merge(StrawHitFlag::active);
	if(tsh->poca().status().success())hflag.merge(StrawHitFlag::doca);
	TrkStrawHitSeed seedhit(tsh->index(), tsh->straw().id(),
	    tsh->hitT0(), tsh->fltLen(), tsh->hitLen(),
	    tsh->driftRadius(), tsh->poca().doca(), tsh->ambig(),tsh->driftRadiusErr(), hflag);
	hitseeds.push_back(seedhit);
      }
    }


   void fillCaloHitSeed(const TrkCaloHit* tch, TrkCaloHitSeed& caloseed) {
     // set the flag according to the status of this hit
     StrawHitFlag hflag;
     if(tch->isActive())hflag.merge(StrawHitFlag::active);
     if(tch->poca().status().success())hflag.merge(StrawHitFlag::doca);
      caloseed = TrkCaloHitSeed(tch->hitT0(), tch->fltLen(), tch->hitLen(),
	  tch->poca().doca(), tch->hitErr(), hflag);
    }

  // compute the overlap between 2 clusters 
    double overlap(SHIV const& shiv1, SHIV const& shiv2) {
      double over(0.0);
      double norm = std::min(shiv1.size(),shiv2.size());
      // count the overlapping hits
      for(auto h1 : shiv1){
	for(auto h2 : shiv2){
	  if(h1 == h2){
	    over +=1.0;
	    break;
	  }
	}
      }
      return over/norm;
    }

    double overlap(TimeCluster const& tc1, TimeCluster const& tc2) {
      double hover = overlap(tc1._strawHitIdxs,tc2._strawHitIdxs);
      double norm = std::min(tc1.hits().size(),tc2.hits().size());
      double over = norm*hover;
      // add in CaloCluster; count is as much as all the hits
      if(tc1._caloCluster.isNonnull() && tc2._caloCluster.isNonnull()) {
	if(tc1._caloCluster == tc2._caloCluster)
	  over += norm;
	norm *= 2;
      }
      return over/norm;
    }

    double overlap(KalSeed const& ks1, KalSeed const& ks2) {
  // translate hit info into a simple index array.  Only count active hits
      SHIV shiv1, shiv2;
      for(auto tshs : ks1.hits()){
	if(tshs.flag().hasAllProperties(StrawHitFlag::active))
	  shiv1.push_back(tshs.index());
      }
      for(auto tshs : ks2.hits()){
	if(tshs.flag().hasAllProperties(StrawHitFlag::active))
	  shiv2.push_back(tshs.index());
      }
      double hover = overlap(shiv1,shiv2);
      double norm = std::min(shiv1.size(),shiv2.size());
      double over = norm*hover;
      // add in CaloCluster; count is as much as all the hits
      if(ks1.caloCluster().isNonnull() && ks2.caloCluster().isNonnull()) {
	if(ks1.caloCluster() == ks2.caloCluster())
	  over += norm;
	norm *= 2;
      }
      return over/norm;
    }

    double overlap(KalSeed const& ks, HelixSeed const& hs){
      SHIV shiv1, shiv2;
      for(auto tshs : ks.hits()){
	if(tshs.flag().hasAllProperties(StrawHitFlag::active))
	  shiv1.push_back(tshs.index());
      }
      for(auto hh : hs.hits()){
      // exclude outliers
	if(!hh.flag().hasAnyProperty(StrawHitFlag::outlier))
	  shiv2.push_back(hh.index());
      }
      double hover = overlap(shiv1,shiv2);
      double norm = std::min(shiv1.size(),shiv2.size());
      double over = norm*hover;
      // add in CaloCluster; count is as much as all the hits
      if(ks.caloCluster().isNonnull() && hs.caloCluster().isNonnull()) {
	if(ks.caloCluster() == hs.caloCluster())
	  over += norm;
	norm *= 2;
      }
      return over/norm;
    }

    double overlap(HelixSeed const& hs,TimeCluster const& tc) {
      SHIV shiv;
      for(auto hh : hs.hits()){
      // exclude outliers
	if(!hh.flag().hasAnyProperty(StrawHitFlag::outlier))
	  shiv.push_back(hh.index());
      }
      double hover = overlap(shiv,tc.hits());
      double norm = std::min(shiv.size(),tc.hits().size());
      double over = norm*hover;
      // add in CaloCluster; count is as much as all the hits
      if(tc.caloCluster().isNonnull() && hs.caloCluster().isNonnull()) {
	if(tc.caloCluster() == hs.caloCluster())
	  over += norm;
	norm *= 2;
      }
      return over/norm;
    }

  // this function belongs in TrkDifTraj, FIXME!!!!
    // double zFlight(TrkDifPieceTraj const& ptraj, double pz) {
    //   // get the helix at the middle of the track
    //   double loclen;
    //   double fltlen(0.0);
    //   const HelixTraj* htraj = dynamic_cast<const HelixTraj*>(ptraj.localTrajectory(fltlen,loclen));
    //   // Iterate
    //   const HelixTraj* oldtraj;
    //   unsigned iter(0);
    //   do {
    // 	// remember old traj
    // 	oldtraj = htraj;
    // 	// correct the global fltlen for this difference in local trajectory fltlen at this Z position
    // 	fltlen += (htraj->zFlight(pz)-loclen);
    // 	htraj = dynamic_cast<const HelixTraj*>(ptraj.localTrajectory(fltlen,loclen));
    //   } while(oldtraj != htraj && iter++<10);
    //   return fltlen;
    // }

<<<<<<< HEAD
=======
    void countHits(const std::vector<TrkStrawHitSeed>& hits, unsigned& nhits, unsigned& nactive, unsigned& ndouble, unsigned& ndactive, unsigned& nnullambig) {
      nhits = 0; nactive = 0; ndouble = 0; ndactive = 0; nnullambig = 0;
      static StrawHitFlag active(StrawHitFlag::active);
      for (std::vector<TrkStrawHitSeed>::const_iterator ihit = hits.begin(); ihit != hits.end(); ++ihit) {
	++nhits;
	if (ihit->flag().hasAllProperties(active)) {
	  ++nactive;
	  if (ihit->ambig()==0) {
	    ++nnullambig;
	  }
	}
	  /*	  if (ihit->nStrawHits()>=2) {
	    ++ndactive;
	  }
	  */
	  //	  std::cout << "AE: ihit->nStrawHits() = " << ihit->nStrawHits() << std::endl;
	const auto& jhit = ihit+1;
	const auto& hhit = ihit-1;
	if( (jhit != hits.end() &&
	     jhit->flag().hasAllProperties(active) &&
	     jhit->strawId().getPlane() == ihit->strawId().getPlane() &&
	     jhit->strawId().getPanel() == ihit->strawId().getPanel() ) ||
	    (hhit >= hits.begin() &&
	     hhit->flag().hasAllProperties(active) &&
	     hhit->strawId().getPlane() == ihit->strawId().getPlane() &&
	     hhit->strawId().getPanel() == ihit->strawId().getPanel() )
	    ) {
	  ++ndouble;
	  if (ihit->flag().hasAllProperties(StrawHitFlag::active)) {
	    ++ndactive;
	  }
	}
      }
      //      std::cout << "AE: ndactive hits = " << ndactive << std::endl;
    }

>>>>>>> 8d488118
    double chisqConsistency(const KalRep* krep) {
      return ChisqConsistency(krep->chisq(),krep->nDof()-1).significanceLevel();
    }

    const TrkCaloHit* findTrkCaloHit(const KalRep* krep){
      const TrkCaloHit* tch(0);
      for(auto ith=krep->hitVector().begin(); ith!=krep->hitVector().end(); ++ith){
	const TrkCaloHit* tsh = dynamic_cast<const TrkCaloHit*>(*ith);
	if(tsh != 0) {
	  tch = tsh;
	  break;
	}
      }
      return tch;
    }

  } // TrkUtilities
}// mu2e<|MERGE_RESOLUTION|>--- conflicted
+++ resolved
@@ -266,8 +266,6 @@
     //   return fltlen;
     // }
 
-<<<<<<< HEAD
-=======
     void countHits(const std::vector<TrkStrawHitSeed>& hits, unsigned& nhits, unsigned& nactive, unsigned& ndouble, unsigned& ndactive, unsigned& nnullambig) {
       nhits = 0; nactive = 0; ndouble = 0; ndactive = 0; nnullambig = 0;
       static StrawHitFlag active(StrawHitFlag::active);
@@ -304,7 +302,6 @@
       //      std::cout << "AE: ndactive hits = " << ndactive << std::endl;
     }
 
->>>>>>> 8d488118
     double chisqConsistency(const KalRep* krep) {
       return ChisqConsistency(krep->chisq(),krep->nDof()-1).significanceLevel();
     }
