--- conflicted
+++ resolved
@@ -42,7 +42,8 @@
     typedef TrkStrawHitVector::const_iterator TSHCI;
 
 
-    PanelAmbigResolver::PanelAmbigResolver(fhicl::ParameterSet const& pset, size_t iter): 
+    PanelAmbigResolver::PanelAmbigResolver(fhicl::ParameterSet const& pset, double tmpErr, size_t iter): 
+      AmbigResolver(tmpErr),
       _minsep(pset.get<double>("minChisqSep",4.0)),
       _inactivepenalty(pset.get<double>("inactivePenalty",16.0)),
       _penaltyres(pset.get<double>("PenaltyResolution",0.25)),
@@ -96,10 +97,7 @@
       auto ihit=tshv.begin();
       while(ihit!=tshv.end()){
 	PanelId pid = (*ihit)->straw().id().getPanelId();
-<<<<<<< HEAD
-	(*ihit)->setTemperature(AmbigResolver::_extErr);
-=======
->>>>>>> af0be6eb
+	(*ihit)->setTemperature(AmbigResolver::_tmpErr);
 	TrkStrawHitVector phits;
 	auto jhit=ihit;
 	while(jhit != tshv.end() && (*jhit)->straw().id().getPanelId() == pid){
