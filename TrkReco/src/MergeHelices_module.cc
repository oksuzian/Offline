//
//  Merge HelixSeeds from different pattern recognition paths.  Modeled
//  on MergeHelixFinder.  P. Murat, D. Brown (LBNL)
//
#include "fhiclcpp/types/Atom.h"
#include "fhiclcpp/types/Sequence.h"
#include "canvas/Utilities/InputTag.h"
#include "canvas/Persistency/Common/Ptr.h"
#include "art/Framework/Core/EDProducer.h"
#include "art/Framework/Principal/Selector.h"
#include "art/Framework/Principal/Event.h"
#include "art/Framework/Principal/Handle.h"
// mu2e data products
#include "Offline/RecoDataProducts/inc/HelixSeed.hh"
#include "Offline/RecoDataProducts/inc/TimeCluster.hh"
// utilities
#include "Offline/TrkReco/inc/TrkUtilities.hh"
#include "Offline/Mu2eUtilities/inc/LsqSums2.hh"
#include "Offline/Mu2eUtilities/inc/LsqSums4.hh"
// C++
#include <vector>
#include <memory>
#include <iostream>
#include <forward_list>
#include <string>

namespace mu2e {
  class MergeHelices : public art::EDProducer {
    public:
      using Name=fhicl::Name;
      using Comment=fhicl::Comment;
      struct Config {
<<<<<<< HEAD
        fhicl::Atom<int> debug{ Name("debugLevel"),
          Comment("Debug Level"), 0};
        fhicl::Atom<unsigned> deltanh{ Name("deltanh"),
          Comment("difference in the active StrawHit counts")};
        fhicl::Atom<float> scaleXY{ Name("scaleXY"),
          Comment("scaling factor to get chi2XY/ndof distribution peak at 1")};
        fhicl::Atom<float> scaleZPhi{ Name("scaleZPhi"),
          Comment("scaling factor to get chi2ZPhi/ndof distribution peak at 1")};
        fhicl::Atom<bool> selectbest{ Name("SelectBest"),
          Comment("Select best overlapping helices for output"), true};
        fhicl::Atom<bool> usecalo{ Name("UseCalo"),
          Comment("Use CaloCluster info in comparison"), true};
        fhicl::Atom<unsigned> minnover{ Name("MinNHitOverlap"),
          Comment("Minimum number of common hits to consider helices to be 'the same'"), 10};
        fhicl::Atom<float> minoverfrac{ Name("MinHitOverlapFraction"),
          Comment("Minimum fraction of common hits to consider helices to be 'the same'"), 0.5};
        fhicl::Sequence<std::string> BadHitFlags { Name("BadHitFlags"),
          Comment("HelixHit flag bits to exclude from counting"),std::vector<std::string>{"Outlier"}};
        fhicl::Sequence<std::string> HelixFinders { Name("HelixFinders"),
          Comment("HelixSeed producers to merge")};
=======
        fhicl::Atom<int> debug{ Name("debugLevel"), Comment("Debug Level"), 0};
        fhicl::Atom<unsigned> deltanh{ Name("deltanh"), Comment("difference in the active StrawHit counts")};
        fhicl::Atom<float> scaleXY{ Name("scaleXY"), Comment("scaling factor to get chi2XY/ndof distribution peak at 1")};
        fhicl::Atom<float> scaleZPhi{ Name("scaleZPhi"), Comment("scaling factor to get chi2ZPhi/ndof distribution peak at 1")};
        fhicl::Atom<bool> selectbest{ Name("SelectBest"), Comment("Select best overlapping helices for output"), true};
        fhicl::Atom<bool> usecalo{ Name("UseCalo"), Comment("Use CaloCluster info in comparison"), true};
        fhicl::Atom<unsigned> minnover{ Name("MinNHitOverlap"), Comment("Minimum number of common hits to consider helices to be 'the same'"), 10};
        fhicl::Atom<float> minoverfrac{ Name("MinHitOverlapFraction"), Comment("Minimum fraction of common hits to consider helices to be 'the same'"), 0.5};
        fhicl::Sequence<std::string> BadHitFlags { Name("BadHitFlags"), Comment("HelixHit flag bits to exclude from counting"),std::vector<std::string>{"Outlier"}};
        fhicl::Sequence<std::string> HelixFinders { Name("HelixFinders"), Comment("HelixSeed producers to merge")};
>>>>>>> 48f21a1b
      };
      using Parameters = art::EDProducer::Table<Config>;
      explicit MergeHelices(const Parameters& conf);
      void produce(art::Event& evt) override;
    private:
      enum HelixComp{unique=-1,first=0,second=1};
      int _debug;
      unsigned _deltanh;
      float _scaleXY,_scaleZPhi;
      unsigned _minnover;
      float _minoverfrac;
      bool _selectbest, _usecalo;
      std::vector<std::string> _hfs;
      StrawHitFlag _badhit;
      // helper functions
      typedef std::vector<StrawHitIndex> SHIV;
<<<<<<< HEAD
      HelixComp compareHelices(art::Event const& evt,
          HelixSeed const& h1, HelixSeed const& h2);
      void countHits(art::Event const& evt,
          HelixSeed const& h1, HelixSeed const& h2,
          unsigned& nh1, unsigned& nh2, unsigned& nover);
      unsigned countOverlaps(SHIV const& s1, SHIV const& s2);
      void findchisq(art::Event const& evt,
          HelixSeed const& h2, float& chixy, float& chizphi) const;
  };

  MergeHelices::MergeHelices(const Parameters& config) :
    art::EDProducer{config},
=======
      HelixComp compareHelices(art::Event const& evt, HelixSeed const& h1, HelixSeed const& h2);
      void countHits(art::Event const& evt, HelixSeed const& h1, HelixSeed const& h2, unsigned& nh1, unsigned& nh2, unsigned& nover);
      unsigned countOverlaps(SHIV const& s1, SHIV const& s2);
      void findchisq(art::Event const& evt, HelixSeed const& h2, float& chixy, float& chizphi) const;
    };

  MergeHelices::MergeHelices(const Parameters& config) : art::EDProducer{config},
>>>>>>> 48f21a1b
    _debug(config().debug()),
    _deltanh(config().deltanh()),
    _scaleXY(config().scaleXY()),
    _scaleZPhi(config().scaleZPhi()),
    _minnover(config().minnover()),
    _minoverfrac(config().minoverfrac()),
    _selectbest(config().selectbest()),
    _usecalo(config().usecalo()),
    _hfs(config().HelixFinders()),
    _badhit(config().BadHitFlags())
    {
      consumesMany<HelixSeedCollection>    ();
      produces<HelixSeedCollection>    ();
      produces<TimeClusterCollection>    ();
    }

  void MergeHelices::produce(art::Event& event) {
    // create output
    std::unique_ptr<HelixSeedCollection> mhels(new HelixSeedCollection);
    std::unique_ptr<TimeClusterCollection> tcs(new TimeClusterCollection);
    // needed for creating Ptrs
    auto TimeClusterCollectionPID = event.getProductID<TimeClusterCollection>();
    auto TimeClusterCollectionGetter = event.productGetter(TimeClusterCollectionPID);
    // loop over helix products and flatten the helix collections into a single collection
    std::list<const HelixSeed*> hseeds;
    for(auto const& hf : _hfs) {
      art::InputTag hsct(hf);
      auto hsch = event.getValidHandle<HelixSeedCollection>(hsct);
      auto const& hsc = *hsch;
      for(auto const&  hs : hsc) {
        hseeds.insert(hseeds.end(),&hs);
      }
    }
    // now loop over all combinations
    for(auto ihel = hseeds.begin(); ihel != hseeds.end();) {
      auto jhel = ihel; jhel++;
<<<<<<< HEAD
      while( jhel != hseeds.end()){
        // compare the helices
        auto hcomp = compareHelices(event, **ihel, **jhel);
        if(hcomp == unique) {
          // both helices are unique: simply advance the iterator to keep both
          jhel++;
        }else if(hcomp == first) {
          // the first helix is 'better'; remove the second
          jhel = hseeds.erase(jhel);
        }else if(hcomp == second) {
          // the second helix is better; remove the first and restart the loop
=======
      while( jhel != hseeds.end()) {
        // compare the helices
        auto hcomp = compareHelices(event, **ihel, **jhel);
        if(hcomp == unique)
          jhel++; // both helices are unique: simply advance the iterator to keep both
        else if(hcomp == first)
          jhel = hseeds.erase(jhel); // first helix is 'better'; remove the second
        else if(hcomp == second){ // second helix is better; remove the first and restart the loop
>>>>>>> 48f21a1b
          ihel = hseeds.erase(ihel);
          break;
        }
      }
      // only advance the outer loop if we exhausted the inner one
      if(jhel == hseeds.end())
        ihel++;
    }
    // now hseeds contains only pointers to unique and best helices: use them to
    // create the output, which must be deep-copy, including the time cluster
    for(auto ihel = hseeds.begin(); ihel != hseeds.end(); ihel++){
      // copy the time cluster first
      tcs->push_back(*(*ihel)->timeCluster());
      // create a Ptr to the new TimeCluster
      auto tcptr = art::Ptr<TimeCluster>(TimeClusterCollectionPID,tcs->size()-1,TimeClusterCollectionGetter);
      // copy the Helix Seed and point its TimeCluster to the copy
      HelixSeed hs(**ihel);
      hs._timeCluster = tcptr;
      float chixy(0),chizphi(0);
      // Calculate the XY and ZPhi chisquared of the helix
      findchisq(event,**ihel,chixy,chizphi);
      // Replace the helix seed chisquared with the new values
      hs._helix._chi2dXY = chixy;
      hs._helix._chi2dZPhi = chizphi;
      hs._timeCluster = tcptr;
      mhels->push_back(hs);
    }
    event.put(std::move(mhels));
    event.put(std::move(tcs));
  }

  MergeHelices::HelixComp MergeHelices::compareHelices(art::Event const& evt, HelixSeed const& h1, HelixSeed const& h2) {
    HelixComp retval(unique);
    unsigned nh1, nh2, nover;
    // count the StrawHit overlap between the helices
    countHits(evt,h1,h2, nh1, nh2, nover);
    unsigned minh = std::min(nh1, nh2);
    float chih1xy(0),chih1zphi(0),chih2xy(0),chih2zphi(0);
    findchisq(evt,h1,chih1xy,chih1zphi);
    // Calculate the chi-sq of the helices
    findchisq(evt,h2,chih2xy,chih2zphi);
    // overlapping helices: decide which is best
    if(nover >= _minnover && nover/float(minh) > _minoverfrac) {
<<<<<<< HEAD
      // overlapping helices: decide which is best
      // Pick the one with a CaloCluster first
      if(h1.caloCluster().isNonnull() && h2.caloCluster().isNull())
        retval = first;
=======
      if(h1.caloCluster().isNonnull() && h2.caloCluster().isNull())
        retval = first;
      // Pick the one with a CaloCluster first
>>>>>>> 48f21a1b
      else if( h2.caloCluster().isNonnull() && h1.caloCluster().isNull())
        retval = second;
      // then compare active StrawHit counts and if difference of the StrawHit counts greater than deltanh
      else if((nh1 > nh2) && (nh1-nh2) > _deltanh)
        retval = first;
      else if((nh2 > nh1) && (nh2-nh1) > _deltanh)
        retval = second;
      // finally compare chisquared: sum xy and fz
      else if(chih1xy+chih1zphi  < chih2xy+chih2zphi)
        retval = first;
      else
        retval = second;
    }
    return retval;
  }

  void MergeHelices::countHits(art::Event const& evt, HelixSeed const& h1, HelixSeed const& h2, unsigned& nh1, unsigned& nh2, unsigned& nover) {
    nh1 = nh2 = nover = 0;
    SHIV shiv1, shiv2;
    for(size_t ihit=0;ihit < h1.hits().size(); ihit++){
      auto const& hh = h1.hits()[ihit];
      if(!hh.flag().hasAnyProperty(_badhit))
        h1.hits().fillStrawHitIndices(evt,ihit,shiv1);
    }
    for(size_t ihit=0;ihit < h2.hits().size(); ihit++){
      auto const& hh = h2.hits()[ihit];
      if(!hh.flag().hasAnyProperty(_badhit))
        h2.hits().fillStrawHitIndices(evt,ihit,shiv2);
    }
    nh1 = shiv1.size();
    nh2 = shiv2.size();
    nover = countOverlaps(shiv1,shiv2);
  }

<<<<<<< HEAD
  // The chisquared calculation method used here is
  // taken from the LsqSums approach followed in CalPatRec
  void MergeHelices::findchisq(art::Event const& evt,
      HelixSeed const& h1,float& chixy, float& chizphi) const{
=======
  void MergeHelices::findchisq(art::Event const& evt, HelixSeed const& h1,float& chixy, float& chizphi) const{
>>>>>>> 48f21a1b
    ::LsqSums4 sxy;
    ::LsqSums4 szphi;
    for(auto const& hh : h1.hits()) {
      if(!hh.flag().hasAnyProperty(_badhit)){
        // Calculate the transverse and z-phi weights of the hits
        float dx = hh.pos().x() - h1.helix().center().x();
        float dy = hh.pos().y() - h1.helix().center().y();
        float dxn = dx*hh._sdir.x()+dy*hh._sdir.y();
        float costh2 = dxn*dxn/(dx*dx+dy*dy);
        float sinth2 = 1-costh2;
        float e2xy = hh.wireErr2()*sinth2+hh.transErr2()*costh2;
        float wtxy = 1./e2xy;
        float e2zphi = hh.wireErr2()*costh2+hh.transErr2()*sinth2;
        float wtzphi = h1.helix().radius()*h1.helix().radius()/e2zphi;
        wtxy *= _scaleXY;
        wtzphi *= _scaleZPhi;
        sxy.addPoint(hh.pos().x(),hh.pos().y(),wtxy);
        szphi.addPoint(hh.pos().z(),hh.helixPhi(),wtzphi);
      }
    }
    chixy = sxy.chi2DofCircle();
    chizphi = szphi.chi2DofLine();
  }

  unsigned MergeHelices::countOverlaps(SHIV const& shiv1, SHIV const& shiv2) {
    unsigned retval(0);
    for(auto shi1 : shiv1)
      for(auto shi2 : shiv2)
<<<<<<< HEAD
        if(shi1 == shi2)retval++;
=======
        if(shi1 == shi2)
          retval++;
>>>>>>> 48f21a1b
    return retval;
  }
}
DEFINE_ART_MODULE(mu2e::MergeHelices)<|MERGE_RESOLUTION|>--- conflicted
+++ resolved
@@ -30,28 +30,6 @@
       using Name=fhicl::Name;
       using Comment=fhicl::Comment;
       struct Config {
-<<<<<<< HEAD
-        fhicl::Atom<int> debug{ Name("debugLevel"),
-          Comment("Debug Level"), 0};
-        fhicl::Atom<unsigned> deltanh{ Name("deltanh"),
-          Comment("difference in the active StrawHit counts")};
-        fhicl::Atom<float> scaleXY{ Name("scaleXY"),
-          Comment("scaling factor to get chi2XY/ndof distribution peak at 1")};
-        fhicl::Atom<float> scaleZPhi{ Name("scaleZPhi"),
-          Comment("scaling factor to get chi2ZPhi/ndof distribution peak at 1")};
-        fhicl::Atom<bool> selectbest{ Name("SelectBest"),
-          Comment("Select best overlapping helices for output"), true};
-        fhicl::Atom<bool> usecalo{ Name("UseCalo"),
-          Comment("Use CaloCluster info in comparison"), true};
-        fhicl::Atom<unsigned> minnover{ Name("MinNHitOverlap"),
-          Comment("Minimum number of common hits to consider helices to be 'the same'"), 10};
-        fhicl::Atom<float> minoverfrac{ Name("MinHitOverlapFraction"),
-          Comment("Minimum fraction of common hits to consider helices to be 'the same'"), 0.5};
-        fhicl::Sequence<std::string> BadHitFlags { Name("BadHitFlags"),
-          Comment("HelixHit flag bits to exclude from counting"),std::vector<std::string>{"Outlier"}};
-        fhicl::Sequence<std::string> HelixFinders { Name("HelixFinders"),
-          Comment("HelixSeed producers to merge")};
-=======
         fhicl::Atom<int> debug{ Name("debugLevel"), Comment("Debug Level"), 0};
         fhicl::Atom<unsigned> deltanh{ Name("deltanh"), Comment("difference in the active StrawHit counts")};
         fhicl::Atom<float> scaleXY{ Name("scaleXY"), Comment("scaling factor to get chi2XY/ndof distribution peak at 1")};
@@ -62,7 +40,6 @@
         fhicl::Atom<float> minoverfrac{ Name("MinHitOverlapFraction"), Comment("Minimum fraction of common hits to consider helices to be 'the same'"), 0.5};
         fhicl::Sequence<std::string> BadHitFlags { Name("BadHitFlags"), Comment("HelixHit flag bits to exclude from counting"),std::vector<std::string>{"Outlier"}};
         fhicl::Sequence<std::string> HelixFinders { Name("HelixFinders"), Comment("HelixSeed producers to merge")};
->>>>>>> 48f21a1b
       };
       using Parameters = art::EDProducer::Table<Config>;
       explicit MergeHelices(const Parameters& conf);
@@ -79,28 +56,13 @@
       StrawHitFlag _badhit;
       // helper functions
       typedef std::vector<StrawHitIndex> SHIV;
-<<<<<<< HEAD
-      HelixComp compareHelices(art::Event const& evt,
-          HelixSeed const& h1, HelixSeed const& h2);
-      void countHits(art::Event const& evt,
-          HelixSeed const& h1, HelixSeed const& h2,
-          unsigned& nh1, unsigned& nh2, unsigned& nover);
-      unsigned countOverlaps(SHIV const& s1, SHIV const& s2);
-      void findchisq(art::Event const& evt,
-          HelixSeed const& h2, float& chixy, float& chizphi) const;
-  };
-
-  MergeHelices::MergeHelices(const Parameters& config) :
-    art::EDProducer{config},
-=======
       HelixComp compareHelices(art::Event const& evt, HelixSeed const& h1, HelixSeed const& h2);
       void countHits(art::Event const& evt, HelixSeed const& h1, HelixSeed const& h2, unsigned& nh1, unsigned& nh2, unsigned& nover);
       unsigned countOverlaps(SHIV const& s1, SHIV const& s2);
       void findchisq(art::Event const& evt, HelixSeed const& h2, float& chixy, float& chizphi) const;
-    };
+  };
 
   MergeHelices::MergeHelices(const Parameters& config) : art::EDProducer{config},
->>>>>>> 48f21a1b
     _debug(config().debug()),
     _deltanh(config().deltanh()),
     _scaleXY(config().scaleXY()),
@@ -137,19 +99,6 @@
     // now loop over all combinations
     for(auto ihel = hseeds.begin(); ihel != hseeds.end();) {
       auto jhel = ihel; jhel++;
-<<<<<<< HEAD
-      while( jhel != hseeds.end()){
-        // compare the helices
-        auto hcomp = compareHelices(event, **ihel, **jhel);
-        if(hcomp == unique) {
-          // both helices are unique: simply advance the iterator to keep both
-          jhel++;
-        }else if(hcomp == first) {
-          // the first helix is 'better'; remove the second
-          jhel = hseeds.erase(jhel);
-        }else if(hcomp == second) {
-          // the second helix is better; remove the first and restart the loop
-=======
       while( jhel != hseeds.end()) {
         // compare the helices
         auto hcomp = compareHelices(event, **ihel, **jhel);
@@ -158,7 +107,6 @@
         else if(hcomp == first)
           jhel = hseeds.erase(jhel); // first helix is 'better'; remove the second
         else if(hcomp == second){ // second helix is better; remove the first and restart the loop
->>>>>>> 48f21a1b
           ihel = hseeds.erase(ihel);
           break;
         }
@@ -202,16 +150,9 @@
     findchisq(evt,h2,chih2xy,chih2zphi);
     // overlapping helices: decide which is best
     if(nover >= _minnover && nover/float(minh) > _minoverfrac) {
-<<<<<<< HEAD
-      // overlapping helices: decide which is best
-      // Pick the one with a CaloCluster first
-      if(h1.caloCluster().isNonnull() && h2.caloCluster().isNull())
-        retval = first;
-=======
       if(h1.caloCluster().isNonnull() && h2.caloCluster().isNull())
         retval = first;
       // Pick the one with a CaloCluster first
->>>>>>> 48f21a1b
       else if( h2.caloCluster().isNonnull() && h1.caloCluster().isNull())
         retval = second;
       // then compare active StrawHit counts and if difference of the StrawHit counts greater than deltanh
@@ -246,14 +187,7 @@
     nover = countOverlaps(shiv1,shiv2);
   }
 
-<<<<<<< HEAD
-  // The chisquared calculation method used here is
-  // taken from the LsqSums approach followed in CalPatRec
-  void MergeHelices::findchisq(art::Event const& evt,
-      HelixSeed const& h1,float& chixy, float& chizphi) const{
-=======
   void MergeHelices::findchisq(art::Event const& evt, HelixSeed const& h1,float& chixy, float& chizphi) const{
->>>>>>> 48f21a1b
     ::LsqSums4 sxy;
     ::LsqSums4 szphi;
     for(auto const& hh : h1.hits()) {
@@ -282,12 +216,8 @@
     unsigned retval(0);
     for(auto shi1 : shiv1)
       for(auto shi2 : shiv2)
-<<<<<<< HEAD
-        if(shi1 == shi2)retval++;
-=======
         if(shi1 == shi2)
           retval++;
->>>>>>> 48f21a1b
     return retval;
   }
 }
