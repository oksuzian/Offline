 //
// Class to perform BaBar Kalman fit
// Original author: Dave Brown LBNL 2012
//
// $Id: KalFit.cc,v 1.43 2014/08/22 16:10:41 tassiell Exp $
// $Author: tassiell $
// $Date: 2014/08/22 16:10:41 $
//
#include "TrkReco/inc/KalFit.hh"
#include "TrkReco/inc/PanelAmbigResolver.hh"
#include "TrkReco/inc/HitAmbigResolver.hh"
#include "TrkReco/inc/FixedAmbigResolver.hh"
#include "TrkReco/inc/DoubletAmbigResolver.hh"
#include "TrkReco/inc/TrkUtilities.hh"
#include "Mu2eBTrk/inc/BaBarMu2eField.hh"
//geometry
#include "GeometryService/inc/GeometryService.hh"
#include "GeometryService/inc/GeomHandle.hh"
#include "BFieldGeom/inc/BFieldConfig.hh"
#include "CalorimeterGeom/inc/Calorimeter.hh"
#include "StoppingTargetGeom/inc/StoppingTarget.hh"
#include "GeometryService/inc/DetectorSystem.hh"
// conditions
#include "ConditionsService/inc/ConditionsHandle.hh"
#include "ProditionsService/inc/ProditionsHandle.hh"
// data
#include "RecoDataProducts/inc/ComboHit.hh"
// tracker
#include "TrackerGeom/inc/Tracker.hh"
#include "TrackerGeom/inc/Straw.hh"
// BaBar
#include "BTrk/KalmanTrack/KalHit.hh"
#include "BTrk/KalmanTrack/KalBend.hh"
#include "BTrk/KalmanTrack/KalRep.hh"
#include "BTrk/KalmanTrack/KalMaterial.hh"
#include "BTrk/TrkBase/HelixTraj.hh"
#include "BTrk/TrkBase/TrkHelixUtils.hh"
#include "BTrk/TrkBase/TrkMomCalculator.hh"
#include "BTrk/TrkBase/TrkPoca.hh"
#include "BTrk/BaBar/ErrLog.hh"
#include "BTrk/BField/BFieldFixed.hh"
#include "BTrk/DetectorModel/DetIntersection.hh"
#include "BTrk/DetectorModel/DetMaterial.hh"
#include "BTrk/ProbTools/ChisqConsistency.hh"
// boost
#include <boost/accumulators/accumulators.hpp>
#include <boost/accumulators/statistics/stats.hpp>
#include <boost/accumulators/statistics/median.hpp>
#include <boost/accumulators/statistics/weighted_variance.hpp>
#include <boost/accumulators/statistics/weighted_median.hpp>
#include <boost/accumulators/statistics/weighted_mean.hpp>
//CLHEP
#include "CLHEP/Vector/ThreeVector.h"
// C++
#include <iostream>
#include <fstream>
#include <string>
#include <memory>
#include <set>

using namespace std;
using CLHEP::Hep3Vector;
using CLHEP::HepVector;
using CLHEP::HepSymMatrix;

namespace mu2e
{
// comparison functor for ordering hits.  This should operate on TrkHit, FIXME!
  struct fcomp : public binary_function<TrkHit*, TrkHit*, bool> {
    bool operator()(TrkHit* x, TrkHit* y) {
      return x->fltLen() < y->fltLen();
    }
  };

// struct for finding materials
  struct StrawFlight {
    StrawId _id;  // straw being tested
    double _flt; // flight where trajectory comes near this straw
// construct from pair
    StrawFlight(StrawId strawid, double flt) : _id(strawid), _flt(flt) {}
  };

// comparison operators understand that the same straw could be hit twice, so the flight lengths need
// to be similar befoew we consider these 'the same'
  struct StrawFlightComp : public binary_function<StrawFlight, StrawFlight, bool> {
    double _maxdiff; // maximum flight difference; below this, consider 2 intersections 'the same'
    StrawFlightComp(double maxdiff) : _maxdiff(maxdiff) {}
    bool operator () (StrawFlight const& a, StrawFlight const& b) { return a._id < b._id ||
    ( a._id == b._id && a._flt < b._flt && fabs(a._flt-b._flt)>=_maxdiff);}
  };

// construct from a parameter set
  KalFit::KalFit(fhicl::ParameterSet const& pset) :
// KalFit parameters
    _debug(pset.get<int>("debugLevel",0)),
    _maxhitchi(pset.get<double>("maxhitchi",3.5)),
    _maxpull(pset.get<double>("maxPull",5)),
    _maxweed(pset.get<unsigned>("maxweed",10)),
    _maxweedtch(pset.get<unsigned>("maxweedtch",1)),
    // t0 parameters
    _useTrkCaloHit(pset.get<bool>("useTrkCaloHit")),
    _nCaloExtrapolSteps(pset.get<float>("nCaloExtrapolSteps", 100)),
    _caloHitErr(pset.get<double>("caloHitError")),
    _updatet0(pset.get<vector<bool>>("updateT0")),
    _t0tol(pset.get< vector<double> >("t0Tolerance")),
    _t0errfac(pset.get<double>("t0ErrorFactor",1.2)),
    _t0nsig(pset.get<double>("t0window",2.5)),
    _mindocatch(pset.get<double>("mindocatch",-100.)),
    _maxdocatch(pset.get<double>("maxdocatch", 50.)),
    _mindepthtch(pset.get<double>("mindepthtch", 0.)),
    _maxdepthtch(pset.get<double>("maxdepthtch", 300.)),
    _maxtchdt(pset.get<double>("maxtchdt", 5.)),//ns
    _mintchenergy(pset.get<double>("mintchEnergy", 10.)),//MeV
    _mintchtrkpath(pset.get<double>("mintchTrkPath", 1.)),//mm
    _strHitW(pset.get<double>("strawHitT0Weight")),
    _calHitW(pset.get<double>("caloHitT0Weight")),
    //
    _minnstraws(pset.get<unsigned>("minnstraws",15)),
    _maxmatfltdiff(pset.get<double>("MaximumMaterialFlightDifference",1000.0)), // mm separation in flightlength
    _weedhits(pset.get<vector<bool> >("weedhits")),
    _herr(pset.get< vector<double> >("hiterr")),
    _ambigstrategy(pset.get< vector<int> >("ambiguityStrategy")),
    _addmaterial(pset.get<vector<bool> >("AddMaterial")),
    _resolveAfterWeeding(pset.get<bool>("ResolveAfterWeeding",false)),
    _exup((extent)pset.get<int>("UpstreamExtent",noextension)),
    _exdown((extent)pset.get<int>("DownstreamExtent",noextension)),
    _ttcalc            (pset.get<fhicl::ParameterSet>("T0Calculator",fhicl::ParameterSet())),
    _bfield(0)
  {
// set KalContext parameters
    _disttol = pset.get<double>("IterationTolerance",0.1);
    _intertol = pset.get<double>("IntersectionTolerance",100.0);
    _maxiter = pset.get<long>("MaxIterations",10);
    _maxinter = pset.get<long>("MaxIntersections",0);
    _matcorr = pset.get<bool>("materialCorrection",true);
    _fieldcorr = pset.get<bool>("fieldCorrection",false);
    _smearfactor = pset.get<double>("SeedSmear",1.0e6);
    _sitethresh = pset.get<double>("SiteMomThreshold",0.2);
    _momthresh = pset.get<double>("MomThreshold",10.0);
    _mingap = pset.get<double>("mingap",1.0);
    _minfltlen = pset.get<double>("MinFltLen",0.1);
    _minmom = pset.get<double>("MinMom",10.0);
    _fltepsilon = pset.get<double>("FltEpsilon",0.001);
    _divergeflt = pset.get<double>("DivergeFlt",1.0e3);
    _mindot = pset.get<double>("MinDot",0.0);
    _maxmomdiff = pset.get<double>("MaxMomDiff",0.5);
    _momfac = pset.get<double>("MomFactor",0.0);
    _maxpardif[0] = _maxpardif[1] = pset.get<double>("MaxParameterDifference",1.0);

    _mindof = pset.get<double>("MinNDOF",10);

    _printUtils = new TrkPrintUtils(pset.get<fhicl::ParameterSet>("printUtils",fhicl::ParameterSet()));

    // this config belongs in the BField integrator, FIXME!!!
    _bintconfig._maxRange = pset.get<double>("BFieldIntMaxRange",1.0e5); // 100 m
    _bintconfig._intTolerance = pset.get<double>("BFieldIntTol",0.01); // 10 KeV
    _bintconfig._intPathMin = pset.get<double>("BFieldIntMin",20.0); // 20 mm
    _bintconfig._divTolerance = pset.get<double>("BFieldIntDivTol",0.05); // 50 KeV
    _bintconfig._divPathMin = pset.get<double>("BFieldIntDivMin",50.0); // 50 mm
    _bintconfig._divStepCeiling = pset.get<double>("BFieldIntDivMax",500.0); // 500 mm
    // field integral errors.  This is commented out as it hasn't been shown to improve the fit
    //    double perr = pset.get<double>("BendCorrErrFrac",0.0); // fractional accuracy of trajectory
    //    double berr = pset.get<double>("BFieldMapErr",0.0); // mapping and interpolation error
//    KalBend::setErrors(perr,berr);
    // make sure we have at least one entry for additional errors
    if(_herr.size() <= 0) throw cet::exception("RECO")<<"mu2e::KalFit: no hit errors specified" << endl;
    if(_herr.size() != _ambigstrategy.size()) throw cet::exception("RECO")<<"mu2e::KalFit: inconsistent ambiguity resolution hiterr" << endl;
    if(_herr.size() != _t0tol.size()) throw cet::exception("RECO")<<"mu2e::KalFit: inconsistent ambiguity resolution t0" << endl;
    if(_herr.size() != _weedhits.size()) throw cet::exception("RECO")<<"mu2e::KalFit: inconsistent ambiguity resolution WeedHits" << endl;
    if(_herr.size() != _addmaterial.size()) throw cet::exception("RECO")<<"mu2e::KalFit: inconsistent ambiguity resolution AddMaterial" << endl;
    // Search for explicit resolver parameter sets.  These may not be used
    fhicl::ParameterSet const& fixedPset = pset.get<fhicl::ParameterSet>("FixedAmbigResolver",fhicl::ParameterSet());
    fhicl::ParameterSet const& hitPset = pset.get<fhicl::ParameterSet>("HitAmbigResolver",fhicl::ParameterSet());
    fhicl::ParameterSet const& panelPset = pset.get<fhicl::ParameterSet>("PanelAmbigResolver",fhicl::ParameterSet());
    fhicl::ParameterSet const& pocaPset = pset.get<fhicl::ParameterSet>("POCAAmbigResolver",fhicl::ParameterSet());
    fhicl::ParameterSet const& doubletPset = pset.get<fhicl::ParameterSet>("DoubletAmbigResolver",fhicl::ParameterSet());
// construct the explicit ambiguity resolvers, 1 instance per iteration
    size_t niter = _ambigstrategy.size();
    for(size_t iter=0; iter<niter; ++iter) {
      int Final(0);//      int Final = iter==niter-1 ? 1 : 0;
      AmbigResolver* ar(0);
      switch (_ambigstrategy[iter]) {
      case fixedambig:
        ar = new FixedAmbigResolver(fixedPset,_herr[iter]);
        break;
      case hitambig:
        ar = new HitAmbigResolver(hitPset,_herr[iter]);
        break;
      case panelambig:
        ar = new PanelAmbig::PanelAmbigResolver(panelPset,_herr[iter],iter);
        break;
      case doubletambig: // 4
        ar = new DoubletAmbigResolver(doubletPset,_herr[iter],iter,Final);
        break;
      default:
        break;
      }
      if(ar != 0)
        _ambigresolver.push_back(ar);
      else
        throw cet::exception("RECO")<<"mu2e::KalFit: unknown ambiguity resolver " << _ambigstrategy[iter] << " for iteration " << iter << endl;
    }
    
  }

  KalFit::~KalFit(){
    for(size_t iambig=0;iambig<_ambigresolver.size();++iambig){
      delete _ambigresolver[iambig];
    }
    delete _bfield;
  }

  void KalFit::setCaloGeom(){
    mu2e::GeomHandle<mu2e::Calorimeter> ch;
    
    _nCaloDisks = ch->nDisk();
    double      crystalLength = ch->caloInfo().getDouble("crystalZLength");
    for (unsigned i=0; i<_nCaloDisks; ++i){
      CLHEP::Hep3Vector pos(ch->disk(i).geomInfo().frontFaceCenter());
      pos = ch->geomUtil().mu2eToTracker(pos);
      
      _zmincalo[i] = (pos.z());
      _zmaxcalo[i] = (pos.z()+crystalLength);
      _rmincalo[i] = (ch->disk(i).geomInfo().innerEnvelopeR());
      _rmaxcalo[i] = (ch->disk(i).geomInfo().outerEnvelopeR());
    }
  }


//-----------------------------------------------------------------------------
// create the track (KalRep) from a track seed
//-----------------------------------------------------------------------------
  void KalFit::makeTrack(StrawResponse::cptr_t srep, 
			 Mu2eDetector::cptr_t detmodel,
			 KalFitData& kalData){

// test if fitable
    if(fitable(*kalData.kalSeed)){
      // find the segment at the 0 flight
      double flt0 = kalData.kalSeed->flt0();
      auto kseg = kalData.kalSeed->nearestSegment(flt0);
      if(kseg->fmin() > kseg->localFlt(flt0) ||
	kseg->fmax() < kseg->localFlt(flt0) ){
	std::cout << "FitType: "<< kalData.fitType<<", number 0f segments = "<<kalData.kalSeed->segments().size()
		  <<", Helix segment range doesn't cover flt0 = " << flt0 << std::endl;
      }
      // create a trajectory from the seed. This shoudl be a general utility function that
      // can work with multi-segment seeds FIXME!
      // create CLHEP objects from seed native members.  This will
      // go away when we switch to SMatrix FIXME!!!
      HepVector pvec(5,0);
      HepSymMatrix pcov(5,0);
      kseg->helix().hepVector(pvec);
      kseg->covar().symMatrix(pcov);
      // Create the traj from these
      HelixTraj htraj(pvec,pcov);
      kalData.helixTraj = &htraj;
      // create the hits
      TrkStrawHitVector tshv;
      makeTrkStrawHits(srep,kalData, tshv);
      
   // Find the wall and gas material description objects for these hits
      std::vector<DetIntersection> detinter;
      if(_matcorr)makeMaterials(detmodel, tshv,*kalData.helixTraj,detinter);
   // Create the BaBar hit list, and fill it with these hits.  The BaBar list takes ownership
      // We should use the TrkHit vector everywhere, FIXME!
      std::vector<TrkHit*> thv(0);
      for(auto ihit = tshv.begin(); ihit != tshv.end(); ++ihit){
        thv.push_back(*ihit);
        if (_debug>2) { (*ihit)->print(std::cout); }
      }
      if (_useTrkCaloHit){    //use the TrkCaloHit to initialize the t0?
	//create the TrkCaloHit
	TrkCaloHit* tch(0);
	makeTrkCaloHit(kalData, tch);
	if (tch != 0) thv.push_back(tch);
      }
 
      TrkT0 t0(kalData.kalSeed->t0());
      // create Kalman rep
      kalData.krep = new KalRep(htraj, thv, detinter, *this, kalData.kalSeed->particle(), t0, flt0);
      assert(kalData.krep != 0);
      
      if (_debug > 0) {
	char msg[100];
	sprintf(msg,"makeTrack_001 annealing step: %2i",_annealingStep);
	_printUtils->printTrack(kalData.event,kalData.krep,"banner+data+hits",msg);
      }

// initialize history list
      kalData.krep->addHistory(TrkErrCode(),"KalFit creation");
// now fit
      TrkErrCode fitstat = fitTrack(detmodel,kalData);
      kalData.krep->addHistory(fitstat,"KalFit fit");
// extend the fit
      if(fitstat.success()){
	fitstat = extendFit(kalData.krep);
	kalData.krep->addHistory(fitstat,"KalFit extension");
      }
    }
  }

  void KalFit::addHits(StrawResponse::cptr_t srep, Mu2eDetector::cptr_t detmodel,
		       KalFitData&kalData, double maxchi) {
  //2017-05-02: Gianipez. In this function inten
// there must be a valid Kalman fit to add hits to
   KalRep* krep = kalData.krep;
   
   if(kalData.krep != 0 && kalData.missingHits.size() > 0 && krep->fitStatus().success()){
      TrkHitVector::iterator ihigh;
      TrkHitVector::reverse_iterator ilow;
// use the reference trajectory, as that's what all the existing hits do
      const TrkDifPieceTraj* reftraj = krep->referenceTraj();
      for(unsigned iind=0;iind<kalData.missingHits.size(); ++iind){
        size_t istraw = kalData.missingHits[iind].index;
        const ComboHit& strawhit(kalData.chcol->at(istraw));
        const Straw& straw = _tracker->getStraw(strawhit.strawId());
// estimate  initial flightlength
        double hflt(0.0);
        TrkHelixUtils::findZFltlen(*reftraj,straw.getMidPoint().z(),hflt);
// find the bounding sites near this hit, and extrapolate to get the hit t0
        findBoundingHits(krep,hflt,ilow,ihigh);
        const TrkHit* nearhit;
        if(ihigh != krep->hitVector().end())
          nearhit = *ihigh;
        else
          nearhit = *ilow;
        TrkT0 hitt0 = nearhit->hitT0();
        double mom = krep->momentum(nearhit->fltLen()).mag();
        double beta = krep->particleType().beta(mom);
        double tflt = (hflt-nearhit->fltLen())/(beta*CLHEP::c_light);
// update the time in the TrkT0 object
        hitt0._t0 += tflt;  // FIXME!!! assumes beta=1
// create the hit object.  Assume we're at the last iteration over added error
        TrkStrawHit* trkhit = new TrkStrawHit(srep,strawhit,straw,istraw,hitt0,hflt,
					      _maxpull,_strHitW );
        assert(trkhit != 0);
	trkhit->setTemperature(_herr.back()); // give this hit the final annealing temperature
        trkhit->setFlag(TrkHit::addedHit);
// guess the ambiguity form the sign of the doca
	int iambig;
	if (kalData.missingHits[iind].doca > 0) iambig =  1;
	else                                    iambig = -1;
// can set ambiguity only for deactivated hit
	trkhit->setActivity(false);
	trkhit->setAmbig(iambig);
// must be initialy active for KalRep to process correctly
        trkhit->setActivity(true);
// set the hit ambiguity.  This is a preliminary value before using the official ambig resolver
	TrkPoca poca(krep->traj(),hflt,*trkhit->hitTraj(),0.0);
	int newamb = poca.doca() > 0 ? 1 : -1;
	trkhit->setAmbig(newamb);
// add the hit to the track
        krep->addHit(trkhit);
// check the raw residual: This call works because the HOT isn't yet processed as part of the fit.
        double chi = fabs(trkhit->residual()/trkhit->hitRms());
//if it's outside limits, deactivate the HOT
        if(chi > maxchi || (!trkhit->isPhysical(maxchi)))
          trkhit->setActivity(false);
   // find the DetElem associated this straw
        const DetStrawElem* strawelem = detmodel->strawElem(trkhit->straw());
// see if this KalRep already has a KalMaterial with this element: if not, add it
        bool hasmat(false);
        std::vector<const KalMaterial*> kmats;
        krep->findMaterialSites(strawelem,kmats);
// if this is a reflecting track the same material can appear multiple times: check the flight lengths
        if(kmats.size() > 0){
          for(auto kmat: kmats) {
            if( fabs( kmat->globalLength() - trkhit->fltLen()) < _maxmatfltdiff){
              hasmat = true;
              break;
            }
          }
        }
        if(!hasmat){
          // create intersection object for this element; it includes all materials
          DetIntersection strawinter(strawelem, krep->referenceTraj(),trkhit->fltLen());
          strawinter.thit = trkhit;
          // compute initial intersection: this gets updated each fit iteration
          strawelem->reIntersect(krep->referenceTraj(),strawinter);
          krep->addInter(strawinter);
        }
      }
// refit the last iteration of the track
      TrkErrCode fitstat = fitIteration(detmodel,kalData,_herr.size()-1);
      krep->addHistory(fitstat,"AddHits");
    }
  }
//
  TrkErrCode KalFit::fitTrack(Mu2eDetector::cptr_t detmodel, KalFitData&kalData) {
    // loop over external hit errors, ambiguity assignment, t0 toleratnce
    TrkErrCode fitstat;
    for(size_t iherr=0;iherr < _herr.size(); ++iherr) {
      fitstat = fitIteration(detmodel,kalData,iherr);
      if(_debug > 0) { 
	cout << "Iteration " << iherr 
	     << " NDOF = " << kalData.krep->nDof() 
	     << " Fit Status = " <<  fitstat << endl;

	char msg[200];
        sprintf(msg,"KalFit::fitTrack Iteration = %2li success = %i",iherr,fitstat.success());
	_printUtils->printTrack(kalData.event,kalData.krep,"banner+data+hits",msg);
      }
      if(!fitstat.success())break;
    }
    return fitstat;
  }

//-----------------------------------------------------------------------------
//-----------------------------------------------------------------------------
  TrkErrCode KalFit::fitIteration(Mu2eDetector::cptr_t detmodel,
				  KalFitData&kalData, int iter) {

    if (iter == -1) iter =  _herr.size()-1;
    _annealingStep = iter;//used in the printHits routine

    // update the external hit errors.  This isn't strictly necessary on the 1st iteration.
    TrkHitVector* thv   = &(kalData.krep->hitVector());
    for (auto itsh=thv->begin();itsh!=thv->end(); ++itsh){
      (*itsh)->setTemperature(_herr[iter]);
    }
 
   // update t0, and propagate it to the hits
    double oldt0 = kalData.krep->t0()._t0;
    unsigned niter(0);
    bool changed(true);
    TrkErrCode retval = TrkErrCode::succeed;

    KalRep* krep =  kalData.krep;
    bool    flagMaterialAdded(false);

    while(retval.success() && changed && ++niter < maxIterations()){
//-----------------------------------------------------------------------------
// convention: resolve drift signs before the fit with respect to the trajectory
// determined at the previous iteration
//-----------------------------------------------------------------------------
      changed = _ambigresolver[iter]->resolveTrk(krep);
      // force a refit
      krep->resetFit();
      retval = krep->fit();
      if(! retval.success())break;
      // updates
      if(_updatet0[iter]){
	updateT0(kalData, iter);
        changed |= fabs(krep->t0()._t0-oldt0) > _t0tol[iter];
      }
      // drop outliers
      if(_weedhits[iter]){
        kalData.nweediter = 0;
        changed |= weedHits(kalData,iter);
	changed |= unweedBestHit(kalData,_maxhitchi);
      }
      // find missing materials
      unsigned nmat(0);
      if(_addmaterial[iter]){
	nmat = addMaterial(detmodel,krep);
        changed |= nmat>0;
	if (!flagMaterialAdded) flagMaterialAdded=true;
      }
      
      if(_debug > 1) std::cout << "Inner iteration " << niter << " changed = "
	<< changed << " t0 old " << oldt0 << " new " << krep->t0()._t0 
	<< " nmat = " << nmat << endl;
      oldt0 = krep->t0()._t0;
    }
    if(_debug > 1)
      std::cout << "Outer iteration " << iter << " stopped after "
      << niter << " iterations" << std::endl;
// make sure the fit is current
    if(!krep->fitCurrent())
      retval = krep->fit();
    return retval;
  }

  bool
  KalFit::fitable(KalSeed const& kseed){
    return kseed.segments().size() > 0 && kseed.hits().size() >= _minnstraws;
  }

  void
  KalFit::makeTrkStrawHits(StrawResponse::cptr_t srep,
			   KalFitData& kalData, TrkStrawHitVector& tshv ) {

    std::vector<TrkStrawHitSeed>const hseeds = kalData.kalSeed->hits();
    HelixTraj const htraj = *kalData.helixTraj;
    // compute particle velocity to 
    for(auto ths : hseeds ){
      // create a TrkStrawHit from this seed.
      size_t index = ths.index();
      const ComboHit& strawhit(kalData.chcol->at(index));
      const Straw& straw = _tracker->getStraw(strawhit.strawId());
      TrkStrawHit* trkhit = new TrkStrawHit(srep,strawhit,straw,ths.index(),ths.t0(),ths.trkLen(),
					    _maxpull,_strHitW);
      assert(trkhit != 0);
      // set the initial ambiguity
      trkhit->setAmbig(ths.ambig());
      // refine the flightlength, as otherwise hits in the same plane are at exactly the same flt, which can cause problems
      TrkErrCode pstat = trkhit->updatePoca(&htraj);
      if(pstat.failure()){
        trkhit->setActivity(false);
      }
      tshv.push_back(trkhit);
    }
 // sort the hits by flightlength
    std::sort(tshv.begin(),tshv.end(),fcomp());
  }

  void 
  KalFit::makeTrkCaloHit  (KalFitData& kalData, TrkCaloHit *&tch){
    art::Ptr<CaloCluster> const& calo = kalData.kalSeed->caloCluster();
    if (calo.isNonnull()){
      mu2e::GeomHandle<mu2e::Calorimeter> ch;
      Hep3Vector cog = ch->geomUtil().mu2eToTracker(ch->geomUtil().diskToMu2e( calo->diskId(), calo->cog3Vector())); 
      // t0 represents the time the particle reached the sensor; estimate that
      HitT0 ht0;
      ht0._t0    = kalData.kalSeed->caloCluster()->time() + _ttcalc.caloClusterTimeOffset();
      ht0._t0err = _ttcalc.caloClusterTimeErr();
      
      Hep3Vector clusterAxis = Hep3Vector(0, 0, 1);//FIXME! should come from crystal
      double      crystalLength = ch->caloInfo().getDouble("crystalZLength");
      // move position to front of crystal
      cog.setZ(cog.z()-crystalLength);
      // estimate fltlen from pitch; take the last segment
      HelixVal const& hval = kalData.kalSeed->segments().back().helix();
      double td = hval.tanDip();
      double sd = td/sqrt(1.0+td*td);
      double fltlen = (cog.z()- hval.z0() + 0.5*crystalLength)/sd;// - kalData.kalSeed->flt0();
      // test
//      double tlen = fltlen*sqrt(1.0-sd*sd);
//      double hx = (1.0/hval.omega())*(sin(hval.phi0()+hval.omega()*tlen)-sin(hval.phi0())) - hval.d0()*sin(hval.phi0());
//      double hy = (-1.0/hval.omega())*(cos(hval.phi0()+hval.omega()*tlen)-cos(hval.phi0())) + hval.d0()*cos(hval.phi0());
//      double hz = hval.z0() + hval.tanDip()*tlen;
//      Hep3Vector hpos(hx,hy,hz);
//      cout << "cog pos   " << cog << endl << "helix pos " << hpos << endl;
      tch = new TrkCaloHit(*kalData.kalSeed->caloCluster().get(), cog, crystalLength, clusterAxis, ht0, fltlen, _calHitW, _caloHitErr, _ttcalc.caloClusterTimeErr(), _ttcalc.caloClusterTimeOffset());
    }
  }


  void
  KalFit::makeMaterials( Mu2eDetector::cptr_t detmodel,
			 TrkStrawHitVector const& tshv, HelixTraj const& htraj,
			 std::vector<DetIntersection>& detinter) {
    // loop over strawhits and extract the straws
    for (auto trkhit : tshv) {
   // find the DetElem associated this straw
      const DetStrawElem* strawelem = detmodel->strawElem(trkhit->straw());
      // create intersection object for this element; it includes all materials
      DetIntersection strawinter;
      strawinter.delem = strawelem;
      strawinter.pathlen = trkhit->fltLen();
      strawinter.thit = trkhit;
      // compute initial intersection: this gets updated each fit iteration
      strawelem->reIntersect(&htraj,strawinter);
      detinter.push_back(strawinter);
    }
  }

  unsigned KalFit::addMaterial(Mu2eDetector::cptr_t detmodel, KalRep* krep) {
    _debug>3 && std::cout << __func__ << " called " << std::endl;
    unsigned retval(0);
// Tracker geometry
    const Tracker& tracker = *_tracker;
// storage of potential straws
    StrawFlightComp strawcomp(_maxmatfltdiff);
    std::set<StrawFlight,StrawFlightComp> matstraws(strawcomp);
// loop over Planes
    double strawradius = tracker.strawOuterRadius();
    unsigned nadded(0);
    // for(auto const& plane : tracker.getPlanes()){
    for ( size_t i=0; i!= tracker.nPlanes(); ++i){
      const auto& plane = tracker.getPlane(i);
       _debug>3 && std::cout << __func__ << " plane " << plane.id() << std::endl;
      // if (!(plane.exists())) continue;
      // # of straws in a panel
      int nstraws = plane.getPanel(0).nStraws();
       _debug>3 && std::cout << __func__ << " nstraws " << nstraws << std::endl;
// get an approximate z position for this plane from the average position of the 1st and last straws
      // Hep3Vector s0 = plane.getPanel(0).getLayer(0).getStraw(0).getMidPoint();
      // plane id is id of 0th straw
      Hep3Vector s0 = plane.getPanel(0).getStraw(StrawId(plane.id())).getMidPoint();
       _debug>3 && std::cout << __func__ << " s0 via panel " << s0 << std::endl;
      // funky convention for straw numbering in a layer FIXME!!!!
      // Hep3Vector sn = plane.getPanel(0).getLayer(1).getStraw(2*plane.getPanel(0).getLayer(1).nStraws()-1).getMidPoint();
      Hep3Vector sn = plane.getPanel(0).getStraw(nstraws-1).getMidPoint();
      _debug>3 && std::cout << __func__ << " sn via panel " << sn << std::endl;
      double pz = 0.5*(s0.z() + sn.z());
      _debug>3 && std::cout << __func__ << " an approximate z position for this plane " << plane.id() << " " << pz << std::endl;
// find the transverse position at this z using the reference trajectory
      double flt = krep->referenceTraj()->zFlight(pz);
      HepPoint pos = krep->referenceTraj()->position(flt);
      Hep3Vector posv(pos.x(),pos.y(),pos.z());
// see if this position is in the active region.  Double the straw radius to be generous
      double rho = posv.perp();
      double rmin = s0.perp()-2*strawradius;
      double rmax = sn.perp()+2*strawradius;
      if(rho > rmin && rho < rmax){
  // loop over panels
        for(auto panel_p : plane.getPanels()){
	  auto const& panel = *panel_p;
          if (_debug>4) {
            std::cout << __func__ << " panel " << panel.id() << std::endl;
            std::cout << __func__ << " printing all straws in layer 0 " << std::endl;
            for (const auto straw_p : panel.getStrawPointers() ) {
              Straw const& straw(*straw_p);
              StrawId sid = straw.id();
              if ( sid.getLayer() != 0 ) continue;
              std::cout.width(7);
              std::cout << sid << ", ";
            }
            std::cout << std::endl;
            std::cout << __func__ << " printing all straws in layer 1 " << std::endl;
            for (const auto straw_p : panel.getStrawPointers() ) {
              Straw const& straw(*straw_p);
              StrawId sid = straw.id();
              if ( sid.getLayer() != 1 ) continue;
              std::cout.width(7);
              std::cout << sid << ", ";
            }
            std::cout << std::endl;
          }
      // get the straw direction for this panel
          // Hep3Vector sdir = panel.getLayer(0).getStraw(0).getDirection();
          Hep3Vector sdir = panel.getStraw(0).getDirection();
      // get the transverse direction to this and z
          static Hep3Vector zdir(0,0,1.0);
          Hep3Vector pdir = sdir.cross(zdir);
     //  project the position along this
          double prho = posv.dot(pdir);
      // test for acceptance of this panel
          if(prho > rmin && prho < rmax) {
          // translate the transverse position into a rough straw number
          // nstraws is the number of straws in the panel
            int istraw = (int)rint(nstraws*(prho-s0.perp())/(sn.perp()-s0.perp()));
            // take a few straws around this
            for(int is = max(0,istraw-3); is<min(nstraws,istraw+3); ++is){
              _debug>3 && std::cout << __func__ << " taking a few straws, istraw, is "
                                    << istraw << ", " << is << std::endl;
              _debug>3 && std::cout << __func__ << " straw id "
                                    << panel.getStraw(is).id() << std::endl;
              if (_debug>4) {
                if ( panel.getStraw(is).id().getLayer()==0) {
                  std::cout << __func__ << " straw id l0 by id "
                            << panel.getStraw(StrawId(panel.id().asUint16()+is)).id()
                            << std::endl;
                } else {
                  std::cout << __func__ << " straw id l1 by id "
                            << panel.getStraw(StrawId(panel.id().asUint16()+is)).id()
                            << std::endl;
                }
              }
              matstraws.insert(StrawFlight(panel.getStraw(is).id(),flt));
              ++nadded;
            }
          }
        }
      }
    }
// Now test if the Kalman rep hits these straws
    if(_debug>2)std::cout << "Found " << matstraws.size() << " unique possible straws " << " out of " << nadded << std::endl;
    for(auto const& strawflt : matstraws){
      const DetStrawElem* strawelem = detmodel->strawElem(strawflt._id);
      DetIntersection strawinter;
      strawinter.delem = strawelem;
      strawinter.pathlen = strawflt._flt;
      if(strawelem->reIntersect(krep->referenceTraj(),strawinter)){
// If the rep already has a material site for this element, skip it
        std::vector<const KalMaterial*> kmats;
        krep->findMaterialSites(strawelem,kmats);
        if(_debug>2)std::cout << "found intersection with straw " << strawelem->straw()->id() << " with "
        << kmats.size() << " materials " << std::endl;
// test material isn't on the track
        bool hasmat(false);
        for(auto kmat : kmats ){
          const DetStrawElem* kelem = dynamic_cast<const DetStrawElem*>(kmat->detIntersection().delem);
          if(kelem != 0){
            StrawFlight ksflt(kelem->straw()->id(),kmat->globalLength());
            if(_debug>2)std::cout << " comparing flights " << kmat->globalLength() << " and " << strawflt._flt << std::endl;
            if(!strawcomp.operator()(strawflt,ksflt)){
              if(_debug>2)std::cout << "operator returned false!!" << std::endl;
              // this straw is already on the track: stop
              hasmat = true;
              break;
            }
          }
        }
        if(kmats.size() == 0 || !hasmat) {
          if(_debug>2)std::cout << "Adding material element" << std::endl;
          // this straw doesn't have an entry in the Kalman fit: add it`
          DetIntersection detinter(strawelem, krep->referenceTraj(),strawflt._flt);
          krep->addInter(detinter);
          ++retval;
        }
      }
    }
    if(_debug>1)std::cout << "Added " << retval << " new material sites" << std::endl;
    return retval;
  }

  bool
  KalFit::weedHits(KalFitData& kalData, int iter) {
    // Loop over HoTs and find HoT with largest contribution to chi2.  If this value
    // is greater than some cut value, deactivate that HoT and reFit
    KalRep* krep = kalData.krep;
    bool retval(false);
    double worst = -1.;
    //    TrkHit* worsthit = 0;
    TrkStrawHit  *worsthit = 0;
    TrkHitVector *thv      = &(krep->hitVector());

    for (auto ihit=thv->begin();ihit!=thv->end(); ++ihit){
      //      TrkHit* hit = *ihit;
      TrkStrawHit*hit = dynamic_cast<TrkStrawHit*>(*ihit);
      if (hit == 0)     continue;
      if (hit->isActive()) {
        double resid, residErr;
        if(hit->resid(resid, residErr, true)){
          double value = fabs(resid/residErr);
          if (value > _maxhitchi && value > worst) {
            worst = value;
            worsthit = hit;
          }
        }
      }
    }

    if (iter == -1) iter = _ambigresolver.size()-1;

    if(0 != worsthit){
      retval = true;
      worsthit->setActivity(false);
      worsthit->setFlag(TrkHit::weededHit);
      if (_resolveAfterWeeding) {
//-----------------------------------------------------------------------------
// _resolveAfterWeeding=0 makes changes in the logic fully reversible
//-----------------------------------------------------------------------------
        _ambigresolver[iter]->resolveTrk(krep);
      }
      TrkErrCode fitstat = krep->fit();
      krep->addHistory(fitstat, "HitWeed");
      
      if (_debug > 0) {
	char msg[200];
        sprintf(msg,"KalFit::weedHits Iteration = %2i success = %i",iter,fitstat.success());
	_printUtils->printTrack(kalData.event,kalData.krep,"banner+data+hits",msg);
      }
      
      // Recursively iterate
      kalData.nweediter++;
      if (fitstat.success() && kalData.nweediter < _maxweed) {
        retval |= weedHits(kalData,iter);
      }
    }
    return retval;
  }

  bool
  KalFit::unweedHits(KalFitData& kalData, double maxchi) {
    bool retval = unweedBestHit(kalData, maxchi);
    // if any hits were added, re-analyze ambiguity
    if (retval && _resolveAfterWeeding) {
      KalRep* krep = kalData.krep;
      // 2015-04-12 P.Murat: '_resolveAfterWeeding' is here to make my changes fully reversible
      // I think, resolving ambiguities before each fit, makes a lot of sense
      //
      // Moved to after iteration: PanelAmbig resolver can change the state of hit resulting in infinte
      // loop if the resolver is called each iteration
      int last = _herr.size()-1;
      _ambigresolver[last]->resolveTrk(krep);
      if(!krep->fitCurrent()){
    // if this changed the track state, refit it
        krep->resetFit();
        TrkErrCode fitstat = krep->fit();
        krep->addHistory(fitstat, "HitUnWeedResolver");
  
	if (_debug > 0) {
	  char msg[200];
	  sprintf(msg,"KalFit::unweedHits Iteration = %2i success = %i",last,fitstat.success());
	  _printUtils->printTrack(kalData.event,kalData.krep,"banner+data+hits",msg);
	}
      }
    }
    return retval;
  }

  bool
  KalFit::unweedBestHit(KalFitData& kalData, double maxchi) {
    // Loop over inactive HoTs and find the one with the smallest contribution to chi2.  If this value
    // is less than some cut value, reactivate that HoT and reFit
    KalRep*   krep = kalData.krep;
    bool      retval(false);
    double    best = 1.e12;
// no need to cast
    TrkHit*   besthit = 0;
    const TrkHitVector* thv = &(krep->hitVector());
    for (auto ihit=thv->begin();ihit!=thv->end(); ++ihit){
      TrkHit* hit = *ihit;
      if (!hit->isActive()) {
        double resid, residErr;
        if(hit->resid(resid, residErr, true)){
          double chival = fabs(resid/residErr);
  // test both for a good chisquared and for the drift radius to be physical
          if (chival < maxchi && hit->isPhysical(maxchi) && chival < best) {
            best = chival;
            besthit = hit;
          }
        }
      }
    }
    if(0 != besthit){
      retval = true;
      besthit->setActivity(true);
      besthit->setFlag(TrkHit::unweededHit);
      TrkErrCode fitstat = krep->fit();
      if (fitstat.success() && besthit->isActive() ) {
	krep->addHistory(fitstat, "HitUnWeed");
	// Recursively iterate
        retval |= unweedBestHit(kalData, maxchi);
      }
    }
    return retval;
  }

//--------------------------------------------------------------------------------
// This function uses the KalRep for searching for the calorimeter disk where 
// the track is supposed to impact
//--------------------------------------------------------------------------------
  void       
  KalFit::findCaloDiskFromTrack(KalFitData& kalData, int& trkToCaloDiskId, double& caloFlt){
    KalRep*krep = kalData.krep;
    const TrkDifPieceTraj* reftraj = krep->referenceTraj();
    float  zExtrapolStep  = (_zmaxcalo[0] - _zmincalo[0])/(float)_nCaloExtrapolSteps;

    //initialize the output values
    trkToCaloDiskId = -1;
    caloFlt         = 0;

    float  fltIn(0), fltOut(0);
    for (unsigned i=0; i<_nCaloDisks; ++i){
      for (unsigned j=0; j<_nCaloExtrapolSteps; ++j){
	double flt(0);
	double zCaloExtrap = _zmincalo[i] + j*zExtrapolStep;
	TrkHelixUtils::findZFltlen(*reftraj, zCaloExtrap, flt);
	HepPoint pos    = krep->referenceTraj()->position(flt);
	float    radius = sqrt(pos.x()*pos.x() + pos.y()*pos.y());
	if ( (radius >= _rmincalo[i]) && (radius <= _rmaxcalo[i])){
	  if (trkToCaloDiskId<0) {
	    trkToCaloDiskId = i;
	    fltIn  = flt;
	  }else {
	    fltOut = flt;
	  }
	} 
      }//end loop over the z-steps
      if (trkToCaloDiskId>=0) break;
    }//end loop over tghe disks   
    if (trkToCaloDiskId >= 0)  caloFlt = fltOut - fltIn;
  }


//--------------------------------------------------------------------------------
// This function loops over the CaloClusterCollection to search for a Cluster
// compatible with the Track. If the Cluster energy was below the threshold, 
// no Cluster was added in the TimeClusterFinder module
//--------------------------------------------------------------------------------
  void
  KalFit::addTrkCaloHit( Mu2eDetector::cptr_t detmodel, KalFitData& kalData){
    //extrapolate the track to the calorimeter region 
    //to understand on which disk the track is supposed to impact
    int      trkToCaloDiskId(-1);
    double   trkInCaloFlt(0);
    findCaloDiskFromTrack(kalData, trkToCaloDiskId, trkInCaloFlt);
    if (trkToCaloDiskId < 0)              return;//the Track doesn't intercept the calorimeter
    if (trkInCaloFlt    < _mintchtrkpath) return;//FIX ME! should we check the second disk in case the track-path in the first is too small?
    KalRep*  krep = kalData.krep;
    double   minFOM(1e10);
    const CaloCluster*cl(0);
    std::unique_ptr<TrkCaloHit> tchFinal;
    mu2e::GeomHandle<mu2e::Calorimeter> ch;
    double   crystalLength = ch->caloInfo().getDouble("crystalZLength");
     
    unsigned nClusters = kalData.caloClusterCol->size();
    const TrkDifPieceTraj* reftraj = krep->referenceTraj();
    double   flt0 = krep->flt0();
    double   tflt(0), flt(0);
    if (trkToCaloDiskId>=0){
      //evaluate the flight length at the z of the calorimeter cluster + half crystallength
      TrkHelixUtils::findZFltlen(*reftraj, (_zmincalo[trkToCaloDiskId]+0.5*crystalLength),flt);
      //evaluate the transittime using the full trajectory
      tflt = krep->t0()._t0 + krep->transitTime(flt0, flt);
    }
     
    for (unsigned i=0; i<nClusters; ++i){
      cl    = &kalData.caloClusterCol->at(i);
      if (cl->diskId() != trkToCaloDiskId) continue;
      if (cl->energyDep() < _mintchenergy) continue;
      // double      hflt(0.0);
      Hep3Vector  cog = ch->geomUtil().mu2eToTracker(ch->geomUtil().diskToMu2e( cl->diskId(), cl->cog3Vector())); 
      // // move position to front of crystal
      cog.setZ(cog.z()-crystalLength);
      double      dt   = cl->time() + _ttcalc.caloClusterTimeOffset() - tflt;

      //check the compatibility of the track and time within a given time window
      if (fabs(dt) > _maxtchdt)        continue;
      
      //we need to create a TrkCaloHit to evaluate the doca
      HitT0 ht0;
      ht0._t0    = cl->time() + _ttcalc.caloClusterTimeOffset();
      ht0._t0err = _ttcalc.caloClusterTimeErr();

      Hep3Vector  clusterAxis   = Hep3Vector(0, 0, 1);//FIXME! should come from crystal
      // construct a temporary TrkCaloHit.  This is just to be able to call POCA
      TrkLineTraj hitTraj(HepPoint(cog.x(), cog.y(), cog.z()),
			       clusterAxis, 0.0, crystalLength);
      //evaluate the doca
      TrkPoca poca(krep->traj(),flt,hitTraj,0.5*crystalLength);
      double doca = poca.doca();
      double depth = poca.flt2(); 
      if( doca  > _mindocatch  && doca  < _maxdocatch &&
	  depth > _mindepthtch && depth < _maxdepthtch &&
	  fabs(doca) < minFOM) {
	  tchFinal.reset(new TrkCaloHit(*cl, cog, crystalLength, clusterAxis,
	    ht0, poca.flt1(),
	    _calHitW, _caloHitErr, 
	    _ttcalc.caloClusterTimeErr(), _ttcalc.caloClusterTimeOffset()));
	  minFOM   = doca;
      }
    }
    
    if (tchFinal == 0)  return;

    kalData.diag.added = 1;
    
    //add the TrkCaloHit
<<<<<<< HEAD
    krep->addHit(tchFinal);
    
=======
    krep->addHit(tchFinal.release());

>>>>>>> f3497dd8
    TrkErrCode fitstat = fitIteration(detmodel,kalData,_herr.size()-1);
    krep->addHistory(fitstat,"AddHits");
 
  }

  void 
  KalFit::fillTchDiag(KalFitData& kalData){
    KalRep* krep = kalData.krep;
    TrkHitVector *thv      = &(krep->hitVector());    
    
    mu2e::GeomHandle<mu2e::Calorimeter> ch;
    double   crystalLength = ch->caloInfo().getDouble("crystalZLength");
 
    const TrkDifPieceTraj* reftraj = krep->referenceTraj();
    double   flt0 = krep->flt0();

    //evaluate the track-path length in the calorimeter
    int      trkToCaloDiskId(-1);
    double   trkInCaloFlt(0);
    findCaloDiskFromTrack(kalData, trkToCaloDiskId, trkInCaloFlt);
 
    for (auto ihit=thv->begin();ihit!=thv->end(); ++ihit){
      TrkCaloHit*hit = dynamic_cast<TrkCaloHit*>(*ihit);
      if (hit == 0)     continue;
      if (hit->isActive()) {
	//evaluate the flight length at the z of the calorimeter cluster + half crystallength
	unsigned    diskId = hit->caloCluster().diskId();
	double      flt(0);
	TrkHelixUtils::findZFltlen(*reftraj, (_zmincalo[diskId]+0.5*crystalLength),flt);
	//evaluate the transittime using the full trajectory
	double      tflt = krep->t0()._t0 + krep->transitTime(flt0, flt);
 	double      dt   = hit->caloCluster().time() + _ttcalc.caloClusterTimeOffset() - tflt;

	kalData.diag.diskId   = diskId;
	kalData.diag.depth    = hit->hitLen();
	kalData.diag.dt       = dt;
	kalData.diag.trkPath  = trkToCaloDiskId == (int)diskId ? trkInCaloFlt : -9999;
	kalData.diag.energy   = hit->caloCluster().energyDep();
	kalData.diag.doca     = hit->poca().doca();
      } 
    }
  }

  bool
  KalFit::weedTrkCaloHit(KalFitData& kalData, int iter) {
    // check if the TrkCaloHit residuals is within a given limit
    KalRep* krep = kalData.krep;
    bool    retval(false);
    //    double  worst = -1.;
    TrkCaloHit   *worsthit = 0;
    TrkHitVector *thv      = &(krep->hitVector());
    
    for (auto ihit=thv->begin();ihit!=thv->end(); ++ihit){
      TrkCaloHit*hit = dynamic_cast<TrkCaloHit*>(*ihit);
      if (hit == 0)     continue;
      if (hit->isActive()) {
	//evaluate the doca
	double  doca  = hit->poca().doca();
	//evaluate the crystal depth
	double  depth = hit->hitLen();
        if( (doca  < _mindocatch ) || (doca  > _maxdocatch) ||
	    (depth < _mindepthtch) || (depth > _maxdepthtch)) {
	  worsthit = hit;
	  break;
        }
      }
    }

    if (iter == -1) iter = _ambigresolver.size()-1;

    if(0 != worsthit){
      retval = true;
      worsthit->setActivity(false);
      worsthit->setFlag(TrkHit::weededHit);
      if (_resolveAfterWeeding) {
//-----------------------------------------------------------------------------
// _resolveAfterWeeding=0 makes changes in the logic fully reversible
//-----------------------------------------------------------------------------
        _ambigresolver[iter]->resolveTrk(krep);
      }
      TrkErrCode fitstat = krep->fit();
      krep->addHistory(fitstat, "HitWeed");
      
      if (_debug > 0) {
	char msg[200];
        sprintf(msg,"KalFit::weedTrkCaloHit Iteration = %2i success = %i",iter,fitstat.success());
	_printUtils->printTrack(kalData.event,kalData.krep,"banner+data+hits",msg);
      }
      
    }

    kalData.nweedtchiter++;
    return retval;
  }

  BField const&
  KalFit::bField() const {
    if(_bfield == 0){
      GeomHandle<BFieldConfig> bfconf;
      if(_fieldcorr){
// create a wrapper around the mu2e field
        _bfield = new BaBarMu2eField();
      } else {
// create a fixed field using the nominal value
        GeomHandle<BFieldConfig> bfconf;
        _bfield=new BFieldFixed(bfconf->getDSUniformValue());
        assert(_bfield != 0);
      }
    }
    return *_bfield;
  }

  const TrkVolume*
  KalFit::trkVolume(trkDirection trkdir) const {
    //FIXME!!!!
    return 0;
  }


  bool
  KalFit::updateT0(KalFitData& kalData, int iter){
    KalRep* krep = kalData.krep;
    using namespace boost::accumulators;
    TrkHitVector *thv = &(krep->hitVector());
    bool retval(false);
// need to have a valid fit
    if(krep->fitValid()){
// find the global fltlen associated with z=0.
      double flt0(0.0);
      bool converged = TrkHelixUtils::findZFltlen(krep->traj(),0.0,flt0);
      if(converged){
        std::vector<double> hitt0, hitt0err; // store t0, to allow outlyer removal
        size_t nhits = krep->hitVector().size();
        hitt0.reserve(nhits);
        hitt0err.reserve(nhits);
        // loop over the hits and accumulate t0
        for(auto ihit=thv->begin(); ihit != thv->end(); ihit++){
          TrkHit*      hit   = *ihit;
	  bool         trkShAmbigOK(true);
	  if (_ambigstrategy[iter] != 0) {
	    TrkStrawHit* trkSh = dynamic_cast<TrkStrawHit*>(*ihit);
	    if (trkSh !=0){
	      if (trkSh->ambig() == 0) 
		trkShAmbigOK = false;
	    }
	  }
          if(hit->isActive() && trkShAmbigOK) {
	    TrkT0 st0;
	    if (hit->signalPropagationTime(st0 )){
	      // subtracting hitT0 makes this WRT the previous track t0
	      hitt0.push_back(hit->time() - st0._t0 - hit->hitT0()._t0);
	      hitt0err.push_back(st0._t0err);// temperature is already part of the residual error
            }
          }
        }
        if(hitt0.size() >1){
          TrkT0 t0;
          // find the median.  Why is this necessary?  Input t0 has very good precision < 2ns.
//          accumulator_set<double, stats<tag::median(with_p_square_quantile) > > med;
//          med = std::for_each( hitt0.begin(), hitt0.end(), med );
//          t0._t0 = extract_result<tag::median>(med);
          // iterate an outlier search and linear fit until the set of used hits doesn't change
          bool changed(true);
          std::vector<bool> used(hitt0.size(),true);
          unsigned niter(0);
          while(changed && niter < 10){
            niter++;
            changed = false;
            accumulator_set<double,stats<tag::weighted_variance>,double > wmean;
            for(unsigned ihit=0;ihit<hitt0.size();ihit++){
              bool useit = fabs(hitt0[ihit]-t0._t0) < _t0nsig*hitt0err[ihit];
              changed |= useit != used[ihit];
              used[ihit] = useit;
              if(useit){
                wmean(hitt0[ihit], weight=1.0/(hitt0err[ihit]*hitt0err[ihit]));
              }
            }
            unsigned nused = extract_result<tag::count>(wmean);
            if(nused > 1){
              t0._t0 = extract_result<tag::weighted_mean>(wmean);
              t0._t0err = sqrt(extract_result<tag::weighted_variance>(wmean)/nused);
            } else {
              break;
            }
          }
          // reset t0
          if(!changed){
            // put in t0 from the track.
            t0._t0 += krep->t0()._t0;
            krep->setT0(t0,flt0);
            updateHitTimes(krep);
            retval = true;
          }
        }
      }
    }
    return retval;
  }
  
  void
  KalFit::updateHitTimes(KalRep* krep) {
  // compute the time the track came closest to the sensor for each hit, starting from t0 and working out.
  // this function allows for momentum change along the track.
  // find the bounding hits on either side of this
    TrkHitVector *thv = &(krep->hitVector());
    std::sort(thv->begin(),thv->end(),fcomp());
    TrkHitVector::iterator ihigh;
    TrkHitVector::reverse_iterator ilow;
    findBoundingHits(krep, krep->flt0(),ilow,ihigh);
    // reset all the hit times
    double flt0 = krep->flt0();
    TrkT0 hitt0 = krep->t0();
    for(TrkHitVector::iterator ihit= ihigh;ihit != thv->end(); ++ihit){
      TrkHit* hit = *ihit;
      double flt1 = hit->fltLen();
// particle transit time to this hit from the reference
      double tflt = krep->transitTime(flt0, flt1);
// update the time in the TrkT0 object
      hitt0._t0 += tflt;
      (*ihit)->setHitT0(hitt0);
// update the reference flightlength
      flt0 = flt1;
    }
// now the same, moving backwards.
    flt0 = krep->flt0();
    hitt0 = krep->t0();
    for(TrkHitVector::reverse_iterator ihit= ilow;ihit != thv->rend(); ++ihit){
      TrkHit* hit = *ihit;
      double flt1 = hit->fltLen();
      double tflt = krep->transitTime(flt0, flt1);
      hitt0._t0 += tflt;
      (*ihit)->setHitT0(hitt0);
      flt0 = flt1;
    }
  }

  void
  KalFit::findBoundingHits(KalRep* krep,double flt0,
			   TrkHitVector::reverse_iterator& ilow,
			   TrkHitVector::iterator& ihigh) {
    TrkHitVector* hits = &(krep->hitVector());
    ilow = hits->rbegin();
    ihigh = hits->begin();
    while(ilow != hits->rend() && (*ilow)->fltLen() > flt0 )++ilow;
    while(ihigh != hits->end() && (*ihigh)->fltLen() < flt0 )++ihigh;
  }

// attempt to extend the fit to the specified location
  TrkErrCode KalFit::extendFit(KalRep* krep) {
    TrkErrCode retval;
    // find the downstream and upstream Z positions to extend to
    if(_exdown != noextension){
      double downz = extendZ(_exdown);
    // convert to flightlength using the fit trajectory
      double downflt = krep->pieceTraj().zFlight(downz);
    // actually extend the track
      retval = krep->extendThrough(downflt);
    }
    // same for upstream extension
    if(retval.success() && _exup != noextension){
      double upz = extendZ(_exup);
      double upflt = krep->pieceTraj().zFlight(upz);
      retval = krep->extendThrough(upflt);
    }
    return retval;
  }

  double KalFit::extendZ(extent ex) {
    double retval(0.0);
    if(ex == target){
      GeomHandle<StoppingTarget> target;
      GeomHandle<DetectorSystem> det;
      retval = det->toDetector(target->centerInMu2e()).z() - 0.5*target->cylinderLength();
    } else if(ex == ipa) {
    // the following is wrong FIXME!!
      GeomHandle<StoppingTarget> target;
      GeomHandle<DetectorSystem> det;
      retval = det->toDetector(target->centerInMu2e()).z() +  0.5*target->cylinderLength();
    } else if(ex == tracker) {
      retval = 0.0;
    } else if(ex == calo) {
      GeomHandle<Calorimeter> cg;
      return cg->caloInfo().getDouble("envelopeZ1");
    }
    return retval;
  }

}<|MERGE_RESOLUTION|>--- conflicted
+++ resolved
@@ -932,13 +932,8 @@
     kalData.diag.added = 1;
     
     //add the TrkCaloHit
-<<<<<<< HEAD
-    krep->addHit(tchFinal);
-    
-=======
     krep->addHit(tchFinal.release());
 
->>>>>>> f3497dd8
     TrkErrCode fitstat = fitIteration(detmodel,kalData,_herr.size()-1);
     krep->addHistory(fitstat,"AddHits");
  
