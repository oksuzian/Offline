//
// Object to calculate t0
//
// $Id: HelixFit.cc,v 1.12 2014/07/10 14:47:26 brownd Exp $
// $Author: brownd $
// $Date: 2014/07/10 14:47:26 $
//
// the following has to come before other BaBar includes
#include "BTrk/BaBar/BaBar.hh"
#include "TrkReco/inc/TrkTimeCalculator.hh"
//CLHEP
#include "CLHEP/Units/PhysicalConstants.h"
#include "GeometryService/inc/GeomHandle.hh"
#include "CalorimeterGeom/inc/Calorimeter.hh"
// root
#include "TH1F.h"
// C++
#include <vector>
#include <string>
#include <math.h>
#include <cmath>
using CLHEP::Hep3Vector;
using namespace std;
namespace mu2e
{

  TrkTimeCalculator::TrkTimeCalculator(fhicl::ParameterSet const& pset) :
    _debug(pset.get<int>("debugLevel",0)),
//    _useflag(pset.get<std::vector<std::string>>("UseFlag")),
//    _dontuseflag(pset.get<std::vector<std::string>>("DontUseFlag",vector<string>{"Outlier","Background"})),
    _avgDriftTime(pset.get<double>("AverageDriftTime",22.5)), 
    _useTOTdrift(pset.get<bool>("UseTOTDrift",true)),
    _beta(pset.get<double>("ParticleBeta",1.)),
    _shErr(pset.get<double>("StrawHitTimeErr",9.7)), // ns effective hit time res. without TOT
    _caloZOffset(pset.get<double>("CaloClusterZOffset",-120.0)), // WRT downstream face (mm)
<<<<<<< HEAD
    _caloT0Offset(pset.get<double>("TrkToCaloTimeOffset",-0.4)), // nanoseconds
    _caloT0Err(pset.get<double>("TrkCaloHitTimeErr",0.5)) // nanoseconds
=======
    _caloT0Offset(pset.get<double>("CaloT0Offset")), // nanoseconds
    _caloT0Err(pset.get<double>("CaloTimeErr",0.5)) // nanoseconds
>>>>>>> 486e3d29
    { }

  TrkTimeCalculator::~TrkTimeCalculator() {}

  double TrkTimeCalculator::timeOfFlightTimeOffset(double hitz,double pitch) const {
    return hitz/(pitch*_beta*CLHEP::c_light);
  }

  double TrkTimeCalculator::comboHitTime(ComboHit const& ch,double pitch) {
    double tflt = timeOfFlightTimeOffset(ch.pos().z(),pitch);
    if (_useTOTdrift)
      return ch.correctedTime() - tflt; // use TOT to correct for drift
    else
      return ch.time() - tflt - _avgDriftTime; // otherwise make an average correction
  }

  double TrkTimeCalculator::caloClusterTime(CaloCluster const& cc,double pitch) const {
    mu2e::GeomHandle<mu2e::Calorimeter> ch;
    Hep3Vector cog = ch->geomUtil().mu2eToTracker(ch->geomUtil().diskToMu2e( cc.diskId(), cc.cog3Vector())); 
    return cc.time() - timeOfFlightTimeOffset(cog.z()+_caloZOffset,pitch) + trkToCaloTimeOffset();
  }

}<|MERGE_RESOLUTION|>--- conflicted
+++ resolved
@@ -33,13 +33,8 @@
     _beta(pset.get<double>("ParticleBeta",1.)),
     _shErr(pset.get<double>("StrawHitTimeErr",9.7)), // ns effective hit time res. without TOT
     _caloZOffset(pset.get<double>("CaloClusterZOffset",-120.0)), // WRT downstream face (mm)
-<<<<<<< HEAD
     _caloT0Offset(pset.get<double>("TrkToCaloTimeOffset",-0.4)), // nanoseconds
-    _caloT0Err(pset.get<double>("TrkCaloHitTimeErr",0.5)) // nanoseconds
-=======
-    _caloT0Offset(pset.get<double>("CaloT0Offset")), // nanoseconds
     _caloT0Err(pset.get<double>("CaloTimeErr",0.5)) // nanoseconds
->>>>>>> 486e3d29
     { }
 
   TrkTimeCalculator::~TrkTimeCalculator() {}
