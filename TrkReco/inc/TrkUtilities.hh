//
//  Collection of tools useful for dealing with various tracking functions
//  not specific to a module or task.
//  Original Author Dave Brown (LBNL) 26 Aug. 2016
//
#ifndef TrkReco_TrkUtilities_HH
#define TrkReco_TrkUtilities_HH
#include "CLHEP/Vector/ThreeVector.h"
#include "CLHEP/Matrix/Vector.h"
#include "RecoDataProducts/inc/StrawHitIndex.hh"
#include <vector>

class HelixTraj;
class BbrVectorErr;
class KalRep;
class TrkDifPieceTraj;
namespace mu2e {
  class RobustHelix;
  class KalSegment;
  class KalSeed;
  class HelixSeed;
  class TrkStrawHitSeed;
  class TrkStraw;
  class TimeCluster;
  class TrkCaloHit;
  class TrkCaloHitSeed;
<<<<<<< HEAD
=======
  class ComboHitCollection;
>>>>>>> fa4b95c9
  typedef std::vector<StrawHitIndex> SHIV;
  namespace TrkUtilities {
  // convert the robust helix format into the BaBar format HelixTraj.  This requires
  // the sign of the angular momentum about the z axis, as the BaBar rep os semi-kinematic
    bool RobustHelix2Traj (RobustHelix const& helix, CLHEP::HepVector& hpvec, float amsign);
  // create a robust helix from raw particle informaiton.  This is useful for MC comparison
    void RobustHelixFromMom(CLHEP::Hep3Vector const& pos, CLHEP::Hep3Vector const& mom, double charge, double Bz, RobustHelix& helix);
    // create a KalSegment (helix segment) from a HelixTraj
    void fillSegment(HelixTraj const& htraj, BbrVectorErr const& momerr, KalSegment& kseg);
    // create HitSeeds from the TrkStrawHits in a KalRep
<<<<<<< HEAD
    void fillStrawHitSeeds(const KalRep* krep, std::vector<TrkStrawHitSeed>& hitseeds);
=======
    void fillStrawHitSeeds(const KalRep* krep, ComboHitCollection const& chits, std::vector<TrkStrawHitSeed>& hitseeds);
>>>>>>> fa4b95c9
    void fillCaloHitSeed(const TrkCaloHit* chit, TrkCaloHitSeed& caloseed);
    void fillStraws(const KalRep* krep, std::vector<TrkStraw>& straws);
    // compute overlap between 2 time clusters
    double overlap(TimeCluster const& tc1, TimeCluster const& tc2);
    double overlap(KalSeed const& ks1, KalSeed const& ks2);
    double overlap(KalSeed const& ks, HelixSeed const& hs);
    double overlap(HelixSeed const& hs,TimeCluster const& tc);
    double overlap(SHIV const& shiv1, SHIV const& shiv2); 
    // compute the flightlength for a given z position
    //    double zFlight(TrkDifPieceTraj const& ptraj, double pz);
    double chisqConsistency(const KalRep* krep);
<<<<<<< HEAD
=======
    unsigned countBends(const KalRep* krep);
>>>>>>> fa4b95c9
    const TrkCaloHit* findTrkCaloHit(const KalRep* krep);
  }
}
#endif<|MERGE_RESOLUTION|>--- conflicted
+++ resolved
@@ -24,10 +24,7 @@
   class TimeCluster;
   class TrkCaloHit;
   class TrkCaloHitSeed;
-<<<<<<< HEAD
-=======
   class ComboHitCollection;
->>>>>>> fa4b95c9
   typedef std::vector<StrawHitIndex> SHIV;
   namespace TrkUtilities {
   // convert the robust helix format into the BaBar format HelixTraj.  This requires
@@ -38,11 +35,7 @@
     // create a KalSegment (helix segment) from a HelixTraj
     void fillSegment(HelixTraj const& htraj, BbrVectorErr const& momerr, KalSegment& kseg);
     // create HitSeeds from the TrkStrawHits in a KalRep
-<<<<<<< HEAD
-    void fillStrawHitSeeds(const KalRep* krep, std::vector<TrkStrawHitSeed>& hitseeds);
-=======
     void fillStrawHitSeeds(const KalRep* krep, ComboHitCollection const& chits, std::vector<TrkStrawHitSeed>& hitseeds);
->>>>>>> fa4b95c9
     void fillCaloHitSeed(const TrkCaloHit* chit, TrkCaloHitSeed& caloseed);
     void fillStraws(const KalRep* krep, std::vector<TrkStraw>& straws);
     // compute overlap between 2 time clusters
@@ -54,10 +47,7 @@
     // compute the flightlength for a given z position
     //    double zFlight(TrkDifPieceTraj const& ptraj, double pz);
     double chisqConsistency(const KalRep* krep);
-<<<<<<< HEAD
-=======
     unsigned countBends(const KalRep* krep);
->>>>>>> fa4b95c9
     const TrkCaloHit* findTrkCaloHit(const KalRep* krep);
   }
 }
