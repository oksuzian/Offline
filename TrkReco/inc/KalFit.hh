//
// Class to perform BaBar Kalman fit
// Original author: Dave Brown LBNL 2012
//
// $Id: KalFit.hh,v 1.29 2014/08/01 18:56:10 gandr Exp $
// $Author: gandr $ 
// $Date: 2014/08/01 18:56:10 $
//
#ifndef TrkReco_KalFit_HH
#define TrkReco_KalFit_HH

// framework

#ifndef __GCCXML__
#include "fhiclcpp/ParameterSet.h"
#endif/*__GCCXML__*/

// data
#include "RecoDataProducts/inc/ComboHit.hh"
// tracker
#include "TrackerGeom/inc/Tracker.hh"
#include "TrackerGeom/inc/Straw.hh"
// BaBar
#include "BTrk/BaBar/BaBar.hh"
#include "BTrk/KalmanTrack/KalContext.hh"
#include "BTrk/KalmanTrack/KalRep.hh"
#include "BTrk/BField/BField.hh"
// Mu2e objects
#include "BTrkData/inc/TrkStrawHit.hh"
#include "BTrkData/inc/TrkCaloHit.hh"
#include "RecoDataProducts/inc/KalSeed.hh"
#include "TrkReco/inc/TrkDef.hh"
#include "TrkReco/inc/AmbigResolver.hh"
#include "TrkReco/inc/KalFitData.hh"
#include "Mu2eUtilities/inc/McUtilsToolBase.hh"
//CLHEP
#include "CLHEP/Units/PhysicalConstants.h"
// C++

namespace mu2e 
{
  class Calorimeter;

  class KalFit : public KalContext
  {
  public:
// define different ambiguity resolution strategies
    enum ambigStrategy {fixedambig=0,hitambig=2,panelambig=3,doubletambig=4};
// different locations to which the track may be extended
    enum extent {noextension=-1,target=0,ipa=1,tracker=2,calo=3};
// parameter set should be passed in on construction
#ifndef __GCCXML__
    explicit KalFit(fhicl::ParameterSet const&);
#endif/*__GCCXML__*/

    virtual ~KalFit();
// // create a fit object from a track definition
//     void makeTrack(const ComboHitCollection* shcol, TrkDef& tdef, KalRep*& kres);
// create a fit object from  a track seed, 
<<<<<<< HEAD
    void makeTrack(KalFitData&kalData);
// add a set of hits to an existing fit
    void addHits(KalFitData&kalData, double maxchi);
=======
    void makeTrack(const ComboHitCollection* shcol, KalSeed const& kseed, KalRep*& kres);
// add a set of hits to an existing fit
    void addHits(KalRep* kres,const ComboHitCollection* shcol, std::vector<StrawHitIndex> indices, double maxchi);
>>>>>>> d0db7ef3
// add materials to a track
    bool unweedHits(KalFitData&kalData, double maxchi);
// KalContext interface
    virtual const TrkVolume* trkVolume(trkDirection trkdir) const ;
    BField const& bField() const;
    void setCalorimeter  (const Calorimeter*         Cal    ) { _calorimeter = Cal;     }
    void setTracker      (const Tracker*             Tracker) { _tracker     = Tracker; }
    
    TrkErrCode fitIteration(KalFitData& kalData,int iter); 
    void       printHits   (KalFitData& kalData, const char* Caller);
    bool       weedHits    (KalFitData& kalData, int    iter);
    bool       updateT0    (KalFitData& kalData);
  private:
    // iteration-independent configuration parameters
    int _debug;		    // debug level
    double _maxhitchi;	    // maximum hit chi when adding or weeding
    double _maxpull;   // maximum pull in TrkHit 
    unsigned _maxweed;
    bool _initt0;	    // initialize t0?
    bool _useTrkCaloHit;    //use the TrkCaloHit to initialize the t0?
    bool _updatet0;	    // update t0 ieach iteration?
    std::vector<double> _t0tol;  // convergence tolerance for t0
    double _t0errfac;	    // fudge factor for the calculated t0 error
    double _mint0doca;	    // minimum doca for t0 calculation.  Note this is a SIGNED QUANTITITY
    double _t0nsig;	    // # of sigma to include when selecting hits for t0
    double _dtoffset;
    double _strHitW, _calHitW;//weight used to evaluate the initial track T0
    unsigned _minnstraws;   // minimum # staws for fit
    double _maxmatfltdiff; // maximum difference in track flightlength to separate to intersections of the same material
    // iteration-dependent configuration parameters
    std::vector<bool> _weedhits;	// weed hits?
    std::vector<double> _herr;		// what external hit error to add (for simulated annealing)
    std::vector<int> _ambigstrategy;	// which ambiguity resolver to use
    std::vector<bool> _addmaterial; // look for additional materials along the track
    std::vector<AmbigResolver*> _ambigresolver;
    bool _resolveAfterWeeding;
    extent _exup;
    extent _exdown;
    const mu2e::Tracker*             _tracker;     // straw tracker geometry
    const mu2e::Calorimeter*         _calorimeter;
    int                              _mcTruth;
    std::unique_ptr<McUtilsToolBase> _mcUtils;
    int    _annealingStep;
// relay access to BaBar field: this should come from conditions, FIXME!!!
    mutable BField* _bfield;
  // helper functions
    bool fitable(TrkDef const& tdef);
    bool fitable(KalSeed const& kseed);
    void initT0(KalFitData&kalData);
    
<<<<<<< HEAD
    void makeTrkStrawHits  (KalFitData&kalData, TrkStrawHitVector& tshv );
    void makeTrkCaloHit    (KalFitData&kalData, TrkCaloHit *&tch);
=======
    void makeTrkStrawHits  (const ComboHitCollection* shcol, HelixTraj const& htraj,
			    std::vector<TrkStrawHitSeed>const& hseeds, TrkStrawHitVector& tshv );
    void makeTrkCaloHit    (KalSeed const& kseed, TrkCaloHit *&tch);
>>>>>>> d0db7ef3
    void makeMaterials     (TrkStrawHitVector const&, HelixTraj const& htraj, std::vector<DetIntersection>& dinter);
    unsigned addMaterial   (KalRep* krep);
    bool unweedBestHit     (KalFitData&kalData, double maxchi);
    void updateCalT0       (KalFitData&kalData);
    TrkErrCode fitTrack    (KalFitData&kalData);
    void updateHitTimes    (KalRep* krep); 
    double zFlight         (KalRep* krep,double pz);
    double extendZ         (extent ex);
    TrkErrCode extendFit   (KalRep* krep);

    void findBoundingHits  (KalRep* krep, double flt0,
			    TrkHitVector::reverse_iterator& ilow,
			    TrkHitVector::iterator& ihigh);
    
    void findTrkCaloHit    (KalRep*krep, TrkCaloHit*tch);
  };
}
#endif<|MERGE_RESOLUTION|>--- conflicted
+++ resolved
@@ -57,15 +57,9 @@
 // // create a fit object from a track definition
 //     void makeTrack(const ComboHitCollection* shcol, TrkDef& tdef, KalRep*& kres);
 // create a fit object from  a track seed, 
-<<<<<<< HEAD
     void makeTrack(KalFitData&kalData);
 // add a set of hits to an existing fit
     void addHits(KalFitData&kalData, double maxchi);
-=======
-    void makeTrack(const ComboHitCollection* shcol, KalSeed const& kseed, KalRep*& kres);
-// add a set of hits to an existing fit
-    void addHits(KalRep* kres,const ComboHitCollection* shcol, std::vector<StrawHitIndex> indices, double maxchi);
->>>>>>> d0db7ef3
 // add materials to a track
     bool unweedHits(KalFitData&kalData, double maxchi);
 // KalContext interface
@@ -116,14 +110,8 @@
     bool fitable(KalSeed const& kseed);
     void initT0(KalFitData&kalData);
     
-<<<<<<< HEAD
     void makeTrkStrawHits  (KalFitData&kalData, TrkStrawHitVector& tshv );
     void makeTrkCaloHit    (KalFitData&kalData, TrkCaloHit *&tch);
-=======
-    void makeTrkStrawHits  (const ComboHitCollection* shcol, HelixTraj const& htraj,
-			    std::vector<TrkStrawHitSeed>const& hseeds, TrkStrawHitVector& tshv );
-    void makeTrkCaloHit    (KalSeed const& kseed, TrkCaloHit *&tch);
->>>>>>> d0db7ef3
     void makeMaterials     (TrkStrawHitVector const&, HelixTraj const& htraj, std::vector<DetIntersection>& dinter);
     unsigned addMaterial   (KalRep* krep);
     bool unweedBestHit     (KalFitData&kalData, double maxchi);
