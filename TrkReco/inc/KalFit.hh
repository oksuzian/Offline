--- conflicted
+++ resolved
@@ -129,11 +129,7 @@
  
 // parameters needed for evaluating the expected track impact point in the calorimeter
     unsigned _nCaloDisks;
-<<<<<<< HEAD
     std::array<float,2> _zmaxcalo, _zmincalo, _rmaxcalo, _rmincalo;
-=======
-    std::array<double,2> _zmaxcalo, _zmincalo, _rmaxcalo, _rmincalo;
->>>>>>> caf03ced
 
     TrkPrintUtils*  _printUtils;
 
