///////////////////////////////////////////////////////////////////////////////
// Calorimeter-driven track finding
// Pattern recognition only, passes results to CalSeedFit
// P.Murat, G.Pezzullo
// try to order routines alphabetically
///////////////////////////////////////////////////////////////////////////////
#include "fhiclcpp/ParameterSet.h"

#include "CalPatRec/inc/CalHelixFinder_module.hh"

// framework
#include "art/Framework/Principal/Handle.h"
#include "GeometryService/inc/GeomHandle.hh"
#include "GeometryService/inc/DetectorSystem.hh"
#include "art/Framework/Core/ModuleMacros.h"
#include "art/Framework/Services/Optional/TFileService.h"

// conditions
#include "ConditionsService/inc/AcceleratorParams.hh"
#include "ConditionsService/inc/ConditionsHandle.hh"
#include "TTrackerGeom/inc/TTracker.hh"
#include "CalorimeterGeom/inc/DiskCalorimeter.hh"
#include "ConfigTools/inc/ConfigFileLookupPolicy.hh"
// #include "CalPatRec/inc/KalFitResult.hh"
#include "RecoDataProducts/inc/StrawHitIndex.hh"

#include <boost/accumulators/accumulators.hpp>
#include <boost/accumulators/statistics/median.hpp>
#include <boost/accumulators/statistics/stats.hpp>
#include <boost/accumulators/statistics/moment.hpp>
#include <boost/algorithm/string.hpp>

#include "CalPatRec/inc/CalHelixFinderData.hh"

#include "Mu2eUtilities/inc/ModuleHistToolBase.hh"
#include "art/Utilities/make_tool.h"
#include "Mu2eUtilities/inc/polyAtan2.hh"

#include "TVector2.h"
#include "TSystem.h"
#include "TInterpreter.h"

using namespace std;
using namespace boost::accumulators;
using CLHEP::HepVector;
using CLHEP::Hep3Vector;

namespace mu2e {
//-----------------------------------------------------------------------------
<<<<<<< HEAD
// comparison functor for sorting by Z(wire)
//-----------------------------------------------------------------------------
  // struct straw_zcomp : public binary_function<StrawHitIndex,StrawHitIndex,bool> {
  //   bool operator()(StrawHitIndex const& h1, StrawHitIndex const& h2) {

  //     mu2e::GeomHandle<mu2e::TTracker> handle;
  //     const TTracker* t = handle.get();
  //     const Straw* s1 = &t->getStraw(StrawIndex(h1));
  //     const Straw* s2 = &t->getStraw(StrawIndex(h2));

  //     return s1->getMidPoint().z() < s2->getMidPoint().z();
  //   }
  // }; // a semicolumn here is required

//-----------------------------------------------------------------------------
=======
>>>>>>> d0db7ef3
// module constructor, parameter defaults are defiend in CalPatRec/fcl/prolog.fcl
//-----------------------------------------------------------------------------
  CalHelixFinder::CalHelixFinder(fhicl::ParameterSet const& pset) :
    _diagLevel   (pset.get<int>   ("diagLevel"                      )),
    _debugLevel  (pset.get<int>   ("debugLevel"                     )),
    _printfreq   (pset.get<int>   ("printFrequency"                 )),
    _useAsFilter (pset.get<int>   ("useAsFilter"                    )),
    _shLabel     (pset.get<string>("StrawHitCollectionLabel"        )),
    // _shpLabel    (pset.get<string>("StrawHitPositionCollectionLabel")),
    _shfLabel    (pset.get<string>("StrawHitFlagCollectionLabel"    )),
    _timeclLabel (pset.get<string>("TimeClusterCollectionLabel"       )),
    _minNHitsTimeCluster(pset.get<int>("minNHitsTimeCluster"       )),
    _tpart       ((TrkParticle::type)(pset.get<int>("fitparticle"))),
    _fdir        ((TrkFitDirection::FitDirection)(pset.get<int>("fitdirection"))),
    _hfinder     (pset.get<fhicl::ParameterSet>("HelixFinderAlg",fhicl::ParameterSet()))
  {
    consumes<ComboHitCollection>(_shLabel);
    consumes<StrawHitFlagCollection>(_shfLabel);
    consumes<TimeClusterCollection>(_timeclLabel);
    produces<HelixSeedCollection>();
//-----------------------------------------------------------------------------
// provide for interactive disanostics
//-----------------------------------------------------------------------------
    _helTraj          = 0;
    _timeOffsets      = new fhicl::ParameterSet(pset.get<fhicl::ParameterSet>("TimeOffsets",fhicl::ParameterSet()));

    _data.shLabel     = _shLabel;
    _data.timeOffsets = _timeOffsets;

    if (_debugLevel != 0) _printfreq = 1;

    if (_diagLevel != 0) _hmanager = art::make_tool<ModuleHistToolBase>(pset.get<fhicl::ParameterSet>("diagPlugin"));
    else                 _hmanager = std::make_unique<ModuleHistToolBase>();

  }

//-----------------------------------------------------------------------------
// destructor
//-----------------------------------------------------------------------------
  CalHelixFinder::~CalHelixFinder() {
    if (_helTraj) delete _helTraj;
    delete _timeOffsets;
  }

//-----------------------------------------------------------------------------
  void CalHelixFinder::beginJob(){
    art::ServiceHandle<art::TFileService> tfs;
    _hmanager->bookHistograms(tfs);
  }

//-----------------------------------------------------------------------------
  bool CalHelixFinder::beginRun(art::Run& ) {
    mu2e::GeomHandle<mu2e::TTracker> th;
    _tracker = th.get();

    mu2e::GeomHandle<mu2e::Calorimeter> ch;
    _calorimeter = ch.get();

    _hfinder.setTracker    (_tracker);
    _hfinder.setCalorimeter(_calorimeter);

    ChannelID cx, co;
    // int       nTotalStations = _tracker->nStations();

    for (int ist=0; ist<_tracker->nStations(); ist++) {
      const Station* st = &_tracker->getStation(ist);

      for (int ipl=0; ipl<st->nPlanes(); ipl++) {
<<<<<<< HEAD
	const Plane* pln = &st->getPlane(ipl);
	for (int ipn=0; ipn<pln->nPanels(); ipn++) {
	  const Panel* panel = &pln->getPanel(ipn);
	  int face;
	  if (panel->id().getPanel() % 2 == 0) face = 0;
	  else                                 face = 1;
	  cx.Station = ist;
	  cx.Plane   = ipl;
	  cx.Face    = face;
	  cx.Panel   = ipn;
	  //	    cx.Layer   = il;
	  _hfResult.orderID (&cx, &co);
	  int os = co.Station; 
	  int of = co.Face;
	  int op = co.Panel;

	  int       stationId = os;
	  int       faceId    = of + stationId*StrawId::_nfaces*FaceZ_t::kNPlanesPerStation;//CalHelixFinderData::kNFaces;
	  //	  int       panelId   = op;// + faceId*CalHelixFinderData::kNPanelsPerFace;
	  FaceZ_t*  fz        = &_hfResult._oTracker[faceId];
	  fz->z               = (panel->getStraw(0).getMidPoint().z()+panel->getStraw(1).getMidPoint().z())/2.;

	  PanelZ_t* pz        = &fz->panelZs[op];//_hfResult._oTracker[panelId];

	  //	  pz->fPanel = panel;
	  //-----------------------------------------------------------------------------
	  // panel caches phi of its center and the z
	  //-----------------------------------------------------------------------------
	  pz->wx     = panel->straw0Direction().x();
	  pz->wy     = panel->straw0Direction().y();
	  pz->phi    = TVector2::Phi_0_2pi(polyAtan2(panel->straw0MidPoint().y(),panel->straw0MidPoint().x()));
	  pz->fNHits = 0;
	}	
=======
        const Plane* pln = &st->getPlane(ipl);
        for (int ipn=0; ipn<pln->nPanels(); ipn++) {
          const Panel* panel = &pln->getPanel(ipn);
          int face;
          if (panel->id().getPanel() % 2 == 0) face = 0;
          else                                 face = 1;
          cx.Station = ist;
          cx.Plane   = ipl;
          cx.Face    = face;
          cx.Panel   = ipn;
          //        cx.Layer   = il;
          _hfResult.orderID (&cx, &co);
          int os = co.Station;
          int of = co.Face;
          int op = co.Panel;

          int       stationId = os;
          int       faceId    = of + stationId*CalHelixFinderData::kNFaces;
          int       panelId   = op + faceId*CalHelixFinderData::kNPanelsPerFace;
          PanelZ_t* pz        = &_hfResult._oTracker[panelId];

          pz->fPanel = panel;
          //-----------------------------------------------------------------------------
          // panel caches phi of its center and the z
          //-----------------------------------------------------------------------------
          pz->wx     = panel->straw0Direction().x();
          pz->wy     = panel->straw0Direction().y();
          pz->phi    = TVector2::Phi_0_2pi(polyAtan2(panel->straw0MidPoint().y(),panel->straw0MidPoint().x()));
          pz->z      = (panel->getStraw(0).getMidPoint().z()+panel->getStraw(1).getMidPoint().z())/2.;
          pz->fNHits = 0;
        }
>>>>>>> d0db7ef3
      }
    }

    if (_debugLevel > 10){
<<<<<<< HEAD
      printf("//-----------------------------------//\n");
      printf("//     Face      Panel      Z        //\n");
      printf("//-----------------------------------//\n");

      FaceZ_t*        facez(0);
      //      PanelZ_t*       panelz(0);

      for (int f=0; f<FaceZ_t::kNTotalFaces; ++f){
	facez     = &_hfResult._oTracker[f];
	double z  = facez->z;
	for (int p=0; p<FaceZ_t::kNPanels; ++p){
	  //	  panelz =  &facez->panelZs[p];//	panelz = &_hfResult._oTracker[p];
	  printf("//  %5i      %5i     %10.3f //\n", f, p, z);
	}
=======
      printf("//-------------------------//\n");
      printf("//     Panel      Z        //\n");
      printf("//-------------------------//\n");

      PanelZ_t* panelz(0);

      for (int p=0; p<CalHelixFinderData::kNTotalPanels; ++p){
        panelz = &_hfResult._oTracker[p];
        double z = panelz->z;
        printf("//  %5i     %10.3f //\n", p, z);
>>>>>>> d0db7ef3
      }
      printf("//----------------------------------//\n");

    }

    return true;
  }

//-----------------------------------------------------------------------------
// find the input data objects
//-----------------------------------------------------------------------------
  bool CalHelixFinder::findData(const art::Event& evt) {

    if (evt.getByLabel(_shLabel, _strawhitsH)) {
      _chcol = _strawhitsH.product();
    }
    else {
      _chcol  = 0;
      printf(" >>> ERROR in CalHelixFinder::findData: StrawHitCollection with label=%s not found.\n",
             _shLabel.data());
    }

    // art::Handle<mu2e::StrawHitPositionCollection> shposH;
    // if (evt.getByLabel(_shpLabel,shposH)) {
    //   _shpcol = shposH.product();
    // }
    // else {
    //   _shpcol = 0;
    //   printf(" >>> ERROR in CalHelixFinder::findData: StrawHitPositionCollection with label=%s not found.\n",
    //          _shpLabel.data());
    // }

    art::Handle<mu2e::StrawHitFlagCollection> shflagH;
    if (evt.getByLabel(_shfLabel,shflagH)) {
      _shfcol = shflagH.product();
    }
    else {
      _shfcol = 0;
      printf(" >>> ERROR in CalHelixFinder::findData: StrawHitFlagCollection with label=%s not found.\n",
             _shfLabel.data());
    }


    if (evt.getByLabel(_timeclLabel, _timeclcolH)) {
      _timeclcol = _timeclcolH.product();
    }
    else {
      _timeclcol = 0;
      printf(" >>> ERROR in CalHelixFinder::findData: TimeClusterCollection with label=%s not found.\n",
             _timeclLabel.data());
    }
//-----------------------------------------------------------------------------
// done
//-----------------------------------------------------------------------------
    return (_chcol != 0) && (_shfcol != 0) /*&& (_shpcol != 0) */&& (_timeclcol != 0);
  }

//-----------------------------------------------------------------------------
// event entry point
//-----------------------------------------------------------------------------
  bool CalHelixFinder::filter(art::Event& event ) {
    const char*             oname = "CalHelixFinder::filter";
    //    CalHelixFinderData      hf_result;
                                        // diagnostic info
    _data.event     = &event;
    _data.nseeds[0] = 0;
    _data.nseeds[1] = 0;
    _iev            = event.id().event();
    int   nGoodTClusterHits(0);

    if ((_debugLevel > 0) && (_iev%_printfreq) == 0) printf("[%s] : START event number %8i\n", oname,_iev);

    unique_ptr<HelixSeedCollection>    outseeds(new HelixSeedCollection);
//-----------------------------------------------------------------------------
// find the data
//-----------------------------------------------------------------------------
    if (!findData(event)) {
      printf("%s ERROR: No straw hits found, RETURN\n", oname);
                                                            goto END;
    }
//-----------------------------------------------------------------------------
// loop over found time peaks - for us, - "eligible" calorimeter clusters
//-----------------------------------------------------------------------------
    _hfResult._tpart  = _tpart;
    _hfResult._fdir   = _fdir;
    _hfResult._chcol  = _chcol;
    // _hfResult._shpos  = _shpcol;
    _hfResult._shfcol = _shfcol;

    _data.nTimePeaks  = _timeclcol->size();
    for (int ipeak=0; ipeak<_data.nTimePeaks; ipeak++) {
      const TimeCluster* tc = &_timeclcol->at(ipeak);
      nGoodTClusterHits     = goodHitsTimeCluster(tc);
      if ( nGoodTClusterHits < _minNHitsTimeCluster)         continue;

      HelixSeed          helix_seed;
//-----------------------------------------------------------------------------
// create track definitions for the helix fit from this initial information
// track fitting objects for this peak
//-----------------------------------------------------------------------------
      _hfResult.clearTempVariables();

      _hfResult._timeCluster    = tc;
      _hfResult._timeClusterPtr = art::Ptr<mu2e::TimeCluster>(_timeclcolH,ipeak);
//-----------------------------------------------------------------------------
// Step 1: pattern recognition. Find initial helical approximation of a track
//-----------------------------------------------------------------------------
      int rc = _hfinder.findHelix(_hfResult,tc);

      if (rc) {
//-----------------------------------------------------------------------------
// fill seed information
//-----------------------------------------------------------------------------
        initHelixSeed(helix_seed, _hfResult);
        helix_seed._status.merge(TrkFitFlag::helixOK);
        outseeds->push_back(helix_seed);

        if (_diagLevel > 0) {
//--------------------------------------------------------------------------------
// fill diagnostic information
//--------------------------------------------------------------------------------
          int             nhitsMin(15);
          double          mm2MeV = 3./10.;  // approximately , at B=1T

          int loc = _data.nseeds[0];
          if (loc < _data.maxSeeds()) {
            int nhits          = helix_seed._hhits.size();
            _data.ntclhits[loc]= nGoodTClusterHits;
            _data.nhits[loc]   = nhits;
            _data.radius[loc]  = helix_seed.helix().radius();
            _data.pT[loc]      = mm2MeV*_data.radius[loc];
            _data.p[loc]       = _data.pT[loc]/std::cos( std::atan(helix_seed.helix().lambda()/_data.radius[loc]));

            _data.chi2XY[loc]   = _hfResult._sxy.chi2DofCircle();
            _data.chi2ZPhi[loc] = _hfResult._szphi.chi2DofLine();

            _data.nseeds[0]++;
            _data.good[loc] = 0;
            if (nhits >= nhitsMin) {
              _data.nseeds[1]++;
              _data.good[loc] = 1;
            }
            _data.nStationPairs[loc] = _hfResult._diag.nStationPairs;

            _data.dr           [loc] = _hfResult._diag.dr;
            _data.shmeanr      [loc] = _hfResult._diag.straw_mean_radius;
            _data.chi2d_helix  [loc] = _hfResult._diag.chi2d_helix;
            if (_hfResult._diag.chi2d_helix>3) printf("[%s] : chi2Helix = %10.3f event number %8i\n", oname,_hfResult._diag.chi2d_helix,_iev);
//-----------------------------------------------------------------------------
// info of the track candidate after the first loop with findtrack on CalHelixFinderAlg::doPatternRecognition
//-----------------------------------------------------------------------------
            _data.loopId       [loc] = _hfResult._diag.loopId_4;
            if (_hfResult._diag.loopId_4 == 1) {
              _data.chi2d_loop0       [loc] = _hfResult._diag.chi2_dof_circle_12;
              _data.chi2d_line_loop0  [loc] = _hfResult._diag.chi2_dof_line_13;
              _data.npoints_loop0     [loc] = _hfResult._diag.n_active_11;

            }
            if (_hfResult._diag.loopId_4 == 2){
              _data.chi2d_loop1       [loc] = _hfResult._diag.chi2_dof_circle_12;
              _data.chi2d_line_loop1  [loc] = _hfResult._diag.chi2_dof_line_13;
              _data.npoints_loop1     [loc] = _hfResult._diag.n_active_11;
            }

//--------------------------------------------------------------------------------
// info of the track candidate during the CAlHelixFinderAlg::findTrack loop
//--------------------------------------------------------------------------------
<<<<<<< HEAD
	    int   counter(0);
	    for (int f=0; f<FaceZ_t::kNTotalFaces; ++f){
	      FaceZ_t* facez     = &_hfResult._oTracker[f];
	      for (int p=0; p<FaceZ_t::kNPanels; ++p){//for (int p=0; p<CalHelixFinderData::kNTotalPanels; ++p){
		PanelZ_t* panelz = &facez->panelZs[p];//&_hfResult._oTracker[p];
		int       nhits  = panelz->fNHits;
		if (nhits == 0)                                  continue;
	      
		for (int i=0; i<nhits; ++i){   
		  //		  ComboHit*	hit = &panelz->fHitData.at(i);
		  int index = facez->evalUniqueHitIndex(f,p,i);//p*CalHelixFinderData::kNMaxHitsPerPanel + i;
		  if (_hfResult._hitsUsed[index] != 1)           continue;
		
		  // double   dzFromSeed = hit->_dzFromSeed;     //distance form the hit used to seed the 3D-search
		  // double   drFromPred = hit->_drFromPred;     //distance from prediction
		  // _data.hitDzSeed[loc][counter] = dzFromSeed;
		  // _data.hitDrPred[loc][counter] = drFromPred;
		  ++counter;
		}//end loop over the hits within a panel
	      }//end panels loop
	    }//end faces loop
	  }
	  else {
	    printf(" N(seeds) > %i, IGNORE SEED\n",_data.maxSeeds());
	  }
	}
=======
            int   counter(0);
            for (int p=0; p<CalHelixFinderData::kNTotalPanels; ++p){
              PanelZ_t* panelz = &_hfResult._oTracker[p];
              int       nhits  = panelz->fNHits;
              if (nhits == 0)                                  continue;

              for (int i=0; i<nhits; ++i){
                CalHelixPoint*	hit = &panelz->fHitData.at(i);
                int index = p*CalHelixFinderData::kNMaxHitsPerPanel + i;
                if (_hfResult._hitsUsed[index] != 1)           continue;

                double   dzFromSeed = hit->_dzFromSeed;     //distance form the hit used to seed the 3D-search
                double   drFromPred = hit->_drFromPred;     //distance from prediction
                _data.hitDzSeed[loc][counter] = dzFromSeed;
                _data.hitDrPred[loc][counter] = drFromPred;
                ++counter;
              }
            }
          }
          else {
            printf(" N(seeds) > %i, IGNORE SEED\n",_data.maxSeeds());
          }
        }
>>>>>>> d0db7ef3
      }
    }
//--------------------------------------------------------------------------------
// fill histograms
//--------------------------------------------------------------------------------
    if (_diagLevel > 0) _hmanager->fillHistograms(&_data);
//-----------------------------------------------------------------------------
// put reconstructed tracks into the event record
//-----------------------------------------------------------------------------
  END:;
    int    nseeds = outseeds->size();
    event.put(std::move(outseeds));
//-----------------------------------------------------------------------------
// filtering
//-----------------------------------------------------------------------------
    if (_useAsFilter == 0) return true;
    else                   return (nseeds >  0);
 }

//-----------------------------------------------------------------------------
//
//-----------------------------------------------------------------------------
  void CalHelixFinder::endJob() {
    // does this cause the file to close?
    art::ServiceHandle<art::TFileService> tfs;
  }

//--------------------------------------------------------------------------------
// set helix parameters
//-----------------------------------------------------------------------------
  void CalHelixFinder::initHelixSeed(HelixSeed& HelSeed, CalHelixFinderData& HfResult) {

    HelixTraj* hel = HfResult.helix();

    double   helixRadius   = 1./fabs(hel->omega());
    double   impactParam   = hel->d0();
    double   phi0          = hel->phi0();
    double   x0            = -(helixRadius + impactParam)*sin(phi0);
    double   y0            =  (helixRadius + impactParam)*cos(phi0);
    double   dfdz          = 1./hel->tanDip()/helixRadius;
    double   z0            = hel->z0();
                                        // center of the helix in the transverse plane
    Hep3Vector center(x0, y0, 0);
                                        //define the reconstructed helix parameters

    HelSeed._helix._rcent    = center.perp();
    HelSeed._helix._fcent    = center.phi();
    HelSeed._helix._radius   = helixRadius;
    HelSeed._helix._lambda   = 1./dfdz;
    HelSeed._helix._fz0      = -z0*dfdz + phi0 - M_PI/2.;
    HelSeed._helix._helicity = Helicity::poshel;

                                        //now evaluate the helix T0 using the calorimeter cluster
    double   mm2MeV        = 3/10.;//FIX ME!
    double   tandip        = hel->tanDip();
    double   mom           = helixRadius*mm2MeV/std::cos( std::atan(tandip));
    double   beta          = _tpart.beta(mom);
    CLHEP::Hep3Vector        gpos = _calorimeter->geomUtil().diskToMu2e(HfResult._timeClusterPtr->caloCluster()->diskId(),
                                                                        HfResult._timeClusterPtr->caloCluster()->cog3Vector());
    CLHEP::Hep3Vector        tpos = _calorimeter->geomUtil().mu2eToTracker(gpos);
    double   pitchAngle    = M_PI/2. - atan(tandip);
    double   hel_t0        = HfResult._timeClusterPtr->caloCluster()->time() - (tpos.z() - z0)/sin(pitchAngle)/(beta*CLHEP::c_light);

    HelSeed._t0            = TrkT0(hel_t0, 0.1); //dummy error on T0 FIXME!
    HelSeed._timeCluster   = HfResult._timeClusterPtr;

    // cluster hits assigned to the reconsturcted Helix

    int nhits = HfResult.nGoodHits();
    // printf("[CalHelixFinder::initHelixSeed] radius = %2.3f x0 = %2.3f y0 = %2.3f dfdz = %2.3e nhits = %i chi2XY = %2.3f chi2PHIZ = %2.3f\n",
    //     helixRadius, center.x(), center.y(), dfdz, nhits, HfResult._sxyw.chi2DofCircle(), HfResult._srphi.chi2DofLine());
    // printf("[CalHelixFinder::initHelixSeed] Index      X          Y         Z          PHI\n");

    double     z_start(0);
    HelSeed._hhits.setParent(_chcol->parent());
    for (int i=0; i<nhits; ++i){
<<<<<<< HEAD
      HitInfo_t*      hitInfo = &HfResult._goodhits[i];
      FaceZ_t*        facez   = &HfResult._oTracker[hitInfo->face];
      PanelZ_t*       panelz  = &facez->panelZs[hitInfo->panel];
      
      ComboHit*       hit    = &panelz->fHitData.at(hitInfo->panelHitIndex);

=======
      const StrawHitIndex     loc    = HfResult._goodhits[i];
      const ComboHit*         hit    = &(_chcol->at(loc));
>>>>>>> d0db7ef3
      double                  hit_z  = hit->pos().z();
      if ( i==0 ) z_start = hit_z;

      double                  shphi  = XYZVec(hit->pos() - HelSeed._helix.center()).phi();
      int                     nLoops = (hit_z - z_start)/(2.*M_PI/dfdz);
      shphi = shphi + double(nLoops)*2.*M_PI;

<<<<<<< HEAD
      ComboHit                hhit(*hit);
      hhit._hphi = shphi;
      hhit._flag.merge(StrawHitFlag::resolvedphi);
					
=======
      ComboHit  hhit(*hit);

      hhit._hphi = shphi;

      hhit._flag.clear(StrawHitFlag::resolvedphi);
      hhit._flag.merge(_shfcol->at(loc)); // merge in other flags, hit Quality no yet assigned

>>>>>>> d0db7ef3
      HelSeed._hhits.push_back(hhit);
    }
  }

//-----------------------------------------------------------------------------
  int CalHelixFinder::initHelixFinderData(CalHelixFinderData&                Data,
                                          const TrkParticle&                 TPart,
                                          const TrkFitDirection&             FDir,
                                          const ComboHitCollection*          ComboCollection ,
                                          // const StrawHitPositionCollection*  ShPosCollection ,
                                          const StrawHitFlagCollection*      ShFlagCollection) {
    Data._fit         = TrkErrCode::fail;
    Data._tpart       = TPart;
    Data._fdir        = FDir;

    Data._chcol       = ComboCollection;
    // Data._shpos       = ShPosCollection;
    Data._shfcol      = ShFlagCollection;

    Data._radius      = -1.0;
    Data._dfdz        = 0.;
    Data._fz0         = 0.;

    return 0;
  }

  int  CalHelixFinder::goodHitsTimeCluster(const TimeCluster* TCluster){
    int   nhits         = TCluster->nhits();
    int   ngoodhits(0);
    //    std::vector<string> bkgsel;
    //    bkgsel.push_back("Background");
    double     minT(500.), maxT(2000.);
    for (int i=0; i<nhits; ++i){
      int          index   = TCluster->hits().at(i);
      StrawHitFlag flag    = _shfcol->at(index);
      ComboHit     sh      = _chcol ->at(index);
      int          bkg_hit = flag.hasAnyProperty(StrawHitFlag::bkg);
      if (bkg_hit)                              continue;
      if ( (sh.time() < minT) || (sh.time() > maxT) )  continue;

      // ++ngoodhits;
      ngoodhits += sh.nStrawHits();
    }

    return ngoodhits;
  }



}

using mu2e::CalHelixFinder;
DEFINE_ART_MODULE(CalHelixFinder);<|MERGE_RESOLUTION|>--- conflicted
+++ resolved
@@ -47,24 +47,6 @@
 
 namespace mu2e {
 //-----------------------------------------------------------------------------
-<<<<<<< HEAD
-// comparison functor for sorting by Z(wire)
-//-----------------------------------------------------------------------------
-  // struct straw_zcomp : public binary_function<StrawHitIndex,StrawHitIndex,bool> {
-  //   bool operator()(StrawHitIndex const& h1, StrawHitIndex const& h2) {
-
-  //     mu2e::GeomHandle<mu2e::TTracker> handle;
-  //     const TTracker* t = handle.get();
-  //     const Straw* s1 = &t->getStraw(StrawIndex(h1));
-  //     const Straw* s2 = &t->getStraw(StrawIndex(h2));
-
-  //     return s1->getMidPoint().z() < s2->getMidPoint().z();
-  //   }
-  // }; // a semicolumn here is required
-
-//-----------------------------------------------------------------------------
-=======
->>>>>>> d0db7ef3
 // module constructor, parameter defaults are defiend in CalPatRec/fcl/prolog.fcl
 //-----------------------------------------------------------------------------
   CalHelixFinder::CalHelixFinder(fhicl::ParameterSet const& pset) :
@@ -133,7 +115,6 @@
       const Station* st = &_tracker->getStation(ist);
 
       for (int ipl=0; ipl<st->nPlanes(); ipl++) {
-<<<<<<< HEAD
 	const Plane* pln = &st->getPlane(ipl);
 	for (int ipn=0; ipn<pln->nPanels(); ipn++) {
 	  const Panel* panel = &pln->getPanel(ipn);
@@ -167,44 +148,10 @@
 	  pz->phi    = TVector2::Phi_0_2pi(polyAtan2(panel->straw0MidPoint().y(),panel->straw0MidPoint().x()));
 	  pz->fNHits = 0;
 	}	
-=======
-        const Plane* pln = &st->getPlane(ipl);
-        for (int ipn=0; ipn<pln->nPanels(); ipn++) {
-          const Panel* panel = &pln->getPanel(ipn);
-          int face;
-          if (panel->id().getPanel() % 2 == 0) face = 0;
-          else                                 face = 1;
-          cx.Station = ist;
-          cx.Plane   = ipl;
-          cx.Face    = face;
-          cx.Panel   = ipn;
-          //        cx.Layer   = il;
-          _hfResult.orderID (&cx, &co);
-          int os = co.Station;
-          int of = co.Face;
-          int op = co.Panel;
-
-          int       stationId = os;
-          int       faceId    = of + stationId*CalHelixFinderData::kNFaces;
-          int       panelId   = op + faceId*CalHelixFinderData::kNPanelsPerFace;
-          PanelZ_t* pz        = &_hfResult._oTracker[panelId];
-
-          pz->fPanel = panel;
-          //-----------------------------------------------------------------------------
-          // panel caches phi of its center and the z
-          //-----------------------------------------------------------------------------
-          pz->wx     = panel->straw0Direction().x();
-          pz->wy     = panel->straw0Direction().y();
-          pz->phi    = TVector2::Phi_0_2pi(polyAtan2(panel->straw0MidPoint().y(),panel->straw0MidPoint().x()));
-          pz->z      = (panel->getStraw(0).getMidPoint().z()+panel->getStraw(1).getMidPoint().z())/2.;
-          pz->fNHits = 0;
-        }
->>>>>>> d0db7ef3
       }
     }
 
     if (_debugLevel > 10){
-<<<<<<< HEAD
       printf("//-----------------------------------//\n");
       printf("//     Face      Panel      Z        //\n");
       printf("//-----------------------------------//\n");
@@ -212,25 +159,13 @@
       FaceZ_t*        facez(0);
       //      PanelZ_t*       panelz(0);
 
-      for (int f=0; f<FaceZ_t::kNTotalFaces; ++f){
+      for (int f=0; f<StrawId::_ntotalfaces; ++f){
 	facez     = &_hfResult._oTracker[f];
 	double z  = facez->z;
 	for (int p=0; p<FaceZ_t::kNPanels; ++p){
 	  //	  panelz =  &facez->panelZs[p];//	panelz = &_hfResult._oTracker[p];
 	  printf("//  %5i      %5i     %10.3f //\n", f, p, z);
 	}
-=======
-      printf("//-------------------------//\n");
-      printf("//     Panel      Z        //\n");
-      printf("//-------------------------//\n");
-
-      PanelZ_t* panelz(0);
-
-      for (int p=0; p<CalHelixFinderData::kNTotalPanels; ++p){
-        panelz = &_hfResult._oTracker[p];
-        double z = panelz->z;
-        printf("//  %5i     %10.3f //\n", p, z);
->>>>>>> d0db7ef3
       }
       printf("//----------------------------------//\n");
 
@@ -398,9 +333,8 @@
 //--------------------------------------------------------------------------------
 // info of the track candidate during the CAlHelixFinderAlg::findTrack loop
 //--------------------------------------------------------------------------------
-<<<<<<< HEAD
 	    int   counter(0);
-	    for (int f=0; f<FaceZ_t::kNTotalFaces; ++f){
+	    for (int f=0; f<StrawId::_ntotalfaces; ++f){
 	      FaceZ_t* facez     = &_hfResult._oTracker[f];
 	      for (int p=0; p<FaceZ_t::kNPanels; ++p){//for (int p=0; p<CalHelixFinderData::kNTotalPanels; ++p){
 		PanelZ_t* panelz = &facez->panelZs[p];//&_hfResult._oTracker[p];
@@ -425,31 +359,6 @@
 	    printf(" N(seeds) > %i, IGNORE SEED\n",_data.maxSeeds());
 	  }
 	}
-=======
-            int   counter(0);
-            for (int p=0; p<CalHelixFinderData::kNTotalPanels; ++p){
-              PanelZ_t* panelz = &_hfResult._oTracker[p];
-              int       nhits  = panelz->fNHits;
-              if (nhits == 0)                                  continue;
-
-              for (int i=0; i<nhits; ++i){
-                CalHelixPoint*	hit = &panelz->fHitData.at(i);
-                int index = p*CalHelixFinderData::kNMaxHitsPerPanel + i;
-                if (_hfResult._hitsUsed[index] != 1)           continue;
-
-                double   dzFromSeed = hit->_dzFromSeed;     //distance form the hit used to seed the 3D-search
-                double   drFromPred = hit->_drFromPred;     //distance from prediction
-                _data.hitDzSeed[loc][counter] = dzFromSeed;
-                _data.hitDrPred[loc][counter] = drFromPred;
-                ++counter;
-              }
-            }
-          }
-          else {
-            printf(" N(seeds) > %i, IGNORE SEED\n",_data.maxSeeds());
-          }
-        }
->>>>>>> d0db7ef3
       }
     }
 //--------------------------------------------------------------------------------
@@ -526,17 +435,12 @@
     double     z_start(0);
     HelSeed._hhits.setParent(_chcol->parent());
     for (int i=0; i<nhits; ++i){
-<<<<<<< HEAD
       HitInfo_t*      hitInfo = &HfResult._goodhits[i];
       FaceZ_t*        facez   = &HfResult._oTracker[hitInfo->face];
       PanelZ_t*       panelz  = &facez->panelZs[hitInfo->panel];
       
       ComboHit*       hit    = &panelz->fHitData.at(hitInfo->panelHitIndex);
 
-=======
-      const StrawHitIndex     loc    = HfResult._goodhits[i];
-      const ComboHit*         hit    = &(_chcol->at(loc));
->>>>>>> d0db7ef3
       double                  hit_z  = hit->pos().z();
       if ( i==0 ) z_start = hit_z;
 
@@ -544,20 +448,10 @@
       int                     nLoops = (hit_z - z_start)/(2.*M_PI/dfdz);
       shphi = shphi + double(nLoops)*2.*M_PI;
 
-<<<<<<< HEAD
       ComboHit                hhit(*hit);
       hhit._hphi = shphi;
       hhit._flag.merge(StrawHitFlag::resolvedphi);
-					
-=======
-      ComboHit  hhit(*hit);
-
-      hhit._hphi = shphi;
-
-      hhit._flag.clear(StrawHitFlag::resolvedphi);
-      hhit._flag.merge(_shfcol->at(loc)); // merge in other flags, hit Quality no yet assigned
-
->>>>>>> d0db7ef3
+
       HelSeed._hhits.push_back(hhit);
     }
   }
