--- conflicted
+++ resolved
@@ -507,21 +507,6 @@
 // 2015-02-11 change the selection bit for searching for missed hits
 //----------------------------------------------------------------------
       StrawHit const& sh = _shcol->at(istr);
-<<<<<<< HEAD
-//-----------------------------------------------------------------------------
-// I think, we want to check the radial bit: if it is set, than at least one of
-// the two measured times is wrong...
-//-----------------------------------------------------------------------------
-//      int radius_ok = KRes._shfcol->at(istr).hasAllProperties(StrawHitFlag::radsel);
-      dt        = KRes._shcol->at(istr).time()-krep->t0()._t0;
-
-      //      if (radius_ok && (fabs(dt) < _maxdtmiss)) {
-      if (fabs(dt) < _maxdtmiss) {
-
-					// make sure we haven't already used this hit
-	TrkStrawHit  *tsh, *closest(NULL);
-	bool found = false;
-
 	Straw const&      straw = _tracker->getStraw(sh.strawIndex());
 	CLHEP::Hep3Vector hpos  = straw.getMidPoint();
 
@@ -529,13 +514,6 @@
 
 	double zhit = hpos.z();
 
-	for (std::vector<TrkHit*>::iterator it=krep->hitVector().begin(); it!=krep->hitVector().end(); it++) {
-	  tsh = static_cast<TrkStrawHit*> (*it);
-	  int tsh_index = tsh->index();
-	  if (tsh_index == istr) {
-	    found = true;
-	    break;
-	  }
 					// check proximity in Z
           Straw const&  trk_straw = _tracker->getStraw(tsh->strawHit().strawIndex());
           double        ztrk      = trk_straw.getMidPoint().z();
@@ -548,12 +526,10 @@
 	  }
 	}
 
-        if (! found) {
 					// estimate trajectory length to hit 
 	  double hflt = 0;
 	  TrkHelixUtils::findZFltlen(*reftraj,zhit,hflt);
 
-=======
       //-----------------------------------------------------------------------------
       // I think, we want to check the radial bit: if it is set, than at least one of
       // the two measured times is wrong...
@@ -567,7 +543,6 @@
 	convert(kalfit._hits, tshv);
         TrkStrawHitVector::iterator ifnd = find_if(tshv.begin(), tshv.end(),FindTrkStrawHit(sh));
         if(ifnd == tshv.end()){
->>>>>>> 9f394e2d
           // good in-time hit.  Compute DOCA of the wire to the trajectory
 	  // also estimate the drift time if this hit were on the track to get hte hit radius
 
