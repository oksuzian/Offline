///////////////////////////////////////////////////////////////////////////////
// $Id: KalFitHackNew.cc,v 1.4 2014/04/08 04:25:46 murat Exp $
// $Author: murat $
// $Date: 2014/04/08 04:25:46 $
//
// the following data members have to be initialized at construction time by the
// code creating the KalPatRec object:
//
// KalFitHackNew::_tracker
// KalFitHackNew::_tcal
///////////////////////////////////////////////////////////////////////////////
// framework
#include "fhiclcpp/ParameterSet.h"
// the following has to come before other BaBar includes
#include "BTrk/BaBar/BaBar.hh"
#include "CalPatRec/inc/KalFitHackNew.hh"

#include "BTrkData/inc/TrkStrawHit.hh"
#include "TrkReco/inc/PanelAmbigResolver.hh"
// #include "TrkReco/inc/PocaAmbigResolver.hh"
#include "TrkReco/inc/HitAmbigResolver.hh"
#include "TrkReco/inc/FixedAmbigResolver.hh"
#include "TrkReco/inc/DoubletAmbigResolver.hh"
#include "Mu2eBTrk/inc/BaBarMu2eField.hh"
#include "Mu2eBTrk/inc/Mu2eDetectorModel.hh"
//geometry
#include "BTrkHelper/inc/BTrkHelper.hh"
#include "GeometryService/inc/GeometryService.hh"
#include "GeometryService/inc/GeomHandle.hh"
#include "GeometryService/inc/getTrackerOrThrow.hh"
#include "BFieldGeom/inc/BFieldConfig.hh"
// conditions
#include "ConditionsService/inc/ConditionsHandle.hh"
#include "TrackerConditions/inc/StrawResponse.hh"
// data
#include "RecoDataProducts/inc/StrawHitCollection.hh"
#include "RecoDataProducts/inc/StrawHit.hh"
// tracker
// #include "TrackerGeom/inc/Tracker.hh"
#include "TrackerGeom/inc/Straw.hh"
#include "TTrackerGeom/inc/TTracker.hh"
#include "CalorimeterGeom/inc/Calorimeter.hh"
// BaBar
#include "BTrk/KalmanTrack/KalHit.hh"
#include "BTrk/TrkBase/HelixTraj.hh"
//09 - 26 - 2013 gianipez added the following include file
#include "BTrk/TrkBase/HelixParams.hh"
//----------------------------------------
#include "BTrk/KalmanTrack/KalMaterial.hh"
#include "BTrk/TrkBase/TrkHelixUtils.hh"
#include "BTrk/TrkBase/TrkMomCalculator.hh"
#include "BTrk/TrkBase/TrkPoca.hh"
#include "BTrk/BaBar/ErrLog.hh"
#include "BTrk/BField/BFieldFixed.hh"
#include "BTrk/DetectorModel/DetIntersection.hh"
#include "BTrk/DetectorModel/DetMaterial.hh"
#include "BTrk/ProbTools/ChisqConsistency.hh"
// boost
#include <boost/accumulators/accumulators.hpp>
#include <boost/accumulators/statistics/stats.hpp>
#include <boost/accumulators/statistics/median.hpp>
#include <boost/accumulators/statistics/weighted_variance.hpp>
// C++
#include <iostream>
#include <fstream>
#include <string>
#include <memory>

#include "art/Utilities/ToolMacros.h"
#include "art/Utilities/make_tool.h"

using namespace std;
using CLHEP::Hep3Vector;

namespace mu2e {
// comparison functor for ordering hits
  struct fltlencomp : public binary_function<TrkHit*, TrkHit*, bool> {
    fltlencomp(TrkFitDirection::FitDirection fdir=TrkFitDirection::downstream) : _fdir(fdir) {}
    bool operator()(TrkHit* x, TrkHit* y) {
      return _fdir == TrkFitDirection::downstream ? x->fltLen() < y->fltLen() : y->fltLen() < x->fltLen() ;
    }
    TrkFitDirection::FitDirection _fdir;
  };

// struct for finding materials
  struct StrawFlight {
    StrawId _id;  // straw being tested
    double  _flt; // flight where trajectory comes near this straw
// construct from pair
    StrawFlight(StrawId id, double flt) : _id(id), _flt(flt) {}
  };

// comparison operators understand that the same straw could be hit twice, so the flight lengths need
// to be similar befoew we consider these 'the same'
  struct StrawFlightComp : public binary_function<StrawFlight, StrawFlight, bool> {
    double _maxdiff; // maximum flight difference; below this, consider 2 intersections 'the same'
    StrawFlightComp(double maxdiff) : _maxdiff(maxdiff) {}
    bool operator () (StrawFlight const& a, StrawFlight const& b) { return a._id < b._id ||
    ( a._id == b._id && a._flt < b._flt && fabs(a._flt-b._flt)>=_maxdiff);}
  };

// construct from a parameter set
  KalFitHackNew::KalFitHackNew(fhicl::ParameterSet const& pset) :
// KalFitHackNew parameters
    _debugLevel   (pset.get<int>     ("debugLevel")),
    _minnstraws   (pset.get<unsigned>("minnstraws")),
    _maxmatfltdiff(pset.get<double>  ("MaximumMaterialFlightDifference")), // mm separation in flightlength
    _weedhits(pset.get<vector<bool>>("weedhits")),
    _maxhitchi(pset.get<double>     ("maxhitchi")),
    _maxweed(pset.get<unsigned>       ("maxweed")),
    _hiterr(pset.get<vector<double>>  ("hiterr")),
    _maxdriftpull(pset.get<double>    ("maxDriftPull")),
    // t0 parameters
	    //    _initt0(pset.get<bool>            ("initT0",true)),
    _updateT0(pset.get<bool>          ("updateT0",true)),
    _updateT0Mode(pset.get<int>       ("updateT0Mode")),
    _minHitDrift(pset.get<double>     ("HitMinDrift")),
    fRdriftMinusDocaTol(pset.get<double>("RdriftMinusDocaTol")),
    _t0tol(pset.get< vector<double> >   ("t0Tolerance")),
    //    _t0errfac(pset.get<double>          ("t0ErrorFactor")),
    _mint0doca(pset.get<double>         ("minT0DOCA")),
    _t0nsig(pset.get<double>            ("t0window")),
    _dtoffset(pset.get<double>          ("dtOffset")),
    fScaleErrDoublet(pset.get<double>   ("scaleErrDoublet")),
    //    fUseDoublets(0),
    fMinDriftDoublet  (pset.get<double>      ("minDriftDoublet")),
    fDeltaDriftDoublet(pset.get<double>      ("deltaDriftDoublet")),
    _maxDoubletChi2   (pset.get<double>      ("maxDoubletChi2")),
    fSigmaSlope       (pset.get<double>      ("sigmaSlope")),
    fMakeStrawHitModuleLabel(pset.get<string>("makeStrawHitModuleLabel")),
    //
    _removefailed(pset.get<bool>             ("removeFailedFits")),
    _ambigstrategy(pset.get<vector<int>>     ("ambiguityStrategy")),
    _addmaterial(pset.get<vector<bool>>      ("AddMaterial")),
    _bfield(0),
    _nIter(0)
  {
    _darPset = new fhicl::ParameterSet(pset.get<fhicl::ParameterSet>("DoubletAmbigResolver",fhicl::ParameterSet()));

// set KalContext parameters
    _disttol      = pset.get<double>("IterationTolerance",0.1);
    _intertol     = pset.get<double>("IntersectionTolerance",100.0);
    _maxiter      = pset.get<long>("MaxIterations",10);
    _maxinter     = pset.get<long>("MaxIntersections",0);
    _matcorr      = pset.get<bool>("materialCorrection",true);
    _fieldcorr    = pset.get<bool>("fieldCorrection",false);
    _smearfactor  = pset.get<double>("SeedSmear",1.0e6);
    _sitethresh   = pset.get<double>("SiteMomThreshold",0.2);
    _momthresh    = pset.get<double>("MomThreshold",10.0);
    _mingap       = pset.get<double>("mingap",0.1);
    _minfltlen    = pset.get<double>("MinFltLen",0.1);
    _minmom       = pset.get<double>("MinMom",10.0);
    _fltepsilon   = pset.get<double>("FltEpsilon",0.001);
    _divergeflt   = pset.get<double>("DivergeFlt");
    _mindot       = pset.get<double>("MinDot",0.0);
    _maxmomdiff   = pset.get<double>("MaxMomDiff",0.5);
    _momfac       = pset.get<double>("MomFactor",0.0);
    _maxpardif[0] = _maxpardif[1] = pset.get<double>("MaxParameterDifference",1.0);
    // DOF counting subdivision is illogical, FIXME!!!!
    _mindof       = pset.get<double>("MinNDOF");
//----------------------------------------------------------------------
// 2015-01-09 G.Pezzullo and P.Murat
// Noticed that with respect to KalmanTest/src/KalFit.cc we were using
// different ranges and divisions for the magnetic field. *fixed*
//----------------------------------------------------------------------
    _bintconfig._maxRange       = pset.get<double>("BFieldIntMaxRange",  1.0e5); // 100 m
    _bintconfig._intTolerance   = pset.get<double>("BFieldIntTol"     ,  0.01 ); // 10 KeV
    _bintconfig._intPathMin     = pset.get<double>("BFieldIntMin"     , 20.0  ); // 20 mm
    _bintconfig._divTolerance   = pset.get<double>("BFieldIntDivTol"  ,  0.05 ); // 50 KeV
    _bintconfig._divPathMin     = pset.get<double>("BFieldIntDivMin"  , 50.0  ); // 50 mm
    _bintconfig._divStepCeiling = pset.get<double>("BFieldIntDivMax"  ,500.0  ); // 500 mm
//-----------------------------------------------------------------------------
// initialize sequence of drift signs
//-----------------------------------------------------------------------------
    double s[4][2] = { 1, 1, 1, -1, -1, -1, -1, 1} ;
    for (int i=0; i<4; i++) {
      for (int j=0; j<2; j++) {
        fSign[i][j] = s[i][j];
      }
    }
//-----------------------------------------------------------------------------
// make sure we have at least one entry for additional errors
//-----------------------------------------------------------------------------
    if (_hiterr.size() <= 0) {
      throw cet::exception("RECO")
        << "mu2e::KalFitHackNew: no hit errors specified" << endl;
    }

    if (_hiterr.size() != _ambigstrategy.size()) {
      throw cet::exception("RECO")
        << "mu2e::KalFitHackNew: inconsistent ambiguity resolution" << endl;
    }

    if (_hiterr.size() != _t0tol.size()) {
      throw cet::exception("RECO")
        <<"mu2e::KalFitHackNew: inconsistent ambiguity resolution" << endl;
    }

    if (_hiterr.size() != _weedhits.size()) {
      throw cet::exception("RECO")
        <<"mu2e::KalFitHackNew: inconsistent _weedhits size" << endl;
    }
    if (_hiterr.size() != _addmaterial.size()) {
      throw cet::exception("RECO")
	<< "mu2e::KalFit: inconsistent ambiguity resolution AddMaterial" << endl;
    }
    AmbigResolver* ar;
    double         err;
    int            n, final(0);

    n = _ambigstrategy.size();
    for(int i=0; i<n; ++i) {
      err = _hiterr[i];
      switch (_ambigstrategy[i]) {
      case kFixedAmbig: default:
        ar = new FixedAmbigResolver(pset,err);
        break;
      case kHitAmbig:
        ar = new HitAmbigResolver(pset,err);
        break;
      case kPanelAmbig:
        ar = new PanelAmbig::PanelAmbigResolver(pset,err,i);
        break;
      // case kPocaAmbig:
      //   ar = new PocaAmbigResolver(pset,err);
      //   break;
      case kDoubletAmbig: // 4
        ar = new DoubletAmbigResolver(*_darPset,err,i,final);
        break;
      }
      _ambigresolver.push_back(ar);
    }
//-----------------------------------------------------------------------------
// 2016-01-27 P.Murat: for DoubletAmbigResolver need one more instance with
// 'final' set to 1 - now need to figure how to use it
// assume that KalFitHackNew is using the DoubletAmbigResolver only
//-----------------------------------------------------------------------------
    err = _hiterr[n-1];
    ar    = new DoubletAmbigResolver(*_darPset,err,n,final);
    _ambigresolver.push_back(ar);
//-----------------------------------------------------------------------------
// print routine
//-----------------------------------------------------------------------------
    _mcTruth = pset.get <int >("mcTruth");

    if (_mcTruth != 0) {
      fhicl::ParameterSet ps = pset.get<fhicl::ParameterSet>("mcUtils");
      _mcUtils = art::make_tool  <McUtilsToolBase>(ps);
    }
    else               _mcUtils = std::make_unique<McUtilsToolBase>();
  }

//-----------------------------------------------------------------------------
  KalFitHackNew::~KalFitHackNew(){
    for(size_t i=0; i<_ambigresolver.size(); ++i){
      delete _ambigresolver[i];
    }

    delete _bfield;
    delete _darPset;

    //    delete fStopwatch;
  }

//------------------------------------------------------------------------------------------
// called once per event from CalPatRec_module::produce
//-----------------------------------------------------------------------------
  void KalFitHackNew::makeTrack(KalFitResultNew& Result) {

    Result.fit = TrkErrCode(TrkErrCode::fail);
//-----------------------------------------------------------------------------
// first, find t0
//-----------------------------------------------------------------------------
    const CaloCluster* cluster = Result.caloCluster;

    initT0(Result);
//-----------------------------------------------------------------------------
// knowing t0, create the BaBar hit list, and fill.
// The BaBar list takes ownership
// This will go away when we cleanup the BaBar hit storage, FIXME!!!
// Find the wall and gas material description objects for these hits
// TrkStrawHit inherits from TrkHit
//-----------------------------------------------------------------------------
    vector<DetIntersection> detinter;       // material intersections, used by the KalRep
    vector<TrkHit*>    hotlist;

    makeHits(Result,hotlist);
    if (_matcorr) makeMaterials(hotlist,*Result.helixTraj,detinter);

// create Kalman representation

    double flt0 = Result.helixTraj->zFlight(0.0);
    Result.krep = new KalRep(*Result.helixTraj, hotlist, detinter, *this, Result.tpart,Result.t0,flt0);

    hotlist.clear();         // clear hotlist, as from now on the hits are owned by Result._krep

    assert(Result.krep != 0);

// initialize krep t0; eventually, this should be in the constructor, FIXME!!!

    // double flt0 = Result.helixTraj()->zFlight(0.0);
    // Result._krep->setT0(Result._t0,flt0);

    if (_debugLevel > 0) printHits(Result,"makeTrack_001");
//-----------------------------------------------------------------------------
// FIT. 10-07-2013 giani added the following line. It updates the hit times
//                 following changes in the t0 value
//-----------------------------------------------------------------------------
    if (cluster) updateHitTimes(Result.krep);
//-----------------------------------------------------------------------------
// 09 - 26 - 2013 giani: include the calorimeter information when it is avaiable
//-----------------------------------------------------------------------------
      fitTrack(Result);

    if (_removefailed) Result.removeFailed();
  }

//-----------------------------------------------------------------------------
// addHits is called _only_once_ from CalPatRec_module::produce after
// the last iteration
//-----------------------------------------------------------------------------
  void KalFitHackNew::addHits(KalFitResultNew& KFRes, double MaxChi) {

    const char* oname = "[KalFitHackNew::addHits]";

                                        // there must be a valid Kalman fit to add hits to
    int  activity(0);
					// last iteration
    //    int    iteration = _hiterr.size();
    //    double hit_error = _hiterr[iteration-1];//NOT USED ANYMORE TO INITILIZE THE TRKSTRAWHIT

    KalRep* krep = KFRes.krep;

    if ((krep != 0) && KFRes.fit.success()){
      Mu2eDetectorModel const& detmodel{ art::ServiceHandle<BTrkHelper>()->detectorModel() };
      std::vector<TrkHit*>::iterator         ihigh;
      std::vector<TrkHit*>::reverse_iterator ilow;
//-----------------------------------------------------------------------------
// use the reference trajectory, as that's what all the existing hits do
//-----------------------------------------------------------------------------
      const TrkDifPieceTraj* reftraj = krep->referenceTraj();

      vector<TrkHit*>& hits = krep->hitVector();

      int debug_addhits = _debugLevel/100;

      if (debug_addhits > 0) {
        printf("%s  shId   A      sec   panel       ambig   res       hitRMS      drift      res/hitRMS\n",oname);
      }
      int                iambig;
      double             hflt, mom, beta, tflt;
      const TrkStrawHit* nearhit;
      TrkStrawHit*       trkhit;

      int nadd = KFRes.missingHits.size();
      for (int i=0; i<nadd; i++) {
        size_t istraw = KFRes.missingHits[i].index;
        const ComboHit& strawhit(KFRes.shcol->at(istraw));
        const Straw& straw = _tracker->getStraw(strawhit.strawId());
//-----------------------------------------------------------------------------
// estimate  initial flightlength
//-----------------------------------------------------------------------------
        hflt = 0;
        TrkHelixUtils::findZFltlen(*reftraj,straw.getMidPoint().z(),hflt);
//-----------------------------------------------------------------------------
// find the bounding sites near this hit, and extrapolate to get the hit t0
// hits are supposed to be sorted
//-----------------------------------------------------------------------------
        std::sort(hits.begin(),hits.end(),fltlencomp(KFRes.fdir.fitDirection()));
        findBoundingHits(hits,hflt,ilow,ihigh);

        if(ihigh != hits.end()) nearhit = static_cast<TrkStrawHit*> (*ihigh);
        else                    nearhit = static_cast<TrkStrawHit*> (*ilow );

        TrkT0 hitt0 = nearhit->hitT0();

        mom  = krep->momentum(nearhit->fltLen()).mag();
        beta = krep->particleType().beta(mom);
        tflt = (hflt-nearhit->fltLen())/(beta*CLHEP::c_light);

                                        // update the time in the TrkT0 object and create a new
                                        // hit object.  Assume we're at the last iteration over added error
        hitt0._t0 += tflt;
        trkhit     = new TrkStrawHit(strawhit,straw,istraw,hitt0,hflt,_maxdriftpull,1.);
        assert(trkhit != 0);
                                        // 3 means "Added by addHits"
        trkhit->setFlag(3);
	if (KFRes.missingHits[i].doca > 0) iambig =  1;
	else                               iambig = -1;
					// can set ambiguity only for deactivated hit
	trkhit->setActivity(false);
	trkhit->setAmbig(iambig);
	trkhit->setActivity(true);
                                        // set by constructor, don't need to do it twice

	//        trkhit->setAmbigUpdate(false);

                                        // add the hit to the track and the fit, from now on track owns it
        krep->addHit(trkhit);
                                        // create intersections for the material of this hit
                                        // and add those to the track

        const DetStrawElem* strawelem = detmodel.strawElem(trkhit->straw());
        DetIntersection strawinter;
        strawinter.delem   = strawelem;
        strawinter.pathlen = trkhit->fltLen();
        strawinter.thit    = trkhit;
        if(strawelem->reIntersect(reftraj,strawinter)) {
          krep->addInter(strawinter);
	}
//-----------------------------------------------------------------------------
// hit is added with _iamb=0, which means that the position uncertainty
// includes the drift distance
// by design, findMissingHits looks for hits close to the trajectory - why trying to be smart here?
// what happens, if I turn this off?
//-----------------------------------------------------------------------------
        double dr     = trkhit->residual();
	double sig_dr = trkhit->hitRms();
        double chi    = dr/sig_dr;

        activity = 1;
// if it's outside limits, deactivate the HOT
        if ((fabs(chi) > MaxChi) || (!trkhit->isPhysical( MaxChi))) {
          trkhit->setActivity(false);
          activity = 0;
        }

        if (debug_addhits > 0) {
          printf("%s %5i %3i  %6i  %6i  %6i  %10.3f  %10.3f %10.3f  %10.3f \n",oname,
                 straw.id().asUint16(),
                 activity,
                 straw.id().getPlane(),
                 straw.id().getPanel(),
                 trkhit->ambig(),
                 trkhit->residual(),
                 trkhit->hitRms(),
                 trkhit->driftRadius(),
                 chi);
        }
      }
//-----------------------------------------------------------------------------
// sort hits by flightlength (or in Z, which is the same)
//-----------------------------------------------------------------------------
      std::sort(hits.begin(),hits.end(),fltlencomp(KFRes.fdir.fitDirection()));
//---------------------------------------------------------------------------
// refit the track one more time with minimal external errors
//
// 2015 - 03 - 09 Gainipez added the following line for forcing the fiITeration procedure
// to use findAndUseDoublets
// 2015 - 02 - 27 Gianipez added the loop for including the external errors
// 2015-04-03 P.Murat: not sure I understand why there are different number of iterations
//                     in different cases - Giani?
// 2015-04-10        : perform one iteration, -1 means 'use the smallest external error defined'
//------------------------------------------------------------------------------------------
      fitIteration(KFRes, -1);

      KFRes.krep->addHistory(KFRes.fit,"AddHits");
    }
  }


//-----------------------------------------------------------------------------
// Dave's "annealing" procedure: refit the track 'KRes' multiple times
//                               gradually reducing the external hit errors
//
// assume this is not the final fit,
// the final fit will be performed later, after the hit pickup
//
// final=1 in fitIteration means 'make decision about the hit drift directions no matter what'
//      =0                 means 'reduce external hit error down to zero only for hits which
//                                drift direction is well defined'
//-----------------------------------------------------------------------------
  void KalFitHackNew::fitTrack(KalFitResultNew& KRes) {
    //    int not_final(0);

    int n = _hiterr.size();
    for (int i=0; i<n; ++i) {
      fitIteration(KRes,i);

      if (! KRes.fit.success()) break; //commented by gianipez
     }

    if(KRes.krep != 0) KRes.krep->addHistory(KRes.fit,"KalFitHackNew");
  }

//-----------------------------------------------------------------------------
// one step of the track fit
// update external hit errors.  This isn't strictly necessary on the 1st iteration.
//-----------------------------------------------------------------------------
  void KalFitHackNew::fitIteration(KalFitResultNew& KRes, int Iteration) {
//-----------------------------------------------------------------------------------
// 2015 -02 -17 G. Pezzullo: loop over the hits and assign a smaller external error
// for the doublets
// 2015-04-03: IHErr = -1: special value, invoke last iteration .. 
// 2016-05-08 P.Murat: there are Niter+1 ambig resolvers, so last iteration = _hiterr.size()-1
//-----------------------------------------------------------------------------------
    if (Iteration == -1) Iteration = _hiterr.size()-1;

    _annealingStep     = Iteration;

    // update the external hit errors.  This isn't strictly necessary on the 1st iteration.
    TrkHitVector* thv   = &(KRes.krep->hitVector());
    for (auto itsh=thv->begin();itsh!=thv->end(); ++itsh){
      (*itsh)->setTemperature(_hiterr[Iteration]);
    }

    unsigned     niter(0);
    bool         changed(true);
    bool         fit_success;
    char         msg[100];
    double       oldt0;

    if (_debugLevel >0) {
      printf("------------------------------------------------------------------------------------------\n");
      printf("[KalFitHackNew::fitIteration] BEGIN Iteration:%i \n", Iteration);
      printf("------------------------------------------------------------------------------------------\n");
    }
<<<<<<< HEAD
//-----------------------------------------------------------------------------------
// 2015 -02 -17 G. Pezzullo: loop over the hits and assign a smaller external error
// for the doublets
// 2015-04-03: IHErr = -1: special value, invoke last iteration ..
// 2016-05-08 P.Murat: there are Niter+1 ambig resolvers, so last iteration = _hiterr.size()-1
//-----------------------------------------------------------------------------------
    if (Iteration == -1) Iteration = _hiterr.size()-1;
=======
>>>>>>> ddb30620

//--------------------------------------------------------------------------------
// 2015-02-19 G.Pezzu: re-search multiplets using updated fit results
// 2015-03-25 P.Murat: *TODO* I don't think this call is needed, the one in the
//                     loop should be sufficient - check !
//-----------------------------------------------------------------------------
    KalRep* krep =  KRes.krep;
    KRes.nt0iter = 0;
    KRes.fit     = TrkErrCode::succeed;
    oldt0        = krep->t0()._t0;

    while (KRes.fit.success() && changed && niter < maxIterations()) {
      changed = false;
//-----------------------------------------------------------------------------
// set external errors and start from the standard ambiguity resolution
// if doublets are used, the doulet resolution overrides the results
// reduce external errors for hits from doublets during first iterations
// create list of doublets
// resolve drift signs for hits in doublets. Choose the combination of drift
// signs for which the 2-hit segment slope is the closest to that of the track
// ** all this becomes hiden inside the ambiguity resolver** FIXME
//-----------------------------------------------------------------------------
      _ambigresolver[_annealingStep]->resolveTrk(krep);
//-----------------------------------------------------------------------------
// perform the track fit
//-----------------------------------------------------------------------------
      krep->resetFit();
      KRes.fit = krep->fit();

      fit_success = KRes.fit.success();

      if (_debugLevel > 0) {
        sprintf(msg,"KalFitHackNew::fitIteration::002 niter = %2i fit_success = %i",
                niter,fit_success);
        printHits(KRes,msg);
      }

      if (! fit_success) break;
//-----------------------------------------------------------------------------
// if the fit succeeded, update the track T0, and recalculate the hit T0's
//-----------------------------------------------------------------------------
      if      (_updateT0Mode == 0) {
//-----------------------------------------------------------------------------
// update T0 mode = 0: when iterating, use the cluster T0 if available
//-----------------------------------------------------------------------------
        if (KRes.caloCluster != NULL) updateCalT0(KRes);
        else                          updateT0   (krep);
      }
      else if (_updateT0Mode == 1) {
//-----------------------------------------------------------------------------
// mode = 1: when iterating, don't look back at the cluster T0,
//           in this mode the cluster T0 is used only to seed the process
//-----------------------------------------------------------------------------
        updateT0(krep);
      }

//-----------------------------------------------------------------------------
// look at T0 changes only during the final fit
//-----------------------------------------------------------------------------
      if (KRes.fitType == 1) changed |= fabs(krep->t0()._t0-oldt0) > _t0tol[_annealingStep];
      oldt0    = krep->t0()._t0;
//-----------------------------------------------------------------------------
// drop outliers. weedHits() calls KalRep::fit(), so the fit success code may change
//-----------------------------------------------------------------------------
      if(_weedhits[Iteration]) {
        KRes.nweediter = 0;
        changed        |= weedHits(KRes,Iteration);
        fit_success     = KRes.fit.success();
      }
//-----------------------------------------------------------------------------
// find missing materials - latest borrowed from Dave
//-----------------------------------------------------------------------------
      if (_addmaterial[Iteration]) {
        changed |= addMaterial(krep) > 0;
      }

      niter++;
    }

    if (!krep->fitCurrent()) {
      KRes.fit = krep->fit();
    }
//-----------------------------------------------------------------------------
// done iterating, define drift signs with respect to the final trajectory
// 2015-02-17 G. Pezzu: ::resolveTrk() updates drift signs of ALL hits,
// so fix the ambiguity of the doublets after that
//-----------------------------------------------------------------------------
    _nIter += niter;
  }


//-----------------------------------------------------------------------------
// stolen clone of KalFit::addMaterials - need to work towards
//-----------------------------------------------------------------------------
  // this function belongs in TrkDifTraj, FIXME!!!!
  double KalFitHackNew::zFlight(KalRep* krep,double pz) {
// get the helix at the middle of the track
    double loclen;
    double fltlen(0.0);
    const HelixTraj* htraj = dynamic_cast<const HelixTraj*>(krep->referenceTraj()->localTrajectory(fltlen,loclen));
// Iterate
    const HelixTraj* oldtraj;
    unsigned iter(0);
    do {
// remember old traj
      oldtraj = htraj;
// correct the global fltlen for this difference in local trajectory fltlen at this Z position
      fltlen += (htraj->zFlight(pz)-loclen);
      htraj = dynamic_cast<const HelixTraj*>(krep->referenceTraj()->localTrajectory(fltlen,loclen));
    } while(oldtraj != htraj && iter++<10);
    return fltlen;
  }

//-----------------------------------------------------------------------------
  unsigned KalFitHackNew::addMaterial(KalRep* KRep) {
    unsigned retval(0);
    // TTracker geometry
    const Tracker& tracker = getTrackerOrThrow();
    const TTracker& ttracker = dynamic_cast<const TTracker&>(tracker);
    // fetcth the DetectorModel
    Mu2eDetectorModel const& detmodel{ art::ServiceHandle<BTrkHelper>()->detectorModel() };
    // storage of potential straws
    StrawFlightComp strawcomp(_maxmatfltdiff);
    std::set<StrawFlight,StrawFlightComp> matstraws(strawcomp);
    // loop over Planes
    double strawradius = ttracker.strawRadius();
    unsigned nadded(0);
    // for(auto const& plane : ttracker.getPlanes()){
    for ( size_t i=0; i!= ttracker.nPlanes(); ++i){
      const auto& plane = ttracker.getPlane(i);
      int nstraws = plane.getPanel(0).nStraws();
      // get an approximate z position for this plane from the average position of the 1st and last straws
      Hep3Vector s0 = plane.getPanel(0).getStraw(0).getMidPoint();
      Hep3Vector sn = plane.getPanel(0).getStraw(nstraws-1).getMidPoint();
      double pz = 0.5*(s0.z() + sn.z());
      // find the transverse position at this z using the reference trajectory
      double flt = zFlight(KRep,pz);
      HepPoint pos = KRep->referenceTraj()->position(flt);
      Hep3Vector posv(pos.x(),pos.y(),pos.z());
      // see if this position is in the active region.  Double the straw radius to be generous
      double rho = posv.perp();
      double rmin = s0.perp()-2*strawradius;
      double rmax = sn.perp()+2*strawradius;
      if(rho > rmin && rho < rmax){
	// loop over panels
        for(auto const& panel : plane.getPanels()){
	  // get the straw direction for this panel
          Hep3Vector sdir = panel.getStraw(0).getDirection();
	  // get the transverse direction to this and z
          static Hep3Vector zdir(0,0,1.0);
          Hep3Vector pdir = sdir.cross(zdir);
     //  project the position along this
          double prho = posv.dot(pdir);
      // test for acceptance of this panel
          if(prho > rmin && prho < rmax) {
          // translate the transverse position into a rough straw number
            int istraw = (int)rint(nstraws*(prho-s0.perp())/(sn.perp()-s0.perp()));
            // take a few straws around this
            for(int is = max(0,istraw-3); is<min(nstraws,istraw+3); ++is){
              matstraws.insert(StrawFlight(panel.getStraw(is).id(),flt));
              ++nadded;
            }
          }
        }
      }
    }
// Now test if the Kalman rep hits these straws
    if(_debugLevel > 2) std::cout << "Found " << matstraws.size() << " unique possible straws " << " out of " << nadded << std::endl;
    for(auto strawflt : matstraws){
    // hack
      Straw const& straw = tracker.getStraw(strawflt._id);
      const DetStrawElem* strawelem = detmodel.strawElem(straw.id());
      DetIntersection strawinter;
      strawinter.delem = strawelem;
      strawinter.pathlen = strawflt._flt;
      if(strawelem->reIntersect(KRep->referenceTraj(),strawinter)){
// If the rep already has a material site for this element, skip it
        std::vector<const KalMaterial*> kmats;
        KRep->findMaterialSites(strawelem,kmats);
        if(_debugLevel > 2) std::cout << "found intersection with straw " << strawelem->straw()->id() << " with "
        << kmats.size() << " materials " << std::endl;
// test material isn't on the track
        bool hasmat(false);
        for(auto kmat : kmats ){
          const DetStrawElem* kelem = dynamic_cast<const DetStrawElem*>(kmat->detIntersection().delem);
          if(kelem != 0){
            StrawFlight ksflt(kelem->straw()->id(),kmat->globalLength());
            if(_debugLevel>2)std::cout << " comparing flights " << kmat->globalLength() << " and " << strawflt._flt << std::endl;
            if(!strawcomp.operator()(strawflt,ksflt)){
              if(_debugLevel>2)std::cout << "operator returned false!!" << std::endl;
              // this straw is already on the track: stop
              hasmat = true;
              break;
            }
          }
        }
        if (kmats.size() == 0 || !hasmat) {
          if(_debugLevel > 2) std::cout << "Adding material element" << std::endl;
          // this straw doesn't have an entry in the Kalman fit: add it`
          DetIntersection detinter(strawelem, KRep->referenceTraj(),strawflt._flt);
          KRep->addInter(detinter);
          ++retval;
        }
      }
    }
    if (_debugLevel > 1) std::cout << "Added " << retval << " new material sites" << std::endl;
    return retval;
  }

//-----------------------------------------------------------------------------
// create list of track candidate hits, sort hits in flightlength
// this should be the only place where sorting is done
//-----------------------------------------------------------------------------
  void KalFitHackNew::makeHits(KalFitResultNew& KRes, TrkHitVector& ListOfHits) {

    TrkT0 hitt0;

    const HelixTraj* hel = KRes.helixTraj;
    double     flt0 = hel->zFlight(0.0);
    double     mom  = TrkMomCalculator::vecMom(*hel,bField(),flt0).mag();
    double     vflt = KRes.tpart.beta(mom)*CLHEP::c_light;

    unsigned   nind = KRes.strawHitIndices()->size();

    for (unsigned iind=0; iind<nind; iind++) {
      size_t istraw = KRes.strawHitIndices()->at(iind);             //[iind];
      const ComboHit& strawhit(KRes.shcol->at(istraw));
      const Straw& straw = _tracker->getStraw(strawhit.strawId());
      double fltlen      = hel->zFlight(straw.getMidPoint().z());
    // estimate arrival time at the wire
      hitt0._t0          = KRes.t0._t0 + (fltlen-flt0)/vflt;
      // create the hit object.  Start with the 1st additional error for anealing
      TrkStrawHit* trkhit = new TrkStrawHit(strawhit,straw,istraw,hitt0,fltlen,_maxdriftpull,1.);
      assert(trkhit != 0);
					// set hit flag and the initial ambiguity to null
      trkhit->setFlag(0);
      trkhit->setAmbig(0);
    // refine the flightlength, as otherwise hits in the same plane are at exactly the same flt, which can cause problems
      TrkErrCode pstat = trkhit->updatePoca(hel);
      if (pstat.failure()) {
        trkhit->setActivity(false);
      }
      ListOfHits.push_back(trkhit);
    }
					// sort the hits by flightlength
    std::sort(ListOfHits.begin(),ListOfHits.end(),fltlencomp(KRes.fdir.fitDirection()));
  }

//-----------------------------------------------------------------------------
// '*' in front of the hit drift radius: the hit drift sign is not defined
//     and the drift ambiguity has been set to 0
// '?': the drift sign determined by the resolver is different from the MC truth
//-----------------------------------------------------------------------------
  void KalFitHackNew::printHits(KalFitResultNew& KRes, const char* Caller) {
    const KalRep* Trk  = KRes.krep;

    if (Trk == NULL)  return;

    printf("[KalFitHackNew::printHits] BEGIN called from %s _annealingStep:%i \n",Caller,_annealingStep);
    printf("---------------------------------------------------------------------------------");
    printf("-----------------------------------------------------\n");
      //      printf("%s",Prefix);
    printf("  TrkID       Address    N  NA      P       pT     costh    T0      T0Err   Omega");
    printf("      D0       Z0      Phi0   TanDip    Chi2    FCons\n");
    printf("---------------------------------------------------------------------------------");
    printf("-----------------------------------------------------\n");

    Hep3Vector trk_mom;

    double h1_fltlen = Trk->firstHit()->kalHit()->hit()->fltLen() - 10;
    trk_mom          = Trk->momentum(h1_fltlen);
    double mom       = trk_mom.mag();
    double pt        = trk_mom.perp();
    double costh     = trk_mom.cosTheta();
    double chi2      = Trk->chisq();
    int    nhits     = Trk->hitVector().size();
    int    nact      = Trk->nActive();
    double t0        = Trk->t0().t0();
    double t0err     = Trk->t0().t0Err();
//-----------------------------------------------------------------------------
// in all cases define momentum at lowest Z - ideally, at the tracker entrance
//-----------------------------------------------------------------------------
    double s1     = Trk->firstHit()->kalHit()->hit()->fltLen();
    double s2     = Trk->lastHit ()->kalHit()->hit()->fltLen();
    double s      = std::min(s1,s2);

    double d0     = Trk->helix(s).d0();
    double z0     = Trk->helix(s).z0();
    double phi0   = Trk->helix(s).phi0();
    double omega  = Trk->helix(s).omega();
    double tandip = Trk->helix(s).tanDip();

    double fit_consistency = Trk->chisqConsistency().consistency();
    int q         = Trk->charge();

    printf("%5i %16p %3i %3i %8.3f %7.3f %8.4f %7.3f %7.4f",
	   -1,
	   Trk,
	   nhits,
	   nact,
	   q*mom,pt,costh,t0,t0err
	   );

    printf(" %8.5f %8.3f %8.3f %8.4f %7.4f",omega,d0,z0,phi0,tandip
	   );
    printf(" %8.3f %10.3e\n",chi2,fit_consistency);
//-----------------------------------------------------------------------------
// print detailed information about the track hits
//-----------------------------------------------------------------------------
    printf("--------------------------------------------------------------------");
    printf("----------------------------------------------------------------");
    printf("--------------------------------------------\n");
    printf(" ih  SInd Flag      A     len         x        y        z      HitT     HitDt");
    printf(" Pl Pn  L  W     T0       Xs      Ys        Zs      resid  sigres");
    printf("   Rdrift   mcdoca  totErr hitErr  t0Err penErr extErr\n");
    printf("--------------------------------------------------------------------");
    printf("----------------------------------------------------------------");
    printf("--------------------------------------------\n");

    mu2e::TrkStrawHit     *hit;
    Hep3Vector            pos;
    const mu2e::ComboHit  *sh;
    const mu2e::Straw     *straw;
    int                   ihit;
    double                len;
    HepPoint              plen;

    ihit = 0;
    for (int it=0; it<nhits; ++it) {
      hit   = static_cast<TrkStrawHit*> (KRes.krep->hitVector().at(it));
      sh    = &hit->comboHit();
      straw = &hit->straw();

      hit->hitPosition(pos);

      len   = hit->fltLen();
      plen  = Trk->position(len);

      double mcdoca = _mcUtils->mcDoca(KRes.event,KRes.shDigiLabel.data(),straw);

      ihit += 1;
      printf("%3i %5i 0x%08x %1i %9.3f %8.3f %8.3f %9.3f %8.3f %7.3f",
             ihit,
             straw->id().asUint16(),
             hit->hitFlag(),
             hit->isActive(),
             len,
             //      hit->hitRms(),
             plen.x(),plen.y(),plen.z(),
             sh->time(), 0.//sh->dt()//FIXME!
             );

      printf(" %2i %2i %2i %2i",
             straw->id().getPlane(),
             straw->id().getPanel(),
             straw->id().getLayer(),
             straw->id().getStraw()
             );

      printf(" %8.3f",hit->hitT0().t0());

      double res, sigres;
      hit->resid(res, sigres, true);

      printf(" %8.3f %8.3f %9.3f %7.3f %7.3f",
             pos.x(),
             pos.y(),
             pos.z(),
             res,
             sigres
             );

      if      (hit->ambig()       == 0) printf(" * %6.3f",hit->driftRadius());
      else if (hit->ambig()*mcdoca > 0) printf("   %6.3f",hit->driftRadius()*hit->ambig());
      else                              printf(" ? %6.3f",hit->driftRadius()*hit->ambig());

      printf("  %7.3f  %6.3f %6.3f %6.3f %6.3f %6.3f\n",
             mcdoca,
             hit->totalErr(),
             hit->hitErr(),
             hit->t0Err(),
             hit->penaltyErr(),
             hit->temperature()*hit->driftVelocity()
             );
    }
  }


//-----------------------------------------------------------------------------
  void KalFitHackNew::makeMaterials(TrkHitVector& ListOfHits, const HelixTraj& Helix, vector<DetIntersection>& ListOfIntersections) {
  // fetcth the DetectorModel
    DetIntersection strawinter;

    Mu2eDetectorModel const& detmodel{ art::ServiceHandle<BTrkHelper>()->detectorModel() };

    for(std::vector<TrkHit*>::iterator ihit=ListOfHits.begin();ihit!=ListOfHits.end();ihit++){
      TrkStrawHit* trkhit = static_cast<TrkStrawHit*>(*ihit);
      const DetStrawElem* strawelem = detmodel.strawElem(trkhit->straw());
      strawinter.delem   = strawelem;
      strawinter.pathlen = trkhit->fltLen();
      strawinter.thit    = trkhit;
      if (strawelem->reIntersect(&Helix,strawinter)) {
        ListOfIntersections.push_back(strawinter);
      }
    }
  }

//-----------------------------------------------------------------------------
  bool KalFitHackNew::weedHits(KalFitResultNew& KRes, int Iteration) {
    // Loop over HoTs and find HoT with largest contribution to chi2.  If this value
    // is greater than some cut value, deactivate that HoT and reFit

    bool         retval(false);
    double       value, worst(-1.);
    TrkStrawHit* worstHot(NULL);

    KalRep* krep = KRes.krep;

    TrkHitVector& hits = krep->hitVector();

    for (std::vector<TrkHit*>::iterator iter = hits.begin(); iter != hits.end(); ++iter){
      TrkStrawHit* iHot = static_cast<TrkStrawHit*> (*iter);
      if (iHot->isActive()) {
        double resid, residErr;
        if (iHot->resid(resid, residErr, true)) {
	  if (KRes.fitType == 0) {
//-----------------------------------------------------------------------------
// seed fit, not drift sign ambiguities
//-----------------------------------------------------------------------------
	    value = fabs(resid/residErr);
	    if (value > _maxhitchi && value > worst) {
	      worst    = value;
	      worstHot = iHot;
	    }
	  }
	  else if (KRes.fitType == 1) {
//-----------------------------------------------------------------------------
// final fit, logic depends on the drift ambiguity
// attempt to consider separately cases when the drift sign is defined and is not
//-----------------------------------------------------------------------------
	    if (iHot->ambig() != 0) {
	      value = fabs(resid/residErr);
	      if (value > _maxhitchi && value > worst) {
		worst    = value;
		worstHot = iHot;
	      }
	    }
	    else {
//-----------------------------------------------------------------------------
// ambig = 0, resid is the distance to the wire .... compare 2 radii
// if the hit is OK, one of the radii should be giving the right solution
// however, what is the error to use here? - the fit was using large error
//-----------------------------------------------------------------------------
	      double rdrift = iHot->driftRadius();
	      double d1     = fabs(resid+rdrift);
	      double d2     = fabs(resid-rdrift);

	      double dr = (d1 <= d2) ? d1 : d2;

	      double err = iHot->totalErr();
	      if (err > 1.5) err = 1.5 ;   // D= 5 mm , uniformly distributed

	      value = fabs(dr/err);
	      if (value > _maxhitchi && value > worst) {
		worst    = value;
		worstHot = iHot;
	      }
	    }
	  }
	}
      }
    }

    int iter;

    if (Iteration == -1) iter = _ambigresolver.size()-1;
    else                 iter = Iteration;

    if (worstHot) {
      retval = true;
      worstHot->setActivity(false);
      worstHot->setFlag(5);             // positive usability allows hot to be re-enabled later

      _ambigresolver[iter]->resolveTrk(krep);

      KRes.fit = krep->fit();
      krep->addHistory(KRes.fit, "HitWeed");

      if (_debugLevel > 0) {
	char msg[200];
        sprintf(msg,"KalFitHackNew::weedHits Iteration = %2i success = %i",Iteration,KRes.fit.success());
        printHits(KRes,msg);
      }
//-----------------------------------------------------------------------------
// Recursively iterate
//-----------------------------------------------------------------------------
      KRes.nweediter++;
      if (KRes.fit.success() && KRes.nweediter < _maxweed ) {
        retval |= weedHits(KRes,iter);
      }
    }
    return retval;
  }


//-----------------------------------------------------------------------------
// assume that this is a call during the last iteration
//-----------------------------------------------------------------------------
  bool KalFitHackNew::unweedHits(KalFitResultNew& KRes, double maxchi) {
    // Loop over inactive HoTs and find the one with the smallest contribution to chi2.  If this value
    // is less than some cut value, reactivate that HoT and reFit
    bool       retval(false);
//    int  const final (1);
    double     best = 1.e12;
    int        last_iteration = _hiterr.size()-1;

    KalRep* krep         = KRes.krep;
    TrkHitVector& hits   = krep->hitVector();
    TrkStrawHit* bestHot = 0;

    for (std::vector<TrkHit*>::iterator iter = hits.begin(); iter != hits.end(); ++iter){
      TrkStrawHit* iHot = static_cast<TrkStrawHit*> (*iter);
      if (!iHot->isActive()) {
        double resid, residErr;
        if(iHot->resid(resid, residErr, true)){
          double chival = fabs(resid/residErr);
  // test both for a good chisquared and for the drift radius to be physical
          if (chival < maxchi && iHot->isPhysical(maxchi) && chival < best) {
            best    = chival;
            bestHot = iHot;
          }
        }
      }
    }
    if (0 != bestHot) {
      retval = true;
      bestHot->setActivity(true);
      bestHot->setFlag(4);
//-----------------------------------------------------------------------------
// update drift signs before the fit again - more doublets could've been recovered
// one more place for the ambiguity resolver to be called from
// also - from addHits
// here we call fitter not invoking the fitIteration
//-----------------------------------------------------------------------------
      _ambigresolver[last_iteration]->resolveTrk(krep);

      KRes.fit = krep->fit();
      krep->addHistory(KRes.fit, "HitUnWeed");

      if (_debugLevel > 0) {
	char msg[200];
        sprintf(msg,"KalFitHackNew::unweedHits Iteration = %2i success = %i",last_iteration,KRes.fit.success());
        printHits(KRes,msg);
      }
      // Recursively iterate
      KRes.nunweediter++;
      if (KRes.fit.success() && bestHot->isActive()) {
        retval |= unweedHits(KRes,maxchi);
      }
    }
    return retval;
  }


  BField const&  KalFitHackNew::bField() const {
    if(_bfield == 0){
      GeomHandle<BFieldConfig> bfconf;
      if(_fieldcorr){
// create a wrapper around the mu2e field
        _bfield = new BaBarMu2eField();
      } else {
// create a fixed field using the nominal value
        GeomHandle<BFieldConfig> bfconf;
        _bfield=new BFieldFixed(bfconf->getDSUniformValue());
        assert(_bfield != 0);
      }
    }
    return *_bfield;
  }

  //-----------------------------------------------------------------------------
  const TrkVolume* KalFitHackNew::trkVolume(trkDirection trkdir) const {
    //FIXME!!!!
    return 0;
  }

//----------------------------------------------------------------------------
// if a calorimeter cluster is present, estimate T0 using the cluster time and
// the existing parameterization of the trajectory
// in case there is no cluster, estimate T0 using the hit times and the trajectory
// parameterization and assuming that the drift time is defined by R(straw)/2
//-----------------------------------------------------------------------------
  void KalFitHackNew::initT0(KalFitResultNew& KRes) {
    using namespace boost::accumulators;

    static CLHEP::Hep3Vector zdir(0.0,0.0,1.0);
    const HelixTraj* hel = KRes.helixTraj;
    double t0flt         = hel->zFlight(0.0);
    double mom           = TrkMomCalculator::vecMom(*hel,bField(),t0flt).mag();
    double vflt          = KRes.tpart.beta(mom)*CLHEP::c_light;

    ConditionsHandle<StrawResponse> srep = ConditionsHandle<StrawResponse>("ignored");

    const CaloCluster* cl = KRes.caloCluster;
    if (cl) {
//-----------------------------------------------------------------------------
// calculate the path length of the particle from the middle of the Tracker to the
// calorimeter, cl->Z() is calculated wrt the tracker center
// _dtoffset : global time offset between the tracker and the calorimeter,
//             think of an average cable delay
//-----------------------------------------------------------------------------
      Hep3Vector gpos = _calorimeter->geomUtil().diskToMu2e(cl->diskId(),cl->cog3Vector());
      Hep3Vector tpos = _calorimeter->geomUtil().mu2eToTracker(gpos);
      double path     = tpos.z()/hel->sinDip();
      KRes.t0._t0    = cl->time() + _dtoffset - path/vflt;
      KRes.t0._t0err = 1.;
    }
    else {
//-----------------------------------------------------------------------------
// cluster is not present
//-----------------------------------------------------------------------------
      int nind = KRes.strawHitIndices()->size();
      std::vector<double> times(nind);
					// for crude estimates, we only need 1 d2t function
      for (int iind=0; iind<nind; iind++) {

	size_t istraw = KRes.strawHitIndices()->at(iind);
	const ComboHit& strawhit(KRes.shcol->at(istraw));
	const Straw& straw = _tracker->getStraw(strawhit.strawId());
//-----------------------------------------------------------------------------
// compute the flightlength to this hit from z=0 (can be negative)
// and use this to estimate the time for the track to reach this hit from z=0
//-----------------------------------------------------------------------------
	double hflt  = hel->zFlight(straw.getMidPoint().z()) - t0flt;
	double tprop = hflt/vflt;

	// estimate signal propagation time on the wire assuming the middle (average)
	//	double vwire = _tcal->SignalVelocity(straw.index());

	double vwire = srep->halfPropV(strawhit.strawId(),strawhit.energyDep())*2.;

	double teprop = straw.getHalfLength()/vwire;
	// correct the measured time for these effects: this gives the aveage time the particle passed this straw, WRT
	// when the track crossed Z=0
	// assume the average drift time is half the maximum drift distance.  This is a poor approximation, but good enough for now

	double tdrift(0);
	if (iind==0) {
	  //	  tdrift = _tcal->DistanceToTime(straw.index(),0.5*straw.getRadius(),zdir,d2t);
	  double phi(0);
	  tdrift = srep->driftDistanceToTime(straw.id(),0.5*straw.getRadius(),phi);
	}
	double htime = strawhit.time() - tprop - teprop - tdrift;
	times.push_back(htime);
      }
      // find the median time
      accumulator_set<double, stats<tag::median(with_p_square_quantile)>> med;
      med = std::for_each( times.begin(), times.end(), med );
      KRes.t0._t0 = extract_result<tag::median>(med);

      accumulator_set<double, stats<tag::min>> min;
      accumulator_set<double, stats<tag::max>> max;
      min = std::for_each( times.begin(), times.end(), min);
      max = std::for_each( times.begin(), times.end(), max);
      double tmin = extract_result<tag::min>(min);
      double tmax = extract_result<tag::max>(max);
					// estimate the error using the range
      KRes.t0._t0err = (tmax-tmin)/sqrt(12*nind);
    }
  }


//-----------------------------------------------------------------------------
// track T0 is the time when the particle crossed the Z=0 plane
// 2014-11-24 gianipez and Pasha removed time offset between caloriemter and tracker
//-----------------------------------------------------------------------------
  void KalFitHackNew::updateCalT0(KalFitResultNew& KRes) {

    TrkT0 t0;
    double mom, vflt, path, t0flt, flt0(0.0);

    KalRep* krep   = KRes.krep;
    bool converged = TrkHelixUtils::findZFltlen(krep->traj(),0.0,flt0);

    // get helix from kalrep

    const CaloCluster* cl = KRes.caloCluster;

    HelixTraj trkHel(krep->helix(flt0).params(),krep->helix(flt0).covariance());

                                        // get flight distance of z=0
    t0flt = trkHel.zFlight(0.0);

    if (converged) {
//-----------------------------------------------------------------------------
// estimate the momentum at that point using the helix parameters.
// This is assumed constant for this crude estimate
// compute the particle velocity
//-----------------------------------------------------------------------------
      mom  = TrkMomCalculator::vecMom(trkHel,bField(),t0flt).mag();
      vflt = krep->particleType().beta(mom)*CLHEP::c_light;
//-----------------------------------------------------------------------------
// path length of the particle from the middle of the Tracker to the  calorimeter
// set dummy error value
//-----------------------------------------------------------------------------
      Hep3Vector gpos = _calorimeter->geomUtil().diskToMu2e(cl->diskId(),cl->cog3Vector());
      Hep3Vector tpos = _calorimeter->geomUtil().mu2eToTracker(gpos);

      path      = tpos.z()/trkHel.sinDip();
      t0._t0    = cl->time() + _dtoffset - path/vflt;
      t0._t0err = 1.;

      krep->setT0(t0,flt0);
      updateHitTimes(krep);
    }
  }


//-----------------------------------------------------------------------------
  bool KalFitHackNew::updateT0(KalRep* KRep) {
    using namespace boost::accumulators;

    TrkHitVector *thv = &(KRep->hitVector());
    bool   retval(false);
    double phi(0);

    ConditionsHandle<StrawResponse> srep = ConditionsHandle<StrawResponse>("ignored");
// need to have a valid fit
    if(KRep->fitValid()){
// find the global fltlen associated with z=0.
      double flt0(0.0);
      bool converged = TrkHelixUtils::findZFltlen(KRep->traj(),0.0,flt0);
      if(converged){
        std::vector<double> hitt0; // store t0, to allow outlyer removal
        std::vector<double> hitt0err;
        size_t nhits = KRep->hitVector().size();
        hitt0.reserve(nhits);
        hitt0err.reserve(nhits);
        // loop over the hits
        for(auto ihit=thv->begin(); ihit != thv->end(); ihit++){
          TrkStrawHit* hit = static_cast<TrkStrawHit*> (*ihit);
          if(hit->isActive() && hit->hasResidual()){
            // find the residual, exluding this hits measurement
            double resid,residerr;
            if(KRep->resid(hit,resid,residerr,true)){
              // convert this to a distance to the wire
              double doca = (resid + hit->driftRadius()*hit->ambig());
              if(hit->ambig() == 0)
                doca = fabs(doca);
              else
                doca *= hit->ambig();
              // restrict the range, symmetrically to avoid bias
              double rad = hit->straw().getRadius();
              if(doca > _mint0doca && doca < rad-_mint0doca) {
                // translate the DOCA into a time
		StrawId sid = hit->straw().id();

                // D2T d2t;
                // _tcal->DistanceToTime(hit->straw().index(),doca,KRep->traj().direction(hit->fltLen()),d2t);
//-----------------------------------------------------------------------------
// use phi = 0, as the accuracy should be sufficient
//-----------------------------------------------------------------------------
		double tdrift = srep->driftDistanceToTime(sid,doca,phi);

                // subtracting hitT0 makes this WRT the previous track t0

                hitt0.push_back(hit->time() - tdrift - hit->signalTime() - hit->hitT0()._t0);

                // assume residual error dominates

		double vdrift = srep->driftInstantSpeed(sid,doca,phi);

                hitt0err.push_back(residerr/vdrift);
              }
            }
          }
        }
        if (hitt0.size() > 1) {
          TrkT0 t0;
          // find the median
          accumulator_set<double, stats<tag::median(with_p_square_quantile) > > med;
          med = std::for_each( hitt0.begin(), hitt0.end(), med );
          t0._t0 = extract_result<tag::median>(med);
          // iterate an outlier search and linear fit until the set of used hits doesn't change
          bool changed(true);
          std::vector<bool> used(hitt0.size(),true);
          unsigned niter(0);
          while(changed && niter < 10){
            niter++;
            changed = false;
            accumulator_set<double,stats<tag::weighted_variance>,double> wmean;
            for (unsigned ihit=0; ihit<hitt0.size(); ihit++) {
              bool useit = fabs(hitt0[ihit]-t0._t0) < _t0nsig*hitt0err[ihit];
              changed   |= useit != used[ihit];
              used[ihit] = useit;
              if(useit){
                wmean(hitt0[ihit], weight=1.0/(hitt0err[ihit]*hitt0err[ihit]));
              }
            }
            unsigned nused = extract_result<tag::count>(wmean);
            if (nused > 1) {
              t0._t0    = extract_result<tag::weighted_mean>(wmean);
              t0._t0err = sqrt(extract_result<tag::weighted_variance>(wmean)/nused);
            }
	    else {
              break;
            }
          }
          // reset t0
          if (!changed) {
            // put in t0 from the track.
            t0._t0 += KRep->t0()._t0;
            KRep->setT0(t0,flt0);
            updateHitTimes(KRep);
            retval = true;
          }
        }
      }
    }
    return retval;
  }

//-----------------------------------------------------------------------------
  void KalFitHackNew::updateHitTimes(KalRep* KRep) {

  // compute the time the track came closest to the wire for each hit, starting from t0 and working out.
  // this function allows for momentum change along the track.
  // find the bounding hits on either side of this

    TrkHitVector& hits = KRep->hitVector();

    std::vector<TrkHit*>::iterator         ihigh;
    std::vector<TrkHit*>::reverse_iterator ilow ;

    findBoundingHits(hits,KRep->flt0(),ilow,ihigh);

					// reset all the hit times
    double hflt = KRep->flt0();
    TrkT0 hitt0 = KRep->t0();
    for(std::vector<TrkHit*>::iterator ihit= ihigh;ihit != hits.end(); ++ihit) {
      TrkStrawHit* hit = static_cast<TrkStrawHit*> (*ihit);
// particle momentum at this point, using the full fit
      double mom = KRep->momentum(hit->fltLen()).mag();
// relativistic velocity from that
      double beta = KRep->particleType().beta(mom);
// particle transit time to this hit from the reference
      double tflt = (hit->fltLen()-hflt)/(beta*CLHEP::c_light);
// update the time in the TrkT0 object
      hitt0._t0 += tflt;
      hit->setHitT0(hitt0);
// update the reference flightlength
      hflt = hit->fltLen();
    }

// now the same, moving backwards
    hflt  = KRep->flt0();
    hitt0 = KRep->t0();
    for(std::vector<TrkHit*>::reverse_iterator ihit= ilow; ihit != hits.rend(); ++ihit){
      TrkStrawHit* hit = static_cast<TrkStrawHit*> (*ihit);
      double mom  = KRep->momentum(hit->fltLen()).mag();
      double beta = KRep->particleType().beta(mom);
      double tflt = (hit->fltLen()-hflt)/(beta*CLHEP::c_light);
      hitt0._t0  += tflt;
      hit->setHitT0(hitt0);
      hflt = hit->fltLen();
    }
  }

//-----------------------------------------------------------------------------
  void KalFitHackNew::findBoundingHits(vector<TrkHit*>&                   hits,
				       double                                  flt0,
				       vector<TrkHit*>::reverse_iterator& ilow,
				       vector<TrkHit*>::iterator&         ihigh) {
    ilow  = hits.rbegin();
    ihigh = hits.begin ();
    while (ilow  != hits.rend() && (*ilow )->fltLen() > flt0) ++ilow ;
    while (ihigh != hits.end () && (*ihigh)->fltLen() < flt0) ++ihigh;
  }

}<|MERGE_RESOLUTION|>--- conflicted
+++ resolved
@@ -515,16 +515,6 @@
       printf("[KalFitHackNew::fitIteration] BEGIN Iteration:%i \n", Iteration);
       printf("------------------------------------------------------------------------------------------\n");
     }
-<<<<<<< HEAD
-//-----------------------------------------------------------------------------------
-// 2015 -02 -17 G. Pezzullo: loop over the hits and assign a smaller external error
-// for the doublets
-// 2015-04-03: IHErr = -1: special value, invoke last iteration ..
-// 2016-05-08 P.Murat: there are Niter+1 ambig resolvers, so last iteration = _hiterr.size()-1
-//-----------------------------------------------------------------------------------
-    if (Iteration == -1) Iteration = _hiterr.size()-1;
-=======
->>>>>>> ddb30620
 
 //--------------------------------------------------------------------------------
 // 2015-02-19 G.Pezzu: re-search multiplets using updated fit results
