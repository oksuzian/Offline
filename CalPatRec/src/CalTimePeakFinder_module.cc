--- conflicted
+++ resolved
@@ -245,12 +245,7 @@
 
             hit    = &_data.chcol->at(istr);
             time   = hit->time();
-<<<<<<< HEAD
-            straw  = &_tracker->getStraw(hit->strawId());
-            zstraw = straw->getMidPoint().z();
-=======
             zstraw = hit->pos().z();
->>>>>>> 8ce09b5d
 //-----------------------------------------------------------------------------
 // estimate time-of-flight and calculate residual between the predicted and the hit times
 // 2017-03-31 P.M.: this assumes electron (e^- or e^+), not muon
