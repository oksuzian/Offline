--- conflicted
+++ resolved
@@ -420,9 +420,7 @@
 //-----------------------------------------------------------------------------
   void CalSeedFit::findMissingHits(KalFitResultNew& KRes) {
 
-<<<<<<< HEAD
     const char* oname = "CalSeedFit::findMissingHits";
-=======
     for (unsigned istr=0; istr<nstrs;++istr) {
 //----------------------------------------------------------------------
 // 2015-02-11 gianipez and P. Murat changed the selection bit
@@ -469,8 +467,6 @@
         }
       }
     }
-  }
->>>>>>> 9f394e2d
 
     mu2e::TrkStrawHit*       hit;
     int                      hit_index;
