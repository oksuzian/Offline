///////////////////////////////////////////////////////////////////////////////
// Helix fit to straw hits
//
// $Id: CalHelixFinderAlg.cc,v 1.13 2014/06/06 21:35:08 murat Exp $
// $Author: murat $
// $Date: 2014/06/06 21:35:08 $
//
//  use of HackData:
//  ----------------
//  [00:13] : Giani
//  [14:15] : Pasha - parameters of fit with non-equal weights
//
// the following has to come before other BaBar includes
///////////////////////////////////////////////////////////////////////////////
#include "BTrk/BaBar/BaBar.hh"
#include "BTrk/TrkBase/HelixTraj.hh"
#include "CalPatRec/inc/CalHelixFinderAlg.hh"
#include "ConditionsService/inc/ConditionsHandle.hh"
#include "art/Framework/Services/Optional/TFileService.h"
#include "GeometryService/inc/getTrackerOrThrow.hh"
#include "TrackerGeom/inc/Tracker.hh"
#include "CalorimeterGeom/inc/Calorimeter.hh"
#include "TTrackerGeom/inc/TTracker.hh"
#include "RecoDataProducts/inc/StrawHit.hh"
#include "RecoDataProducts/inc/ComboHit.hh"
#include "RecoDataProducts/inc/StrawHitIndex.hh"
#include "RecoDataProducts/inc/CaloCluster.hh"
#include "TrackerGeom/inc/Straw.hh"
#include "GeometryService/inc/GeometryService.hh"
#include "GeometryService/inc/GeomHandle.hh"
#include "BFieldGeom/inc/BFieldConfig.hh"
#include "GeometryService/inc/GeomHandle.hh"
#include "BFieldGeom/inc/BFieldManager.hh"
#include "GeometryService/inc/DetectorSystem.hh"
// framework
#include "fhiclcpp/ParameterSet.h"
//CLHEP
#include "CLHEP/Units/PhysicalConstants.h"
// Root
#include "TGraph.h"
#include "TH1F.h"
#include "TH2F.h"
#include "TF1.h"
#include "TList.h"
#include "TArc.h"
#include "TROOT.h"
#include "TFolder.h"
#include "TFile.h"
#include "TVector2.h"
#include "TMarker.h"
#include "TCanvas.h"
// C++
#include <vector>
#include <array>
#include <string>
#include <algorithm>

#include "CalPatRec/inc/CalHelixFinderAlg.hh"
#include "Mu2eUtilities/inc/polyAtan2.hh"

using CLHEP::HepVector;
using CLHEP::Hep3Vector;
using CLHEP::HepSymMatrix;

namespace mu2e {

//   // comparison functor for ordering points
//   struct radcomp : public std::binary_function<VALERR, VALERR, bool> {
//     bool operator()(VALERR const& r1, VALERR const& r2) { return r1._val < r2._val; }
//   };

  // comparison functor for sorting by z
  struct zcomp : public std::binary_function<mu2e::ComboHit,mu2e::ComboHit,bool> {
    bool operator()(mu2e::ComboHit const& p1, mu2e::ComboHit const& p2) { return p1._pos.z() < p2._pos.z(); }
  };

//-----------------------------------------------------------------------------
  void CalHelixFinderAlg::defineHelixParams(CalHelixFinderData& Helix) const {

    static const double pi(M_PI), halfpi(pi/2.0);

    HepVector pvec(5,0), perr(5,0);

    // the helix fit introduces a radial bias due to an asymmetry in the detector (more phase space for
    // noise hits outside the circle than inside.  correct for it.
    double radius = Helix._radius; //  + _rbias;
    // omega is the inverse transverse radius of the particle's circular motion.
    // It is signed by the particle angular momentum about the cirle center.
    // This CANNOT be deduced geometrically, so must be supplied as an ad-hoc assumption
    double amsign = copysign(1.0,-Helix._tpart.charge()*bz());
    pvec[HelixTraj::omegaIndex] = amsign/radius;
    // phi0 is the azimuthal angle of the particle velocity vector at the point
    // of closest approach to the origin.  It's sign also depends on the angular
    // momentum.  To translate from the center, we need to reverse coordinates
    float  dx     = amsign*Helix._center.y();
    float  dy     = -amsign*Helix._center.x();
    pvec[HelixTraj::phi0Index] = atan2(dy, dx);//-amsign*Helix._center.x(),amsign*Helix._center.y());
    // d0 describes the distance to the origin at closest approach.
    // It is signed by the particle angular momentum WRT the origin.
    // The Helix fit radial bias is anti-correlated with d0; correct for it here.
    pvec[HelixTraj::d0Index] = amsign*(sqrtf(Helix._center.Perp2()) - Helix._radius); //  - 2*_rbias);
    // the dip angle is measured WRT the perpendicular.  It is signed by the particle Z momentum
    pvec[HelixTraj::tanDipIndex] = amsign/(radius*Helix._dfdz);
    // must change conventions here: fz0 is the phi at z=0, z0 is defined at the point of closest approach
    // resolve the loop ambiguity such that the POCA is closest to z=0.
    double dphi = deltaPhi(Helix._fz0+amsign*halfpi,pvec[HelixTraj::phi0Index]);
    // choose z0 (which loop) so that f=0 is as close to z=0 as possible
    pvec[HelixTraj::z0Index] = dphi*pvec[HelixTraj::tanDipIndex]/pvec[HelixTraj::omegaIndex];
    // estimated covariance based on average performance.  These should be parameters, FIXME!!!
    perr[HelixTraj::d0Index]     = 34.0;
    perr[HelixTraj::phi0Index]   = 0.02;
    perr[HelixTraj::omegaIndex]  = 0.0002;
    perr[HelixTraj::tanDipIndex] = 0.05;
    perr[HelixTraj::z0Index]     = 15.0;

    HepSymMatrix hcov = vT_times_v(perr);

    HelixTraj ht(pvec,hcov);

    Helix._helix = ht.clone();
  }

//-------------------------------------------------------------------------//
//  2014-12-26 Gianipez added the following method for asking t the helix
// finder if the hit "index" has already been marked as used by a previous
// by a previous search
// 2017-12-27: as _markHitCandidates = 0, currently hits are never marked as used
//-----------------------------------------------------------------------------
  int   CalHelixFinderAlg::isHitUsed(int index) {
    return 0;

    // if (index >= kMaxNHits) {
    //   printf("[CalHelixFinderAlg::isHitUsed] requested index = %i range exceeded the range allowed\n", index);
    //   return 1;
    // }

    // int rc = (_indicesTrkCandidate[index] > 0);
    // return rc;
  }

//-----------------------------------------------------------------------------
  CalHelixFinderAlg::CalHelixFinderAlg(fhicl::ParameterSet const& pset) :
    _diag             (pset.get<int>   ("diagLevel"        )),
    _debug            (pset.get<int>   ("debugLevel"       )),
    _debug2           (pset.get<int>   ("debugLevel2"      )),
    _hsel             (pset.get<vector<string> >("HelixFitSelectionBits"  )),
    _bkgsel           (pset.get<vector<string> >("BackgroundSelectionBits")),
    _maxElectronHitEnergy(pset.get<double>("maxElectronHitEnergy")),
    _minNHits         (pset.get<int>   ("minNHit"          )),
    //    _maxDz            (pset.get<double>("maxdz",35.0)),
    _mpDfDz           (pset.get<double>("mostProbableDfDz")),
    // _minNSt           (pset.get<double>("minNActiveStationPairs")),
    _dzOverHelPitchCut(pset.get<double>("dzOverHelPitchCut")),
    _maxDfDz          (pset.get<double>("maxDfDz",0.01)),
    _minDfDz          (pset.get<double>("minDfDz",5e-04)),
    _sigmaPhi         (pset.get<double>("sigmaPhi")),
    _weightXY         (pset.get<double>("weightXY")),
    _weightZPhi       (pset.get<double>("weightZPhi")),
    _weight3D         (pset.get<double>("weight3D")),
    // _ew               (pset.get<double>("errorAlongWire")),
    _maxXDPhi         (pset.get<double>("maxXDPhi",5.)),
    _maxPanelToHelixDPhi(pset.get<double>("maxPanelToHelixDPhi",1.309)),// 75 degrees
    _distPatRec       (pset.get<double>("distPatRec")),
    // _rhomin           (pset.get<double>("rhomin",350.0)),
    // _rhomax           (pset.get<double>("rhomax",780.0)),
    _mindist          (pset.get<double>("mindist",500.0)),
    // _maxdist          (pset.get<double>("maxdist",500.0)),
    _pmin             (pset.get<double>("minP",50.0)),
    _pmax             (pset.get<double>("maxP",150.0)),
    _tdmin            (pset.get<double>("minAbsTanDip",0.3)),
    _tdmax            (pset.get<double>("maxAbsTanDip",2.0)),
    // _rcmin            (pset.get<double>("rcmin",200.0)),
    // _rcmax            (pset.get<double>("rcmax",350.0)),
    _xyweights        (pset.get<bool>  ("xyWeights",false)),
    _zweights         (pset.get<bool>  ("zWeights",false)),
    _filter           (pset.get<bool>  ("filter",true)),
    _plotall          (pset.get<bool>  ("plotall",false)),
    _usetarget        (pset.get<bool>  ("usetarget",true)),
    _bz               (0.0),
    _nHitsMaxPerPanel      (pset.get<int>("nHitsMaxPerPanel"     )),
    _hitChi2Max            (pset.get<double>("hitChi2Max"         )),
    _chi2xyMax             (pset.get<double>("chi2xyMax")),
    _chi2zphiMax           (pset.get<double>("chi2zphiMax")),
    _chi2hel3DMax          (pset.get<double>("chi2hel3DMax")),
    _dfdzErr               (pset.get<double>("dfdzErr")){

    std::vector<std::string> bitnames;
    bitnames.push_back("Outlier");
    bitnames.push_back("OtherBackground");
    //mu2e::ComboHit::_useflag = StrawHitFlag(bitnames);
  }


//-----------------------------------------------------------------------------
  CalHelixFinderAlg::~CalHelixFinderAlg() {
  }

//-----------------------------------------------------------------------------
  double CalHelixFinderAlg::bz() const {
    if(_bz == 0.0){
      // find the magnetic field Z component at the origin
      GeomHandle<BFieldManager> bfmgr;
      GeomHandle<DetectorSystem> det;
      // change coordinates to mu2e
      CLHEP::Hep3Vector vpoint(0.0,0.0,0.0);
      CLHEP::Hep3Vector vpoint_mu2e = det->toMu2e(vpoint);
      CLHEP::Hep3Vector field = bfmgr->getBField(vpoint_mu2e);
      _bz = field.z();
    }
    return _bz;
  }

//-----------------------------------------------------------------------------
//2016-12-26 gianipez added the following function to make CalHelixFinderAlg compatible with TimeCluster obj
//-----------------------------------------------------------------------------
  bool CalHelixFinderAlg::findHelix(CalHelixFinderData& Helix, const TimeCluster* TimePeak) {

    fTimeCluster = TimePeak;
    //check presence of a cluster
    const CaloCluster* cl = TimePeak->caloCluster().get();
    if (cl == NULL)   return false;

    //fill the calorimeter cluster info
    Hep3Vector         gpos = _calorimeter->geomUtil().diskToMu2e(cl->diskId(),cl->cog3Vector());
    Hep3Vector         tpos = _calorimeter->geomUtil().mu2eToTracker(gpos);
    fCaloTime = cl->time();
    fCaloX    = tpos.x();
    fCaloY    = tpos.y();
    fCaloZ    = tpos.z();
//-----------------------------------------------------------------------------
//  compute the allowed radial range for this fit
//-----------------------------------------------------------------------------
    double pb = fabs((CLHEP::c_light*1e-3)/(bz()*Helix._tpart.charge()));
    _rmin = _pmin/(pb*sqrt(1.0+_tdmax*_tdmax));
    _rmax = _pmax/(pb*sqrt(1.0+_tdmin*_tdmin));
//-----------------------------------------------------------------------------
//  particle charge, field, and direction affect the pitch range
//-----------------------------------------------------------------------------
    _dfdzsign = copysign(1.0,-Helix._tpart.charge()*Helix._fdir.dzdt()*bz());

    if(_dfdzsign > 0.0){
      _smin = 1.0/(_rmax*_tdmax);
      _smax = 1.0/(_rmin*_tdmin);
    } else {
      _smax = -1.0/(_rmax*_tdmax);
      _smin = -1.0/(_rmin*_tdmin);
    }
//-----------------------------------------------------------------------------
// call down
//-----------------------------------------------------------------------------
    bool retval = findHelix(Helix);

    return retval;
  }

//-----------------------------------------------------------------------------
<<<<<<< HEAD
  bool CalHelixFinderAlg::findHelix(CalHelixFinderData& Helix, const CalTimePeak* TimePeak) {
    return false;
//     fTimePeak = TimePeak;
// 					// fill the calorimeter cluster info
//     fCaloTime = TimePeak->ClusterT0();
//     fCaloX    = TimePeak->ClusterX();
//     fCaloY    = TimePeak->ClusterY();
//     fCaloZ    = TimePeak->ClusterZ();
// //-----------------------------------------------------------------------------
// //  compute the allowed radial range for this fit
// //-----------------------------------------------------------------------------
//     double pb = fabs((CLHEP::c_light*1e-3)/(bz()*Helix._tpart.charge()));
//     _rmin = _pmin/(pb*sqrt(1.0+_tdmax*_tdmax));
//     _rmax = _pmax/(pb*sqrt(1.0+_tdmin*_tdmin));
// //-----------------------------------------------------------------------------
// //  particle charge, field, and direction affect the pitch range
// //-----------------------------------------------------------------------------
//     _dfdzsign = copysign(1.0,-Helix._tpart.charge()*Helix._fdir.dzdt()*bz()); 
//     //Correct sign of the most probable value to account for helicity
//     _mpDfDz = _mpDfDz*_dfdzsign;
//     //correc the limits of dfdz we accept
//     // if (_dfdzsign < 0){
//     //   double tmpMax = _maxDfDz;
//     //   _maxDfDz = -_minDfDz;
//     //   _minDfDz = -tmpMax;
//     // }


//     if(_dfdzsign > 0.0){
//       _smin = 1.0/(_rmax*_tdmax);
//       _smax = 1.0/(_rmin*_tdmin);
//     } else {
//       _smax = -1.0/(_rmax*_tdmax);
//       _smin = -1.0/(_rmin*_tdmin);
//     }
// //-----------------------------------------------------------------------------
// // call down
// //-----------------------------------------------------------------------------
//     bool retval = findHelix(Helix);

//     return retval;
  }

//-----------------------------------------------------------------------------
=======
>>>>>>> 50c0b30d
// called internally; in the diagnostics mode save several states of _xyzp
//-----------------------------------------------------------------------------
  bool CalHelixFinderAlg::findHelix(CalHelixFinderData& Helix) {
    bool retval(false);
					// initialize internal array of hits, print if requested
    fillXYZP(Helix);
//-----------------------------------------------------------------------------
// 2014-11-09 gianipez: reset the track candidate parameters if a new time peak is used!
// so the previous candidate should not be compared to the new one at this level
//-----------------------------------------------------------------------------
    resetTrackParamters();
//-----------------------------------------------------------------------------
// save results in the very beginning
//-----------------------------------------------------------------------------
    if (_diag > 0) saveResults(Helix, 0);

    // if (_filter) {
    //   filterDist(Helix);
    //   if (_diag > 0) saveResults(_xyzp,Helix,1);
    // }

    doPatternRecognition(Helix);
//---------------------------------------------------------------------------
// 2014-11-11 gianipez changed the following if() statement to test the
// possibility of spead up the pattern recognition in presence of background
// how the number of good points may be different from the number used in sums ?
//---------------------------------------------------------------------------
    if (_debug != 0) {
      printf("[CalHelixFinderAlg::findHelix] Helix._nXYSh = %i goodPointsTrkCandidate = %i\n",
	     Helix._nXYSh, Helix._nStrawHits);//_goodPointsTrkCandidate);
    }

    if (Helix._nStrawHits < _minNHits ) {
      Helix._fit = TrkErrCode(TrkErrCode::fail,1); // small number of hits
    }
    else if ((Helix._radius < _rmin) || (Helix._radius > _rmax)) {
      Helix._fit = TrkErrCode(TrkErrCode::fail,2); // initialization failure
    }
    else if ((Helix._nXYSh < _minNHits) || (Helix._sxy.chi2DofCircle() > _chi2xyMax)) {
      Helix._fit = TrkErrCode(TrkErrCode::fail,3); // xy reconstruction failure
    }
    else if ((Helix._nZPhiSh < _minNHits) || (Helix._szphi.chi2DofLine() > _chi2zphiMax)) {
      Helix._fit = TrkErrCode(TrkErrCode::fail,4); // phi-z reconstruction failure
    }
    else {
      //-----------------------------------------------------------------------------
      // success, form output
      //-----------------------------------------------------------------------------
      Helix._goodhits.clear();

      PanelZ_t*      panelz(0);
      FaceZ_t*       facez(0);

      for (int f=0; f<StrawId::_ntotalfaces; ++f){
	facez     = &Helix._oTracker[f];
	for (int p=0; p<FaceZ_t::kNPanels; ++p){
	  panelz = &facez->panelZs[p];
	  int  nhits = panelz->fNHits;
	  for (int i=0; i<nhits; ++i){   
	    int index = facez->evalUniqueHitIndex(f,p,i);
	    if (Helix._hitsUsed[index] != 1)                continue;
	    Helix._goodhits.push_back(HitInfo_t(f,p,i));
	  }
	}
      }

      defineHelixParams(Helix);
      retval = true;
    }

    return retval;
  }

//-----------------------------------------------------------------------------
  int CalHelixFinderAlg::findDfDz(CalHelixFinderData& Helix, 
				  HitInfo_t          SeedIndex,
 				  // int *IndexVec, 
				  int                 Diag_flag) {
    //    return findDfDz_1(Helix, SeedIndex, IndexVec, Diag_flag);
    return findDfDz_2(Helix, SeedIndex, Diag_flag);
  }

//----------------------------------------------------------------------------------------
// 2015-01-13  calculate track DphiDz using histogrammed distribution of the dfdz residuals
//----------------------------------------------------------------------------------------
  int CalHelixFinderAlg::findDfDz_1(CalHelixFinderData& Helix, HitInfo_t SeedIndex, int  Diag_flag) {

//     double phi, phi_ref(-1e10), z, z_ref, dphi, dz, dzOverHelPitch;

//     CLHEP::Hep3Vector* center = &Helix._center;
//     CLHEP::Hep3Vector pos_ref;

//     _hDfDzRes->Reset();
//     _hPhi0Res->Reset();
// 					// 2015 - 03 -30 G. Pezzu changed the value of tollMax.
// 					// using the initial value of dfdz we can set it more accuratelly:
// 					// tollMax = half-helix-step = Pi / dfdz
//     double tollMin(100.);
// //-----------------------------------------------------------------------------
// // 2017-09-26 gianipez fixed a bug: in case the Helix phi-z fit didn't converge yet, 
// // Helix._dfdz is set to -1e6, so we need to make a check here!
// // this is a tempOrary fix that doesn't take into account the particle helicity. FIX ME!
// //-----------------------------------------------------------------------------
//     double helix_dfdz(_mpDfDz);
//     // 2017-11-14 gianipez: findDfDz shoudl use the dfdz value obtained only from the linearFit
//     if (Helix._szphi.qn() >= 10) helix_dfdz = Helix._szphi.dfdz();
//     //    if (Helix._dfdz > 0) helix_dfdz =  Helix._dfdz;
//     double tollMax = 2.*M_PI / helix_dfdz; 

//     if (_debug > 5) {
//       printf("[CalHelixFinderAlg::findDfDz:BEGIN] x0 = %9.3f y0 = %9.3f Helix._radius = %9.3f",
// 	     center->x(), center->y(), Helix._radius);
//       printf("helix_dfdz = %9.6f Helix._nStrawHits = %3i tollMax = %8.6f\n",helix_dfdz, Helix._nStrawHits, tollMax);
//     }

//     int       nstations, nhits[30];
//     double    phiVec[30], zVec[30], weight(0), weight_cl(0);
//     PanelZ_t* panelz(0);

//     // np        = _xyzp.size();
//     nstations = _tracker->nStations();

//     for (int i=0; i<nstations; i++) {
//       phiVec[i] = 0;
//       zVec  [i] = 0;
//       nhits [i] = 0;
//     }
//     //-----------------------------------------------------------------------------
//     // Part 1: use only contiguous parts of the trajectory
//     //-----------------------------------------------------------------------------
//     for (int p=SeedIndex.Panel; p<FaceZ_t::kNTotalPanels; ++p){
//       panelz = &Helix._oTracker[p];
//       int  nhitsPerPanel  = panelz->fNHits;
//       int  seedPanelIndex(0);
//       if (nhitsPerPanel == 0)                                                            continue;
//       if (p==SeedIndex.Panel) seedPanelIndex = SeedIndex.PanelHitIndex;  

//       for (int i=seedPanelIndex; i<nhitsPerPanel; ++i){   
// 	mu2e::ComboHit* hit = &panelz->fHitData.at(i);
// 	int index = p*FaceZ_t::kNMaxHitsPerPanel + i;
// 	if (Helix._hitsUsed[index] != 1)                     continue;

// 	int ist = hit->_straw->id().getStation();                   // station number
// 	phi     = polyAtan2(hit->y()-center->y(),hit->x()-center->x()); // atan2 returns its result in [-pi,pi], convert to [0,2pi]
// 	if (phi < 0) phi += 2*M_PI;
// 	zVec  [ist] += hit->z();
// 	//-----------------------------------------------------------------------------
// 	// make sure there all hits within the station get close values of phi, although a 
// 	// common 2pi ambiguity is still unresolved
// 	//-----------------------------------------------------------------------------
// 	if (nhits[ist] == 0) phiVec[ist] = phi;
// 	else {
// 	  while (phi-phiVec[ist] >  M_PI) phi -= 2*M_PI;
// 	  while (phi-phiVec[ist] < -M_PI) phi += 2*M_PI;
	
// 	  phiVec[ist] = (phiVec[ist]*nhits[ist]+phi)/(nhits[ist]+1);
// 	}
// 	nhits [ist] += 1;
//       }
//     }

//     for (int i=0; i<nstations; i++) {
//       if (nhits[i] > 0) {
// 	zVec  [i] = zVec  [i]/nhits[i];
//       }
//     }
    
//     if (_debug >5) {
//       printf("[CalHelixFinderAlg::findDfDz] StationID  nhits       z        phi\n");
//       for (int i=0; i<nstations; i++) {
// 	if (nhits[i] > 0) printf("[CalHelixFinderAlg::findDfDz] %5i %6i    %9.3f %8.5f\n", i,nhits[i],zVec[i],phiVec[i]);
//       }
//     }

//     int i0(-1), first_point(1);
// 					// add the cluster phi
//     double zCl   = fCaloZ;
//     double phiCl = polyAtan2(fCaloY-center->y(),fCaloX-center->x());
//     if (phiCl < 0) phiCl += 2*M_PI;

//     for (int i=0; i<nstations; i++) {
//       if (nhits[i] == 0)                                    continue; 
// 				        // i0: fist station with hits
//       if (first_point) {
// 	i0          = i;
// 	first_point = 0;
//       }

//       phi_ref = phiVec[i];
//       z_ref   = zVec  [i];

//       for(int j=i+1; j<nstations; ++j) {
// 	if (nhits[j] == 0)                                  continue;
// 	phi = phiVec[j];
// 	z   = zVec  [j];
// 	dz  = z - z_ref;
	
// 	dzOverHelPitch = dz/tollMax - int(dz/tollMax);
// 	weight         = nhits[i] + nhits[j];

// 	//	if ((phi_ref > -9999) && (dzOverHelPitch < _dzOverHelPitchCut) && (dz > tollMin)) {
// 	if (dz > tollMin) {
// 	  dphi = phi-phi_ref;
//  	  while (dphi >  M_PI) dphi -= 2*M_PI;
//  	  while (dphi < -M_PI) dphi += 2*M_PI;
// //-----------------------------------------------------------------------------
// // add 2*PI to take into account the fact we are in the second loop
// // FIX ME: what to do if we are in the third loop?
// //-----------------------------------------------------------------------------
// 	  if (dz > tollMax) dphi += 2*M_PI*int(dz/tollMax);

// 	  double dphidz = dphi/dz;
// 	  while (dphidz < 0.) {
// 	    dphi    = dphi+2.*M_PI;
// 	    dphidz  = dphi/dz;
// 	  }
// 	  _hDfDzRes->Fill(dphidz, weight);

// 	  double tmpphi0 = phi_ref - dphidz*z_ref;
// 	  tmpphi0        = TVector2::Phi_0_2pi(tmpphi0);

// 	  if (_debug > 5) {
// 	    printf("[CalHelixFinderAlg::findDfDz:1] z_ref: %9.3f z: %9.3f dz: %9.3f",z_ref,z,dz);
// 	    printf(" phi_ref: %9.5f phi: %9.5f dphi: %9.5f dz/HelPitch: %10.3f dphi/dz: %9.5f phi0 = %9.6f\n",
// 		   phi_ref,phi,dphi, dzOverHelPitch, dphidz, tmpphi0);
// 	  }
// //-----------------------------------------------------------------------------
// // in case dfdz is out of limits, set tmpphi0 as negative
// //-----------------------------------------------------------------------------
// 	  if ((dphidz < _minDfDz) || (dphidz >  _maxDfDz)) tmpphi0 = -1;
// 	  _hPhi0Res->Fill(tmpphi0, weight);
// 	}
//       }
// //-----------------------------------------------------------------------------
// // include the calorimeter cluster phi
// //-----------------------------------------------------------------------------
//       dz             = zCl - z_ref;
//       dzOverHelPitch = dz/tollMax - int(dz/tollMax);
//       weight_cl      =  nhits[i];

//       //      if ((dzOverHelPitch < _dzOverHelPitchCut) && (dz > tollMin)) {
//       if (dz > tollMin) {
// 	dphi  = phiCl - phi_ref;
// 	dphi  = TVector2::Phi_0_2pi(dphi);
// //-----------------------------------------------------------------------------
// // add 2 pi for taking into account the fact we are in the second loop
// // *FIX ME*: what if we are in the third loop?
// //-----------------------------------------------------------------------------
// 	if (dz > tollMax) dphi += 2*M_PI*int(dz/tollMax);

// 	double dphidz = dphi/dz;
// 	while (dphidz < 0.) {
// 	  dphi   += 2.*M_PI;
// 	  dphidz = dphi/dz;
// 	}

// 	double tmpphi0 = phi_ref - dphidz*z_ref;
// 	tmpphi0        = TVector2::Phi_0_2pi(tmpphi0);

// 	if (_debug > 5){
// 	  printf("[CalHelixFinderAlg::findDfDz:2] z_ref: %9.3f z: %9.3f dz: %9.3f",z_ref,zCl,dz);
// 	  printf(" phi_ref: %9.5f phi: %9.5f dphi: %9.5f dz/HelPitch: %10.3f dphi/dz: %9.5f phi0 = %9.6f\n",
// 		 phi_ref,phiCl,dphi, dzOverHelPitch, dphidz, tmpphi0);
// 	}

// 	if (dzOverHelPitch < _dzOverHelPitchCut ) {
// 	  _hDfDzRes->Fill(dphidz, weight_cl);
// 	  if ((dphidz < _minDfDz) || (dphidz >  _maxDfDz)) tmpphi0 = -1;
// 	  _hPhi0Res->Fill(tmpphi0, weight_cl);
// 	}
//       }
//     }
// //-----------------------------------------------------------------------------
// // 2015 - 04- 02 G. Pezzu changed the way the maximum is searched
// // since sometimes a 2pi ambiguity creates two peaks in the histogram
// // we want to use the second, because it is the correct one
// //-----------------------------------------------------------------------------
//     double  maxContent = _hDfDzRes->GetMaximum() - 0.001;
//     int      maxBin    = _hDfDzRes->FindLastBinAbove(maxContent);//GetMaximumBin();
//     _hdfdz             = _hDfDzRes->GetBinCenter(maxBin);//_hDfDzRes->GetMean();
//     double dfdzmean    = _hDfDzRes->GetMean();
//     int    nentries    = _hDfDzRes->GetEntries();
//     int    overflows   = _hDfDzRes->GetBinContent(0)  + _hDfDzRes->GetBinContent(_hDfDzRes->GetNbinsX()+1);

//     maxContent         = _hPhi0Res->GetMaximum() - 0.001;
//     maxBin             = _hPhi0Res->FindLastBinAbove(maxContent);//GetMaximumBin();

//     double mpvphi0     = _hPhi0Res->GetBinCenter(maxBin); //_hPhi0Res->GetMean();
//     double menaphi0    = _hPhi0Res->GetMean();
//     int    nentriesphi = _hPhi0Res->GetEntries();

//     _hphi0 = mpvphi0;  // 2018-01-05: *DOUBLE_CHECK*

//     if (_debug > 5) {
//       printf("[CalHelixFinderAlg::findDfDz:DFDZ] nent: %3i mpvDfDz: %9.6f meanDphiDz: %9.6f under: %3.0f over: %3.0f ENTRIES:",
// 	     nentries, _hdfdz, dfdzmean,
// 	     _hDfDzRes->GetBinContent(0),_hDfDzRes->GetBinContent(_hDfDzRes->GetNbinsX()+1)
// 	     );
//       for (int i=0; i<_hDfDzRes->GetNbinsX(); i++) {
// 	printf(" %3.0f",_hDfDzRes->GetBinContent(i+1));
//       }
//       printf("\n");

//       printf("[CalHelixFinderAlg::findDfDz:PHI0] nent: %3i mpvPhi0: %9.6f meanPhi0  : %9.6f under: %3.0f over: %3.0f ENTRIES:",
// 	     nentriesphi, mpvphi0,  menaphi0,
// 	     _hPhi0Res->GetBinContent(0),_hPhi0Res->GetBinContent(_hPhi0Res->GetNbinsX()+1)
// 	     );
//       for (int i=0; i<_hPhi0Res->GetNbinsX(); i++) {
// 	printf(" %3.0f",_hPhi0Res->GetBinContent(i+1));
//       }
//       printf("\n");
//     }
// //-----------------------------------------------------------------------------
// // Part 2: try to perform a more accurate estimate - straight line fit
// //-----------------------------------------------------------------------------
//     double z0, phi0, dphidz, pred;

//     z0     = 0.    ;
//     phi0   = _hphi0;
//     dphidz = _hdfdz;
//     //    _sdfdz = -1;

//     if (_debug > 5) {
//       double tmpphi0=phi0+dphidz*z0;
//       printf("[CalHelixFinderAlg::findDfDz:PART2] phi0 = %9.6f dfdz = %9.6f\n", tmpphi0, dphidz);
//     }
// //--------------------------------------------------------------------------------
// // 2015-03-25 G. Pezzu changed the way the 2PI ambiguity is resolved
// //--------------------------------------------------------------------------------
//     LsqSums4 szphi;

//     weight = 1./(_sigmaPhi*_sigmaPhi);

//     double xdphi, zLast(z0), zdist;

//     if (_debug > 5) {
//       printf("[CalHelixFinderAlg::findDfDz:LOOP]  i       z        dz      phiVec     phi    szphi.dfdz    dphi    xdphi     dfdz    \n");
//     }

//     dz   = zCl - z0;
//     dphi = dz*dphidz + phi0 - phiCl;
//     while (dphi > M_PI){
//       phiCl += 2*M_PI;
//       dphi  -= 2*M_PI; // dz*dphidz + phi0 - phiCl;
//     }
//     while (dphi < -M_PI){
//       phiCl -= 2*M_PI;
//       dphi  += 2*M_PI; // = dz*dphidz + phi0 - phiCl;
//     }

//     double errCl    = 2./30.;
//     double weightCl = 1./(errCl*errCl);

//     xdphi = fabs(dphi)/errCl;
// //-----------------------------------------------------------------------------
// // 2015-04-21 Gianipez added the condition (xdphi < 2.*_maxXDPhi) for adding or not
// // the calorimeter point to the fitter. In case the particle scattered in the end of the tracker
// // the calorimeter point is dangerous.
// //-----------------------------------------------------------------------------
//     if (xdphi < 2.*_maxXDPhi){
//       szphi.addPoint(zCl, phiCl, weightCl);
//     }

//     if (_debug > 10) {
//       printf("[CalHelixFinderAlg::findDfDz:LOOP] %3i %9.3f %9.3f %9.5f %9.5f %9.6f %9.6f %9.6f %9.6f\n",
// 	     0, zCl, dz, phiCl, phiCl, szphi.dfdz(), dphi, xdphi, dphidz);
//     }

//     // 2015-07-06 Gianipez added the following line for avoiding infinite loops
//     if ( i0 < 0 ) goto NEXT_STEP;

//     for (int i=i0; i<nstations; i++) {
//       if (nhits[i] > 0) {
// 	z    = zVec[i];
// 	dz   = z-z0;
// 	pred = phi0 + dz*dphidz;
// 	phi  = phiVec[i];
// 	dphi = phi - pred;//pred - phi;

// 	while (dphi > M_PI){
// 	  phi -= 2*M_PI;//+= 2*M_PI;
// 	  dphi = phi - pred;//pred - phi;
// 	}
// 	while (dphi < -M_PI){
// 	  phi += 2*M_PI;//-= 2*M_PI;
// 	  dphi = phi - pred;//pred - phi;
// 	}

// 	xdphi = fabs(dphi)/_sigmaPhi;

// 	if (xdphi < 2.*_maxXDPhi){
// 	  szphi.addPoint(z, phi, weight);

// 	  zdist = z - zLast;

// 	  if ( (szphi.qn() >= 3.) && (zdist > 500.)){
// 	    z0     = 0.;
// 	    phi0   = szphi.phi0();
// 	    dphidz = szphi.dfdz();
// 	  }
// 	}

// 	if (_debug > 10) {
// 	  double tmpDfDz = szphi.dfdz();//, Helix._szphi.chi2DofLine());
// 	  printf("[CalHelixFinderAlg::findDfDz:LOOP] %3i %9.3f %9.3f %9.5f %9.5f %9.6f %9.6f %9.6f %9.6f\n",
// 		 i, z, dz, phiVec[i], phi, tmpDfDz, dphi, xdphi, dphidz);
// 	}
//       }
//     }

//   NEXT_STEP:;

//     if (szphi.qn() >= 3.) {
//       _hdfdz = szphi.dfdz();		// sigxy/sigxx;
//       _hphi0 = szphi.phi0();		// ymean - xmean*sigxy/sigxx;
//       //      _sdfdz = szphi.chi2DofLine();
//     }
//     else {
//       _hphi0 = phi0 + _hdfdz*z0;
//       //      _sdfdz = -1;
//     }

//     int     nActive_stations = nentries - overflows;
    
//     if (Diag_flag > 0){
//       Helix._diag.nStationPairs = nActive_stations;
//     }

//     if (_debug > 5) {
//       printf("[CalHelixFinderAlg::findDfDz] END: _hdfdz = %9.5f _hphi0 = %9.6f chi2 = %9.3f ", _hdfdz,
// 	     _hphi0, -1.);
//       printf(" FIT: szphi.dfdz() = %9.5f szphi.phi0() = %9.6f chi2 = %9.3f qn = %6.0f\n", szphi.dfdz(),
// 	     szphi.phi0(), szphi.chi2DofLine(), szphi.qn());
//     }
// //----------------------------------------------------------------------------- 
// // 2017-11-14 gianipez: in case of less than _minNSt active stations we should 
// //                      probably use the _mpDfDz
// //-----------------------------------------------------------------------------
//     if (nActive_stations < _minNSt) {
//       _hdfdz = _mpDfDz;
//       return 0;
//     }

    return 1;
  }



//----------------------------------------------------------------------------------------
// 2015-01-13  calculate track DphiDz using histogrammed distribution of the dfdz residuals
//----------------------------------------------------------------------------------------
  int CalHelixFinderAlg::findDfDz_2(CalHelixFinderData& Helix, HitInfo_t SeedIndex, int  Diag_flag) {

    double phi, phi_ref(-1e10), z_ref, dphi, dz;

    double hist[20], minX(0), maxX(0.01), stepX(0.0005), nbinsX(20); // make it 20 bins

    XYZVec* center = &Helix._center;
    XYZVec  pos_ref;
//-----------------------------------------------------------------------------
// 2017-09-26 gianipez fixed a bug: in case the Helix phi-z fit didn't converge yet, 
// Helix._dfdz is set to -1e6, so we need to make a check here!
// this is a tempOrary fix that doesn't take into account the particle helicity. FIX ME!
//-----------------------------------------------------------------------------
    if (_debug > 5) {
      printf("[CalHelixFinderAlg::findDfDz:BEGIN] x0 = %9.3f y0 = %9.3f Helix._radius = %9.3f Helix._nStrawHits = %3i",
	     center->x(), center->y(), Helix._radius,Helix._nStrawHits);
    }

    int       nstations, nhits[30], nstations_with_hits(0);
    double    phiVec[30], zVec[30], weight(0);

    // np        = _xyzp.size();
    nstations = _tracker->nStations();

    for (int i=0; i<nstations; i++) {
      phiVec[i] = 0;
      zVec  [i] = 0;
      nhits [i] = 0;
    }

    for (int i=0; i<nbinsX; i++) hist[i] = 0;
//-----------------------------------------------------------------------------
// calorimeter cluster - point number nstations+1
//-----------------------------------------------------------------------------
    double zCl   = fCaloZ;
    double phiCl = polyAtan2(fCaloY-center->y(),fCaloX-center->x());
    if (phiCl < 0) phiCl += 2*M_PI;

    phiVec[nstations] = phiCl;
    zVec  [nstations] = zCl;
    nhits [nstations] = 1;
    //-----------------------------------------------------------------------------
    // Step 1: for each station with track candidate hits, calculate average phi per station
    //-----------------------------------------------------------------------------
    PanelZ_t* panelz(0);
    FaceZ_t*  facez(0);

    for (int f=SeedIndex.face; f<StrawId::_ntotalfaces; ++f){
      facez     = &Helix._oTracker[f];

      int  firstPanel(0);
      if (f == SeedIndex.face) firstPanel = SeedIndex.panel;

      for (int p=firstPanel; p<FaceZ_t::kNPanels; ++p){
	panelz = &facez->panelZs[p];
	int  nhitsPerPanel  = panelz->fNHits;
	int  seedPanelIndex(0);
	if (nhitsPerPanel == 0)                                      continue;
	if ( (f == SeedIndex.face) && (p==SeedIndex.panel) ) seedPanelIndex = SeedIndex.panelHitIndex;  

	for (int i=seedPanelIndex; i<nhitsPerPanel; ++i){   
	  mu2e::ComboHit* hit = &panelz->fHitData.at(i);

	  int index =  facez->evalUniqueHitIndex(f,p,i);//p*FaceZ_t::kNMaxHitsPerPanel + i;
	  if (Helix._hitsUsed[index] != 1 )                         continue;

	  int ist = hit->strawId().station();//_straw->id().getStation();                   // station number
	  phi     = polyAtan2(hit->pos().y()-center->y(),hit->pos().x()-center->x()); // atan2 returns its result in [-pi,pi], convert to [0,2pi]
	  if (phi < 0) phi += 2*M_PI;
	  zVec  [ist] += hit->pos().z();
	  //-----------------------------------------------------------------------------
	  // make sure there all hits within the station get close values of phi, although a 
	  // common 2pi ambiguity is still unresolved
	  //-----------------------------------------------------------------------------
	  if (nhits[ist] == 0) {
	    phiVec[ist] = phi;
	    nstations_with_hits += 1;
	  }
	  else {
	    while (phi-phiVec[ist] >  M_PI) phi -= 2*M_PI;
	    while (phi-phiVec[ist] < -M_PI) phi += 2*M_PI;
	
	    phiVec[ist] = (phiVec[ist]*nhits[ist]+phi)/(nhits[ist]+1);
	  }
	  nhits [ist] += 1;
	}
      }//end panels loop
    }//end face loop

    for (int i=0; i<nstations; i++) {
      if (nhits[i] > 0) {
	zVec  [i] = zVec  [i]/nhits[i];
      }
    }

    if (_debug >5) {
      printf("[CalHelixFinderAlg::findDfDz] StationID  nhits       z        phi\n");
      for (int i=0; i<nstations+1; i++) {
	if (nhits[i] > 0) printf("[CalHelixFinderAlg::findDfDz] %5i %6i    %9.3f %8.5f\n", i,nhits[i],zVec[i],phiVec[i]);
      }
    }
//-----------------------------------------------------------------------------
// Step 2: determine the most likely value of phi
//-----------------------------------------------------------------------------
    for (int i=0; i<nstations; i++) {
      if (nhits[i] == 0)                                    continue; 

      phi_ref = phiVec[i];
      z_ref   = zVec  [i];

      for(int j=i+1; j<nstations+1; ++j) { // nstations+1 accounts for the cluster
	if (nhits[j] == 0)                                  continue;

	dphi = phiVec[j]-phi_ref;
	dz   = zVec[j] - z_ref;
	double dphidz =dphi/dz*_dfdzsign; //HERE
	
	weight = nhits[i] + nhits[j];
//-----------------------------------------------------------------------------
// calculate N potential choices for 2*PI ambiguity resolution
//-----------------------------------------------------------------------------
	int n(0), nmax(0), nmin(0), nchoices = 0;

	double x = dphidz + n*2*M_PI/dz;

	if (x < _minDfDz) {
//-----------------------------------------------------------------------------
// for n=0, x < _minDfDz
//-----------------------------------------------------------------------------
	  while (x < _maxDfDz) {
	    if (x < _minDfDz) nmin = n+1;
	    nmax = n;
	    if ((x > _minDfDz) && (x < _maxDfDz)) nchoices += 1;
	    n += 1;
	    x += 2*M_PI/dz;
	  }
	}
	else if (x < _maxDfDz) {
//-----------------------------------------------------------------------------
// for n=0,   _xMin <= x < _xMax
//-----------------------------------------------------------------------------
	  while (x < _maxDfDz) {
	    nmax = n;
	    if ((x > _minDfDz) && (x < _maxDfDz)) nchoices += 1;
	    n += 1;
	    x += 2*M_PI/dz;
	  }

	  nmin = 0;
	  x    = dphidz+(nmin-1)*2*M_PI/dz;

	  while (x > _minDfDz) {
	    nchoices += 1;
	    nmin -= 1;
	    x    -= 2*M_PI/dz;
	  }
	}
	else {
//-----------------------------------------------------------------------------
// for n=0, x >= _xMax
//-----------------------------------------------------------------------------
	  while (x > _minDfDz) {
	    if (x > _maxDfDz) nmax = n-1;
	    nmin = n;
	    if ((x > _minDfDz) && (x < _maxDfDz)) nchoices += 1;
	    n -= 1;
	    x -= 2*M_PI/dz;
	  }
	}

	if (nchoices == 0)                                  continue;

	weight = 1.; // 1./nchoices;
//-----------------------------------------------------------------------------
// loop again over all choices and fill a histogram
// histogram is from 
//-----------------------------------------------------------------------------
	for (int n=nmin; n<=nmax; n++) { // 
	  double x = dphidz + n*2*M_PI/dz;
	  int bin = (x-minX)/stepX;
	  hist[bin] += weight;
	}
      }
    }
//-----------------------------------------------------------------------------
// the 'histogram' is filled, find a peak
//-----------------------------------------------------------------------------
    int ixmax = int(maxX/stepX);

    double swmax(0), sw, xmp(0);
    for (int ix=0; ix<ixmax-1; ix++) {
      sw = (hist[ix]+hist[ix+1]);
      if (sw > swmax) { 
	xmp = (stepX*(ix+0.5)*hist[ix] + stepX*(ix+1+0.5)*hist[ix+1])/sw;
	swmax = sw;
      }
    }
//-----------------------------------------------------------------------------
// Part 2: perform a more accurate estimate - straight line fit
//-----------------------------------------------------------------------------
    if (nstations_with_hits < 2) _hdfdz = _mpDfDz;                                 
    else                         _hdfdz = xmp*_dfdzsign;
//-----------------------------------------------------------------------------
// last step - determine phi0 = phi(z=0)
//-----------------------------------------------------------------------------
    double phi0(0), sdphi(0);
    int    sn(0);

    for (int i=0; i<nstations+1; i++) {
      if (nhits[i] == 0) continue;

      if (sn == 0) { // first station with hits gives the "2*PI normalization";
	phi0 = phiVec[i]-zVec[i]*_hdfdz;
	sdphi = 0;
	sn    = 1;
      }
      else {
//-----------------------------------------------------------------------------
// for all points different from the first one need to choose the turn number
//-----------------------------------------------------------------------------
	dphi = phiVec[i]-(phi0+zVec[i]*_hdfdz);
	double dphi_min = dphi;

	int n= 0;
	while (1) {
	  n += 1;
	  double dphi = phiVec[i]+2*M_PI*n-(phi0+zVec[i]*_hdfdz);
	  if (fabs(dphi) < fabs(dphi_min)) dphi_min = dphi;
	  else break;
	}

	n=0;
	while (1) {
	  n -= 1;
	  double dphi = phiVec[i]+2*M_PI*n-(phi0+zVec[i]*_hdfdz);
	  if (fabs(dphi) < fabs(dphi_min)) dphi_min = dphi;
	  else break;
	}
	
	sdphi += dphi_min;
	sn += 1;
      }
    }

    _hphi0 = phi0 + sdphi/sn;

    if (Diag_flag > 0){
      Helix._diag.nStationPairs = nstations_with_hits;
    }

    if (_debug > 5) {
      printf("[CalHelixFinderAlg::findDfDz] END: _hdfdz = %9.5f _hphi0 = %9.6f ", _hdfdz, _hphi0);
    }

    return 1;
  }

//-----------------------------------------------------------------------------
//
//-----------------------------------------------------------------------------
  bool CalHelixFinderAlg::doLinearFitPhiZ(CalHelixFinderData& Helix    ,
					  HitInfo_t          SeedIndex,
					  int                 UseInteligentWeight,
					  int                 DoCleanUp           ) {

    auto              hitsUsed  = Helix._hitsUsed;

    bool              success(false);
    int               nPointsRemoved(0);
 
    double            phi(0.0), z(0.0), weight(0.0);
    double            dphi, err, xdphi;

    XYZVec            helCenter = Helix._center;
    double            radius    = Helix._radius;
    XYZVec            pos;
    PanelZ_t*         panelz(0);
    FaceZ_t*          facez(0);
    mu2e::ComboHit*    hit(0);
//-----------------------------------------------------------------------------
// gianipez: procedure for aligning the phi vector
//-----------------------------------------------------------------------------
    ::LsqSums4       szphi;
    int              count(0), indexWorst;
    double           chi2, chi2min, deltaPhi, dphi_max(0), phi_ref, weightWorst(0);

    HitInfo_t       iworst;//(-1,-1);

    if (Helix._sxy.qn() > 0) {
      helCenter = XYZVec( Helix._sxy.x0(), Helix._sxy.y0(), 0);
      radius    = Helix._sxy.radius();
    }
    XYZVec           strawDir;
    const char       banner[200] = "doLinearFitPhiZ";
//--------------------------------------------------------------------------------
// set EMC cluster info and initilize the dfdz for the search
//-----------------------------------------------------------------------------
    double dfdz  = Helix._dfdz;
    double phi0  = Helix._fz0;

    double zCl   = fCaloZ;
    pos          = XYZVec(fCaloX, fCaloY, fCaloZ);
    double dx    = (pos.x() - helCenter.x());
    double dy    = (pos.y() - helCenter.y());
    double phiCl = polyAtan2(dy, dx);//CLHEP::Hep3Vector(pos - helCenter).phi();//center).phi();
    if (phiCl < 0) phiCl = phiCl + 2*M_PI;//        = TVector2::Phi_0_2pi(phiCl);

    deltaPhi = zCl*dfdz + phi0 - phiCl;
    while (deltaPhi > M_PI){
      phiCl   += 2*M_PI;
      deltaPhi = zCl*dfdz + phi0 - phiCl;
    }
    while (deltaPhi < -M_PI){
      phiCl   -= 2*M_PI;
      deltaPhi = zCl*dfdz + phi0 - phiCl;
    }
//-----------------------------------------------------------------------------
// add the cluster phi to the LSq sum
// weight_cl of 10 corresponds to an uncertainty of 0.1 in phi(cluster),
// which means sigma(R-phi) of about 2-3 cm, about right
// hit weight is determined by the assumed phi error of _sigmaPhi=0.1
//-----------------------------------------------------------------------------
    if (UseInteligentWeight == 0){
      weight = 1./(_sigmaPhi*_sigmaPhi);
    }

    xdphi  = fabs(deltaPhi)/_sigmaPhi;

    Helix._szphi.clear();
    Helix._nZPhiSh = 0;

    if ( xdphi < 2.*_maxXDPhi ) {
      double weight_cl = 784.;//10.0; 
      Helix._szphi.addPoint(zCl,phiCl,weight_cl);
      Helix._nZPhiSh += 1;
    }

    count = 0;
    double zlast, dz, dx2, dy2;

    if (_debug > 5) {
      printf("[CalHelixFinderAlg::doLinearFitPhiZ:BEGIN] phi0 = %10.6f dfdz = %10.6f chi2N = %10.3f DoCleanup = %i\n",
	     Helix._fz0,  Helix._dfdz, 0.,DoCleanUp);
      printf("[CalHelixFinderAlg::doLinearFitPhiZ]    flag   A   shID   i       z         ");
      printf("    phi         dphi      xdphi      zlast        dz      dphidz  szphidfdz  chi2\n");
      printf("[CalHelixFinderAlg::doLinearFitPhiZ] %08x %2i %6i %3i %12.5f %12.5f %10.5f %10.3f %10.3f %10.3f %10.5f %10.5f %5.3f\n",
	     0, 1, 0, 0,  zCl, phiCl, deltaPhi, xdphi, 0., 0., dfdz, 0., 0.);
    }

    // int            nLayers(2);
    //    int            panelHitIndex[_nHitsMaxPerPanel] = {-1};

    zlast = 0;

    for (int f=SeedIndex.face; f<StrawId::_ntotalfaces; ++f){
      facez     = &Helix._oTracker[f];
      z         = facez->z;

      int  firstPanel(0);
      if (f == SeedIndex.face) firstPanel = SeedIndex.panel;

      // reset the chi2 values calulated in the previous panel
      HitInfo_t      goodFaceHit;
      float          faceHitChi2(1e10);
      
      for (int p=firstPanel; p<FaceZ_t::kNPanels; ++p){
	panelz = &facez->panelZs[p];//Helix._oTracker[p];
	int       nhits  = panelz->fNHits;
	int       seedPanelIndex(0);
	if (nhits == 0)                                                                    continue;
	if ( (f == SeedIndex.face) && (p==SeedIndex.panel) ) seedPanelIndex = SeedIndex.panelHitIndex;  

	for (int i=seedPanelIndex; i<nhits; ++i){
	  mu2e::ComboHit* hit = &panelz->fHitData.at(i);
	  pos      = hit->_pos;
	  strawDir = hit->_sdir;

	  dx2      = (pos.x() - helCenter.x());
	  dy2      = (pos.y() - helCenter.y());
	  phi      = polyAtan2(dy2, dx2);//CLHEP::Hep3Vector(pos - helCenter).phi();//center).phi();
	  if (phi < 0) phi = phi + 2*M_PI;//      = TVector2::Phi_0_2pi(phi);
	  dz       = z - zlast;
                                    
	  phi_ref = z*dfdz + phi0;		// predicted value of phi
	  dphi    = phi_ref - phi;		// signed residual
	  // resolve 2PI ambiguity
	  while (dphi > M_PI) {
	    phi += 2*M_PI;
	    dphi = phi_ref - phi;
	  }
	  while (dphi < -M_PI) {
	    phi -= 2*M_PI;
	    dphi = phi_ref - phi;
	  }
	  // store the corrected value of phi
	  // phi_corrected[i] = phi;
	  // _phiCorrected[i] = phi;
	  hit->_hphi = phi;
	  dphi       = fabs(dphi);
	  err        = _sigmaPhi;

	  if (UseInteligentWeight == 1){
	    weight           = calculatePhiWeight(*hit,/*pos, strawDir, */ helCenter, radius, 0, banner);
	    err              = 1./sqrt(weight);
	  }
	  hit->_zphiWeight = weight;

	  xdphi = dphi/err;

	  int index =  facez->evalUniqueHitIndex(f,p,i);//p*FaceZ_t::kNMaxHitsPerPanel + i;
	  if (_debug > 10) {
	    printf("[CalHelixFinderAlg::doLinearFitPhiZ:LOOP] %08x %2i %6i %3i %12.5f %12.5f %10.5f %10.3f %10.3f %10.3f %10.5f %10.5f %5.3f\n",
		   *((int*) &hit->_flag), Helix._hitsUsed[index],
		   hit->strawId().straw()/*_strawhit->strawIndex().asInt()*/, i,
		   z, phi, dphi,xdphi,zlast,dz,
		   dfdz, Helix._szphi.dfdz(), Helix._szphi.chi2DofLine());
	  }
	  if (Helix._hitsUsed[index] != 1)                     continue;

	  if ( (DoCleanUp == 1) && (xdphi > _maxXDPhi) ) {
	    Helix._hitsUsed[index] = 0;
	    ++nPointsRemoved;
	    continue;
	  }

	  if (xdphi < faceHitChi2){
	    faceHitChi2               = xdphi;
	    goodFaceHit.face          = f;
	    goodFaceHit.panel         = p;
	    goodFaceHit.panelHitIndex = i;
	  }
	}
	
      }//end panels loop

      //loop over the nHitsMaxPerPanel hits closest to the helix prediction
      if (goodFaceHit.face < 0)                          continue;
      panelz             = &facez->panelZs[goodFaceHit.panel];
      hit                = &panelz->fHitData[goodFaceHit.panelHitIndex];

      Helix._szphi.addPoint(z,hit->_hphi,hit->_zphiWeight);
      Helix._nZPhiSh    += hit->nStrawHits();

      ++count;

      if (count == 1) {//FIXME! investigate if it is needed or not
      	zlast = z;
      	dz    = 0.;
      }
	
	
      if ( (count>=5) &&      //FIXME! should we count and/or the number of panels?
	   // (xdphi < 2.)){
	   (faceHitChi2 < 2.)){
	if ( (fabs(dfdz - Helix._szphi.dfdz()) < 8.e-4) ){//  || //require that the new value of dfdz is
	                                                         //close to the starting one. update dfdz only if:
	  if ( (Helix._szphi.dfdz() > 0.) && //{                    // 1. the points browsed are more the half
	       (dz >=_mindist ) ){
	    dfdz  = Helix._szphi.dfdz();                     //    delta hits could have moved dfdz to negative value!
	    phi0  = Helix._szphi.phi0();// + z*dfdz;                     // 2. and require dfdz to be positivie! scattered hits or
	    zlast = z;
	  }
	}
      }


    }//end face loop
    _phiCorrectedDefined = 1;

    if (_debug > 5) {
      printf("[CalHelixFinderAlg::doLinearFitPhiZ:BEFORE_CLEANUP] Helix: phi_0 = %5.3f dfdz = %5.5f chi2N = %5.3f points removed = %4i\n",
	     Helix._szphi.phi0(),Helix._szphi.dfdz(), Helix._szphi.chi2DofLine(), nPointsRemoved);
    }
    //-----------------------------------------------------------------------------
    // perform a cleanup in RZ
    //-----------------------------------------------------------------------------
    if ( DoCleanUp == 1){
      if ( Helix._szphi.chi2DofLine() > _chi2zphiMax) {
      NEXT_ITERATION:;
	//reset the coordinates of the worst hit
	iworst.face          = -1;
	iworst.panel         = -1;
	iworst.panelHitIndex = -1;

	indexWorst  = -1;
	chi2min     = 1e10;
	weightWorst = -1;

	for (int f=SeedIndex.face; f<StrawId::_ntotalfaces; ++f){
	  facez     = &Helix._oTracker[f];
	  z         = facez->z;
	  int  firstPanel(0);
	  if (f == SeedIndex.face) firstPanel = SeedIndex.panel;
	  for (int p=firstPanel; p<FaceZ_t::kNPanels; ++p){
	    panelz = &facez->panelZs[p];//Helix._oTracker[p];
	    int       nhits  = panelz->fNHits;
	    int       seedPanelIndex(0);
	    if (nhits == 0)                                        continue;
	    if ( (f == SeedIndex.face) && (p==SeedIndex.panel) ) seedPanelIndex = SeedIndex.panelHitIndex;  

	    for (int i=seedPanelIndex; i<nhits; ++i){
	      mu2e::ComboHit* hit = &panelz->fHitData.at(i);
	      int index =  facez->evalUniqueHitIndex(f,p,i);//p*FaceZ_t::kNMaxHitsPerPanel + i;
	      if (Helix._hitsUsed[index] != 1)                     continue; 

	      szphi.init(Helix._szphi);

	      phi      = hit->_hphi;

	      if (UseInteligentWeight == 1){
		weight = hit->_zphiWeight;
	      }

	      szphi.removePoint(z, phi, weight);
	      chi2 = szphi.chi2DofLine();
	      //printf("[CalHelixFinderAlg::doLinearFitPhiZ] chi2 = %5.3e chi2min = %5.3e\n", chi2, chi2min);
	      if (chi2 < chi2min) {
		iworst.face          = f;
		iworst.panel         = p;
		iworst.panelHitIndex = i;

		chi2min              = chi2;
		weightWorst          = weight;
	      }
	    }
	  }
	}//end face loop

	if ((iworst.panel >= 0) && (Helix._nZPhiSh > _minNHits)) {
	  facez   = &Helix._oTracker[iworst.face];
	  panelz  = &facez->panelZs [iworst.panel];
	  hit     = &panelz->fHitData.at(iworst.panelHitIndex);
	  int index =  facez->evalUniqueHitIndex(iworst);//iworst.Panel*FaceZ_t::kNMaxHitsPerPanel + iworst.PanelHitIndex;//FIXME!
	  Helix._hitsUsed[index] = 0;

	  z   = facez->z;
	  phi = hit->_hphi;

	  Helix._szphi.removePoint(z, phi, hit->_zphiWeight);
	  Helix._nZPhiSh -= hit->nStrawHits();
	  
	  chi2min = Helix._szphi.chi2DofLine();
	  if (_debug > 5) {
	    printf("[CalHelixFinderAlg::doLinearFitPhiZ_removed:LOOP2] %6i %5.3f     %5.3f chi2 = %5.3f  \n", indexWorst, z, phi, chi2min);//FIXME! remove indexworst
	  }
	}

      CHECK_RESIDUALS:;
	dphi_max    = _maxXDPhi;
	//reset the coordinates of the worst hit
	iworst.face          = -1;
	iworst.panel         = -1;
	iworst.panelHitIndex = -1;

	weightWorst = -1;

	for (int f=SeedIndex.face; f<StrawId::_ntotalfaces; ++f){
	  facez     = &Helix._oTracker[f];
	  z         = facez->z;
	  int  firstPanel(0);
	  if (f == SeedIndex.face) firstPanel = SeedIndex.panel;
	  for (int p=firstPanel; p<FaceZ_t::kNPanels; ++p){
	    panelz = &facez->panelZs[p];
	    int       nhits  = panelz->fNHits;
	    int       seedPanelIndex(0);
	    if (nhits == 0)                                        continue;
	    if ( (f == SeedIndex.face) && (p==SeedIndex.panel) ) seedPanelIndex = SeedIndex.panelHitIndex;  

	    for (int i=seedPanelIndex; i<nhits; ++i){
	      mu2e::ComboHit* hit = &panelz->fHitData.at(i);
	      int index = facez->evalUniqueHitIndex(f,p,i);//p*FaceZ_t::kNMaxHitsPerPanel + i;
	      if (Helix._hitsUsed[index] != 1)                     continue;

	      pos      = hit->_pos;
	      strawDir = hit->_sdir;
	      phi      = z*Helix._szphi.dfdz() + Helix._szphi.phi0();
	      dphi     = fabs(hit->_hphi - phi);
	      err      = _sigmaPhi;

	      if (UseInteligentWeight == 1){
		weight = calculatePhiWeight(*hit, /*pos, strawDir, */ helCenter, radius, 0, banner);//hit->_zphiWeight;//
		err    = 1./sqrt(weight);
	      }

	      xdphi = dphi/err;

	      if ( xdphi > dphi_max) {
		iworst.face          = f;
		iworst.panel         = p;
		iworst.panelHitIndex = i;

		dphi_max             = xdphi;
		weightWorst          = weight;
	      }
	    }
	  }
	}
	//remove the point
	if(iworst.panel>=0 && Helix._nZPhiSh > _minNHits){
	  facez   = &Helix._oTracker[iworst.face];
	  panelz  = &facez->panelZs[iworst.panel];
	  hit     = &panelz->fHitData.at(iworst.panelHitIndex);

	  int index =  facez->evalUniqueHitIndex(iworst);//iworst.Panel*FaceZ_t::kNMaxHitsPerPanel + iworst.PanelHitIndex;
	  Helix._hitsUsed[index] = 0;

	  z           = facez->z;
	  phi         = hit->_hphi;
	  weightWorst = hit->_zphiWeight;

	  Helix._szphi.removePoint(z, phi, weightWorst);
	  Helix._nZPhiSh -= hit->nStrawHits();

	  chi2min = Helix._szphi.chi2DofLine();
	  if (_debug > 5) {
	    printf("[CalHelixFinderAlg::doLinearFitPhiZ:REMOVED] %6i %5.3f     %5.3f chi2 = %5.3f  \n", indexWorst, z, phi, chi2min);
	  }
	  goto CHECK_RESIDUALS;
	}

	if(Helix._nZPhiSh <= _minNHits) chi2min = Helix._szphi.chi2DofLine();
	
	if ( (chi2min >= _chi2zphiMax) ||
	     (iworst.panel>=0 )) {

	  //--------------------------------------------------------------------------------
	  // 2016-04-27 gianipez: why should I not check the chi2 f I have 10 hits?
	  //--------------------------------------------------------------------------------
	  if (Helix._nZPhiSh > _minNHits) {
	    goto NEXT_ITERATION;
	  }
	}
      }
    }
    //-----------------------------------------------------------------------------
    // 2015-04-21 Gianipez changed the threshold from 3 to _minNHits. there is no reason
    // which should allow to keep a result which selects a number of points lower than the threshold!
    //-----------------------------------------------------------------------------
    if ( (Helix._nZPhiSh >= _minNHits) && (Helix._szphi.chi2DofLine() < _chi2zphiMax) ){
      success = true;
    }
    //----------------------------------------------------------------------//
   if ((Helix._szphi.dfdz()*_dfdzsign) < 0.) { // *FIXME* : negative helicity handling  //Used to be (Helix._szPhiSh >= 0.) //HERE
      success = false;
    }
    else if (success) {                               // update helix results
      Helix._fz0  = Helix._szphi.phi0();
      Helix._dfdz = Helix._szphi.dfdz();
    }
    
    if ((SeedIndex.face == 0 ) && (SeedIndex.panel == 0) && (SeedIndex.panelHitIndex == 0) && (_diag > 0)) {
//-----------------------------------------------------------------------------
// diagnostics
//-----------------------------------------------------------------------------
      Helix._diag.phi0_6           = Helix._szphi.phi0();
      Helix._diag.rdfdz_7          = Helix._szphi.dfdz()* Helix._diag.n_rescued_points_9;
      Helix._diag.dfdz_8           = Helix._szphi.dfdz();
      Helix._diag.chi2_dof_line_13 = Helix._szphi.chi2DofLine();

      if (success) {
	int h=0;

	for (int f=SeedIndex.face; f<StrawId::_ntotalfaces; ++f){
	  facez     = &Helix._oTracker[f];
	  int  firstPanel(0);
	  if (f == SeedIndex.face) firstPanel = SeedIndex.panel;
	  z        = facez->z;//pos.z();
	  for (int p=firstPanel; p<FaceZ_t::kNPanels; ++p){
	    panelz = &facez->panelZs[p];
	    int  nhitsPerPanel  = panelz->fNHits;
	    int  seedPanelIndex(0);
	    if (nhitsPerPanel == 0)                                                            continue;
	    if ( (f == SeedIndex.face) && (p==SeedIndex.panel) ) seedPanelIndex = SeedIndex.panelHitIndex;  

	    for (int i=seedPanelIndex; i<nhitsPerPanel; ++i){   
	      hit = &panelz->fHitData.at(i);
	      int index =  facez->evalUniqueHitIndex(f,p,i);//p*FaceZ_t::kNMaxHitsPerPanel + i;
	      if (Helix._hitsUsed[index] != 1)                      continue; 
	      phi      = z* Helix._dfdz + Helix._fz0;
	      deltaPhi = hit->_hphi - phi;

	      if (h < Helix.maxIndex()) {
		Helix._diag.resid[h] = deltaPhi;
		++h;
	      }
	      else {
		printf (" ERROR: too many hits. Ignore \n");
	      }
	    }
	  }
	}//end loop over the panels
      }//end loop pver the faces
    }
    
    if (_debug > 5) {

      printf("[CalHelixFinderAlg::doLinearFitPhiZ:END] retval = %d Helix: phi_0 = %5.3f dfdz = %5.5f chi2N = %5.3f szphi: phi_0 = %5.3f dfdz = %5.5f\n",
	     success ? 1:0, Helix._szphi.phi0(),Helix._szphi.dfdz(), Helix._szphi.chi2DofLine(), szphi.phi0(), szphi.dfdz() );

      if (_debug > 10) {
	printf("[CalHelixFinderAlg::doLinearFitPhiZ:END2]    flag   A   shID       z             phi      phi-dfdz*z-phi0\n");

	int lastFace  = SeedIndex.face;

	for (int f=StrawId::_ntotalfaces-1; f>= lastFace; --f){
	  facez     = &Helix._oTracker[f];
	  z         = facez->z;//pos.z();
	  int    lastPanel(0);
	  if (f == SeedIndex.face) lastPanel = SeedIndex.panel;

	  for (int p=FaceZ_t::kNPanels-1; p>=lastPanel;  --p){
	    panelz = &facez->panelZs[p];
	    int  nhitsPerPanel  = panelz->fNHits;
	    if (nhitsPerPanel == 0)                                                            continue;
	    if ( (f == SeedIndex.face) && (p==SeedIndex.panel) ) nhitsPerPanel = SeedIndex.panelHitIndex;  

	    for (int  i=nhitsPerPanel-1;i>=0; --i){   
	      hit      = &panelz->fHitData.at(i);
	      phi      = z* Helix._dfdz + Helix._fz0;
	      deltaPhi = hit->_hphi - phi;

	      int index =  facez->evalUniqueHitIndex(f,p,i);//p*FaceZ_t::kNMaxHitsPerPanel + i;
	      printf("[CalHelixFinderAlg::doLinearFitPhiZ:END2] %08x %2i %6i %12.5f %12.5f %12.5f\n",
		     *((int*) &hit->_flag), Helix._hitsUsed[index],
		     hit->strawId().straw()/*_strawhit->strawIndex().asInt()*/,  z, hit->_hphi, deltaPhi);
	    }
	  }//end panel loop
	}//end face loop
      }
    }

    if (!success) {
      Helix._hitsUsed = hitsUsed;    
    }

    return success;
  }

//  void  CalHelixFinderAlg::fillHitLayer(CalHelixFinderData& Helix) {
    
// //--------------------------------------------------------------------------------
// // fill some geometrical info
// //--------------------------------------------------------------------------------
//     for (int ist=0; ist<_tracker->nStations(); ist++) {
//       const Station* st = &_tracker->getStation(ist);
// 
//       for (int ipl=0; ipl<st->nPlanes(); ipl++) {
// 	const Plane* pln = &st->getPlane(ipl);
// 	for (int ipn=0; ipn<pln->nPanels(); ipn++) {
// 	  const Panel* panel = &pln->getPanel(ipn);
// 	  for (int il=0; il<panel->nLayers(); il++) {
// 	    LayerZ_t* lz = &_hitLayer[il];
// 	    lz->fHitData.clear();
// 	    lz->fPanel = panel;
// //-----------------------------------------------------------------------------
// // panel caches phi of its center and the z
// //-----------------------------------------------------------------------------
// 	    lz->wx  = panel->straw0Direction().x();
// 	    lz->wy  = panel->straw0Direction().y();
// 	    lz->phi = panel->straw0MidPoint().phi();
// 	    lz->z   = (panel->getLayer(0).straw0MidPoint().z()+panel->getLayer(1).straw0MidPoint().z())/2.;
// 	  }
// 	}	
//       }
//     }
// 
// 
//     const vector<StrawHitIndex>& shIndices = Helix._timeCluster->hits();
// 
//     int size = Helix._timeCluster->nhits();
// //--------------------------------------------------------------------------------
//     if (Helix.shpos() != 0) {
//       int loc;
//       StrawHitFlag flag;
//       for (int i=0; i<size; ++i) {
// 	loc                = shIndices[i];	 // index in shcol of i-th timecluster hit
// 	flag               = Helix.shfcol()->at(loc);
// 	int good_hit = flag.hasAllProperties(_hsel  );
// 	int bkg_hit  = flag.hasAnyProperty  (_bkgsel);
// 	int used_hit = flag.hasAnyProperty  (StrawHitFlag::calosel);
// 
// 	if (good_hit && (! bkg_hit) && (! used_hit)) {
// 
// 	  const StrawHit*         sh    = &Helix.shcol()->at(loc);
// 	  const Straw*            straw = &_tracker->getStraw(sh->strawId());
// 	  const StrawHitPosition* shp   = &Helix.shpos()->at(loc);
//       
// 	  if (sh->energyDep() > _maxElectronHitEnergy)         continue;
// 
// 	  int       layerId  = straw->id().getLayer();
// 	  float     sigw     = shp->posRes(StrawHitPosition::wire);
// 	  
// 	  LayerZ_t* lz       = &_hitLayer[layerId];
// 
// 	  lz->fHitData.push_back(HitData_t(sh, shp, straw, sigw));
// 	}	
//       }
//     }
//     

//-----------------------------------------------------------------------------
// 12-09-2013 gianipez modified this procedure to avoid the doubling of the
// same stereohitposition
// points in filled array are ordered in Z coordinate
//-------------------------------------------------------------------------
  void CalHelixFinderAlg::fillXYZP(CalHelixFinderData& Helix) {

    static const double pi(M_PI);
    static const double twopi(2*pi);

    double clPhi(-9999.);

    if (fCaloTime > 0) clPhi = polyAtan2(fCaloY,fCaloX);

    const vector<StrawHitIndex>& shIndices = Helix._timeCluster->hits();
    ChannelID cx, co;

    int     size           = Helix._timeCluster->nhits();
    int     nFiltPoints(0), nFiltStrawHits(0);
    // int nTotalStations = _tracker->nStations();
    //--------------------------------------------------------------------------------
    // if (Helix.shpos() != 0) {
    int loc;
    StrawHitFlag flag;
    for (int i=0; i<size; ++i) {
      loc          = shIndices[i];	 // index in chcol of i-th timecluster hit
      flag         = Helix.shfcol()->at(loc);
      //-----------------------------------------------------------------------------
      // select hits: don't reuse straw hits
      //-----------------------------------------------------------------------------
      int good_hit = flag.hasAllProperties(_hsel  );
      int bkg_hit  = flag.hasAnyProperty  (_bkgsel);
      int used_hit = flag.hasAnyProperty  (StrawHitFlag::calosel);

      if (good_hit && (! bkg_hit) && (! used_hit)) {

	const ComboHit& ch          = Helix.chcol()->at(loc);
	// const Straw& straw          = _tracker->getStraw(ch.strawIndex());
	// const StrawHitPosition& shp = Helix.shpos()->at(loc);

	if (ch.energyDep() > _maxElectronHitEnergy)         continue;

	//skip the hit if it doesn't rely on the semi-plane where the calo-lcuster is
	if (_filter) {
	  double chPhi = polyAtan2(ch.pos().y(), ch.pos().x());
	  double dphi  = chPhi - clPhi;

	  if (dphi >  pi) dphi -= twopi;
	  if (dphi < -pi) dphi += twopi;
	    
	  if (fabs(dphi) > pi/2)                            continue;
	}

	cx.Station                 = ch.strawId().station();//straw.id().getStation();
	cx.Plane                   = ch.strawId().plane() % 2;//straw.id().getPlane() % 2;
	cx.Face                    = ch.strawId().face();
	cx.Panel                   = ch.strawId().panel();//straw.id().getPanel();

	// get Z-ordered location
	Helix.orderID(&cx, &co);
     
	int os       = co.Station; 
	int of       = co.Face;
	//FIXME!!! COMPARE OF WITH ch.sid().uniqueFace()
	int op       = co.Panel;

	int       stationId = os;
	int       faceId    = of + stationId*StrawId::_nfaces*FaceZ_t::kNPlanesPerStation;//FaceZ_t::kNFaces;
	//	int       panelId   = op + faceId*FaceZ_t::kNPanels;//PerFace;
	FaceZ_t*  fz        = &Helix._oTracker[faceId];
	PanelZ_t* pz        = &fz->panelZs[op];
	
	//	if ((os < 0) || (os >= FaceZ_t::kNStations     )) printf(" >>> ERROR: wrong station number: %i\n",os);
	if ((of < 0) || (of >  StrawId::_nfaces*FaceZ_t::kNPlanesPerStation  )) printf(" >>> ERROR: wrong face    number: %i\n",of);
	if ((op < 0) || (op >= FaceZ_t::kNPanels )) printf(" >>> ERROR: wrong panel   number: %i\n",op);

	// pz->fHitData.push_back(mu2e::ComboHit(loc,sh,shp,straw,flag));
	pz->fHitData.push_back(mu2e::ComboHit(ch));//loc,ch,flag);
	pz->fNHits  = pz->fNHits + 1;
	if (pz->fNHits > PanelZ_t::kNMaxPanelHits) printf("[CalHelixFinderAlg::fillXYZP] number of hits with the panel exceed the limit: NHits =  %i MaxNHits = %i\n", pz->fNHits, PanelZ_t::kNMaxPanelHits);
	++nFiltPoints;
	nFiltStrawHits += ch.nStrawHits();
      }
    }
    // }
    
    Helix._nFiltPoints    = nFiltPoints;     //mu2e::ComboHit counter
    Helix._nFiltStrawHits = nFiltStrawHits;  //StrawHit counter

    if (_debug > 0) printXYZP(Helix);
  }




//----------------------------------------------------------------------------
//2015-01-17 G. Pezzullo: the following procedure looks the hit with
// z-coordinate smaller then the seeding one and calculates distance from
// prediction in order to check if they are good or outliers
//----------------------------------------------------------------------------
  void CalHelixFinderAlg::rescueHitsBeforeSeed(CalHelixFinderData& Helix){
    FaceZ_t*    facez  = &Helix._oTracker[Helix._seedIndex.face];
    PanelZ_t*   panelz = &facez->panelZs[Helix._seedIndex.panel];

    double      weight(-1), radius, phi0, dfdz, x0, y0;
    dfdz        = Helix._dfdz;
    //    phi0        = Helix._fz0 + dfdz*(_xyzp[Helix._seedIndex]._pos.z());
    //    phi0        = Helix._fz0 + dfdz*(panelz->z);
    phi0        = Helix._fz0 + dfdz*(facez->z);
    x0          = Helix._center.x();
    y0          = Helix._center.y();
    radius      = Helix._radius;

    double      dx,dy,phi,max_dist;
    XYZVec      shPos, hePos, strawDir, helCenter(x0, y0, 0);

    double      deltaZ(0.); // , deltaX(0.), deltaY(0.);
    double      distXY(0.);
    double      dist(0.), dist2(0.); // help parameter for storing strawhit position residual
    int         rescuedStrawHits(0), rescuedPoints(0);

    char banner[]="CalHelixFinderAlg::rescueHitsBeforeSeed";

    if (_debug > 0) {
      printf("[%s:BEGIN] x0 = %5.3f y0 = %5.3f radius = %5.3f phi0 = %5.5f dfdz = %5.6f chi2 = %5.3f \n", banner,
	     x0, y0, radius, phi0, dfdz , Helix._sxy.chi2DofCircle());
      printf("[%s] SeedIndex = %i N-points = %5.3f\n",  banner, Helix._seedIndex.panel, Helix._sxy.qn()-1);//FIXME!
      if (Helix._seedIndex.panel >= 0) {//FIXME!
	printf("[%s] index      Z        xi      yi       xp       yp       X0        Y0         R        dfdZ  dXY(pred) dXY(seed) dZ(seed)     wt\n",banner);
	printf("[%s]-------------------------------------------------------------------------------------------------------------------------------\n",banner);
      }
    }
//-----------------------------------------------------------------------------
// given a helix candidate, move upstream and pick up points with Z < _xyzp[fSeedIndex].z
//-----------------------------------------------------------------------------
    // PanelZ_t*      seedPanelz = &Helix._oTracker[Helix._seedIndex.Panel];
    // PanelZ_t*      lastPanelz = &Helix._oTracker[Helix._seedIndex.Panel];
    //    FaceZ_t*       seedFacez = &Helix._oTracker[Helix._seedIndex.face];
    FaceZ_t*       lastFacez = &Helix._oTracker[Helix._seedIndex.face];
    mu2e::ComboHit* hit(0);

    // float          panelHitChi2 [_nHitsMaxPerPanel] = {1e10};
    // int            panelHitIndex[_nHitsMaxPerPanel] = {-1};
    int   firstFace = Helix._seedIndex.face;
    if (firstFace<0) firstFace = 0;
    for (int f=firstFace; f>=0;  --f){
      facez     = &Helix._oTracker[f];
      //      HitInfo_t goodPanelHit;
      //      double    panelHitChi2(1e10);
      //      double         delta_min(0);
      float          faceHitChi2(1e10);
      HitInfo_t      goodFaceHit;

      int       panelIndex(FaceZ_t::kNPanels-1);

      //      if (f == Helix._seedIndex.face)   panelIndex = Helix._seedIndex.panel;//not needed because we need to search the best hit within the face!

      //-----------------------------------------------------------------------------
      // dfdz = tanLambda/radius; phi0 is the last found hit phi
      //-----------------------------------------------------------------------------
      deltaZ    = facez->z - lastFacez->z;
      phi       = phi0 + (deltaZ)*dfdz;     
      //evaluate the helix prediction using the z coordinate of the panel
      hePos     = XYZVec(x0 + radius*std::cos(phi),
			 y0 + radius*std::sin(phi),
			 facez->z);
      //check the Panel-phi wrt to the DS center
      double  hePosPhi = polyAtan2(hePos.y(), hePos.x());
      if (hePosPhi < 0) hePosPhi = hePosPhi + 2*M_PI;

      for (int p=panelIndex; p>=0;  --p){
	panelz = &facez->panelZs[p];
	int  nhitsPerPanel  = panelz->fNHits;

	if (nhitsPerPanel == 0)                                              continue;
	if ( (f==Helix._seedIndex.face) && (p==Helix._seedIndex.panel) ) nhitsPerPanel = Helix._seedIndex.panelHitIndex;//the seedHit is already clusterized!      


	double  deltaPhi = hePosPhi - panelz->phi;
	if ( deltaPhi > M_PI ) deltaPhi -= 2*M_PI;
	if ( deltaPhi < -M_PI) deltaPhi += 2*M_PI;
	if ( fabs(deltaPhi) > _maxPanelToHelixDPhi)                             continue;
  
	for (int  i=nhitsPerPanel-1;i>=0; --i){   
	  hit       = &panelz->fHitData.at(i);
	  shPos     = hit->_pos;
	  strawDir  = hit->_sdir;

	  dx        = hePos.x() - shPos.x();
	  dy        = hePos.y() - shPos.y();
	  dist2     = dx*dx + dy*dy;
	  dist      = std::sqrt(dist2);

	  if (_debug > 10) {
	    printf("[%s:LOOP] %5i %9.3f %8.3f %8.3f %8.3f %8.3f %9.3f %9.3f %9.3f %8.5f %8.3f %8.3f %8.3f %8.3f",
		   banner,i,shPos.z(),shPos.x(),shPos.y(),hePos.x(),hePos.y(),
		   x0,y0,radius,dfdz,dist,distXY,deltaZ,weight);
	  }

	  max_dist = _distPatRec + _dfdzErr*fabs(deltaZ);
	  if (dist <= max_dist) {
	    if (dist < faceHitChi2){
	      goodFaceHit.face          = f;
	      goodFaceHit.panel         = p;
	      goodFaceHit.panelHitIndex = i;
	      faceHitChi2               = dist;
	    }
	  }else {
	    if (_debug > 10) {
	      printf(" missed\n");
	    }
	  }
	}//end loop pver the hits within the panel
      }//end loop over the panels within a face
      
      if (goodFaceHit.panel < 0)                    continue;
      //get the best hit found
      panelz     = &facez ->panelZs[goodFaceHit.panel];
      hit        = &panelz->fHitData[goodFaceHit.panelHitIndex];
      
      lastFacez  = &Helix._oTracker[f];

      // add point to the helixfithack result objet
      weight     = calculateWeight(*hit, helCenter, radius);
      Helix._sxy.addPoint(hit->pos().x(),hit->pos().y(),weight);
      Helix._nXYSh += hit->nStrawHits();

      // update helix parameters
      x0      = Helix._sxy.x0();
      y0      = Helix._sxy.y0();
      radius  = Helix._sxy.radius();

      helCenter.SetX(x0);
      helCenter.SetY(y0);
      double dx  = (hit->pos().x() - helCenter.x());
      double dy  = (hit->pos().y() - helCenter.y());
      phi0       =  polyAtan2(dy,dx);

      //update hit info
      hit->_xyWeight   = weight;
      int index =  facez->evalUniqueHitIndex(goodFaceHit);//p*FaceZ_t::kNMaxHitsPerPanel + hitIndex;//FIXME!!
      Helix._hitsUsed[index] = 1;

      hit->_hphi        = phi0;
      //      double dzFromSeed = facez->z - seedFacez->z;         // expected to be negative
      // hit->_dzFromSeed  = dzFromSeed;
      // hit->_drFromPred  = faceHitChi2;//[t];  

      rescuedStrawHits += hit->nStrawHits();
      ++rescuedPoints;

      if (_debug > 0) {
	printf("rescued %08x %2i %12.5f %12.5f %12.5f\n",
	       *((int*) &hit->_flag), Helix._hitsUsed[index],
	       hit->pos().x(), hit->pos().y(), hit->pos().z());
      }
      
    }//end loop over the faces

    //-----------------------------------------------------------------------------
    // update Helix info
    //-----------------------------------------------------------------------------
    Helix._center.SetXYZ(x0, y0, 0.0);
    Helix._radius      = radius;
    Helix._nComboHits += rescuedPoints;
    Helix._nStrawHits += rescuedStrawHits;

    if (_debug > 5) {
      printf("[%s:END] x0 = %5.3f y0 = %5.3f radius = %5.3f phi0 = %5.3f dfdz = %5.6f chi2 = %5.3f",
	     banner,
	     x0, y0, radius,  Helix._fz0, dfdz , Helix._sxy.chi2DofCircle());
      printf(" SeedIndex: %i N(rescued points): %i\n",Helix._seedIndex.panel,rescuedPoints);//FIXME!
    }

    if (_diag) Helix._diag.n_rescued_points_16 = rescuedPoints;
  }

//--------------------------------------------------------------------------------
  void CalHelixFinderAlg::printInfo(CalHelixFinderData&  Helix){
    const char banner [] = "CalHelixFinderAlg::printInfo";
    double dr(0), dx, dy;

    if (_debug > 0) {
      printf("[%s] N(points): %3i x0: %12.5f y0: %12.5f r: %12.5f chi2c: %12.5f phi0: %5.5f dfdz: %5.6f chi2l: %5.3f\n",
	     banner,
	     Helix._nStrawHits,
	     Helix._sxy.x0(),Helix._sxy.y0(),Helix._sxy.radius(),Helix._sxy.chi2DofCircle(),
	     Helix._fz0, Helix._dfdz , Helix._szphi.chi2DofLine());

      FaceZ_t*        facez(0);
      PanelZ_t*       panelz(0);
      mu2e::ComboHit* hit(0);

      for (int f=0; f<StrawId::_ntotalfaces; ++f){
	facez     = &Helix._oTracker[f];
	for (int p=0; p<FaceZ_t::kNPanels; ++p){
	  panelz =  &facez->panelZs[p];//&Helix._oTracker[p];
	  int  nhits          = panelz->fNHits;
	  for (int i=0; i<nhits; ++i){   
	    hit = &panelz->fHitData.at(i);
	    dx = hit->pos().x() - Helix._sxy.x0();
	    dy = hit->pos().y() - Helix._sxy.y0();
	    dr = sqrt(dx*dx+dy*dy) - Helix._sxy.radius();
	    printf("[%s] %08x %6i %3i %6i %12.5f %12.5f %12.5f %10.3f\n",banner,
		   *((int*) &hit->_flag),  int(hit->index()), i, hit->strawId().straw(),
		   hit->pos().x(), hit->pos().y(), hit->pos().z(), dr
		   );//FIXME!
	  }
	}//end loop over the panels within the face
      }//end loop opver the faces
    }
  }

//-----------------------------------------------------------------------------
// this routine simply checks '_indicesTrkCandidate' array and for negative
// indices sets the 'outlier' flag to the corresponding 'xyzp'
// no actual check of residuals is performed
//-----------------------------------------------------------------------------
  void CalHelixFinderAlg::filterUsingPatternRecognition(CalHelixFinderData& Helix) {

    if (Helix._seedIndex.panel < 0) return;

    int            nActive(0), nActive_hel(0);
    int            nSh = Helix._nFiltStrawHits;

    double         straw_mean_radius(0), chi2_global_helix(0), total_weight(0);
    double         x_center(Helix._center.x()), y_center(Helix._center.y()), radius(Helix._radius);
    double         fz0(Helix._fz0), lambda(1./Helix._dfdz);
    XYZVec         hel_pred(0., 0., 0.);

    PanelZ_t*      panelz(0);
    FaceZ_t*       facez(0);

    mu2e::ComboHit* hit(0); bool isFirst(true);

    for (int f=0; f<StrawId::_ntotalfaces; ++f){
      facez     = &Helix._oTracker[f];
      for (int p=0; p<FaceZ_t::kNPanels; ++p){
	panelz = &facez->panelZs[p];// &Helix._oTracker[p];
	int  nhits     = panelz->fNHits;
	if (nhits == 0)             continue;
	
	for (int i=0; i<nhits; ++i){   
	  hit = &panelz->fHitData.at(i);
	  if (_debug > 0) {
	    if (isFirst) {
	      isFirst = false;
	      printf("[CalHelixFinderAlg::filterUsingPatternRecognition]  filterUsingPatternRecognition() will set asOutlier the following hits using helix parameters\n");
	      printf("[CalHelixFinderAlg::filterUsingPatternRecognition] X0 = %5.3f Y0 = %5.3f r = %5.3f chi2N = %5.5f phi0 = %5.5f dfdz = %5.5f chi2N = %5.5f straw-hits = %i\n",
		     Helix._sxy.x0(), Helix._sxy.y0(), Helix._radius, Helix._sxy.chi2DofCircle(),
		     Helix._szphi.phi0(), Helix._szphi.dfdz(), Helix._szphi.chi2DofLine(),
		     Helix._nStrawHits);//goodPointsTrkCandidate );// +1 for counting also the seeding hit
	      printf("[CalHelixFinderAlg::filterUsingPatternRecognition] index  shID type           X        Y         Z        dist      Dz\n");
	      printf("[CalHelixFinderAlg::filterUsingPatternRecognition] -------------------------------------------------------------------\n");
	    }
	  }

	  int index = facez->evalUniqueHitIndex(f,p,i);//p*FaceZ_t::kNMaxHitsPerPanel + i;//FIXME!!!
	  if (Helix._hitsUsed[index] != 1)        hit->_flag.merge(StrawHitFlag::outlier); // *FIXME* ? ? do we want to call this an outlier ?
	  else  {
	    // ++nActive;
	    nActive          += hit->nStrawHits();
	    double  x         = hit->pos().x();
	    double  y         = hit->pos().y();
	    double  z         = facez->z;//panelz->z;
	    double  phi_pred  = fz0 + z/lambda;
	    double  x_pred    = x_center + radius*cos(phi_pred);
	    double  y_pred    = y_center + radius*sin(phi_pred);
	    hel_pred.SetX(x_pred);
	    hel_pred.SetY(y_pred);
	    double  weight    = calculateWeight(*hit, hel_pred, radius)*_weight3D;
	    double  x_resid2  = (x - x_pred)*(x - x_pred);
	    double  y_resid2  = (y - y_pred)*(y - y_pred);
	    double  hitResi2  = (x_resid2 + y_resid2)*weight;
	    if (hitResi2 > _chi2hel3DMax) {
	      hit->_flag.merge(StrawHitFlag::outlier);  // *FIXME* ? ? do we want to call this an outlier ?
	    } else {
	      // ++nActive_hel;
	      nActive_hel      += hit->nStrawHits();
	      chi2_global_helix = chi2_global_helix + hitResi2;
	      straw_mean_radius = straw_mean_radius + sqrt(x*x + y*y)*weight;
	      total_weight      = total_weight + weight;	
	    }
	  }

	  if (_debug > 10) {
	    XYZVec*     shPos = &hit->_pos;
	    int         is_outlier    = hit->_flag.hasAllProperties(StrawHitFlag::outlier);
	    string      type;
	    if      ((f == Helix._seedIndex.face) && (p == Helix._seedIndex.panel) && (i == Helix._seedIndex.panelHitIndex)) type = "seed";
	    else if ((f == Helix._seedIndex.face) && (p == Helix._candIndex.panel) && (i == Helix._candIndex.panelHitIndex)) type = "cand";
	    double dist(0);// = hit->_drFromPred;
	    double dz  (0);// = hit->_dzFromSeed;//FIXME!
	    printf("[CalHelixFinderAlg::filterUsingPatternRecognition] %5i %5i %4i %4s  %8.3f %8.3f %9.3f %8.3f %8.3f\n",
		   i,hit->strawId().straw(),is_outlier,type.data(),shPos->x(),shPos->y(),shPos->z(),dist,dz);
	  }
	}
      }
    }
    if (_debug > 5) {
      printf("[CalHelixFinderAlg::filterUsingPatternRecognition:END] N( active StrawHit) = %i over N-StrawHits = %i\n", nActive, nSh);
    }

    Helix._nStrawHits = nActive_hel; 
 
    if (_diag){
      Helix._diag.n_active_11       = nActive_hel;
      Helix._diag.straw_mean_radius = (nActive > 0) ? straw_mean_radius/total_weight : -1;
      Helix._diag.chi2d_helix       = (nActive > 0) ? chi2_global_helix/double(nActive_hel - 5.): -1;
    }
  }

//-----------------------------------------------------------------------------
  double CalHelixFinderAlg::deltaPhi(double phi1, double phi2){
    static const double pi(M_PI);
    static const double twopi(2*pi);
    double dphi = fmod(phi2-phi1,twopi);
    if(dphi>pi)dphi -= twopi;
    if(dphi<-pi)dphi += twopi;
    return dphi;
  }


//--------------------------------------------------------------------------------
  void CalHelixFinderAlg::searchBestTriplet   (CalHelixFinderData& Helix, CalHelixFinderData& TmpHelix, int UseMPVdfdz){
    int       nSh = Helix._nFiltStrawHits;
    int       nHitsTested(0);

    FaceZ_t*  facez(0);
    PanelZ_t* panelz(0);
    
    for (int f=0; f<StrawId::_ntotalfaces; ++f){
      facez     = &Helix._oTracker[f];
      for (int p=0; p<FaceZ_t::kNPanels; ++p){
	panelz = &facez->panelZs[p];//&Helix._oTracker[p];
	int       nhits  = panelz->fNHits;
	for (int i=0; i<nhits; ++i){   
	  if (Helix._nStrawHits > (nSh - nHitsTested))   continue;	  
	  if ((nSh - nHitsTested) < _minNHits     )   continue;	  
	  //clear the info of the tmp object used to test the triplet
	  TmpHelix.clearResults();

	  //	  SeedInfo_t          seed(p,i);
	  HitInfo_t          seed(f,p,i);
	  findTrack(seed,TmpHelix,UseMPVdfdz);
	  // ++nHitsTested;
	  nHitsTested += panelz->fHitData.at(i).nStrawHits();

	  //compare tripletHelix with bestTripletHelix
	  if (( TmpHelix._nStrawHits >  Helix._nStrawHits) ||
	      ((TmpHelix._nStrawHits == Helix._nStrawHits) && (Helix._helixChi2 < Helix._helixChi2))) {
	    Helix = TmpHelix;
	  }
	  if (_debug > 5) {
	    printf("[CalHelixFinderAlg::doPatternRecognition]: calling findTrack(i=%i,Helix,useDefaltDfDz=FALSE,useMPVdfdz=%i)",i,UseMPVdfdz);
	    printf(" : np=%3i _goodPointsTrkCandidate=%3i\n",nSh,Helix._nStrawHits);
	  }
	}//end loop over the hits on the panel
      }//end panels loop
    }//end faces loop
    
  }


//-----------------------------------------------------------------------------
  void CalHelixFinderAlg::doPatternRecognition(CalHelixFinderData& Helix) {

    int    useMPVdfdz(1), useIntelligentWeight(1);//, nHitsTested(0);

    if (_debug != 0) printf("[CalHelixFinderAlg::doPatternRecognition:BEGIN] fUseDefaultDfDz = %i\n",fUseDefaultDfDz);

    if (_debug2 == 0){
      _debug2 = _debug;
      _debug  = 0;
    }

    CalHelixFinderData tripletHelix(Helix);
    tripletHelix._helix = NULL;//FIXME!

    _findTrackLoopIndex = 1; 		// debugging
    searchBestTriplet(Helix, tripletHelix);
    //-----------------------------------------------------------------------------
    // 2014-11-09 gianipez: if no track was found requiring the recalculation of dfdz
    // look for a track candidate using the default value of dfdz and the target center
    //-----------------------------------------------------------------------------
    _findTrackLoopIndex = 2; 		// *DEBUGGING*
    if (fUseDefaultDfDz == 0) {
      searchBestTriplet(Helix, tripletHelix, useMPVdfdz);
   }

    if (_debug == 0){
      _debug  = _debug2;
      _debug2 = 0;
    }

    char banner[200];
    bool rc;
    int  rs, usePhiResid;


    if ((Helix._seedIndex.panel < 0) || (Helix._nXYSh < _minNHits) ) goto  PATTERN_RECOGNITION_END;

    // 2015-01-17 G. Pezzullo: rescue points with z-coordinate less than the seed hit
    if (_debug != 0) {
      printf("[CalHelixFinderAlg::doPatternRecognition]: calling rescueHitsBeforeSeed\n");
      printInfo(Helix);
    }

    rc = doLinearFitPhiZ(Helix, HitInfo_t(0,0,0), useIntelligentWeight);

    //2017-10-05 Gianipez added the following line to make some tests
    if (Helix._szphi.qn() == 0.)                                 goto  PATTERN_RECOGNITION_END;

    rescueHitsBeforeSeed(Helix);
//-----------------------------------------------------------------------------
// finally, assume that the found helix is already close enough and refine
// the helix parameters accounting for different weights
//-----------------------------------------------------------------------------
    if (_debug != 0)  printInfo(Helix);
//--------------------------------------------------------------------------------
// 2017-09-25 gianipez
// ::refineHelixParameters uses _sxy, so we need to update it using the  result
// from the inteligent-weight fit _sxyw
//--------------------------------------------------------------------------------
    strcpy(banner,"refineHelixParameters");

    refineHelixParameters(Helix, HitInfo_t(0,0,0), banner, _debug);

     if (_debug != 0)  printInfo(Helix);
//---------------------------------------------------------------------------------------
// use the results of the helix search to see if points along the track can be rescued
//---------------------------------------------------------------------------------------
    if ((Helix._nZPhiSh < _minNHits) || (!rc)) usePhiResid = 0;
    else                                       usePhiResid = 1;

    rescueHits(Helix, HitInfo_t(0,0,0), usePhiResid);
    
    if ((Helix._nXYSh - 1) != Helix._nZPhiSh) rc = doLinearFitPhiZ(Helix, HitInfo_t(0,0,0), useIntelligentWeight);//the factor "-1" takes into account that the XY fit includes the target center

    if (_debug != 0)  printInfo(Helix);
//--------------------------------------------------------------------------------------------------------------
// 2015-03-25 G. Pezzu added the following call to findDfDz(...) in order to help the fitter on finding
// the more reliable value of dfdz which is needed for resolving the 2pi ambiguity.
// Since in the previous step we could have rescued few points, that would give us an help!
// re-evaluate the df/dz and phi0 including rescued hits and new XY parameters
//--------------------------------------------------------------------------------------------------------------
    if (Helix._nZPhiSh < _minNHits || (!rc)){
      rs = findDfDz(Helix, HitInfo_t(0,0,0));
      
      if (rs == 1) {			// update Helix Z-phi part
	Helix._dfdz = _hdfdz;
	Helix._fz0  = _hphi0;
      }
    }

    rc = doLinearFitPhiZ(Helix, HitInfo_t(0,0,0), useIntelligentWeight);

    if (rc) {
      usePhiResid = 1;
      rescueHits(Helix, HitInfo_t(0,0,0), usePhiResid);
      if ((Helix._nXYSh - 1) != Helix._nZPhiSh) rc = doLinearFitPhiZ(Helix, HitInfo_t(0,0,0), useIntelligentWeight);  //the factor "-1" takes into account that the XY fit includes the target center

      if (_debug != 0)  printInfo(Helix);
      strcpy(banner,"refineHelixParameters-after-doLinearFitPhiZ");
      refineHelixParameters(Helix,HitInfo_t(0,0,0),banner,_debug);
      if (_debug != 0)  printInfo(Helix);
    }
//-----------------------------------------------------------------------------
// more diagnostic data, evaluate helix radius without using the target center
//-----------------------------------------------------------------------------
    if (_diag > 0) {
      Helix._diag.radius_14          = Helix._radius;
      Helix._diag.chi2_dof_circle_15 = Helix._sxy.chi2DofCircle();
      Helix._diag.z0_6               = Helix._fz0;
      Helix._diag.rdfdz_7            = Helix._dfdz*Helix._radius;
      Helix._diag.dfdz_8             = Helix._dfdz;

      Helix._sxy.removePoint(0., 0., 1./900.);
      Helix._diag.dr                 = Helix._radius - Helix._sxy.radius();
      Helix._sxy.addPoint(0., 0., 1./900.);
    }
//-----------------------------------------------------------------------------
// 2014-11-09 gianipez changed the cleanup process. now it is faster and cleaner
//-----------------------------------------------------------------------------
    if (_debug != 0) printf("[CalHelixFinderAlg::doPatternRecognition]: calling filterUsingPatternRecognition\n");
    filterUsingPatternRecognition(Helix);

  PATTERN_RECOGNITION_END:;
//-----------------------------------------------------------------------------
// if running in the diagnostics mode, save state of the Xyzp (this is a deep copy)
//-----------------------------------------------------------------------------
    if (_debug != 0) printf("[CalHelixFinderAlg::doPatternRecognition:END]\n");
  }

//--------------------------------------------------------------------------------
// a straw man attempt to account for significantly different resolutions 
// along the wire and in the drift direction
//--------------------------------------------------------------------------------
  double  CalHelixFinderAlg::calculateWeight(const mu2e::ComboHit& Hit,
					     // const Hep3Vector& HitPos   ,
					     // const Hep3Vector& StrawDir ,
					     const XYZVec&        HelCenter,
					     double               Radius   ) {

    // double    rs(2.5);   // straw radius, mm
    double    transErr = 5./sqrt(12.);
    //scale the error based on the number of the strawHits that are within teh mu2e::ComboHit
    if (Hit.nStrawHits() > 1) transErr *= 1.5;
    double    transErr2 = transErr*transErr;

    double x   = Hit.pos().x();
    double y   = Hit.pos().y();
    double dx  = x-HelCenter.x();
    double dy  = y-HelCenter.y();
    double dxn = dx*Hit._sdir.x()+dy*Hit._sdir.y();

    double costh2 = dxn*dxn/(dx*dx+dy*dy);
    double sinth2 = 1-costh2;

    // double e2     = _ew*_ew*sinth2+rs*rs*costh2;
    double e2     = Hit.wireErr2()*sinth2+transErr2*costh2;
    double wt     = 1./e2;
                                                    // scale the weight for having chi2/ndof distribution peaking at 1
    wt *= _weightXY;

    return wt;
  }

//-----------------------------------------------------------------------------
//
//-----------------------------------------------------------------------------
  double  CalHelixFinderAlg::calculatePhiWeight(const mu2e::ComboHit& Hit,
						// const XYZVec&  HitPos   ,
						// const XYZVec&  StrawDir ,
						const XYZVec&  HelCenter,
						double             Radius   ,
						int                Print    ,
						const char*        Banner   ) {
    // double    rs(2.5);  // straw radius, mm
    double    transErr = 5./sqrt(12.);
    //scale the error based on the number of the strawHits that are within teh mu2e::ComboHit
    if (Hit.nStrawHits() > 1) transErr *= 1.5;
    double    transErr2 = transErr*transErr;

    double x  = Hit.pos().x();
    double y  = Hit.pos().y();
    double dx = x-HelCenter.x();
    double dy = y-HelCenter.y();

    double dxn = dx*Hit._sdir.x()+dy*Hit._sdir.y();

    double costh2  = dxn*dxn/(dx*dx+dy*dy);
    double sinth2 = 1-costh2;

    // double e2     = _ew*_ew*costh2+rs*rs*sinth2;
    double e2     = Hit.wireErr2()*costh2+transErr2*sinth2;
    double wt     = Radius*Radius/e2;
    wt           *= _weightZPhi;

    if (Print > 0) {
      double dr = calculateRadialDist(Hit.pos(),HelCenter,Radius);
      printf("[CalHelixFinderAlg::%s] %9.3f %9.3f %10.5f %10.5f %10.5f %10.5f %12.5e %10.3f\n", 
	                       Banner, x, y, dx, dy, costh2, sinth2, e2, dr);
    }

    return wt;
  }

//--------------------------------------------------------------------------------
// calculate the radial distance of a straw hit from the helix prediction
//--------------------------------------------------------------------------------
  double  CalHelixFinderAlg::calculateRadialDist (const XYZVec& HitPos   ,
						  const XYZVec& HelCenter,
						  double            Radius   ) {
    double dx = HitPos.x()-HelCenter.x();
    double dy = HitPos.y()-HelCenter.y();
    double dr = sqrt(dx*dx+dy*dy)-Radius;

    return dr;
  }


//-----------------------------------------------------------------------------
  void   CalHelixFinderAlg::doWeightedCircleFit (CalHelixFinderData& Helix,
						 HitInfo_t          SeedIndex,
						 XYZVec&             HelCenter,
						 double&             Radius   ,
						 int                 Print    ,
						 const char*         Banner   ) {
    double     wt;
//-----------------------------------------------------------------------------
// add calorimeter cluster with a position error of 10 mm => wt = 1/100
//-----------------------------------------------------------------------------
    Helix._sxy.clear();
    Helix._nXYSh = 0;
    Helix._nComboHits = 0;

    Helix._sxy.addPoint(fCaloX,fCaloY,1./100.);
    Helix._nXYSh += 1;
    Helix._nComboHits += 1;
//-------------------------------------------------------------------------------
// add stopping target center with a position error of 100 mm/sqrt(12) ~ 30mm => wt = 1/900
//-------------------------------------------------------------------------------
    Helix._sxy.addPoint(0.,0.,1./900.);
    Helix._nXYSh += 1;
    Helix._nComboHits += 1;

    if (_debug > 5) {
      printf("[CalHelixFinderAlg::doWeightedCircleFit] BEGIN: x0 = %8.3f y0 = %8.3f radius = %8.3f chi2dof = %8.3f\n",
	     HelCenter.x(),HelCenter.y(),Radius,Helix._sxy.chi2DofCircle());
      if (_debug > 10) {
	printf("[CalHelixFinderAlg::doWeightedCircleFit:LOOP] Index      X          Y         Z          wt        wireNx     wireNy\n");
      }
    }

    PanelZ_t*      panelz(0);
    FaceZ_t*       facez(0);

    mu2e::ComboHit* hit   (0);

    for (int f=SeedIndex.face; f<StrawId::_ntotalfaces; ++f){
      facez     = &Helix._oTracker[f];
      int  firstPanel(0);
      if (f == SeedIndex.face) firstPanel = SeedIndex.panel;

      for (int p=firstPanel; p<FaceZ_t::kNPanels; ++p){
	panelz = &facez->panelZs[p];//&Helix._oTracker[p];
	int  nhits          = panelz->fNHits;
	int  seedPanelIndex(0);
	if (nhits == 0)                                                                    continue;
	if ( (f==SeedIndex.face) && (p==SeedIndex.panel) ) seedPanelIndex = SeedIndex.panelHitIndex;
	
	for (int i=seedPanelIndex; i<nhits; ++i){   
	  hit = &panelz->fHitData.at(i);
	  int index = facez->evalUniqueHitIndex(f,p,i);//p*FaceZ_t::kNMaxHitsPerPanel + i;
	  if (Helix._hitsUsed[index] != 1)                     continue;

	  wt             = calculateWeight(*hit,HelCenter,Radius);
	  hit->_xyWeight = wt;

	  Helix._sxy.addPoint(hit->_pos.x(),hit->_pos.y(),wt);
	  Helix._nXYSh      += hit->nStrawHits();
	  Helix._nComboHits += 1;
    
	  if (_debug > 10) {
	    printf("[CalHelixFinderAlg::doWeightedCircleFit:LOOP] %4i %10.3f %10.3f %10.3f %10.3e %10.4f %10.4f\n",
		   (int)hit->index(), hit->_pos.x(), hit->_pos.y(), hit->_pos.z(), wt, hit->_sdir.x(), hit->_sdir.y());
	  }
	}
      }//end panels loop
    }
					// update helix info
    Radius  = Helix._sxy.radius();
    HelCenter.SetX(Helix._sxy.x0());
    HelCenter.SetY(Helix._sxy.y0());

    if (_debug > 5) {
      printf("[CalHelixFinderAlg::doWeightedCircleFit:END] : npt = %3.0f  chi2dof = %8.3f x0 = %8.3f y0 = %8.3f radius = %8.3f\n",
	     Helix._sxy.qn(),Helix._sxy.chi2DofCircle(),HelCenter.x(),HelCenter.y(),Radius);
    }
  }


//-----------------------------------------------------------------------------
// this is a rather "primitive" definition of the worst hit, should do for now
//-----------------------------------------------------------------------------
  void    CalHelixFinderAlg::searchWorstHitWeightedCircleFit(CalHelixFinderData& Helix,
							     HitInfo_t          SeedIndex,
							     const XYZVec&       HelCenter,
							     double&             Radius,
							     HitInfo_t&         Iworst,
							     double&             HitChi2Worst)
  {
    HitChi2Worst         = _hitChi2Max;
    Iworst.face          = -1;
    Iworst.panel         = -1;
    Iworst.panelHitIndex = -1;

    double     dr, hitChi2;
  
    mu2e::ComboHit* hit(0);
    FaceZ_t*        facez(0);
    PanelZ_t*       panelz(0);
    //    FaceZ_t*       seedFacez = &Helix._oTracker[Helix._seedIndex.face];


    for (int f=SeedIndex.face; f<StrawId::_ntotalfaces;  ++f){
      facez     = &Helix._oTracker[f]; 
      int  firstPanel(0);
      if (f == SeedIndex.face) firstPanel = SeedIndex.panel;
      for (int p=firstPanel; p<FaceZ_t::kNPanels; ++p){
	panelz = &facez->panelZs[p];//Helix._oTracker[p];
	int  nhitsPerPanel  = panelz->fNHits;
	int  seedPanelIndex(0);
	if (nhitsPerPanel == 0)                                                            continue;
	if ((f==SeedIndex.face) && (p==SeedIndex.panel) ) seedPanelIndex = SeedIndex.panelHitIndex;  

	for (int i=seedPanelIndex; i<nhitsPerPanel; ++i){   
	  hit = &panelz->fHitData.at(i);
	  int index = facez->evalUniqueHitIndex(f,p,i);//p*FaceZ_t::kNMaxHitsPerPanel + i;
	  if (Helix._hitsUsed[index] != 1)                    continue;

	  dr      = calculateRadialDist(hit->_pos,HelCenter,Radius);
	  hitChi2 = dr*dr*hit->_xyWeight;

	  // store info out the radial residual
	  if ((SeedIndex.face == 0) && (SeedIndex.panel == 0) && (SeedIndex.panelHitIndex == 0)) {
	    // hit->_drFromPred  = fabs(dr);//hitChi2;
	    // double dzFromSeed = facez->z - seedFacez->z;              // expected to be positive (non-negative)
	    //	    hit->_dzFromSeed  = dzFromSeed;//FIXME!
	  }

	  if (hitChi2 > HitChi2Worst) {
	    HitChi2Worst         = hitChi2;
	    Iworst.face          = f;
	    Iworst.panel         = p;
	    Iworst.panelHitIndex = i;
	  }
	}
      }//end panels loop
    }//end faces loop
  }

//--------------------------------------------------------------------------------
// IWorst is always defined
// returns the index of the hit which provides the highest contribute to the chi2
//--------------------------------------------------------------------------------
  void    CalHelixFinderAlg::cleanUpWeightedCircleFit(CalHelixFinderData& Helix,
						      HitInfo_t          SeedIndex,
						      HitInfo_t&         IWorst)
  {
    LsqSums4   sxy;
    double     chi2, chi2_min (-1.), x, y;

    //reset the coordinates of the worst hit found previousl
    IWorst.face          = -1;
    IWorst.panel         = -1;
    IWorst.panelHitIndex = -1;

    mu2e::ComboHit* hit(0);
    PanelZ_t*       panelz(0);
    FaceZ_t*        facez(0);
 
    for (int f=SeedIndex.face; f<StrawId::_ntotalfaces; ++f){
      facez     = &Helix._oTracker[f];
      int  firstPanel(0);
      if (f == SeedIndex.face) firstPanel = SeedIndex.panel;

      for (int p=firstPanel; p<FaceZ_t::kNPanels; ++p){
	panelz = &facez->panelZs[p];//&Helix._oTracker[p];
	int  nhitsPerPanel  = panelz->fNHits;
	int  seedPanelIndex(0);
	if (nhitsPerPanel == 0)                                                             continue;
	if ( (f==SeedIndex.face) && (p==SeedIndex.panel) ) seedPanelIndex = SeedIndex.panelHitIndex;  

	for (int i=seedPanelIndex; i<nhitsPerPanel; ++i){   
	  hit = &panelz->fHitData.at(i);
	  int index = facez->evalUniqueHitIndex(f,p,i);//p*FaceZ_t::kNMaxHitsPerPanel + i;
	  if (Helix._hitsUsed[index] != 1)                    continue;

	  sxy.init(Helix._sxy);

	  x  = hit->_pos.x();
	  y  = hit->_pos.y();

	  sxy.removePoint(x, y, hit->_xyWeight);

	  chi2  = sxy.chi2DofCircle();

	  if ((chi2 < chi2_min) || ( (i == SeedIndex.panelHitIndex) && (p == SeedIndex.panel) && (f == SeedIndex.face)) ) {
	    chi2_min             = chi2;
	    IWorst.face          = f;
	    IWorst.panel         = p;
	    IWorst.panelHitIndex = i;	    
	  }
	}
      }//end panels loop
    }//end faces loop
  }

//-----------------------------------------------------------------------------
// use hits only, at this point the cluster is no longer needed 
//-----------------------------------------------------------------------------
  int CalHelixFinderAlg::refineHelixParameters(CalHelixFinderData& Trk,
					       HitInfo_t          SeedIndex,
					       const char*         Banner,
					       int                 Print  ) {
    auto           hitsUsed = Trk._hitsUsed;
    double         x, y, r, r_start;
    double         hitChi2Worst;

    // ::LsqSums4     sxyw;
    int            pointsRemoved(0);

    HitInfo_t     iworst;//(-1, -1);
    double         wtWorst;
    double         chi2, chi2_min;

    XYZVec          hitPos, strawDir, helCenter, helCenter_start;
    mu2e::ComboHit* hit(0);
    FaceZ_t*        facez(0);
    PanelZ_t*       panelz(0);
    
    int            hitUsedIndex(-1);

    int            rc(0);               // success-oriented initialization :)
					// initialize helix 
    r  = Trk._sxy.radius();
    helCenter.SetX( Trk._sxy.x0());
    helCenter.SetY( Trk._sxy.y0());

    helCenter_start = helCenter;
    r_start         = r;

    if (_debug > 5) {
      printf("[CalHelixFinderAlg::refineHelixParameters] BEGIN               x0 = %8.3f y0 = %8.3f radius = %8.3f chi2 = %8.3f \n",
	     Trk._sxy.x0(), Trk._sxy.y0(), Trk._sxy.radius(), Trk._sxy.chi2DofCircle());
      printf("[CalHelixFinderAlg::refineHelixParameters] i       X        Y        dx        dy         costh        sinth2         e2     radial-dist\n");
    }

    doWeightedCircleFit (Trk,SeedIndex,helCenter,r,Print,Banner);
//-----------------------------------------------------------------------------
// recalcute weights using most recent helix parameters
//-----------------------------------------------------------------------------
    doWeightedCircleFit (Trk,SeedIndex,helCenter,r,Print,Banner);

    //now initialize the LsqSum4 variable
    // sxyw.init(Trk._sxy);

    searchWorstHitWeightedCircleFit(Trk,SeedIndex,helCenter,r,iworst,hitChi2Worst);

    chi2     = Trk._sxy.chi2DofCircle();
    chi2_min = chi2;

    if (_debug > 5) {
      printf("[CalHelixFinderAlg::refineHelixParameters] npt = %3.0f x0 = %8.3f y0 = %8.3f radius = %8.3f chi2 = %8.3f iworst=%3i chi2Worst = %8.3f\n",
	     Trk._sxy.qn(),Trk._sxy.x0(),Trk._sxy.y0(),Trk._sxy.radius(),Trk._sxy.chi2DofCircle(),iworst.panel,hitChi2Worst);
    }

    if ((chi2 <= _chi2xyMax) && (hitChi2Worst <= _hitChi2Max)) goto F_END;
//-----------------------------------------------------------------------------
// one of the chi2's is above the threshold, cleanup is needed
//-----------------------------------------------------------------------------
    if (_debug > 5) printf("[CalHelixFinderAlg::refineHelixParameters] : START CLEANUP\n");  
  NEXT_ITERATION:;

    cleanUpWeightedCircleFit(Trk,SeedIndex,iworst);

    if (iworst.panel >= 0) {
      facez   = &Trk._oTracker[iworst.face];
      panelz  = &facez->panelZs[iworst.panel];//&Trk._oTracker[iworst.Panel];
      hit     = &panelz->fHitData.at(iworst.panelHitIndex);
      x       = hit->_pos.x();
      y       = hit->_pos.y();
      wtWorst = hit->_xyWeight;//weights[iworst];
      
					// remove point from the track, this is why need to return weights
      // sxyw.removePoint(x, y, wtWorst);
      Trk._sxy.removePoint(x, y, wtWorst);
      Trk._nXYSh -=hit->nStrawHits();

      hitUsedIndex = facez->evalUniqueHitIndex(iworst);//iworst.Panel*FaceZ_t::kNMaxHitsPerPanel + iworst.PanelHitIndex;
      Trk._hitsUsed[hitUsedIndex] = 0;

      // Trk._nPoints -= 1;
      Trk._nComboHits -= 1;
      Trk._nStrawHits -= hit->nStrawHits();
      ++pointsRemoved;

      if (_debug > 5) {
	printf("[CalHelixFinderAlg::refineHelixParameters]  x0 = %8.3f y0 = %8.3f radius = %8.3f  chi2 = %5.5f chi2Maxxy = %5.5f index point removed = %i\n",
	       Trk._sxy.x0(), Trk._sxy.y0(), Trk._sxy.radius(), Trk._sxy.chi2DofCircle(), _chi2xyMax, iworst.panel);//FIXME!
      }
					// update helix parameters and refit
      r  = Trk._sxy.radius();
      helCenter.SetX(Trk._sxy.x0());
      helCenter.SetY(Trk._sxy.y0());

      doWeightedCircleFit (Trk,SeedIndex,helCenter,r,0,Banner);

					// update the chi2 value
      chi2_min = Trk._sxy.chi2DofCircle();
    }
//-----------------------------------------------------------------------------
// recalculate the worst radial residual
//-----------------------------------------------------------------------------
  CHECK_RESIDUALS: ;
    searchWorstHitWeightedCircleFit(Trk,SeedIndex,helCenter,r,iworst,hitChi2Worst);
//-----------------------------------------------------------------------------
// if a hit contributes chi2 > _hitCHi2Max, remove it and go back looking for the next such hit
//-----------------------------------------------------------------------------
    if (iworst.panel >= 0) {
      facez   = &Trk._oTracker[iworst.face];
      panelz  = &facez->panelZs[iworst.panel];//panelz  = &Trk._oTracker[iworst.Panel];
      hit     = &panelz->fHitData.at(iworst.panelHitIndex);
      x       = hit->_pos.x();
      y       = hit->_pos.y();
      wtWorst = hit->_xyWeight;
					// remove point from the track and mark it
      // sxyw.removePoint(x, y, wtWorst);
      Trk._sxy.removePoint(x, y, wtWorst);
      Trk._nXYSh -=hit->nStrawHits();

      hitUsedIndex = facez->evalUniqueHitIndex(iworst);//iworst.Panel*FaceZ_t::kNMaxHitsPerPanel + iworst.PanelHitIndex;
      Trk._hitsUsed[hitUsedIndex] = 0;

      // Trk._nPoints -= 1;
      Trk._nComboHits -= 1;
      Trk._nStrawHits -= hit->nStrawHits();
      ++pointsRemoved;

      if (_debug > 5) {
	printf("[CalHelixFinderAlg::refineHelixParameters:REMOVE] iworst=%3i (x0,y0,R) = (%8.3f, %8.3f, %8.3f) chi2 = %8.3f chi2Maxxy = %8.3f\n",
	       iworst.panel, Trk._sxy.x0(), Trk._sxy.y0(), Trk._sxy.radius(), Trk._sxy.chi2DofCircle(), _chi2xyMax);//FIXME!
      }
					// update helix info
      r  = Trk._sxy.radius();
      helCenter.SetX(Trk._sxy.x0());
      helCenter.SetY(Trk._sxy.y0());
					// refit helix and update the chi2 value

      doWeightedCircleFit (Trk,SeedIndex,helCenter,r,0,Banner);
      chi2_min = Trk._sxy.chi2DofCircle();
                                                            goto CHECK_RESIDUALS;
    }

    if ((chi2_min >= _chi2xyMax) && (iworst.panel >= 0)) {
//-----------------------------------------------------------------------------
// still bad chi2, repeat the cleanup cycle
//-----------------------------------------------------------------------------
      if (Trk._nStrawHits > _minNHits)                         goto NEXT_ITERATION;
      else  {
//-----------------------------------------------------------------------------
// number of points too small, bail out
//-----------------------------------------------------------------------------
	rc = -1;
      }
    }
    else if (chi2_min < _chi2xyMax) {
//-----------------------------------------------------------------------------
// 2018-01-03 PM: not sure what exactly this is supposed to mean, but...
//-----------------------------------------------------------------------------
      rc = 1;
    }

  F_END:;
    if (_debug > 5) {
      printf("[CalHelixFinderAlg::refineHelixParameters] END: RC=%1i", rc);
      printf(" npt:%3.0f x0: %8.3f y0: %8.3f R: %8.3f chi2: %9.3f N(removed):%3i\n",
	     Trk._sxy.qn(), Trk._sxy.x0(), Trk._sxy.y0(), Trk._sxy.radius(), Trk._sxy.chi2DofCircle(), pointsRemoved);
    }

    if (rc >= 0) {
//-----------------------------------------------------------------------------
// update circle parameters
//-----------------------------------------------------------------------------
      // Trk._sxyw.init(sxyw);
      Trk._center.SetX(Trk._sxy.x0());
      Trk._center.SetY(Trk._sxy.y0());
      Trk._radius = Trk._sxy.radius();
      Trk._chi2   = Trk._sxy.chi2DofCircle();

    }else {
      Trk._hitsUsed = hitsUsed;   //restore the info of the used-hits that was originally passed to the procedure      
      doWeightedCircleFit (Trk,SeedIndex,helCenter_start,r_start,0,Banner);
    }

    return rc;
  }


//-----------------------------------------------------------------------------
// The previous helix search may have  thrown away point which instead have
// small radial residual, so this function is devoted for rescueing these
//-----------------------------------------------------------------------------
  void CalHelixFinderAlg::rescueHits(CalHelixFinderData& Helix          ,
				     HitInfo_t          SeedIndex      ,
				     int                 UsePhiResiduals) {

    const char  banner[] = "rescueHits";
    double      wt, e2, x, y, r;
    double      phiwt(-9999.);

    XYZVec  hitPos, strawDir, helCenter, hel_pred(0.,0.,0.);

    double      dfdz, phi0, dphi, dphiChi2(0.0), phi_pred;
    
    ::LsqSums4  sxy;
    int         n_added_points(0);
    HitInfo_t   ibest;//(-1,-1);
    double      wtBest, phiwtBest;
    double      chi2, chi2_min, dr, hitChi2, drChi2;

    double      x_pred(0), y_pred(0), weight_hel(0), x_resid2(0), y_resid2(0);

    FaceZ_t*       facez(0);
    PanelZ_t*      panelz(0);
    
    //    PanelZ_t*      seedPanelz = &Helix._oTracker[Helix._seedIndex.Panel];
    //    FaceZ_t*        seedFacez = &Helix._oTracker[Helix._seedIndex.face];
    mu2e::ComboHit* hit(0);

   //set  dfdz and phi0
    dfdz = Helix._dfdz;
    phi0 = Helix._fz0;

    //update helix info
    r  = Helix._sxy.radius();
    helCenter.SetX( Helix._sxy.x0());
    helCenter.SetY( Helix._sxy.y0());

    doWeightedCircleFit (Helix, SeedIndex, helCenter, r);

    if (_debug > 5) {
      printf("[CalHelixFinderAlg::%s:BEGIN] x0 = %8.3f y0 = %8.3f radius = %8.3f chi2 = %8.3f phi0 = %9.6f dfdz = %9.6f chi2 = %8.3f\n",
	     banner,
	     Helix._sxy.x0(), Helix._sxy.y0(), Helix._sxy.radius(), Helix._sxy.chi2DofCircle(),
	     phi0, dfdz, Helix._szphi.chi2DofLine());
    }

    // perform some clean up if needed

    chi2 = Helix._sxy.chi2DofCircle();
    if (chi2 >= _chi2xyMax) {
      if (_debug > 5) {
	printf("[CalHelixFinderAlg::%s] chi2 = %8.3f already at limit! no point can be added\n",banner,chi2);
      }
      goto F_END;
    }
//-----------------------------------------------------------------------------
// now add points
//-----------------------------------------------------------------------------
    if (_debug > 5) {
      printf("[CalHelixFinderAlg::%s] x0 = %8.3f y0 = %8.3f radius = %8.3f chi2 = %8.3f \n",
	     banner,Helix._sxy.x0(), Helix._sxy.y0(), Helix._sxy.radius(), Helix._sxy.chi2DofCircle());
      if (_debug > 10) {
	printf("[CalHelixFinderAlg::%s:LOOP] i       X        Y        dx        dy         costh        sinth2         e2     radial-dist\n",
	       banner);
      }
    }
  NEXT_ITERATION:;
    if (UsePhiResiduals == 1) {
      chi2_min    = _hitChi2Max;   // 2.*_hitChi2Max;
    } else{
      chi2_min    = _hitChi2Max;
    }
    dphiChi2    = 0.;

    ibest.face          = -1;
    ibest.panel         = -1;
    ibest.panelHitIndex = -1;
    
    wtBest      = -1;
    phiwtBest   = -1;

    for (int f=SeedIndex.face; f<StrawId::_ntotalfaces; ++f){
      facez     = &Helix._oTracker[f];
      int  firstPanel(0);
      if (f == SeedIndex.face) firstPanel = SeedIndex.panel;
      for (int p=firstPanel; p<FaceZ_t::kNPanels; ++p){
	panelz = &facez->panelZs[p];//Helix._oTracker[p];
	int  nhits          = panelz->fNHits;
	int  seedPanelIndex(0);
	if (nhits == 0)                                       continue;
	if ((f==SeedIndex.face) && (p==SeedIndex.panel) ) seedPanelIndex = SeedIndex.panelHitIndex;

	for (int i=seedPanelIndex; i<nhits; ++i){   
	  hit = &panelz->fHitData.at(i);
	  int index = facez->evalUniqueHitIndex(f,p,i);//p*FaceZ_t::kNMaxHitsPerPanel + i;
	  if (Helix._hitsUsed[index] >= 1)                    continue;

	  hitPos    = hit->_pos;
	  strawDir  = hit->_sdir;

	  dr = calculateRadialDist(hitPos,helCenter,r);
	  wt = calculateWeight    (*hit,helCenter,r);

	  drChi2  = (dr*dr)*wt;
	  
	  if ((UsePhiResiduals == 1) && (_phiCorrectedDefined)) {
	    phi_pred = facez->z*dfdz + phi0;//hitPos.z()*dfdz + phi0;
	    dphi     = phi_pred - hit->_hphi;//_phiCorrected[i];
	    phiwt    = calculatePhiWeight(*hit,/*hitPos, strawDir,*/ helCenter, r, 0, banner);
	    dphiChi2 = dphi*dphi*phiwt;
	    // calculate distance from predicted point
	    x         = hitPos.x();
	    y         = hitPos.y();
	    x_pred    = helCenter.x() + r*cos(phi_pred);
	    y_pred    = helCenter.y() + r*sin(phi_pred);
	    hel_pred.SetX(x_pred);
	    hel_pred.SetY(y_pred);
	    weight_hel = calculateWeight(*hit, hel_pred, r)*_weight3D;
	    x_resid2  = (x - x_pred)*(x - x_pred);
	    y_resid2  = (y - y_pred)*(y - y_pred);
	    hitChi2   = (x_resid2 + y_resid2)*weight_hel;
	  } 
	  else {
	    hitChi2  = drChi2;
	  }

	  if (_debug > 10) {
	    printf("[CalHelixFinderAlg::%s:LOOP] sigmaphi2 = %10.3f drChi2 = %5.3f dphiChi2 = %5.3f chi2 = %5.3f wt = %8.3f\n",
		   banner, 1./phiwt, drChi2, dphiChi2, hitChi2,wt);
	  }
	  //-----------------------------------------------------------------------------
	  // require chi2 < _hitChi2Max, identify the closest point
	  //-----------------------------------------------------------------------------
	  if ( (hitChi2 < chi2_min) && (drChi2 < _hitChi2Max) && (dphiChi2 < _hitChi2Max)) {
	    //-----------------------------------------------------------------------------
	    // check if XY-chi2 and ZPhi-chi2 are less than chi2xyMax and chi2zphiMax
	    //-----------------------------------------------------------------------------
	    x = hitPos.x();
	    y = hitPos.y();
	    Helix._sxy.addPoint  (x, y, wt);
	    Helix._szphi.addPoint(facez->z, hit->_hphi, phiwt);

	    //update the number of strawHits
	    int     nHitSh = hit->nStrawHits();
	    Helix._nXYSh   += nHitSh;
	    Helix._nZPhiSh += nHitSh;

	    //update hit info
	    hit->_xyWeight   = wt;
	    hit->_zphiWeight = phiwt;

	    if (Helix._sxy.chi2DofCircle() < _chi2xyMax){
	      if (UsePhiResiduals == 1){
		if (Helix._szphi.chi2DofLine() < _chi2zphiMax){
		  chi2_min    = hitChi2;

		  ibest.face          = f;
		  ibest.panel         = p;
		  ibest.panelHitIndex = i;

		  wtBest      = wt;
		  phiwtBest   = phiwt;
		}
	      }else {
		chi2_min    = hitChi2;

		ibest.face          = f;
		ibest.panel         = p;
		ibest.panelHitIndex = i;

		wtBest      = wt;
	      }
	    }

	    Helix._sxy.removePoint  (x, y, wt);
	    Helix._szphi.removePoint(facez->z, hit->_hphi, phiwt);

	  }
	}
      }//end panels loop
    }//ends faces loop

    if (ibest.panel >= 0){
      
      //evaluate the number of hits already in use in the same panel
      int    nHitsUsed(0), idSamePanel(-1);//, nLayers(2);
      //      for (int l=0; l<FaceZ_t::kNMaxHitsPerPanel; ++l){
      for (int l=0; l<PanelZ_t::kNMaxPanelHits; ++l){
	int   id = facez->evalUniqueHitIndex(ibest.face,ibest.panel,l);//ibest.Panel*FaceZ_t::kNMaxHitsPerPanel + l;
	if (Helix._hitsUsed[id] == 1) {
	  ++nHitsUsed;
	  idSamePanel = l;
	}
      }
      facez  = &Helix._oTracker[ibest.face];
      panelz = &facez->panelZs[ibest.panel];//&Helix._oTracker[ibest.Panel];
      hit    = &panelz->fHitData.at(ibest.panelHitIndex);
      int    index    = facez->evalUniqueHitIndex(ibest);//ibest.Panel*FaceZ_t::kNMaxHitsPerPanel + ibest.PanelHitIndex;
      
      // now check two condition we want to skip:
      //  1) the hit we want to add belongs to a panel where we already reached the maximum number of hits allowed
      //  2) the hit belongs to the same layer where  we already reached the maximum number of hits allowed
      if (nHitsUsed >= 1){//_nHitsMaxPerPanel) {//we don't want more than 1 ComboHit per Face
	Helix._hitsUsed[index] = 10;
                                     goto NEXT_ITERATION;
      }
      //      if ( (_nHitsMaxPerPanel == 1) && (idSamePanel>=0) ){
      if ( idSamePanel>=0 ){
	Helix._hitsUsed[index] = 10;
                                     goto NEXT_ITERATION;
      }

      x      = hit->pos().x();
      y      = hit->pos().y();
                                       //add point from the track
      Helix._sxy.addPoint(x, y, wtBest);
      int    nHitSh = hit->nStrawHits();
      Helix._nXYSh += nHitSh;

      if (UsePhiResiduals == 1){
      	Helix._szphi.addPoint(facez->z, hit->_hphi, phiwtBest);
	Helix._nZPhiSh += nHitSh;
	dfdz  = Helix._szphi.dfdz(); 
	phi0  = Helix._szphi.phi0();
      }

      if (_debug > 5) {
	printf("[CalHelixFinderAlg::%s:PT2] x0 = %8.3f y0 = %8.3f radius = %8.3f  chi2 = %6.3f chi2Maxxy = %6.3f index point added = %i straw-id = %6i hitChi2 = %6.3f x = %8.3f y = %8.3f z = %9.3f\n",
	       banner,
	       Helix._sxy.x0(), Helix._sxy.y0(), Helix._sxy.radius(), Helix._sxy.chi2DofCircle(), _chi2xyMax, ibest.panel,
	       hit->strawId().straw()/*_strawhit->strawIndex().asInt()*/, chi2_min,
	       x, y, facez->z);//FIXME!
      }
					// mark point as active
      Helix._hitsUsed[index] = 1;

      r  = Helix._sxy.radius();
      helCenter.SetX( Helix._sxy.x0());
      helCenter.SetY( Helix._sxy.y0());

                                        // update helix      
      doWeightedCircleFit (Helix, SeedIndex, helCenter,  r);
      
      ++n_added_points;
	                              goto NEXT_ITERATION;
    }
//----------------------------------------------------------------------
//now update information about the radial residual of the hits
//----------------------------------------------------------------------
    for (int f=SeedIndex.face; f<StrawId::_ntotalfaces; ++f){
      facez     = &Helix._oTracker[f];
      int firstPanel = 0;
      if (f == SeedIndex.face) firstPanel = SeedIndex.panel;
      for (int p=firstPanel; p<FaceZ_t::kNPanels; ++p){
	panelz = &facez->panelZs[p];//&Helix._oTracker[p];
	int  nhits          = panelz->fNHits;
	int  seedPanelIndex(0);
	if (nhits == 0)                                                                    continue;
	if ( (f == SeedIndex.face) && (p==SeedIndex.panel) ) seedPanelIndex = SeedIndex.panelHitIndex;

	for (int i=seedPanelIndex; i<nhits; ++i){   
	  int index = facez->evalUniqueHitIndex(f,p,i);//p*FaceZ_t::kNMaxHitsPerPanel + i;
	  if (Helix._hitsUsed[index] != 1)               continue;

	  hit     = &panelz->fHitData.at(i);
	  wt      = hit->_xyWeight;
	  e2      = 1./wt;
	  hitPos  = hit->_pos;
	  dr      = calculateRadialDist(hitPos,helCenter,r);
	  hitChi2 = dr*dr/e2;
	  // store residual
	  if ( (SeedIndex.face == 0) && (SeedIndex.panel == 0) && (SeedIndex.panelHitIndex == 0)){
	    // hit->_drFromPred = fabs(dr);
	    // double dzFromSeed = facez->z - seedFacez->z;//seedPanelz->z;              // expected to be positive (non-negative)
	    // hit->_dzFromSeed  = dzFromSeed;//FIXME!
	  }
	}
      }//end panels loop
    }//end faces loop
//-----------------------------------------------------------------------------
// update circle parameters
//-----------------------------------------------------------------------------
    Helix._center.SetX(Helix._sxy.x0());
    Helix._center.SetY(Helix._sxy.y0());
    Helix._radius  = Helix._sxy.radius();
    Helix._chi2    = Helix._sxy.chi2DofCircle();

  F_END:;
    if (_debug > 5 ) {
      printf("[CalHelixFinderAlg::%s:END] N(added) = %i chi2 = %5.5f\n",banner,n_added_points,Helix._chi2);
    }

    if ((SeedIndex.face == 0) && (SeedIndex.panel == 0) && (SeedIndex.panelHitIndex == 0)){
      Helix._diag.n_rescued_points_16 = n_added_points;
    }
  }



//-----------------------------------------------------------------------------
  void CalHelixFinderAlg::findTrack(HitInfo_t&          SeedIndex     ,
				    CalHelixFinderData& Helix         ,
				    int                 UseMPVDfDz    ) {
//-----------------------------------------------------------------------------
// points used in the pattern recongition:
// ----------------------------------------------------------------
// center : center of the helix, center.z = z(hit with SeedIndex)
// p1     : center of the stopping target
// p2     : point in the position SeedIndex on the vector Xyzp
// p3     : postion of the EMC cluster
//-----------------------------------------------------------------------------
    double         radius, phi0, dx, dy, phi, Chi2;
    XYZVec         center, shPos, hePos;
//-----------------------------------------------------------------------------
// mode0GoodPoints: number of points belonging to a trajectory when dfdz is not
//                  re-calculated using the function calculateDfDz()
// mode1GoodPoints: number of points belonging to a trajectory when dfdz is
//                  re-computed using calculateDfDz()
//-----------------------------------------------------------------------------
    int            Mode(0), mode0GoodPoints(0), mode1GoodPoints(0), rescuedPoints(0);
//--------------------------------------------------------------------------------
// reset the temporary flags used to test the helix-search using the given triplet
//--------------------------------------------------------------------------------
    //mark the seedHit as used
    FaceZ_t*        seedFacez  = &Helix._oTracker[SeedIndex.face];
    PanelZ_t*       seedPanelz = &seedFacez->panelZs[SeedIndex.panel];
    mu2e::ComboHit* seedHit    = &seedPanelz->fHitData.at(SeedIndex.panelHitIndex);

    //mark the seed-hit as used
    int            index      = seedFacez->evalUniqueHitIndex(SeedIndex);//SeedIndex.Panel*FaceZ_t::kNMaxHitsPerPanel + SeedIndex.PanelHitIndex;
    Helix._hitsUsed[index] = 1;

    FaceZ_t*       facez(0);
    PanelZ_t*      panelz(0);

//---------------------------------------------------------------------
// define constrains on the z coordinate of the strawhit candidate for re-calculating dfdz
// If the candidate and the seeding strawhit are too close, the dfdz calculated could be 
// affected by several effects which lead to a wrong estimate
// We are asking that the candidate straw must be at a distance along
// the z axes greater than tollMin and less than tollMax.
// These parameters still need to be optimized
//-----------------------------------------------------------------------------
    double tollMin(100.) ; // , tollMax(500.);

					// parameters used to calculate the strawhit position residuals
    double weight(1.), wtarget(0.1);
    double deltaZ(0.), dist(0.), dist2(0.);
//----------------------------------------------------------------------//
// 2014-11-05 gianipez set dfdz equal to the most probable value for CE //
//----------------------------------------------------------------------//
    double dfdz_end(-1e10), phi0_end(-1e10), radius_end(-1e10);

					// two flags are needed:
    bool removeTarget(true);            // avoid the recalculation of dfdz
					// and helix parameters in case when
                                        // others strawhit candidates are found
    double dfdz = _mpDfDz;		// tanLambda/radius (set to most probable);
//----------------------------------------------------------------------
// calculate helix paramters using the center of the stopping target,
// the EMC cluster which seeded the CalTimePeak and the seeding strawhit.
// The z coordinate of the target center is set to 0 because in the formula
// inside calculateTrackParameters(...) the z coordinate is not used
//-----------------------------------------------------------------------------
    //mu2e::ComboHit* lastHit = seedHit;
    FaceZ_t*       lastFace  = &Helix._oTracker[SeedIndex.face];
    //    PanelZ_t*      lastPanel = &Helix._oTracker[SeedIndex.Panel];

    // float          panelHitChi2 [_nHitsMaxPerPanel] = {1e10};
    // int            panelHitIndex[_nHitsMaxPerPanel] = {-1};
    float          faceHitChi2  = 1e10;
    //    int            faceHitIndex = -1;

    XYZVec p1(0.,0.,0.);	       // target, z(ST) = 5971. - 10200. is not used
    XYZVec p2(seedHit->_pos);          // seed hit
    XYZVec p3(fCaloX,fCaloY,fCaloZ);   // cluster
    
    calculateTrackParameters(p1,p2,p3,center,radius,phi0,dfdz);
    
    double     tollMax = fabs(2.*M_PI/dfdz);
//------------------------------------------------------------------------------
// helix parameters, in particular, phi0, are defined at Z=p2.z()
// 2014-11-05 gianipez set dfdz equal to the most probable value for CE 
//------------------------------------------------------------------------------
    if (UseMPVDfDz ==1 ) {
      dfdz    = _hdfdz;			// _mpDfDz; 
      tollMax = fabs(2.*M_PI/dfdz);
    }

    HitInfo_t lastIndex;//(-1,-1);

    ::LsqSums4 sxy;
    ::LsqSums4 szphi;

    sxy.addPoint(p2.x(), p2.y(), 1.     );  // seed hit
    sxy.addPoint(p3.x(), p3.y(), 1.     );  // EMC cluster position
    sxy.addPoint(    0.,     0., wtarget);  // Target center in the transverse plane, with small weight

    std::string name("CalHelixFinderAlg::findTrack");

    int  NPoints = seedHit->nStrawHits();     // nhits, associated with the track, sxy has NPoints+2 or NPoints+1 points
    int  NComboHits(1);

    double    z_phi0 = p2.z();

    mu2e::ComboHit* hit(0);

    for (int f=SeedIndex.face; f<StrawId::_ntotalfaces;  ++f){
      facez     = &Helix._oTracker[f]; 
      int  firstPanel(0);
      if (f == SeedIndex.face) firstPanel = SeedIndex.panel;

      //-----------------------------------------------------------------------------
      // dfdz = tanLambda/radius; phi0 is the last found hit phi
      //-----------------------------------------------------------------------------
<<<<<<< HEAD
      deltaZ = panelz->z - lastPanel->z;

      // we need to limit the extrapolation distance between the last hit clustered and the next
      // in order to avoid mis-reconstruction in the wrong helicity hypothesis.
      // In case the deltaZ limit is exceeded we can stop the search
      double     zExtrapLimit = 1./2.*fabs(2.*M_PI/dfdz); //HEREHEREHERE
      if (deltaZ > zExtrapLimit)                                     break;
      
=======
      deltaZ = facez->z - lastFace->z;
>>>>>>> 50c0b30d
      phi    = phi0 + deltaZ*dfdz;
      //evaluate the helix prediction using the z coordinate of the panel
      hePos.SetXYZ(center.x()+radius*cos(phi),center.y()+radius*sin(phi),facez->z);//panelz->z);

      //check the Panel-phi wrt to the DS center
      double  hePosPhi = polyAtan2(hePos.y(), hePos.x());
      if (hePosPhi < 0) hePosPhi = hePosPhi + 2*M_PI;
      
      HitInfo_t      goodFaceHit, tripletHit;

      faceHitChi2  = 1e10;

      for (int p=firstPanel; p<FaceZ_t::kNPanels; ++p){
	panelz = &facez->panelZs[p];//Helix._oTracker[p];
	int  nhits          = panelz->fNHits;
	int  seedPanelIndex(0);
	if (nhits == 0)                                                                        continue;
	
	if( _debug > 10){
	  if( (f == SeedIndex.face) && (p==SeedIndex.panel) ) {
	    printf("[%s:LOOP]  findTrack() starts with helix parameters derived from these points \n",name.data());
	    printf("[%s:LOOP]   point  type      X         Y         Z       xyzp-index \n", name.data());
	    printf("[%s:LOOP] ----------------------------------------------------------\n", name.data());
	    printf("[%s:LOOP] seeding        %9.3f %9.3f %9.3f %5i\n",name.data(),p2.x(),p2.y(),p2.z(),SeedIndex.panel );
	    printf("[%s:LOOP] candidate      %9.3f %9.3f %9.3f %5i\n",name.data(),p1.x(),p1.y(),p1.z(),lastIndex.panel );
	    printf("[%s:LOOP] emc cluster    %9.3f %9.3f %9.3f %5i\n",name.data(),p3.x(),p3.y(),p3.z(),             -1);
	    printf("[%s:LOOP]----------------------------------------------------------------------------------------------------------------------------------------\n",name.data());
	    printf("[%s:LOOP]  P     Z        xi       yi       xp       yp    dXYpred  dXYseed   dZseed    X0       Y0        R        phi      dfdz    chi2    \n",name.data());
	    printf("[%s:LOOP]----------------------------------------------------------------------------------------------------------------------------------------\n",name.data());
	  }
	}
	
	if ((f == SeedIndex.face) && (p==SeedIndex.panel)) seedPanelIndex = SeedIndex.panelHitIndex + 1;  

	double  deltaPhi = hePosPhi - panelz->phi;
	if ( deltaPhi > M_PI ) deltaPhi -= 2*M_PI;
	if ( deltaPhi < -M_PI) deltaPhi += 2*M_PI;
	if ( fabs(deltaPhi) > _maxPanelToHelixDPhi)                    continue;

	//	int  goodPoint(-1);               // index of the strawhit candidate for dfdz and helix parameters recalculation
	
	// reset the chi2 values calulated in the previous panel
	// for (int g=0; g<_nHitsMaxPerPanel; ++g){
	//   panelHitChi2 [g] = 1e10;
	//   panelHitIndex[g] = -1;
	// }
	
	
	
	if (nhits > PanelZ_t::kNMaxPanelHits) printf("[CalHelixFinderAlg::findTrack]ERROR!! more than 10 hits within the same panel!!!");
	for (int i=seedPanelIndex; i<nhits; ++i){   
	  hit = &panelz->fHitData.at(i);

	  // hit->_dzFromSeed = 0;
	  // hit->_drFromPred = 0;

	  shPos  = hit->_pos;

	  // residuals in XY
	  dx              = hePos.x() - hit->pos().x();
	  dy              = hePos.y() - hit->pos().y();
	  dist2           = dx*dx + dy*dy;
	  dist            = std::sqrt(dist2);
	   
	  if( _debug > 10){
	    // dist betw the straw hit and the seed hit in the transverse plane
	    double dx  = std::fabs(seedHit->pos().x() - hit->pos().x());
	    double dy  = std::fabs(seedHit->pos().y() - hit->pos().y());
	    double dxy = std::sqrt(dx*dx+dy*dy);
	    double chi2   = sxy.chi2DofCircle();

	    printf("[%s:LOOP] %3i %9.3f %8.3f %8.3f %8.3f %8.3f %8.3f %8.3f %8.3f %8.3f %8.3f %8.3f %8.5f %8.5f %8.3f\n",
		   name.data(),p,hit->pos().z(),hit->pos().x(),hit->pos().y(),hePos.x(),hePos.y(),dist,dxy,deltaZ,center.x(),center.y(),radius,phi,dfdz,chi2) ;
	  }
	  //-----------------------------------------------------------------------------
	  // dxy_max: running search window accounts for the finite extrapolation accuracy
	  //-----------------------------------------------------------------------------
	  double dxy_max = _distPatRec + _dfdzErr*deltaZ;
	  if (dist <= dxy_max) {
	    if (dist < faceHitChi2){
	      faceHitChi2               = dist;
	      //set the coordiante of the hit
	      goodFaceHit.face          = f;
	      goodFaceHit.panel         = p;
	      goodFaceHit.panelHitIndex = i;
	    }
	  }
	}

	
	  
      }//end panels loop

      //check if a hit close to the predixction was found
      if (goodFaceHit.face < 0)                 continue;

      facez     = &Helix._oTracker[goodFaceHit.face]; 
      panelz    = &facez->panelZs[goodFaceHit.panel];
      hit       = &panelz->fHitData[goodFaceHit.panelHitIndex];

      //mark the hit as used
      index = facez->evalUniqueHitIndex(goodFaceHit);
      Helix._hitsUsed[index] = 1;
      // NPoints++;
      ++NComboHits;
      NPoints += hit->nStrawHits();

      //-----------------------------------------------------------------------------
      // Mode = 0: helix parameters evaluated using stopping_target+fitst_hit(seed)+cluster
      //           dphi/dz is fixed and so far set to the most proable value for CE
      //-----------------------------------------------------------------------------
      sxy.addPoint(hit->pos().x(),hit->pos().y(),weight);
      if (Mode == 1) {
	// dfdz has already been evaluated, update XY part of the helix
	center.SetX(sxy.x0());
	center.SetY(sxy.y0());
	radius = sxy.radius();
      }

      phi0      = polyAtan2(hit->pos().y()-center.y(),hit->pos().x()-center.x());  // *DOUBLE_CHECK*
      z_phi0    = facez->z;//hitz;			             // *DOUBLE_CHECK*
      lastFace  = &Helix._oTracker[goodFaceHit.face];
	  
      if      ( Mode == 0 ) ++mode0GoodPoints;
      //      else if ((Mode == 1) && (panelHitIndex[t]<= lastIndex.PanelHitIndex)) ++mode1GoodPoints;//FIXME!

      double dzFromSeed = facez->z - seedFacez->z;//panelz->z - seedPanelz->z;              // expected to be positive (non-negative)
      // hit->_dzFromSeed = dzFromSeed;
      // hit->_drFromPred = faceHitChi2;//panelHitChi2[t];  

      if (/*(panelHitChi2[t] < dist_min) &&*/ (dzFromSeed > tollMin) && (dzFromSeed < tollMax)) {    
	//-----------------------------------------------------------------------------
	// goodPoint - index of the first hit separated in Z from the seed by > 10 cm
	// after such found, the target center is removed and the circle parameters 
	// recalculated using the cluster, the seed hit and the 'goodPoint' hit
	// an additional requirement is that at the recalculation time there are 3 or more 
	// hits found in total 
	//-----------------------------------------------------------------------------
	if (removeTarget) {
	  //	    goodPoint = panelHitIndex[t];
	  tripletHit = goodFaceHit;
	  //	  dist_min   = faceHitChi2;//panelHitChi2 [t];
	}
      }


      if ((tripletHit.face >= 0) && (NComboHits >= 2) && (UseMPVDfDz == 0)) {
	//-----------------------------------------------------------------------------
	// the first point separated from the seed one by more than 10 cm has been found
	// recalculate helix parameters: for XY part use accumulated sxy sums
	// replace stopping target with the hit
	//-----------------------------------------------------------------------------
	//	sxy.removePoint(0.,0.,wtarget);
	//	hit = &panelz->fHitData.at(goodPoint);
	p1  = hit->_pos;

	center.SetX(sxy.x0());
	center.SetY(sxy.y0());
	radius = sxy.radius();
	//-----------------------------------------------------------------------------
	// now calculate more accuratelly the value of dfdz using just the two strawhit positions
	// change in the circle parameterization changes the phi0 value
	//-----------------------------------------------------------------------------
	phi0 = polyAtan2(hit->pos().y()-center.y(),hit->pos().x()-center.x());

	if (UseMPVDfDz == 0) {
	  // calculateDphiDz_2(Helix,SeedIndex,NPoints,center.x(),center.y(),dfdz);
	  calculateDphiDz_2(Helix,SeedIndex,NComboHits,center.x(),center.y(),dfdz);
	}
	else if (UseMPVDfDz ==1) {
	  dfdz = _hdfdz;
	}

	if (_debug > 10) {
	  printf("[%s:DEF2]  P      Z       X        Y   type\n", name.data());
	  printf("[%s:DEF2] ----------------------------------------------------\n", name.data());
	  printf("[%s:DEF2] %3i %9.3f %8.3f %8.3f seed \n", name.data(),SeedIndex.panel,seedHit->pos().z(),seedHit->pos().x(),seedHit->pos().y());//FIXME!
	  printf("[%s:DEF2] %3i %9.3f %8.3f %8.3f seed \n", name.data(), tripletHit.panel,hit->pos().z()    ,hit->pos().x()    ,hit->pos().y()    );
	}
	//-----------------------------------------------------------------------------
	// what to do if dfdz is negative? - the case of negative helicity is not covered yet
	//-----------------------------------------------------------------------------
	if ((fabs(dfdz) > _maxDfDz) || (fabs(dfdz) < _minDfDz)) {
	  //-----------------------------------------------------------------------------
	  // 2014-11-05 dPhi/Dz doesn't make sense, back to ground zero: 
	  // gianipez set dfdz equal to the most probable value for CE, 
	  //-----------------------------------------------------------------------------
	  if (_debug > 10) printf("[%s:DEF3] dfdz = %8.5f outside the limits. Continue the search\n",name.data(),dfdz);
	  p1.SetXYZ(0.,0.,0.);
	  dfdz = _mpDfDz;
	}
	else {
	  //-----------------------------------------------------------------------------
	  // dPhi/Dz makes sense, exclude the stopping target and change the search mode
	  //-----------------------------------------------------------------------------
	  removeTarget = false;
	  Mode         = 1;
	  
	  lastIndex    = tripletHit;
	  // lastIndex.face          = f;
	  // lastIndex.panel         = p; 
	  // lastIndex.panelHitIndex = goodPoint;
	}
      }

    }//end face loop

    if (NPoints < _minNHits) return;
    //-----------------------------------------------------------------------------
    // 3 or more points have been found on a helix candidate, update Chi2
    //-----------------------------------------------------------------------------
    Chi2 = sxy.chi2DofCircle();
    //-----------------------------------------------------------------------------
    // temporary variables to store dfdz values out of the method 'calculateDfDz(...)'
    //-----------------------------------------------------------------------------
    double dfdzRes  [3] = {   -1.,    -1.,    -1.};
    double dphi0Res [3] = {-9999., -9999., -9999.};
    double radiusRes[2] = {   -1.,    -1.};

    if (_diag > 0) {
      if (UseMPVDfDz == 0) dfdzRes[0] = dfdz;
      dphi0Res [0] = phi0 - dfdz*z_phi0;
      radiusRes[0] = sxy.radius();
    }
//-----------------------------------------------------------------------------
// initialize only the xy part, z-phi part is not needed here
//-----------------------------------------------------------------------------
    Helix._sxy.init(sxy);
    Helix._nXYSh      = NPoints;
    Helix._radius     = sxy.radius();
    Helix._center.SetXYZ(sxy.x0(), sxy.y0(), 0.0);
    Helix._nStrawHits = NPoints;
    Helix._nComboHits = NComboHits;
    Helix._dfdz       = dfdz;
    Helix._fz0        = phi0 - dfdz*z_phi0; // *DOUBLE_CHECK*
 
    radius_end = Helix._radius;

    int rc = refineHelixParameters(Helix, SeedIndex);
//-----------------------------------------------------------------------------
// if weighted XY fit didn't converge, there is nothing else one can do, return
//-----------------------------------------------------------------------------
    if (rc < 0) return;

    // Helix._center.SetXYZ(Helix._cw.x(), Helix._cw.y(), 0.0);
    // Helix._radius  = Helix._rw;
    radius_end     = Helix._radius;

    // Helix._sxy.init(Helix._sxyw); 
					// doWeightedCircleFit still adds the ST and the cluster
    Chi2    = Helix._sxy.chi2DofCircle();
    NPoints = Helix._nStrawHits;   //  *FIXME*  in principle, the fit can remove ST as well as the cluster
					// diagnostics
    radiusRes[1] = Helix._radius;
//-----------------------------------------------------------------------------
// 2015-01-22 G. Pezzullo and P. Murat; update the dfdz value using all hits
//-----------------------------------------------------------------------------
    int rs = findDfDz(Helix, SeedIndex);
    if (rs ==1 ) {
      Helix._dfdz = _hdfdz;
      Helix._fz0  = _hphi0;
					// fill diag vector
      dfdzRes[1]  = _hdfdz;
      dphi0Res[1] = _hphi0;
    }
//-----------------------------------------------------------------------------
// 2015-01-23 G. Pezzu and P. Murat: when it fails, doLinearFitPhiZ returns negative value
//                                   in this case, use the previous value for dfdz and phi0
//-----------------------------------------------------------------------------
    bool rcPhiZ = doLinearFitPhiZ(Helix, SeedIndex);

    if (rcPhiZ) {
      dfdz_end   = Helix._dfdz;
      phi0_end   = Helix._fz0;
					// fill diagnostic vector
      dfdzRes [2] = Helix._dfdz;
      dphi0Res[2] = Helix._fz0;

      NPoints    = 0;
      NComboHits = 0;

      //FIXME! implement a function
      for (int f=SeedIndex.face; f<StrawId::_ntotalfaces;  ++f){
	facez     = &Helix._oTracker[f]; 
	int  firstPanel(0);
	if (f == SeedIndex.face) firstPanel = SeedIndex.panel;
	for (int p=firstPanel; p<FaceZ_t::kNPanels; ++p){
	  panelz = &facez->panelZs[p];//Helix._oTracker[p];
	  int  nhitsPerPanel  = panelz->fNHits;
	  int  seedPanelIndex(0);
	  if (nhitsPerPanel == 0)                                 continue;
	  if ( (f==SeedIndex.face) && (p==SeedIndex.panel) ) seedPanelIndex = SeedIndex.panelHitIndex;  

	  for (int i=seedPanelIndex; i<nhitsPerPanel; ++i){   
	    hit   = &panelz->fHitData.at(i);
	    index = facez->evalUniqueHitIndex(f,p,i);//p*FaceZ_t::kNMaxHitsPerPanel + i;
	    if (Helix._hitsUsed[index] > 0 )  {
	      ++NComboHits;
	      NPoints += hit->nStrawHits();
	    }
	  }
	}//endl panels loop
      }
    }
    else {
      dfdz_end = _hdfdz;
      phi0_end = _hphi0;
    }

    if (_debug > 10) {
      printf("[%s] strawhit type     X        Y        Z     index     \n", name.data());
      printf("[%s] ----------------------------------------------------\n", name.data());
      printf("[%s]    seeding   %9.3f %9.3f %9.3f   %i  \n", name.data(),p2.x(), p2.y(), p2.z(), SeedIndex.panel);//FIXME!
      printf("[%s]   candidate  %9.3f %9.3f %9.3f   %i  \n", name.data(),p1.x(), p1.y(), p1.z(), lastIndex.panel);//FIXME!
      printf("[%s]  emc cluster %9.3f %9.3f %9.3f       \n", name.data(),p3.x(), p3.y(), p3.z());
      printf("[%s] NPoints = %i x0 = %5.3f y0 = %5.3f radius = %5.3f phi0 = %5.6fdfdz = %5.6f chi2 = %5.3f \n", 
	     name.data(),NPoints,Helix._sxy.x0(), Helix._sxy.y0(), radius_end, phi0_end, dfdz_end , Helix._sxy.chi2DofCircle());
    }

    if (mode1GoodPoints > 0) rescuedPoints = mode1GoodPoints - mode0GoodPoints ;
    else                     rescuedPoints = -1;
//-----------------------------------------------------------------------------
// all points in the time window checked
//----------------------------------------------------------------------
    if (NComboHits > 2) Chi2 = Helix._sxy.chi2DofCircle();
    else                Chi2 = -1;

    if (_debug > 5) {
      printf("[%s:END] SeedIndex-Panel:%3i Mode= %i UseMPVDfDz:%1i NPoints= %3i Chi2=%5.3f dfdz= %5.5f \n",
	     name.data(),SeedIndex.panel,Mode,UseMPVDfDz,NPoints,Chi2,dfdz_end);//FIXME!
    }

    // can execution really come here with Mode == 0 ? - YES! not sure, why
    //      if (( NPoints >  _goodPointsTrkCandidate) ||
    // 	  ((NPoints == _goodPointsTrkCandidate) && (Chi2< _chi2TrkCandidate))) {
    // //-----------------------------------------------------------------------------
    // found candidate is better, than the best previous one
    //-----------------------------------------------------------------------------
    // _goodPointsTrkCandidate = NPoints;
    // _chi2TrkCandidate       = Chi2;
    //-----------------------------------------------------------------------------
    // reset the vector holding the informations about:
    // -> hit belonging to the track candidate
    // -> distance in the X-Y plane from the prediction
    // -> distance from the seeding hit along the z-axes
    //-----------------------------------------------------------------------------

    Helix._nStrawHits = NPoints;
    Helix._nComboHits = NComboHits;

    Helix._helixChi2 = Chi2;

    Helix._seedIndex = SeedIndex;
    Helix._candIndex = lastIndex;
    //-----------------------------------------------------------------------------
    // helix parameters and LSQ sums, phi is defined at z=0
    //-----------------------------------------------------------------------------
    Helix._center.SetXYZ(Helix._sxy.x0(),Helix._sxy.y0(), 0.0);
    Helix._radius = radius_end;
    Helix._fz0    = phi0_end;
    Helix._dfdz   = dfdz_end;
	
    if (_diag > 0){
      Helix._diag.loopId_4           = _findTrackLoopIndex;
      Helix._diag.radius_5           = Helix._radius;
      Helix._diag.n_rescued_points_9 = rescuedPoints;

      double dz = p1.z() - p2.z();

      Helix._diag.dz_10              = (Mode == 1) ? dz : -1.;
      Helix._diag.n_active_11        = NPoints;
      Helix._diag.chi2_dof_circle_12 = sxy.chi2DofCircle();
      Helix._diag.chi2_dof_line_13   = szphi.chi2DofLine();

      Helix._diag.dfdzres_17 = dfdzRes[0];
      Helix._diag.dfdzres_18 = dfdzRes[1];
      Helix._diag.dfdzres_19 = dfdzRes[2];

      Helix._diag.dr_20 = radiusRes[0];
      Helix._diag.dr_21 = radiusRes[1];

      Helix._diag.dphi0res_22 = dphi0Res[0];
      Helix._diag.dphi0res_23 = dphi0Res[1];
      Helix._diag.dphi0res_24 = dphi0Res[2];

      int j=0;
      for (int f=SeedIndex.face; f<StrawId::_ntotalfaces;  ++f){
	facez     = &Helix._oTracker[f]; 
	int  firstPanel(0);
	if (f == SeedIndex.face) firstPanel = SeedIndex.panel;   
	for (int p=firstPanel; p<FaceZ_t::kNPanels; ++p){
	  panelz = &facez->panelZs[p];//Helix._oTracker[p];
	  int  nhitsPerPanel  = panelz->fNHits;
	  int  seedPanelIndex(0);
	  if (nhitsPerPanel == 0)                          continue;
	  if ( (f==SeedIndex.face) && (p==SeedIndex.panel)) seedPanelIndex = SeedIndex.panelHitIndex;  

	  for (int i=seedPanelIndex; i<nhitsPerPanel; ++i){   
	    hit = &panelz->fHitData.at(i);

	    int index = facez->evalUniqueHitIndex(f,p,i);//p*FaceZ_t::kNMaxHitsPerPanel + i;
	    if (Helix._hitsUsed[index] != 1)               continue; 

	    if (j < Helix.maxIndex()) {
	      // Helix._diag.dist[j] = hit->_drFromPred;
	      // Helix._diag.dz  [j] = hit->_dzFromSeed;
	      ++j;
	    }
	    else {
	      printf("ERROR in CalHelixFinderAlg::findTrack : index out limits. IGNORE; \n");
	    }
	  }//end loop over the hits within a panel
	}//end panel loop
      }//end face loop
    }

  }

  //-----------------------------------------------------------------------------
  // helix parameters are defined at Z=p2.z, Phi0 corresponds to p2
  //-----------------------------------------------------------------------------
  void CalHelixFinderAlg::calculateTrackParameters(const XYZVec&   p1       ,
						   const XYZVec&   p2       ,
						   const XYZVec&   p3       ,
						   XYZVec&         Center   ,
						   double&             Radius   ,
						   double&             Phi0     ,
						   double&             DfDz23) {
    Center.SetZ(p2.z());

    double x_m, y_m, x_n, y_n;
    // coordinates of the mean point between p1 and p3
    x_m = (p3.x() + p1.x())/2.;
    y_m = (p3.y() + p1.y())/2.;
    // coordinates of the mean point between p2 and p3
    x_n = (p3.x() + p2.x())/2.;
    y_n = (p3.y() + p2.y())/2.;
    //------------------------------------------------------------//

    //calculate now the term of the line ortoghonal to the mid point of
    //the cord which links p1 and p3
    double m = -1.*(p3.x() - p1.x())/(p3.y() - p1.y());
    double c = y_m - x_m*m;
    //the eq. is: y = x*m + c

    //calculate now the term of the line ortoghonal to the mid point of
    //the cord which links p2 and p3
    double k = -1.*(p3.x() - p2.x())/(p3.y() - p2.y());
    double t = y_n - x_n*k;
    //the eq. is: y = x*k + t

    //check we are not in a degenerate case where m is close to k, which rapresents two almost parallel lines
    double limit = 0.8;//FIXME!
    
    if ( (m/k>0) && ( (m/k) - int(m/k) > limit) ) {//invert p3 with p1 and recalculate: x_n, y_n, k, t
      x_n = (p1.x() + p2.x())/2.;
      y_n = (p1.y() + p2.y())/2.;
      k   = -1.*(p1.x() - p2.x())/(p1.y() - p2.y());
      t   = y_n - x_n*k;
     }

    // calculate Center.x and Center.y
    double x0 = (t - c)/(m - k);//(c - t) * (k*m)/(m-k);
    Center.SetX(x0);
    double y0 = m*x0 + c;   //(c - t) * m / (m - k) + t;
    Center.SetY(y0);
//-----------------------------------------------------------------------------
// calculate the radius,phi0, tanLambda assuming that the helix also crosses 
// the point (0,0). Note that the Z-position of the stopping target is not used
//-----------------------------------------------------------------------------
    double dx3  = p3.x() - x0;
    double dy3  = p3.y() - y0;
    double dz32 = p3.z() - p2.z();

    Radius      = std::sqrt(dx3*dx3+dy3*dy3);

    double dx2  = (p2.x() - x0);
    double dy2  = (p2.y() - y0);

    Phi0        = polyAtan2(dy2,dx2);
//-----------------------------------------------------------------------------
// this assumes that the helix is right-handed, *FIXME*
// make sure that we are lookign for a particle which makes the number of turns
// close to the expected 
//-----------------------------------------------------------------------------
    double dphi32 = polyAtan2(dy3,dx3) - Phi0;
    if (dphi32*_dfdzsign < 0.) dphi32 += 2.*M_PI;

    //    double exp_dphi = _mpDfDz*dz32;

    DfDz23 = dphi32/dz32; 

    double   diff      = fabs(DfDz23 - _mpDfDz);
    double   diff_plus = fabs( (dphi32 + 2.*M_PI)/dz32 -_mpDfDz );
    while ( diff_plus < diff ){
      dphi32  = dphi32 + 2.*M_PI;
      DfDz23      = dphi32/dz32;
      diff      = fabs(DfDz23 - _mpDfDz);
      diff_plus = fabs( (dphi32 + 2.*M_PI)/dz32 -_mpDfDz );
    }
    
    double   diff_minus = fabs( (dphi32 - 2.*M_PI)/dz32 -_mpDfDz );
    while ( diff_minus < diff ){
      dphi32   = dphi32 - 2.*M_PI;
      DfDz23       = dphi32/dz32;
      diff       = fabs(DfDz23 - _mpDfDz);
      diff_minus = fabs( (dphi32 - 2.*M_PI)/dz32 -_mpDfDz );
    }

    //check id DfDz is within the range 
    if ( (fabs(DfDz23) < _minDfDz) || (fabs(DfDz23) > _maxDfDz)) DfDz23 = _mpDfDz;

    if (_debug > 5) {
//-----------------------------------------------------------------------------
// in debug mode also want to print the helix parameters, calculate them
//-----------------------------------------------------------------------------
      double d0     = sqrt(x0*x0+y0*y0)-Radius;
      double phi00  = polyAtan2(y0,x0)+M_PI/2;   // for negatively charged particle
      double tandip = DfDz23*Radius;
      double dphi   = phi00-Phi0-M_PI/2;
      if (dphi < 0) dphi += 2*M_PI;           // *FIXME* right-handed ellipse

      double z0     = p2.z()-dphi*dz32/dphi32;

      printf("[CalHelixFinderAlg:calculateTrackParameters] X0: %9.3f Y0: %9.3f phi0: %8.5f p1.z = %9.3f p2.z = %9.3f p3.z = %9.3f dphi32 = %8.5f dfdz = %8.5f\n",
	     Center.x(),Center.y(),Phi0,p1.z(),p2.z(),p3.z(),dphi32,DfDz23);
      printf("[CalHelixFinderAlg:calculateTrackParameters] z0 = %9.3f d0 = %8.4f  phi00 = %8.5f omega = %8.5f tandip = %8.4f\n",z0,d0,phi00,1/Radius,tandip);
    }
  }

//-----------------------------------------------------------------------------
// the function is currently not called
//-----------------------------------------------------------------------------
  void  CalHelixFinderAlg::calculateDfDz(double phi0, double phi1, double z0, double z1, double& DfDz) {
    double   deltaPhi  = TVector2::Phi_mpi_pi(phi1-phi0);
    DfDz               = deltaPhi/(z1-z0);

    // 2018-01-02: don't do that!
    // double   diff      = fabs(DfDz - _mpDfDz);
    // double   diff_plus = fabs((deltaPhi + 2.*M_PI)/(z1-z0) -_mpDfDz);
    // while (diff_plus < diff) {
    //   deltaPhi  = deltaPhi + 2.*M_PI;
    //   DfDz      = deltaPhi/(z1-z0);
    //   diff      = fabs(DfDz - _mpDfDz);
    //   diff_plus = fabs( (deltaPhi + 2.*M_PI)/(z1-z0) -_mpDfDz );
    // }
    
    // double   diff_minus = fabs((deltaPhi - 2.*M_PI)/(z1-z0) -_mpDfDz);
    // while (diff_minus < diff) {
    //   deltaPhi   = deltaPhi - 2.*M_PI;
    //   DfDz       = deltaPhi/(z1-z0);
    //   diff       = fabs(DfDz - _mpDfDz);
    //   diff_minus = fabs( (deltaPhi - 2.*M_PI)/(z1-z0) -_mpDfDz );
    // }
  }

//-----------------------------------------------------------------------------
// assume particle makes less than a full turn
//-----------------------------------------------------------------------------
  void  CalHelixFinderAlg::calculateDphiDz_2(CalHelixFinderData& Helix, HitInfo_t SeedIndex, 
					     int NHits, double X0, double Y0, double& DphiDz) {
    LsqSums2       sphiz;

    double         phi(0), phi0(0);//, phiCl(0);
    
    ComboHit*      hit(0);
    FaceZ_t*       facez(0);
    PanelZ_t*      panelz(0);
    XYZVec*        pos(0);
    
    int            counter(0);

    bool           isFirst(true);

    for (int f=SeedIndex.face; f<StrawId::_ntotalfaces;  ++f){
      facez     = &Helix._oTracker[f]; 
      int  firstPanel(0);
      if (f == SeedIndex.face) firstPanel = SeedIndex.panel;
      for (int p=firstPanel; p<FaceZ_t::kNPanels; ++p){
	if (counter > NHits  )                               break;
	panelz = &facez->panelZs[p];//Helix._oTracker[p];
	int  nhitsPerPanel  = panelz->fNHits;
	int  seedPanelIndex(0);
	if (nhitsPerPanel == 0)                           continue;
	if ( (f==SeedIndex.face) && (p==SeedIndex.panel) ) seedPanelIndex = SeedIndex.panelHitIndex;  

	for (int i=seedPanelIndex; i<nhitsPerPanel; ++i){   
	  hit = &panelz->fHitData.at(i);
	  int index = facez->evalUniqueHitIndex(f,p,i);//p*FaceZ_t::kNMaxHitsPerPanel + i;
	  if (Helix._hitsUsed[index] != 1)                     continue;

	  pos = &(hit->_pos);
	  phi = polyAtan2(pos->y()-Y0,pos->x()-X0);
	  if (isFirst) { 
	    phi0 = phi;
	    isFirst = false;
	  }

	  if (phi-phi0 >  M_PI) phi -= 2*M_PI;
	  if (phi-phi0 < -M_PI) phi += 2*M_PI;

	  sphiz.addPoint(pos->z(),phi);
	  ++counter;

	  if (_debug > 10) printf("[CalHelixFinderAlg::calculateDphiDz_2:LOOP] panel,id,phi,z=%3i %3i %8.5f %9.3f\n",p,i,pos->z(),phi);
	}
      }//end panel loop
    }//end face loop
//-----------------------------------------------------------------------------
// define straight line phi = phi0+dPhi/Dz*z , where phi0 = phi(z=0)
//-----------------------------------------------------------------------------
    phi0   = sphiz.yMean();
    DphiDz = sphiz.dydx();

    if (_debug > 5) printf("[CalHelixFinderAlg::calculateDphiDz_2:END] phi0,DphiDz = %9.5f %9.5f \n",phi0,DphiDz);
  }

//-----------------------------------------------------------------------------
//
//-----------------------------------------------------------------------------
void CalHelixFinderAlg::plotXY(int ISet) {

  std::vector<mu2e::ComboHit>* xyzp={0};
  CalHelixFinderData*          helx;

  if ((ISet >=0 ) && (ISet < 6)) {
    //    xyzp   = &_results[ISet]._xyzp;//FIXME!
    helx   = &_results[ISet]._helix;
  }
  else {
    printf("ISet = %i undefined, return\n",ISet);
    return;
  }

  int nhits = xyzp->size();

  printf("nhits = %10i\n",nhits);

  mu2e::ComboHit*    hit;
  XYZVec* pos;

  double x[1000], y[1000];//, z[1000];
  int    flag[1000];

  for (int i=0; i<nhits; i++) {
    hit  = &xyzp->at(i);
    pos  = &hit->_pos;

    x[i] = hit->_pos.x();
    y[i] = hit->_pos.y();
    //    z[i] = hit->_pos.z();

    flag[i] = *((int*) &hit->_flag);

    printf("i: %3i ind: %5i x: %10.3f y: %10.3f z: %10.3f 0x%08x %5i\n",
	   i,(int) hit->index(),
	   pos->x(),pos->y(),pos->z(),
	   flag[i],
	   hit->_flag.hasAllProperties(StrawHitFlag::outlier));
  }

  char name_xy[200];

  TCanvas* c;
  TMarker* m;
  int      color;

  sprintf(name_xy,"c_plot_hits_xy_%i",ISet);
  c = (TCanvas*) gROOT->GetListOfCanvases()->FindObject(name_xy);
  if (c) delete c;

  c = new TCanvas(name_xy,"c_xy",1000,1000);
  //  c->Divide(2,1);
//-----------------------------------------------------------------------------
// plot XY view
//-----------------------------------------------------------------------------
  c->cd(1);

  TH2F* h2_xy = new TH2F("h2_xy",Form("XY View %i",ISet), 140,-700,700,140,-700,700);
  h2_xy->SetStats(0);
  h2_xy->Draw();


  for (int i=0; i<nhits; i++) {
    hit = &xyzp->at(i);
    m   = new TMarker(x[i],y[i],2);

    if (hit->_flag.hasAllProperties(StrawHitFlag::outlier)) color = kBlack;
    else                  color = kRed;

    m->SetMarkerSize(0.7);
    m->SetMarkerColor(color);
    m->Draw();
  }

  if (helx->fitIsValid()) {
//-----------------------------------------------------------------------------
// draw unweighted  helix
//-----------------------------------------------------------------------------
    double x0, y0, r;

    x0  = helx->_sxy.x0();
    y0  = helx->_sxy.y0();
    r   = helx->_sxy.radius();

    TEllipse* e = new TEllipse(x0,y0,r);
    e->SetFillStyle(0);
    e->SetLineColor(2);
    e->Draw();
//-----------------------------------------------------------------------------
// draw weighted  helix
//-----------------------------------------------------------------------------
    if (helx->weightedFitIsValid()) {
      x0  = helx->_sxy.x0();
      y0  = helx->_sxy.y0();
      r   = helx->_sxy.radius();

      e   = new TEllipse(x0,y0,r);
      e->SetFillStyle(0);
      e->SetLineColor(3);
      e->Draw();
    }
  }

//-----------------------------------------------------------------------------
// plot YZ view
//-----------------------------------------------------------------------------
//   c->cd(2);

//   TH2F* h2_yz = new TH2F("h2_yz",Form("YZ VIEW %i",ISet),1600,-1600,1600,140,-700,700);
//   h2_yz->SetStats(0);
//   h2_yz->Draw();

//   for (int i=0; i<nhits; i++) {
//     hit = &xyzp->at(i);
//     m = new TMarker(z[i],y[i],2);

//     if (hit->isOutlier()) color = kBlack;
//     else                  color = kRed;

//     m->SetMarkerColor(color);
//     m->SetMarkerSize(0.7);
//     m->Draw();
//   }

  helx->print("from CalHelixFinderAlg::plotXY");

  printf("All Done\n");
}
//-----------------------------------------------------------------------------
// this routine is supposed to be called interactively from the ROOT prompt
// it has to retrieve a pointer to CalHelixFinderAlg called from CalPatRec
//-----------------------------------------------------------------------------
  void CalHelixFinderAlg::plotZPhi(int ISet) {

    TCanvas* c;
    int      color;
    TMarker* m;
    char     name[200];
//-----------------------------------------------------------------------------
// retrieve the data points for storing in TGraphs
//-----------------------------------------------------------------------------
    std::vector<mu2e::ComboHit>* xyzp = {0};
    CalHelixFinderData*          helx;

    if ((ISet >=0 ) && (ISet < 6)) {
      //      xyzp   = &_results[ISet]._xyzp;
      helx   = &_results[ISet]._helix;
    }
    else {
      printf("ISet = %i undefined, return\n",ISet);
      return;
    }

    int nhits = xyzp->size();

    printf("nhits = %10i\n",nhits);

    mu2e::ComboHit* hit;

    XYZVec* pos;

    double x[1000], y[1000];
    double z[1000], phi[1000], phi1[1000];

    int    flag[1000];

    for (int i=0; i<nhits; i++) {
      hit = & xyzp->at(i);
      pos = & hit->_pos;

      x[i]    = hit->_pos.x();
      y[i]    = hit->_pos.y();
      z[i]    = hit->_pos.z();
      flag[i] = *((int*) &hit->_flag);
      phi [i] = polyAtan2(hit->_pos.y(), hit->_pos.x());//hit->_pos.phi();

      phi1[i] = polyAtan2(y[i]-helx->_center.y(),x[i]-helx->_center.x());

      printf("i: %3i ind: %5i x: %10.3f y: %10.3f z: %10.3f phi: %10.3f phi1: %10.3f 0x%08x %5i\n",
	     i,(int) hit->index(),
	     pos->x(),pos->y(),pos->z(),phi[i],phi1[i],
	     flag[i], hit->_flag.hasAllProperties(StrawHitFlag::outlier));
    }

//-----------------------------------------------------------------------------
// straight line in RPhi out of the fit
//-----------------------------------------------------------------------------
    double phi0 = helx->_fz0;
    double dfdz = helx->_dfdz;

    sprintf(name,"c_plot_hits_phiz_%i",ISet);

    c = (TCanvas*) gROOT->GetListOfCanvases()->FindObject(name);

    if (c != NULL) delete c;

    c = new TCanvas(name,Form("c_phiz %i",ISet),1200,1000);
    c->Divide(1,2);
//-----------------------------------------------------------------------------
// plot PHI-Z picture
//-----------------------------------------------------------------------------
    c->cd(1);
    gPad->SetGrid();

    TH2F* h2_phiz = new TH2F("h2_phiz",Form("phiZ VIEW %i",ISet),2200,-1600,2800,80,-20,20);
    h2_phiz->SetStats(0);
    h2_phiz->Draw();

    for (int i=0; i<nhits; i++) {
      hit = &xyzp->at(i);
//-----------------------------------------------------------------------------
// predict phi at this Z to resolve 2pi ambiguities
//-----------------------------------------------------------------------------
      double pred = phi0+dfdz*z[i];
      double phib = phi1[i];

      while (phib-pred >  M_PI) phib -= 2*M_PI;
      while (phib-pred <- M_PI) phib += 2*M_PI;

      m   = new TMarker(z[i],phib,2);

      if (hit->_flag.hasAllProperties(StrawHitFlag::outlier)) color = kBlack;
      else                  color = kRed;

      m->SetMarkerColor(color);
      m->SetMarkerSize(0.7);
      m->Draw();
    }

    TF1 *yf = new TF1("yf","[0]+x*[1]",-1600., 2800.);
    yf->SetParameters(phi0, dfdz);
    yf->SetLineWidth(1);
    yf->Draw("same");
//-----------------------------------------------------------------------------
// plot residuals from the straight line fit
//-----------------------------------------------------------------------------
    c->cd(2);
    gPad->SetGrid();

    TH2F* h22_phiz = new TH2F("h22_phiz",Form("Delta(phi) Vs Z, VIEW %i",ISet),2200,-1600,2800,200,-1,1);
    h22_phiz->SetStats(0);
    h22_phiz->Draw();

    double dphi;

    for (int i=0; i<nhits; i++) {
      hit = &xyzp->at(i);
//-----------------------------------------------------------------------------
// predict phi at this Z to resolve 2pi ambiguities
//-----------------------------------------------------------------------------
      double pred = phi0+dfdz*z[i];
      double phib = phi1[i];

      dphi = TVector2::Phi_mpi_pi(phib-pred);
      m    = new TMarker(z[i],dphi,2);

      if (hit->_flag.hasAllProperties(StrawHitFlag::outlier)) color = kBlack;
      else                  color = kRed;

      m->SetMarkerSize(0.7);
      m->SetMarkerColor(color);
      m->Draw();
    }

    TF1 *yf2 = new TF1("yf","[0]+x*[1]",-1600., 2800.);
    yf2->SetLineWidth(1);
    yf2->SetParameters(0, 0);
    yf2->Draw("same");
    
    helx->print("from CalHelixFinderAlg::plotZPhi");
  }

//-----------------------------------------------------------------------------
// 'TrkIndex' = 0 : mark all hits as active
//-----------------------------------------------------------------------------
  void CalHelixFinderAlg::saveResults(CalHelixFinderData& Helix, int Index) {
    //    _results[Index]._xyzp  = Xyzp;
    _results[Index]._helix = Helix;
  }


//-----------------------------------------------------------------------------
// 2017-01-25 P.Murat: print
//-----------------------------------------------------------------------------
  void CalHelixFinderAlg::printXYZP(CalHelixFinderData& Helix) {
    int n = Helix._nFiltPoints;//_xyzp.size();

    printf("[CalHelixFinderAlg::printXYZP]-----------------------------------------------------------------------------------------\n");
    printf("[CalHelixFinderAlg::printXYZP]     i index strawID   flag    Used     X         Y         Z      _debug: %5i nhits: %5i\n",_debug,n);
    printf("[CalHelixFinderAlg::printXYZP]-----------------------------------------------------------------------------------------\n");
    
    const vector<StrawHitIndex>& shIndices = Helix._timeCluster->hits();

    FaceZ_t*  facez(0);
    PanelZ_t* panelz(0);
    
    for (int f=0; f<StrawId::_ntotalfaces;  ++f){
      facez     = &Helix._oTracker[f]; 
      for (int p=0; p<FaceZ_t::kNPanels; ++p){
	panelz = &facez->panelZs[p];//Helix._oTracker[p];
	int  nhitsPerPanel  = panelz->fNHits;


	for (int i=0; i<nhitsPerPanel; ++i){   
	  mu2e::ComboHit* pt = &panelz->fHitData.at(i);

	  int loc    = shIndices[i];	 // index in chcol of i-th timecluster hit
    
	  // const StrawHit& sh          = Helix.chcol()->at(loc);
	  printf("[CalHelixFinderAlg::printXYZP] %5i %5i %5i   %08x   %2i %9.3f %9.3f %9.3f \n",
		 i, loc,  pt->strawId().straw()/*sh.strawIndex().asInt()*/, *((int*) &pt->_flag), 0/*pt->use()FIXME!*/, pt->_pos.x(), pt->_pos.y(), pt->_pos.z());
	}
      }
    }
  }
//-----------------------------------------------------------------------------
//
//-----------------------------------------------------------------------------
  void CalHelixFinderAlg::resolve2PiAmbiguity(CalHelixFinderData& Helix,const XYZVec& Center, double DfDz, double Phi0){
  
    const XYZVec*  pos;
    double         z, phi, phi_ref, dphi, dx, dy;

    FaceZ_t*        facez(0);
    PanelZ_t*       panelz(0);
    mu2e::ComboHit* hit(0);

    for (int f=0; f<StrawId::_ntotalfaces;  ++f){
      facez     = &Helix._oTracker[f]; 
      for (int p=0; p<FaceZ_t::kNPanels; ++p){
	panelz = &facez->panelZs[p];//Helix._oTracker[p];
	int  nhits          = panelz->fNHits;
	for (int i=0; i<nhits; ++i){   
	  hit = &panelz->fHitData.at(i);
	  pos = &hit->_pos;
	  z   = pos->z();

	  dx  = (pos->x() - Center.x());
	  dy  = (pos->y() - Center.y());
	  phi = polyAtan2(dy, dx);
	  if (phi < 0) phi = phi + 2*M_PI;//phi = TVector2::Phi_0_2pi(phi);
	  // predicted value of phi
	  phi_ref = z*DfDz + Phi0;
	  // signed residual
	  dphi    = phi_ref - phi;
	  // resolve the 2PI ambiguity
	  while (dphi > M_PI) {
	    phi += 2*M_PI;
	    dphi = phi_ref - phi;
	  }
	  while (dphi < -M_PI) {
	    phi -= 2*M_PI;
	    dphi = phi_ref - phi;
	  }
	  // store the corrected value of phi
	  // _phiCorrected[i] = phi;
	}
			
      }
    }
		// don't know
    _phiCorrectedDefined = 0;
  }



//---------------------------------------------------------------------------
// reset track paramters
// indices on the xyzp vector of: the straw hit seeding the search,
// the second strawhit used for recalculating the dfdz value
//---------------------------------------------------------------------------
  void CalHelixFinderAlg::resetTrackParamters() {

    //    fSeedIndex      = -9999;
    //    fCandIndex      = -9999;
    //    fLastIndex      = -9999;
    fUseDefaultDfDz = 0;

    // _x0             = -9999.;
    // _y0             = -9999.;
    //_phi0           = -9999.;
    //    _radius         = -9999.;
    _hphi0                  = -9999.;
//-----------------------------------------------------------------------------
// quality paramters used for doing comparison between several track candidates
//-----------------------------------------------------------------------------
    // _goodPointsTrkCandidate = 0;
    // _chi2TrkCandidate       = 1e10;
    _hdfdz                  = _mpDfDz;
  }

}

<|MERGE_RESOLUTION|>--- conflicted
+++ resolved
@@ -254,53 +254,6 @@
   }
 
 //-----------------------------------------------------------------------------
-<<<<<<< HEAD
-  bool CalHelixFinderAlg::findHelix(CalHelixFinderData& Helix, const CalTimePeak* TimePeak) {
-    return false;
-//     fTimePeak = TimePeak;
-// 					// fill the calorimeter cluster info
-//     fCaloTime = TimePeak->ClusterT0();
-//     fCaloX    = TimePeak->ClusterX();
-//     fCaloY    = TimePeak->ClusterY();
-//     fCaloZ    = TimePeak->ClusterZ();
-// //-----------------------------------------------------------------------------
-// //  compute the allowed radial range for this fit
-// //-----------------------------------------------------------------------------
-//     double pb = fabs((CLHEP::c_light*1e-3)/(bz()*Helix._tpart.charge()));
-//     _rmin = _pmin/(pb*sqrt(1.0+_tdmax*_tdmax));
-//     _rmax = _pmax/(pb*sqrt(1.0+_tdmin*_tdmin));
-// //-----------------------------------------------------------------------------
-// //  particle charge, field, and direction affect the pitch range
-// //-----------------------------------------------------------------------------
-//     _dfdzsign = copysign(1.0,-Helix._tpart.charge()*Helix._fdir.dzdt()*bz()); 
-//     //Correct sign of the most probable value to account for helicity
-//     _mpDfDz = _mpDfDz*_dfdzsign;
-//     //correc the limits of dfdz we accept
-//     // if (_dfdzsign < 0){
-//     //   double tmpMax = _maxDfDz;
-//     //   _maxDfDz = -_minDfDz;
-//     //   _minDfDz = -tmpMax;
-//     // }
-
-
-//     if(_dfdzsign > 0.0){
-//       _smin = 1.0/(_rmax*_tdmax);
-//       _smax = 1.0/(_rmin*_tdmin);
-//     } else {
-//       _smax = -1.0/(_rmax*_tdmax);
-//       _smin = -1.0/(_rmin*_tdmin);
-//     }
-// //-----------------------------------------------------------------------------
-// // call down
-// //-----------------------------------------------------------------------------
-//     bool retval = findHelix(Helix);
-
-//     return retval;
-  }
-
-//-----------------------------------------------------------------------------
-=======
->>>>>>> 50c0b30d
 // called internally; in the diagnostics mode save several states of _xyzp
 //-----------------------------------------------------------------------------
   bool CalHelixFinderAlg::findHelix(CalHelixFinderData& Helix) {
@@ -3041,18 +2994,7 @@
       //-----------------------------------------------------------------------------
       // dfdz = tanLambda/radius; phi0 is the last found hit phi
       //-----------------------------------------------------------------------------
-<<<<<<< HEAD
-      deltaZ = panelz->z - lastPanel->z;
-
-      // we need to limit the extrapolation distance between the last hit clustered and the next
-      // in order to avoid mis-reconstruction in the wrong helicity hypothesis.
-      // In case the deltaZ limit is exceeded we can stop the search
-      double     zExtrapLimit = 1./2.*fabs(2.*M_PI/dfdz); //HEREHEREHERE
-      if (deltaZ > zExtrapLimit)                                     break;
-      
-=======
       deltaZ = facez->z - lastFace->z;
->>>>>>> 50c0b30d
       phi    = phi0 + deltaZ*dfdz;
       //evaluate the helix prediction using the z coordinate of the panel
       hePos.SetXYZ(center.x()+radius*cos(phi),center.y()+radius*sin(phi),facez->z);//panelz->z);
