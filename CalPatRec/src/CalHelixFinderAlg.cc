--- conflicted
+++ resolved
@@ -1,4 +1,4 @@
- ///////////////////////////////////////////////////////////////////////////////
+///////////////////////////////////////////////////////////////////////////////
 // Helix fit to straw hits
 //
 // $Id: CalHelixFinderAlg.cc,v 1.13 2014/06/06 21:35:08 murat Exp $
@@ -1141,11 +1141,7 @@
 	if (_debug > 10) {
 	  printf("[CalHelixFinderAlg::doLinearFitPhiZ:LOOP] %08x %2i %6i %3i %12.5f %12.5f %10.5f %10.3f %10.3f %10.3f %10.5f %10.5f %5.3f\n",
 		 *((int*) &hit->_flag), Helix._hitsUsed[index],
-<<<<<<< HEAD
-		 hit->_strawhit->strawId().asUint16(), i,
-=======
 		 hit->sid().straw()/*_strawhit->strawIndex().asInt()*/, i,
->>>>>>> 8ce09b5d
 		 z, phi, dphi,xdphi,zlast,dz,
 		 dfdz, Helix._szphi.dfdz(), Helix._szphi.chi2DofLine());
 	}
@@ -1439,11 +1435,7 @@
 	    int index = p*CalHelixFinderData::kNMaxHitsPerPanel + i;
 	    printf("[CalHelixFinderAlg::doLinearFitPhiZ:END2] %08x %2i %6i %12.5f %12.5f %12.5f\n",
 		   *((int*) &hit->_flag), Helix._hitsUsed[index],
-<<<<<<< HEAD
-		   hit->_strawhit->strawId().asUint16(),  z, hit->_phi, deltaPhi);
-=======
 		   hit->sid().straw()/*_strawhit->strawIndex().asInt()*/,  z, hit->_hphi, deltaPhi);
->>>>>>> 8ce09b5d
 	  }
 	}
       }
@@ -1554,15 +1546,9 @@
 
       if (good_hit && (! bkg_hit) && (! used_hit)) {
 
-<<<<<<< HEAD
-	  const StrawHit& sh          = Helix.shcol()->at(loc);
-	  const Straw& straw          = _tracker->getStraw(sh.strawId());
-	  const StrawHitPosition& shp = Helix.shpos()->at(loc);
-=======
 	const ComboHit& ch          = Helix.chcol()->at(loc);
 	// const Straw& straw          = _tracker->getStraw(ch.strawIndex());
 	// const StrawHitPosition& shp = Helix.shpos()->at(loc);
->>>>>>> 8ce09b5d
 
 	if (ch.energyDep() > _maxElectronHitEnergy)         continue;
 
@@ -1822,11 +1808,7 @@
 	  dy = hit->y() - Helix._sxy.y0();
 	  dr = sqrt(dx*dx+dy*dy) - Helix._sxy.radius();
 	  printf("[%s] %08x %6i %3i %6i %12.5f %12.5f %12.5f %10.3f\n",banner,
-<<<<<<< HEAD
-		 *((int*) &hit->_flag),  int(hit->_ind), i, hit->_strawhit->strawId().asUint16(),
-=======
 		 *((int*) &hit->_flag),  int(hit->index()), i, hit->sid().straw(),
->>>>>>> 8ce09b5d
 		 hit->x(), hit->y(), hit->z(), dr
 		 );//FIXME!
 	}
@@ -1913,11 +1895,7 @@
 	  else if ((p == Helix._candIndex.Panel) && (i == Helix._candIndex.PanelHitIndex)) type = "cand";
 
 	  printf("[CalHelixFinderAlg::filterUsingPatternRecognition] %5i %5i %4i %4s  %8.3f %8.3f %9.3f %8.3f %8.3f\n",
-<<<<<<< HEAD
-		 i,hit->_strawhit->strawId().asUint16(),is_outlier,type.data(),shPos->x(),shPos->y(),shPos->z(),dist,dz);
-=======
 		 i,hit->sid().straw(),is_outlier,type.data(),shPos->x(),shPos->y(),shPos->z(),dist,dz);
->>>>>>> 8ce09b5d
 	}
       }
     }
@@ -2782,11 +2760,7 @@
 	printf("[CalHelixFinderAlg::%s:PT2] x0 = %8.3f y0 = %8.3f radius = %8.3f  chi2 = %6.3f chi2Maxxy = %6.3f index point added = %i straw-id = %6i hitChi2 = %6.3f x = %8.3f y = %8.3f z = %9.3f\n",
 	       banner,
 	       Helix._sxy.x0(), Helix._sxy.y0(), Helix._sxy.radius(), Helix._sxy.chi2DofCircle(), _chi2xyMax, ibest.Panel,
-<<<<<<< HEAD
-	       hit->_strawhit->strawId().asUint16(), chi2_min,
-=======
 	       hit->sid().straw()/*_strawhit->strawIndex().asInt()*/, chi2_min,
->>>>>>> 8ce09b5d
 	       x, y, panelz->z);//FIXME!
       }
 					// mark point as active
@@ -3866,11 +3840,7 @@
 	// const StrawHit& sh          = Helix.chcol()->at(loc);
 
 	printf("[CalHelixFinderAlg::printXYZP] %5i %5i %5i   %08x   %2i %9.3f %9.3f %9.3f \n",
-<<<<<<< HEAD
-	       i, loc,  sh.strawId().asUint16(), *((int*) &pt->_flag), pt->use(), pt->_pos.x(), pt->_pos.y(), pt->_pos.z());
-=======
 	       i, loc,  pt->sid().straw()/*sh.strawIndex().asInt()*/, *((int*) &pt->_flag), pt->use(), pt->_pos.x(), pt->_pos.y(), pt->_pos.z());
->>>>>>> 8ce09b5d
       }
     }
   }
