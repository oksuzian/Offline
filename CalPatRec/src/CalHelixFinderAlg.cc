///////////////////////////////////////////////////////////////////////////////
// Helix fit to straw hits
//
// $Id: CalHelixFinderAlg.cc,v 1.13 2014/06/06 21:35:08 murat Exp $
// $Author: murat $
// $Date: 2014/06/06 21:35:08 $
//
//  use of HackData:
//  ----------------
//  [00:13] : Giani
//  [14:15] : Pasha - parameters of fit with non-equal weights
//
// the following has to come before other BaBar includes
///////////////////////////////////////////////////////////////////////////////
#include "BTrk/BaBar/BaBar.hh"
#include "BTrk/TrkBase/HelixTraj.hh"
#include "CalPatRec/inc/CalHelixFinderAlg.hh"
#include "ConditionsService/inc/ConditionsHandle.hh"
#include "art/Framework/Services/Optional/TFileService.h"
#include "GeometryService/inc/getTrackerOrThrow.hh"
#include "TrackerGeom/inc/Tracker.hh"
#include "CalorimeterGeom/inc/Calorimeter.hh"
#include "TTrackerGeom/inc/TTracker.hh"
#include "RecoDataProducts/inc/StrawHit.hh"
#include "RecoDataProducts/inc/ComboHit.hh"
#include "RecoDataProducts/inc/StrawHitIndex.hh"
#include "RecoDataProducts/inc/CaloCluster.hh"
#include "TrackerGeom/inc/Straw.hh"
#include "GeometryService/inc/GeometryService.hh"
#include "GeometryService/inc/GeomHandle.hh"
#include "BFieldGeom/inc/BFieldConfig.hh"
#include "GeometryService/inc/GeomHandle.hh"
#include "BFieldGeom/inc/BFieldManager.hh"
#include "GeometryService/inc/DetectorSystem.hh"
// framework
#include "fhiclcpp/ParameterSet.h"
//CLHEP
#include "CLHEP/Units/PhysicalConstants.h"
// Root
#include "TGraph.h"
#include "TH1F.h"
#include "TH2F.h"
#include "TF1.h"
#include "TList.h"
#include "TArc.h"
#include "TROOT.h"
#include "TFolder.h"
#include "TFile.h"
#include "TVector2.h"
#include "TMarker.h"
#include "TCanvas.h"
// C++
#include <vector>
#include <array>
#include <string>
#include <algorithm>

#include "CalPatRec/inc/CalHelixFinderAlg.hh"
#include "Mu2eUtilities/inc/polyAtan2.hh"

using CLHEP::HepVector;
using CLHEP::Hep3Vector;
using CLHEP::HepSymMatrix;

namespace mu2e {

//   // comparison functor for ordering points
//   struct radcomp : public std::binary_function<VALERR, VALERR, bool> {
//     bool operator()(VALERR const& r1, VALERR const& r2) { return r1._val < r2._val; }
//   };

  // comparison functor for sorting by z
  struct zcomp : public std::binary_function<mu2e::ComboHit,mu2e::ComboHit,bool> {
    bool operator()(mu2e::ComboHit const& p1, mu2e::ComboHit const& p2) { return p1._pos.z() < p2._pos.z(); }
  };

//-----------------------------------------------------------------------------
  void CalHelixFinderAlg::defineHelixParams(CalHelixFinderData& Helix) const {

    static const double pi(M_PI), halfpi(pi/2.0);

    HepVector pvec(5,0), perr(5,0);

    // the helix fit introduces a radial bias due to an asymmetry in the detector (more phase space for
    // noise hits outside the circle than inside.  correct for it.
    double radius = Helix._radius; //  + _rbias;
    // omega is the inverse transverse radius of the particle's circular motion.
    // It is signed by the particle angular momentum about the cirle center.
    // This CANNOT be deduced geometrically, so must be supplied as an ad-hoc assumption
    double amsign = copysign(1.0,-Helix._tpart.charge()*bz());
    pvec[HelixTraj::omegaIndex] = amsign/radius;
    // phi0 is the azimuthal angle of the particle velocity vector at the point
    // of closest approach to the origin.  It's sign also depends on the angular
    // momentum.  To translate from the center, we need to reverse coordinates
    float  dx     = amsign*Helix._center.y();
    float  dy     = -amsign*Helix._center.x();
    pvec[HelixTraj::phi0Index] = atan2(dy, dx);//-amsign*Helix._center.x(),amsign*Helix._center.y());
    // d0 describes the distance to the origin at closest approach.
    // It is signed by the particle angular momentum WRT the origin.
    // The Helix fit radial bias is anti-correlated with d0; correct for it here.
    pvec[HelixTraj::d0Index] = amsign*(sqrtf(Helix._center.Perp2()) - Helix._radius); //  - 2*_rbias);
    // the dip angle is measured WRT the perpendicular.  It is signed by the particle Z momentum
    pvec[HelixTraj::tanDipIndex] = amsign/(radius*Helix._dfdz);
    // must change conventions here: fz0 is the phi at z=0, z0 is defined at the point of closest approach
    // resolve the loop ambiguity such that the POCA is closest to z=0.
    double dphi = deltaPhi(Helix._fz0+amsign*halfpi,pvec[HelixTraj::phi0Index]);
    // choose z0 (which loop) so that f=0 is as close to z=0 as possible
    pvec[HelixTraj::z0Index] = dphi*pvec[HelixTraj::tanDipIndex]/pvec[HelixTraj::omegaIndex];
    // estimated covariance based on average performance.  These should be parameters, FIXME!!!
    perr[HelixTraj::d0Index]     = 34.0;
    perr[HelixTraj::phi0Index]   = 0.02;
    perr[HelixTraj::omegaIndex]  = 0.0002;
    perr[HelixTraj::tanDipIndex] = 0.05;
    perr[HelixTraj::z0Index]     = 15.0;

    HepSymMatrix hcov = vT_times_v(perr);

    HelixTraj ht(pvec,hcov);

    Helix._helix = ht.clone();
  }

//-------------------------------------------------------------------------//
//  2014-12-26 Gianipez added the following method for asking t the helix
// finder if the hit "index" has already been marked as used by a previous
// by a previous search
// 2017-12-27: as _markHitCandidates = 0, currently hits are never marked as used
//-----------------------------------------------------------------------------
  int   CalHelixFinderAlg::isHitUsed(int index) {
    return 0;

    // if (index >= kMaxNHits) {
    //   printf("[CalHelixFinderAlg::isHitUsed] requested index = %i range exceeded the range allowed\n", index);
    //   return 1;
    // }

    // int rc = (_indicesTrkCandidate[index] > 0);
    // return rc;
  }

//-----------------------------------------------------------------------------
  CalHelixFinderAlg::CalHelixFinderAlg(fhicl::ParameterSet const& pset) :
    _diag             (pset.get<int>   ("diagLevel"        )),
    _debug            (pset.get<int>   ("debugLevel"       )),
    _debug2           (pset.get<int>   ("debugLevel2"      )),
    _hsel             (pset.get<vector<string> >("HelixFitSelectionBits"  )),
    _bkgsel           (pset.get<vector<string> >("BackgroundSelectionBits")),
    _maxElectronHitEnergy(pset.get<double>("maxElectronHitEnergy")),
    _minNHits         (pset.get<int>   ("minNHit"          )),
    //    _maxDz            (pset.get<double>("maxdz",35.0)),
    _mpDfDz           (pset.get<double>("mostProbableDfDz")),
    // _minNSt           (pset.get<double>("minNActiveStationPairs")),
    _dzOverHelPitchCut(pset.get<double>("dzOverHelPitchCut")),
    _maxDfDz          (pset.get<double>("maxDfDz",0.01)),
    _minDfDz          (pset.get<double>("minDfDz",5e-04)),
    _sigmaPhi         (pset.get<double>("sigmaPhi")),
    _weightXY         (pset.get<double>("weightXY")),
    _weightZPhi       (pset.get<double>("weightZPhi")),
    _weight3D         (pset.get<double>("weight3D")),
    // _ew               (pset.get<double>("errorAlongWire")),
    _maxXDPhi         (pset.get<double>("maxXDPhi",5.)),
    _maxPanelToHelixDPhi(pset.get<double>("maxPanelToHelixDPhi",1.309)),// 75 degrees
    _distPatRec       (pset.get<double>("distPatRec")),
    // _rhomin           (pset.get<double>("rhomin",350.0)),
    // _rhomax           (pset.get<double>("rhomax",780.0)),
    _mindist          (pset.get<double>("mindist",500.0)),
    // _maxdist          (pset.get<double>("maxdist",500.0)),
    _pmin             (pset.get<double>("minP",50.0)),
    _pmax             (pset.get<double>("maxP",150.0)),
    _tdmin            (pset.get<double>("minAbsTanDip",0.3)),
    _tdmax            (pset.get<double>("maxAbsTanDip",2.0)),
    // _rcmin            (pset.get<double>("rcmin",200.0)),
    // _rcmax            (pset.get<double>("rcmax",350.0)),
    _xyweights        (pset.get<bool>  ("xyWeights",false)),
    _zweights         (pset.get<bool>  ("zWeights",false)),
    _filter           (pset.get<bool>  ("filter",true)),
    _plotall          (pset.get<bool>  ("plotall",false)),
    _usetarget        (pset.get<bool>  ("usetarget",true)),
    _bz               (0.0),
    _nHitsMaxPerPanel      (pset.get<int>("nHitsMaxPerPanel"     )),
    _hitChi2Max            (pset.get<double>("hitChi2Max"         )),
    _chi2xyMax             (pset.get<double>("chi2xyMax")),
    _chi2zphiMax           (pset.get<double>("chi2zphiMax")),
    _chi2hel3DMax          (pset.get<double>("chi2hel3DMax")),
    _dfdzErr               (pset.get<double>("dfdzErr")){

    std::vector<std::string> bitnames;
    bitnames.push_back("Outlier");
    bitnames.push_back("OtherBackground");
    //mu2e::ComboHit::_useflag = StrawHitFlag(bitnames);
  }


//-----------------------------------------------------------------------------
  CalHelixFinderAlg::~CalHelixFinderAlg() {
  }

//-----------------------------------------------------------------------------
  double CalHelixFinderAlg::bz() const {
    if(_bz == 0.0){
      // find the magnetic field Z component at the origin
      GeomHandle<BFieldManager> bfmgr;
      GeomHandle<DetectorSystem> det;
      // change coordinates to mu2e
      CLHEP::Hep3Vector vpoint(0.0,0.0,0.0);
      CLHEP::Hep3Vector vpoint_mu2e = det->toMu2e(vpoint);
      CLHEP::Hep3Vector field = bfmgr->getBField(vpoint_mu2e);
      _bz = field.z();
    }
    return _bz;
  }

//-----------------------------------------------------------------------------
//2016-12-26 gianipez added the following function to make CalHelixFinderAlg compatible with TimeCluster obj
//-----------------------------------------------------------------------------
  bool CalHelixFinderAlg::findHelix(CalHelixFinderData& Helix, const TimeCluster* TimePeak) {

    fTimeCluster = TimePeak;
    //check presence of a cluster
    const CaloCluster* cl = TimePeak->caloCluster().get();
    if (cl == NULL)   return false;

    //fill the calorimeter cluster info
    Hep3Vector         gpos = _calorimeter->geomUtil().diskToMu2e(cl->diskId(),cl->cog3Vector());
    Hep3Vector         tpos = _calorimeter->geomUtil().mu2eToTracker(gpos);
    fCaloTime = cl->time();
    fCaloX    = tpos.x();
    fCaloY    = tpos.y();
    fCaloZ    = tpos.z();
//-----------------------------------------------------------------------------
//  compute the allowed radial range for this fit
//-----------------------------------------------------------------------------
    double pb = fabs((CLHEP::c_light*1e-3)/(bz()*Helix._tpart.charge()));
    _rmin = _pmin/(pb*sqrt(1.0+_tdmax*_tdmax));
    _rmax = _pmax/(pb*sqrt(1.0+_tdmin*_tdmin));
//-----------------------------------------------------------------------------
//  particle charge, field, and direction affect the pitch range
//-----------------------------------------------------------------------------
    _dfdzsign = copysign(1.0,-Helix._tpart.charge()*Helix._fdir.dzdt()*bz());

    if(_dfdzsign > 0.0){
      _smin = 1.0/(_rmax*_tdmax);
      _smax = 1.0/(_rmin*_tdmin);
    } else {
      _smax = -1.0/(_rmax*_tdmax);
      _smin = -1.0/(_rmin*_tdmin);
    }
//-----------------------------------------------------------------------------
// call down
//-----------------------------------------------------------------------------
    bool retval = findHelix(Helix);

    return retval;
  }

//-----------------------------------------------------------------------------
// called internally; in the diagnostics mode save several states of _xyzp
//-----------------------------------------------------------------------------
  bool CalHelixFinderAlg::findHelix(CalHelixFinderData& Helix) {
    bool retval(false);
					// initialize internal array of hits, print if requested
    fillXYZP(Helix);
//-----------------------------------------------------------------------------
// 2014-11-09 gianipez: reset the track candidate parameters if a new time peak is used!
// so the previous candidate should not be compared to the new one at this level
//-----------------------------------------------------------------------------
    resetTrackParamters();
//-----------------------------------------------------------------------------
// save results in the very beginning
//-----------------------------------------------------------------------------
    if (_diag > 0) saveResults(Helix, 0);

    // if (_filter) {
    //   filterDist(Helix);
    //   if (_diag > 0) saveResults(_xyzp,Helix,1);
    // }

    doPatternRecognition(Helix);
//---------------------------------------------------------------------------
// 2014-11-11 gianipez changed the following if() statement to test the
// possibility of spead up the pattern recognition in presence of background
// how the number of good points may be different from the number used in sums ?
//---------------------------------------------------------------------------
    if (_debug != 0) {
      printf("[CalHelixFinderAlg::findHelix] Helix._nXYSh = %i goodPointsTrkCandidate = %i\n",
	     Helix._nXYSh, Helix._nStrawHits);//_goodPointsTrkCandidate);
    }

    if (Helix._nStrawHits < _minNHits ) {
      Helix._fit = TrkErrCode(TrkErrCode::fail,1); // small number of hits
    }
    else if ((Helix._radius < _rmin) || (Helix._radius > _rmax)) {
      Helix._fit = TrkErrCode(TrkErrCode::fail,2); // initialization failure
    }
    else if ((Helix._nXYSh < _minNHits) || (Helix._sxy.chi2DofCircle() > _chi2xyMax)) {
      Helix._fit = TrkErrCode(TrkErrCode::fail,3); // xy reconstruction failure
    }
    else if ((Helix._nZPhiSh < _minNHits) || (Helix._szphi.chi2DofLine() > _chi2zphiMax)) {
      Helix._fit = TrkErrCode(TrkErrCode::fail,4); // phi-z reconstruction failure
    }
    else {
      //-----------------------------------------------------------------------------
      // success, form output
      //-----------------------------------------------------------------------------
      Helix._goodhits.clear();

      PanelZ_t*      panelz(0);
      FaceZ_t*       facez(0);

      for (int f=0; f<FaceZ_t::kNTotalFaces; ++f){
	facez     = &Helix._oTracker[f];
	for (int p=0; p<FaceZ_t::kNPanels; ++p){
	  panelz = &facez->panelZs[p];
	  int  nhits = panelz->fNHits;
	  for (int i=0; i<nhits; ++i){   
	    int index = facez->evalUniqueHitIndex(f,p,i);
	    if (Helix._hitsUsed[index] != 1)                continue;
	    Helix._goodhits.push_back(HitInfo_t(f,p,i));
	  }
	}
      }

      defineHelixParams(Helix);
      retval = true;
    }

    return retval;
  }

//-----------------------------------------------------------------------------
  int CalHelixFinderAlg::findDfDz(CalHelixFinderData& Helix, 
				  HitInfo_t          SeedIndex,
 				  // int *IndexVec, 
				  int                 Diag_flag) {
    //    return findDfDz_1(Helix, SeedIndex, IndexVec, Diag_flag);
    return findDfDz_2(Helix, SeedIndex, Diag_flag);
  }

//----------------------------------------------------------------------------------------
// 2015-01-13  calculate track DphiDz using histogrammed distribution of the dfdz residuals
//----------------------------------------------------------------------------------------
  int CalHelixFinderAlg::findDfDz_1(CalHelixFinderData& Helix, HitInfo_t SeedIndex, int  Diag_flag) {

//     double phi, phi_ref(-1e10), z, z_ref, dphi, dz, dzOverHelPitch;

//     CLHEP::Hep3Vector* center = &Helix._center;
//     CLHEP::Hep3Vector pos_ref;

//     _hDfDzRes->Reset();
//     _hPhi0Res->Reset();
// 					// 2015 - 03 -30 G. Pezzu changed the value of tollMax.
// 					// using the initial value of dfdz we can set it more accuratelly:
// 					// tollMax = half-helix-step = Pi / dfdz
//     double tollMin(100.);
// //-----------------------------------------------------------------------------
// // 2017-09-26 gianipez fixed a bug: in case the Helix phi-z fit didn't converge yet, 
// // Helix._dfdz is set to -1e6, so we need to make a check here!
// // this is a tempOrary fix that doesn't take into account the particle helicity. FIX ME!
// //-----------------------------------------------------------------------------
//     double helix_dfdz(_mpDfDz);
//     // 2017-11-14 gianipez: findDfDz shoudl use the dfdz value obtained only from the linearFit
//     if (Helix._szphi.qn() >= 10) helix_dfdz = Helix._szphi.dfdz();
//     //    if (Helix._dfdz > 0) helix_dfdz =  Helix._dfdz;
//     double tollMax = 2.*M_PI / helix_dfdz; 

//     if (_debug > 5) {
//       printf("[CalHelixFinderAlg::findDfDz:BEGIN] x0 = %9.3f y0 = %9.3f Helix._radius = %9.3f",
// 	     center->x(), center->y(), Helix._radius);
//       printf("helix_dfdz = %9.6f Helix._nStrawHits = %3i tollMax = %8.6f\n",helix_dfdz, Helix._nStrawHits, tollMax);
//     }

//     int       nstations, nhits[30];
//     double    phiVec[30], zVec[30], weight(0), weight_cl(0);
//     PanelZ_t* panelz(0);

//     // np        = _xyzp.size();
//     nstations = _tracker->nStations();

//     for (int i=0; i<nstations; i++) {
//       phiVec[i] = 0;
//       zVec  [i] = 0;
//       nhits [i] = 0;
//     }
//     //-----------------------------------------------------------------------------
//     // Part 1: use only contiguous parts of the trajectory
//     //-----------------------------------------------------------------------------
//     for (int p=SeedIndex.Panel; p<FaceZ_t::kNTotalPanels; ++p){
//       panelz = &Helix._oTracker[p];
//       int  nhitsPerPanel  = panelz->fNHits;
//       int  seedPanelIndex(0);
//       if (nhitsPerPanel == 0)                                                            continue;
//       if (p==SeedIndex.Panel) seedPanelIndex = SeedIndex.PanelHitIndex;  

//       for (int i=seedPanelIndex; i<nhitsPerPanel; ++i){   
// 	mu2e::ComboHit* hit = &panelz->fHitData.at(i);
// 	int index = p*FaceZ_t::kNMaxHitsPerPanel + i;
// 	if (Helix._hitsUsed[index] != 1)                     continue;

// 	int ist = hit->_straw->id().getStation();                   // station number
// 	phi     = polyAtan2(hit->y()-center->y(),hit->x()-center->x()); // atan2 returns its result in [-pi,pi], convert to [0,2pi]
// 	if (phi < 0) phi += 2*M_PI;
// 	zVec  [ist] += hit->z();
// 	//-----------------------------------------------------------------------------
// 	// make sure there all hits within the station get close values of phi, although a 
// 	// common 2pi ambiguity is still unresolved
// 	//-----------------------------------------------------------------------------
// 	if (nhits[ist] == 0) phiVec[ist] = phi;
// 	else {
// 	  while (phi-phiVec[ist] >  M_PI) phi -= 2*M_PI;
// 	  while (phi-phiVec[ist] < -M_PI) phi += 2*M_PI;
	
// 	  phiVec[ist] = (phiVec[ist]*nhits[ist]+phi)/(nhits[ist]+1);
// 	}
// 	nhits [ist] += 1;
//       }
//     }

//     for (int i=0; i<nstations; i++) {
//       if (nhits[i] > 0) {
// 	zVec  [i] = zVec  [i]/nhits[i];
//       }
//     }
    
//     if (_debug >5) {
//       printf("[CalHelixFinderAlg::findDfDz] StationID  nhits       z        phi\n");
//       for (int i=0; i<nstations; i++) {
// 	if (nhits[i] > 0) printf("[CalHelixFinderAlg::findDfDz] %5i %6i    %9.3f %8.5f\n", i,nhits[i],zVec[i],phiVec[i]);
//       }
//     }

//     int i0(-1), first_point(1);
// 					// add the cluster phi
//     double zCl   = fCaloZ;
//     double phiCl = polyAtan2(fCaloY-center->y(),fCaloX-center->x());
//     if (phiCl < 0) phiCl += 2*M_PI;

//     for (int i=0; i<nstations; i++) {
//       if (nhits[i] == 0)                                    continue; 
// 				        // i0: fist station with hits
//       if (first_point) {
// 	i0          = i;
// 	first_point = 0;
//       }

//       phi_ref = phiVec[i];
//       z_ref   = zVec  [i];

//       for(int j=i+1; j<nstations; ++j) {
// 	if (nhits[j] == 0)                                  continue;
// 	phi = phiVec[j];
// 	z   = zVec  [j];
// 	dz  = z - z_ref;
	
// 	dzOverHelPitch = dz/tollMax - int(dz/tollMax);
// 	weight         = nhits[i] + nhits[j];

// 	//	if ((phi_ref > -9999) && (dzOverHelPitch < _dzOverHelPitchCut) && (dz > tollMin)) {
// 	if (dz > tollMin) {
// 	  dphi = phi-phi_ref;
//  	  while (dphi >  M_PI) dphi -= 2*M_PI;
//  	  while (dphi < -M_PI) dphi += 2*M_PI;
// //-----------------------------------------------------------------------------
// // add 2*PI to take into account the fact we are in the second loop
// // FIX ME: what to do if we are in the third loop?
// //-----------------------------------------------------------------------------
// 	  if (dz > tollMax) dphi += 2*M_PI*int(dz/tollMax);

// 	  double dphidz = dphi/dz;
// 	  while (dphidz < 0.) {
// 	    dphi    = dphi+2.*M_PI;
// 	    dphidz  = dphi/dz;
// 	  }
// 	  _hDfDzRes->Fill(dphidz, weight);

// 	  double tmpphi0 = phi_ref - dphidz*z_ref;
// 	  tmpphi0        = TVector2::Phi_0_2pi(tmpphi0);

// 	  if (_debug > 5) {
// 	    printf("[CalHelixFinderAlg::findDfDz:1] z_ref: %9.3f z: %9.3f dz: %9.3f",z_ref,z,dz);
// 	    printf(" phi_ref: %9.5f phi: %9.5f dphi: %9.5f dz/HelPitch: %10.3f dphi/dz: %9.5f phi0 = %9.6f\n",
// 		   phi_ref,phi,dphi, dzOverHelPitch, dphidz, tmpphi0);
// 	  }
// //-----------------------------------------------------------------------------
// // in case dfdz is out of limits, set tmpphi0 as negative
// //-----------------------------------------------------------------------------
// 	  if ((dphidz < _minDfDz) || (dphidz >  _maxDfDz)) tmpphi0 = -1;
// 	  _hPhi0Res->Fill(tmpphi0, weight);
// 	}
//       }
// //-----------------------------------------------------------------------------
// // include the calorimeter cluster phi
// //-----------------------------------------------------------------------------
//       dz             = zCl - z_ref;
//       dzOverHelPitch = dz/tollMax - int(dz/tollMax);
//       weight_cl      =  nhits[i];

//       //      if ((dzOverHelPitch < _dzOverHelPitchCut) && (dz > tollMin)) {
//       if (dz > tollMin) {
// 	dphi  = phiCl - phi_ref;
// 	dphi  = TVector2::Phi_0_2pi(dphi);
// //-----------------------------------------------------------------------------
// // add 2 pi for taking into account the fact we are in the second loop
// // *FIX ME*: what if we are in the third loop?
// //-----------------------------------------------------------------------------
// 	if (dz > tollMax) dphi += 2*M_PI*int(dz/tollMax);

// 	double dphidz = dphi/dz;
// 	while (dphidz < 0.) {
// 	  dphi   += 2.*M_PI;
// 	  dphidz = dphi/dz;
// 	}

// 	double tmpphi0 = phi_ref - dphidz*z_ref;
// 	tmpphi0        = TVector2::Phi_0_2pi(tmpphi0);

// 	if (_debug > 5){
// 	  printf("[CalHelixFinderAlg::findDfDz:2] z_ref: %9.3f z: %9.3f dz: %9.3f",z_ref,zCl,dz);
// 	  printf(" phi_ref: %9.5f phi: %9.5f dphi: %9.5f dz/HelPitch: %10.3f dphi/dz: %9.5f phi0 = %9.6f\n",
// 		 phi_ref,phiCl,dphi, dzOverHelPitch, dphidz, tmpphi0);
// 	}

// 	if (dzOverHelPitch < _dzOverHelPitchCut ) {
// 	  _hDfDzRes->Fill(dphidz, weight_cl);
// 	  if ((dphidz < _minDfDz) || (dphidz >  _maxDfDz)) tmpphi0 = -1;
// 	  _hPhi0Res->Fill(tmpphi0, weight_cl);
// 	}
//       }
//     }
// //-----------------------------------------------------------------------------
// // 2015 - 04- 02 G. Pezzu changed the way the maximum is searched
// // since sometimes a 2pi ambiguity creates two peaks in the histogram
// // we want to use the second, because it is the correct one
// //-----------------------------------------------------------------------------
//     double  maxContent = _hDfDzRes->GetMaximum() - 0.001;
//     int      maxBin    = _hDfDzRes->FindLastBinAbove(maxContent);//GetMaximumBin();
//     _hdfdz             = _hDfDzRes->GetBinCenter(maxBin);//_hDfDzRes->GetMean();
//     double dfdzmean    = _hDfDzRes->GetMean();
//     int    nentries    = _hDfDzRes->GetEntries();
//     int    overflows   = _hDfDzRes->GetBinContent(0)  + _hDfDzRes->GetBinContent(_hDfDzRes->GetNbinsX()+1);

//     maxContent         = _hPhi0Res->GetMaximum() - 0.001;
//     maxBin             = _hPhi0Res->FindLastBinAbove(maxContent);//GetMaximumBin();

//     double mpvphi0     = _hPhi0Res->GetBinCenter(maxBin); //_hPhi0Res->GetMean();
//     double menaphi0    = _hPhi0Res->GetMean();
//     int    nentriesphi = _hPhi0Res->GetEntries();

//     _hphi0 = mpvphi0;  // 2018-01-05: *DOUBLE_CHECK*

//     if (_debug > 5) {
//       printf("[CalHelixFinderAlg::findDfDz:DFDZ] nent: %3i mpvDfDz: %9.6f meanDphiDz: %9.6f under: %3.0f over: %3.0f ENTRIES:",
// 	     nentries, _hdfdz, dfdzmean,
// 	     _hDfDzRes->GetBinContent(0),_hDfDzRes->GetBinContent(_hDfDzRes->GetNbinsX()+1)
// 	     );
//       for (int i=0; i<_hDfDzRes->GetNbinsX(); i++) {
// 	printf(" %3.0f",_hDfDzRes->GetBinContent(i+1));
//       }
//       printf("\n");

//       printf("[CalHelixFinderAlg::findDfDz:PHI0] nent: %3i mpvPhi0: %9.6f meanPhi0  : %9.6f under: %3.0f over: %3.0f ENTRIES:",
// 	     nentriesphi, mpvphi0,  menaphi0,
// 	     _hPhi0Res->GetBinContent(0),_hPhi0Res->GetBinContent(_hPhi0Res->GetNbinsX()+1)
// 	     );
//       for (int i=0; i<_hPhi0Res->GetNbinsX(); i++) {
// 	printf(" %3.0f",_hPhi0Res->GetBinContent(i+1));
//       }
//       printf("\n");
//     }
// //-----------------------------------------------------------------------------
// // Part 2: try to perform a more accurate estimate - straight line fit
// //-----------------------------------------------------------------------------
//     double z0, phi0, dphidz, pred;

//     z0     = 0.    ;
//     phi0   = _hphi0;
//     dphidz = _hdfdz;
//     //    _sdfdz = -1;

//     if (_debug > 5) {
//       double tmpphi0=phi0+dphidz*z0;
//       printf("[CalHelixFinderAlg::findDfDz:PART2] phi0 = %9.6f dfdz = %9.6f\n", tmpphi0, dphidz);
//     }
// //--------------------------------------------------------------------------------
// // 2015-03-25 G. Pezzu changed the way the 2PI ambiguity is resolved
// //--------------------------------------------------------------------------------
//     LsqSums4 szphi;

//     weight = 1./(_sigmaPhi*_sigmaPhi);

//     double xdphi, zLast(z0), zdist;

//     if (_debug > 5) {
//       printf("[CalHelixFinderAlg::findDfDz:LOOP]  i       z        dz      phiVec     phi    szphi.dfdz    dphi    xdphi     dfdz    \n");
//     }

//     dz   = zCl - z0;
//     dphi = dz*dphidz + phi0 - phiCl;
//     while (dphi > M_PI){
//       phiCl += 2*M_PI;
//       dphi  -= 2*M_PI; // dz*dphidz + phi0 - phiCl;
//     }
//     while (dphi < -M_PI){
//       phiCl -= 2*M_PI;
//       dphi  += 2*M_PI; // = dz*dphidz + phi0 - phiCl;
//     }

//     double errCl    = 2./30.;
//     double weightCl = 1./(errCl*errCl);

//     xdphi = fabs(dphi)/errCl;
// //-----------------------------------------------------------------------------
// // 2015-04-21 Gianipez added the condition (xdphi < 2.*_maxXDPhi) for adding or not
// // the calorimeter point to the fitter. In case the particle scattered in the end of the tracker
// // the calorimeter point is dangerous.
// //-----------------------------------------------------------------------------
//     if (xdphi < 2.*_maxXDPhi){
//       szphi.addPoint(zCl, phiCl, weightCl);
//     }

//     if (_debug > 10) {
//       printf("[CalHelixFinderAlg::findDfDz:LOOP] %3i %9.3f %9.3f %9.5f %9.5f %9.6f %9.6f %9.6f %9.6f\n",
// 	     0, zCl, dz, phiCl, phiCl, szphi.dfdz(), dphi, xdphi, dphidz);
//     }

//     // 2015-07-06 Gianipez added the following line for avoiding infinite loops
//     if ( i0 < 0 ) goto NEXT_STEP;

//     for (int i=i0; i<nstations; i++) {
//       if (nhits[i] > 0) {
// 	z    = zVec[i];
// 	dz   = z-z0;
// 	pred = phi0 + dz*dphidz;
// 	phi  = phiVec[i];
// 	dphi = phi - pred;//pred - phi;

// 	while (dphi > M_PI){
// 	  phi -= 2*M_PI;//+= 2*M_PI;
// 	  dphi = phi - pred;//pred - phi;
// 	}
// 	while (dphi < -M_PI){
// 	  phi += 2*M_PI;//-= 2*M_PI;
// 	  dphi = phi - pred;//pred - phi;
// 	}

// 	xdphi = fabs(dphi)/_sigmaPhi;

// 	if (xdphi < 2.*_maxXDPhi){
// 	  szphi.addPoint(z, phi, weight);

// 	  zdist = z - zLast;

// 	  if ( (szphi.qn() >= 3.) && (zdist > 500.)){
// 	    z0     = 0.;
// 	    phi0   = szphi.phi0();
// 	    dphidz = szphi.dfdz();
// 	  }
// 	}

// 	if (_debug > 10) {
// 	  double tmpDfDz = szphi.dfdz();//, Helix._szphi.chi2DofLine());
// 	  printf("[CalHelixFinderAlg::findDfDz:LOOP] %3i %9.3f %9.3f %9.5f %9.5f %9.6f %9.6f %9.6f %9.6f\n",
// 		 i, z, dz, phiVec[i], phi, tmpDfDz, dphi, xdphi, dphidz);
// 	}
//       }
//     }

//   NEXT_STEP:;

//     if (szphi.qn() >= 3.) {
//       _hdfdz = szphi.dfdz();		// sigxy/sigxx;
//       _hphi0 = szphi.phi0();		// ymean - xmean*sigxy/sigxx;
//       //      _sdfdz = szphi.chi2DofLine();
//     }
//     else {
//       _hphi0 = phi0 + _hdfdz*z0;
//       //      _sdfdz = -1;
//     }

//     int     nActive_stations = nentries - overflows;
    
//     if (Diag_flag > 0){
//       Helix._diag.nStationPairs = nActive_stations;
//     }

//     if (_debug > 5) {
//       printf("[CalHelixFinderAlg::findDfDz] END: _hdfdz = %9.5f _hphi0 = %9.6f chi2 = %9.3f ", _hdfdz,
// 	     _hphi0, -1.);
//       printf(" FIT: szphi.dfdz() = %9.5f szphi.phi0() = %9.6f chi2 = %9.3f qn = %6.0f\n", szphi.dfdz(),
// 	     szphi.phi0(), szphi.chi2DofLine(), szphi.qn());
//     }
// //----------------------------------------------------------------------------- 
// // 2017-11-14 gianipez: in case of less than _minNSt active stations we should 
// //                      probably use the _mpDfDz
// //-----------------------------------------------------------------------------
//     if (nActive_stations < _minNSt) {
//       _hdfdz = _mpDfDz;
//       return 0;
//     }

    return 1;
  }



//----------------------------------------------------------------------------------------
// 2015-01-13  calculate track DphiDz using histogrammed distribution of the dfdz residuals
//----------------------------------------------------------------------------------------
  int CalHelixFinderAlg::findDfDz_2(CalHelixFinderData& Helix, HitInfo_t SeedIndex, int  Diag_flag) {

    double phi, phi_ref(-1e10), z_ref, dphi, dz;

    double hist[20], minX(0), maxX(0.01), stepX(0.0005), nbinsX(20); // make it 20 bins

    XYZVec* center = &Helix._center;
    XYZVec  pos_ref;
//-----------------------------------------------------------------------------
// 2017-09-26 gianipez fixed a bug: in case the Helix phi-z fit didn't converge yet, 
// Helix._dfdz is set to -1e6, so we need to make a check here!
// this is a tempOrary fix that doesn't take into account the particle helicity. FIX ME!
//-----------------------------------------------------------------------------
    if (_debug > 5) {
      printf("[CalHelixFinderAlg::findDfDz:BEGIN] x0 = %9.3f y0 = %9.3f Helix._radius = %9.3f Helix._nStrawHits = %3i",
	     center->x(), center->y(), Helix._radius,Helix._nStrawHits);
    }

    int       nstations, nhits[30], nstations_with_hits(0);
    double    phiVec[30], zVec[30], weight(0);

    // np        = _xyzp.size();
    nstations = _tracker->nStations();

    for (int i=0; i<nstations; i++) {
      phiVec[i] = 0;
      zVec  [i] = 0;
      nhits [i] = 0;
    }

    for (int i=0; i<nbinsX; i++) hist[i] = 0;
//-----------------------------------------------------------------------------
// calorimeter cluster - point number nstations+1
//-----------------------------------------------------------------------------
    double zCl   = fCaloZ;
    double phiCl = polyAtan2(fCaloY-center->y(),fCaloX-center->x());
    if (phiCl < 0) phiCl += 2*M_PI;

    phiVec[nstations] = phiCl;
    zVec  [nstations] = zCl;
    nhits [nstations] = 1;
    //-----------------------------------------------------------------------------
    // Step 1: for each station with track candidate hits, calculate average phi per station
    //-----------------------------------------------------------------------------
    PanelZ_t* panelz(0);
    FaceZ_t*  facez(0);

    for (int f=SeedIndex.face; f<FaceZ_t::kNTotalFaces; ++f){
      facez     = &Helix._oTracker[f];

      int  firstPanel(0);
      if (f == SeedIndex.face) firstPanel = SeedIndex.panel;

      for (int p=firstPanel; p<FaceZ_t::kNPanels; ++p){
	panelz = &facez->panelZs[p];
	int  nhitsPerPanel  = panelz->fNHits;
	int  seedPanelIndex(0);
	if (nhitsPerPanel == 0)                                      continue;
	if ( (f == SeedIndex.face) && (p==SeedIndex.panel) ) seedPanelIndex = SeedIndex.panelHitIndex;  

<<<<<<< HEAD
	for (int i=seedPanelIndex; i<nhitsPerPanel; ++i){   
	  mu2e::ComboHit* hit = &panelz->fHitData.at(i);

	  int index =  facez->evalUniqueHitIndex(f,p,i);//p*FaceZ_t::kNMaxHitsPerPanel + i;
	  if (Helix._hitsUsed[index] != 1 )                         continue;

	  int ist = hit->sid().station();//_straw->id().getStation();                   // station number
	  phi     = polyAtan2(hit->pos().y()-center->y(),hit->pos().x()-center->x()); // atan2 returns its result in [-pi,pi], convert to [0,2pi]
	  if (phi < 0) phi += 2*M_PI;
	  zVec  [ist] += hit->pos().z();
	  //-----------------------------------------------------------------------------
	  // make sure there all hits within the station get close values of phi, although a 
	  // common 2pi ambiguity is still unresolved
	  //-----------------------------------------------------------------------------
	  if (nhits[ist] == 0) {
	    phiVec[ist] = phi;
	    nstations_with_hits += 1;
	  }
	  else {
	    while (phi-phiVec[ist] >  M_PI) phi -= 2*M_PI;
	    while (phi-phiVec[ist] < -M_PI) phi += 2*M_PI;
=======
	int ist = hit->strawId().station();//_straw->id().getStation();                   // station number
	phi     = polyAtan2(hit->y()-center->y(),hit->x()-center->x()); // atan2 returns its result in [-pi,pi], convert to [0,2pi]
	if (phi < 0) phi += 2*M_PI;
	zVec  [ist] += hit->z();
	//-----------------------------------------------------------------------------
	// make sure there all hits within the station get close values of phi, although a 
	// common 2pi ambiguity is still unresolved
	//-----------------------------------------------------------------------------
	if (nhits[ist] == 0) {
	  phiVec[ist] = phi;
	  nstations_with_hits += 1;
	}
	else {
	  while (phi-phiVec[ist] >  M_PI) phi -= 2*M_PI;
	  while (phi-phiVec[ist] < -M_PI) phi += 2*M_PI;
>>>>>>> d0db7ef3
	
	    phiVec[ist] = (phiVec[ist]*nhits[ist]+phi)/(nhits[ist]+1);
	  }
	  nhits [ist] += 1;
	}
      }//end panels loop
    }//end face loop

    for (int i=0; i<nstations; i++) {
      if (nhits[i] > 0) {
	zVec  [i] = zVec  [i]/nhits[i];
      }
    }

    if (_debug >5) {
      printf("[CalHelixFinderAlg::findDfDz] StationID  nhits       z        phi\n");
      for (int i=0; i<nstations+1; i++) {
	if (nhits[i] > 0) printf("[CalHelixFinderAlg::findDfDz] %5i %6i    %9.3f %8.5f\n", i,nhits[i],zVec[i],phiVec[i]);
      }
    }
//-----------------------------------------------------------------------------
// Step 2: determine the most likely value of phi
//-----------------------------------------------------------------------------
    for (int i=0; i<nstations; i++) {
      if (nhits[i] == 0)                                    continue; 

      phi_ref = phiVec[i];
      z_ref   = zVec  [i];

      for(int j=i+1; j<nstations+1; ++j) { // nstations+1 accounts for the cluster
	if (nhits[j] == 0)                                  continue;

	dphi = phiVec[j]-phi_ref;
	dz   = zVec[j] - z_ref;
	double dphidz = dphi/dz;
	
	weight = nhits[i] + nhits[j];
//-----------------------------------------------------------------------------
// calculate N potential choices for 2*PI ambiguity resolution
//-----------------------------------------------------------------------------
	int n(0), nmax(0), nmin(0), nchoices = 0;

	double x = dphidz + n*2*M_PI/dz;

	if (x < _minDfDz) {
//-----------------------------------------------------------------------------
// for n=0, x < _minDfDz
//-----------------------------------------------------------------------------
	  while (x < _maxDfDz) {
	    if (x < _minDfDz) nmin = n+1;
	    nmax = n;
	    if ((x > _minDfDz) && (x < _maxDfDz)) nchoices += 1;
	    n += 1;
	    x += 2*M_PI/dz;
	  }
	}
	else if (x < _maxDfDz) {
//-----------------------------------------------------------------------------
// for n=0,   _xMin <= x < _xMax
//-----------------------------------------------------------------------------
	  while (x < _maxDfDz) {
	    nmax = n;
	    if ((x > _minDfDz) && (x < _maxDfDz)) nchoices += 1;
	    n += 1;
	    x += 2*M_PI/dz;
	  }

	  nmin = 0;
	  x    = dphidz+(nmin-1)*2*M_PI/dz;

	  while (x > _minDfDz) {
	    nchoices += 1;
	    nmin -= 1;
	    x    -= 2*M_PI/dz;
	  }
	}
	else {
//-----------------------------------------------------------------------------
// for n=0, x >= _xMax
//-----------------------------------------------------------------------------
	  while (x > _minDfDz) {
	    if (x > _maxDfDz) nmax = n-1;
	    nmin = n;
	    if ((x > _minDfDz) && (x < _maxDfDz)) nchoices += 1;
	    n -= 1;
	    x -= 2*M_PI/dz;
	  }
	}

	if (nchoices == 0)                                  continue;

	weight = 1.; // 1./nchoices;
//-----------------------------------------------------------------------------
// loop again over all choices and fill a histogram
// histogram is from 
//-----------------------------------------------------------------------------
	for (int n=nmin; n<=nmax; n++) { // 
	  double x = dphidz + n*2*M_PI/dz;
	  int bin = (x-minX)/stepX;
	  hist[bin] += weight;
	}
      }
    }
//-----------------------------------------------------------------------------
// the 'histogram' is filled, find a peak
//-----------------------------------------------------------------------------
    int ixmax = int(maxX/stepX);

    double swmax(0), sw, xmp(0);
    for (int ix=0; ix<ixmax-1; ix++) {
      sw = (hist[ix]+hist[ix+1]);
      if (sw > swmax) { 
	xmp = (stepX*(ix+0.5)*hist[ix] + stepX*(ix+1+0.5)*hist[ix+1])/sw;
	swmax = sw;
      }
    }
//-----------------------------------------------------------------------------
// Part 2: perform a more accurate estimate - straight line fit
//-----------------------------------------------------------------------------
    if (nstations_with_hits < 2) _hdfdz = _mpDfDz;
    else                         _hdfdz = xmp;
//-----------------------------------------------------------------------------
// last step - determine phi0 = phi(z=0)
//-----------------------------------------------------------------------------
    double phi0(0), sdphi(0);
    int    sn(0);

    for (int i=0; i<nstations+1; i++) {
      if (nhits[i] == 0) continue;

      if (sn == 0) { // first station with hits gives the "2*PI normalization";
	phi0 = phiVec[i]-zVec[i]*_hdfdz;
	sdphi = 0;
	sn    = 1;
      }
      else {
//-----------------------------------------------------------------------------
// for all points different from the first one need to choose the turn number
//-----------------------------------------------------------------------------
	dphi = phiVec[i]-(phi0+zVec[i]*_hdfdz);
	double dphi_min = dphi;

	int n= 0;
	while (1) {
	  n += 1;
	  double dphi = phiVec[i]+2*M_PI*n-(phi0+zVec[i]*_hdfdz);
	  if (fabs(dphi) < fabs(dphi_min)) dphi_min = dphi;
	  else break;
	}

	n=0;
	while (1) {
	  n -= 1;
	  double dphi = phiVec[i]+2*M_PI*n-(phi0+zVec[i]*_hdfdz);
	  if (fabs(dphi) < fabs(dphi_min)) dphi_min = dphi;
	  else break;
	}
	
	sdphi += dphi_min;
	sn += 1;
      }
    }

    _hphi0 = phi0 + sdphi/sn;

    if (Diag_flag > 0){
      Helix._diag.nStationPairs = nstations_with_hits;
    }

    if (_debug > 5) {
      printf("[CalHelixFinderAlg::findDfDz] END: _hdfdz = %9.5f _hphi0 = %9.6f ", _hdfdz, _hphi0);
    }

    return 1;
  }

//-----------------------------------------------------------------------------
//
//-----------------------------------------------------------------------------
  bool CalHelixFinderAlg::doLinearFitPhiZ(CalHelixFinderData& Helix    ,
					  HitInfo_t          SeedIndex,
					  int                 UseInteligentWeight,
					  int                 DoCleanUp           ) {

    auto              hitsUsed  = Helix._hitsUsed;

    bool              success(false);
    int               nPointsRemoved(0);
 
    double            phi(0.0), z(0.0), weight(0.0);
    double            dphi, err, xdphi;

    XYZVec            helCenter = Helix._center;
    double            radius    = Helix._radius;
    XYZVec            pos;
    PanelZ_t*         panelz(0);
    FaceZ_t*          facez(0);
    mu2e::ComboHit*    hit(0);
//-----------------------------------------------------------------------------
// gianipez: procedure for aligning the phi vector
//-----------------------------------------------------------------------------
    ::LsqSums4       szphi;
    int              count(0), indexWorst;
    double           chi2, chi2min, deltaPhi, dphi_max(0), phi_ref, weightWorst(0);

    HitInfo_t       iworst;//(-1,-1);

    if (Helix._sxy.qn() > 0) {
      helCenter = XYZVec( Helix._sxy.x0(), Helix._sxy.y0(), 0);
      radius    = Helix._sxy.radius();
    }
    XYZVec           strawDir;
    const char       banner[200] = "doLinearFitPhiZ";
//--------------------------------------------------------------------------------
// set EMC cluster info and initilize the dfdz for the search
//-----------------------------------------------------------------------------
    double dfdz  = Helix._dfdz;
    double phi0  = Helix._fz0;

    double zCl   = fCaloZ;
    pos          = XYZVec(fCaloX, fCaloY, fCaloZ);
    double dx    = (pos.x() - helCenter.x());
    double dy    = (pos.y() - helCenter.y());
    double phiCl = polyAtan2(dy, dx);//CLHEP::Hep3Vector(pos - helCenter).phi();//center).phi();
    if (phiCl < 0) phiCl = phiCl + 2*M_PI;//        = TVector2::Phi_0_2pi(phiCl);

    deltaPhi = zCl*dfdz + phi0 - phiCl;
    while (deltaPhi > M_PI){
      phiCl   += 2*M_PI;
      deltaPhi = zCl*dfdz + phi0 - phiCl;
    }
    while (deltaPhi < -M_PI){
      phiCl   -= 2*M_PI;
      deltaPhi = zCl*dfdz + phi0 - phiCl;
    }
//-----------------------------------------------------------------------------
// add the cluster phi to the LSq sum
// weight_cl of 10 corresponds to an uncertainty of 0.1 in phi(cluster),
// which means sigma(R-phi) of about 2-3 cm, about right
// hit weight is determined by the assumed phi error of _sigmaPhi=0.1
//-----------------------------------------------------------------------------
    if (UseInteligentWeight == 0){
      weight = 1./(_sigmaPhi*_sigmaPhi);
    }

    xdphi  = fabs(deltaPhi)/_sigmaPhi;

    Helix._szphi.clear();
    Helix._nZPhiSh = 0;

    if ( xdphi < 2.*_maxXDPhi ) {
      double weight_cl = 784.;//10.0; 
      Helix._szphi.addPoint(zCl,phiCl,weight_cl);
      Helix._nZPhiSh += 1;
    }

    count = 0;
    double zlast, dz, dx2, dy2;

    if (_debug > 5) {
      printf("[CalHelixFinderAlg::doLinearFitPhiZ:BEGIN] phi0 = %10.6f dfdz = %10.6f chi2N = %10.3f DoCleanup = %i\n",
	     Helix._fz0,  Helix._dfdz, 0.,DoCleanUp);
      printf("[CalHelixFinderAlg::doLinearFitPhiZ]    flag   A   shID   i       z         ");
      printf("    phi         dphi      xdphi      zlast        dz      dphidz  szphidfdz  chi2\n");
      printf("[CalHelixFinderAlg::doLinearFitPhiZ] %08x %2i %6i %3i %12.5f %12.5f %10.5f %10.3f %10.3f %10.3f %10.5f %10.5f %5.3f\n",
	     0, 1, 0, 0,  zCl, phiCl, deltaPhi, xdphi, 0., 0., dfdz, 0., 0.);
    }

    // int            nLayers(2);
    //    int            panelHitIndex[_nHitsMaxPerPanel] = {-1};

    zlast = 0;

    for (int f=SeedIndex.face; f<FaceZ_t::kNTotalFaces; ++f){
      facez     = &Helix._oTracker[f];
      z         = facez->z;

      int  firstPanel(0);
      if (f == SeedIndex.face) firstPanel = SeedIndex.panel;

      // reset the chi2 values calulated in the previous panel
<<<<<<< HEAD
      HitInfo_t      goodFaceHit;
      float          faceHitChi2(1e10);
      
      for (int p=firstPanel; p<FaceZ_t::kNPanels; ++p){
	panelz = &facez->panelZs[p];//Helix._oTracker[p];
	int       nhits  = panelz->fNHits;
	int       seedPanelIndex(0);
	if (nhits == 0)                                                                    continue;
	if ( (f == SeedIndex.face) && (p==SeedIndex.panel) ) seedPanelIndex = SeedIndex.panelHitIndex;  

	for (int i=seedPanelIndex; i<nhits; ++i){
	  mu2e::ComboHit* hit = &panelz->fHitData.at(i);
	  pos      = hit->_pos;
	  strawDir = hit->_sdir;

	  dx2      = (pos.x() - helCenter.x());
	  dy2      = (pos.y() - helCenter.y());
	  phi      = polyAtan2(dy2, dx2);//CLHEP::Hep3Vector(pos - helCenter).phi();//center).phi();
	  if (phi < 0) phi = phi + 2*M_PI;//      = TVector2::Phi_0_2pi(phi);
	  dz       = z - zlast;
=======
      // for (int l=0; l<nLayers; ++l){
      for (int g=0; g<_nHitsMaxPerPanel; ++g){
	panelHitChi2 [g] = 1e10;
	panelHitIndex[g] = -1;
      }
      // }

      for (int i=seedPanelIndex; i<nhits; ++i){
	CalHelixPoint* hit = &panelz->fHitData.at(i);
	pos      = hit->_pos;
	strawDir = hit->_sdir;

	dx2      = (pos.x() - helCenter.x());
	dy2      = (pos.y() - helCenter.y());
	phi      = polyAtan2(dy2, dx2);
	if (phi < 0) phi = phi + 2*M_PI;
	dz       = z - zlast;                   //it is used only to decide if in the end we can ipdate the values of dfdz and phi0
>>>>>>> d0db7ef3
                                    
	  phi_ref = z*dfdz + phi0;		// predicted value of phi
	  dphi    = phi_ref - phi;		// signed residual
	  // resolve 2PI ambiguity
	  while (dphi > M_PI) {
	    phi += 2*M_PI;
	    dphi = phi_ref - phi;
	  }
	  while (dphi < -M_PI) {
	    phi -= 2*M_PI;
	    dphi = phi_ref - phi;
	  }
	  // store the corrected value of phi
	  // phi_corrected[i] = phi;
	  // _phiCorrected[i] = phi;
	  hit->_hphi = phi;
	  dphi       = fabs(dphi);
	  err        = _sigmaPhi;

	  if (UseInteligentWeight == 1){
	    weight           = calculatePhiWeight(*hit,/*pos, strawDir, */ helCenter, radius, 0, banner);
	    err              = 1./sqrt(weight);
	  }
	  hit->_zphiWeight = weight;

	  xdphi = dphi/err;

<<<<<<< HEAD
	  int index =  facez->evalUniqueHitIndex(f,p,i);//p*FaceZ_t::kNMaxHitsPerPanel + i;
	  if (_debug > 10) {
	    printf("[CalHelixFinderAlg::doLinearFitPhiZ:LOOP] %08x %2i %6i %3i %12.5f %12.5f %10.5f %10.3f %10.3f %10.3f %10.5f %10.5f %5.3f\n",
		   *((int*) &hit->_flag), Helix._hitsUsed[index],
		   hit->sid().straw()/*_strawhit->strawIndex().asInt()*/, i,
		   z, phi, dphi,xdphi,zlast,dz,
		   dfdz, Helix._szphi.dfdz(), Helix._szphi.chi2DofLine());
	  }
	  if (Helix._hitsUsed[index] != 1)                     continue;
=======
	int index = p*CalHelixFinderData::kNMaxHitsPerPanel + i;
	if (_debug > 10) {
	  printf("[CalHelixFinderAlg::doLinearFitPhiZ:LOOP] %08x %2i %6i %3i %12.5f %12.5f %10.5f %10.3f %10.3f %10.3f %10.5f %10.5f %5.3f\n",
		 *((int*) &hit->_flag), Helix._hitsUsed[index],
		 hit->strawId().straw()/*_strawhit->strawIndex().asInt()*/, i,
		 z, phi, dphi,xdphi,zlast,dz,
		 dfdz, Helix._szphi.dfdz(), Helix._szphi.chi2DofLine());
	}
	if (Helix._hitsUsed[index] != 1)                     continue;
>>>>>>> d0db7ef3

	  if ( (DoCleanUp == 1) && (xdphi > _maxXDPhi) ) {
	    Helix._hitsUsed[index] = 0;
	    ++nPointsRemoved;
	    continue;
	  }

<<<<<<< HEAD
	  
	  if (xdphi < faceHitChi2){
	    faceHitChi2               = xdphi;
	    goodFaceHit.face          = f;
	    goodFaceHit.panel         = p;
	    goodFaceHit.panelHitIndex = i;
=======
	double delta_min(0);
	int    index_min(-1);
	// int    layer_id(hit->strawId().layer());//_straw->id().getLayer());
	for (int k=0; k<_nHitsMaxPerPanel; ++k){
	  double delta = xdphi - panelHitChi2[k];
	  if (delta < delta_min){
	    delta_min = delta;
	    index_min = k;
>>>>>>> d0db7ef3
	  }
	}
	
      }//end panels loop

      //loop over the nHitsMaxPerPanel hits closest to the helix prediction
      if (goodFaceHit.face < 0)                          continue;
      panelz             = &facez->panelZs[goodFaceHit.panel];
      hit                = &panelz->fHitData[goodFaceHit.panelHitIndex];

      Helix._szphi.addPoint(z,hit->_hphi,hit->_zphiWeight);
      Helix._nZPhiSh    += hit->nStrawHits();

      ++count;

      if (count == 1) {//FIXME! investigate if it is needed or not
      	zlast = z;
      	dz    = 0.;
      }
	
	
      if ( (count>=5) &&      //FIXME! should we count and/or the number of panels?
	   // (xdphi < 2.)){
	   (faceHitChi2 < 2.)){
	if ( (fabs(dfdz - Helix._szphi.dfdz()) < 8.e-4) ){//  || //require that the new value of dfdz is
	                                                         //close to the starting one. update dfdz only if:
	  if ( (Helix._szphi.dfdz() > 0.) && //{                    // 1. the points browsed are more the half
	       (dz >=_mindist ) ){
	    dfdz  = Helix._szphi.dfdz();                     //    delta hits could have moved dfdz to negative value!
	    phi0  = Helix._szphi.phi0();// + z*dfdz;                     // 2. and require dfdz to be positivie! scattered hits or
	    zlast = z;
	  }
	}
      }


    }//end face loop
    _phiCorrectedDefined = 1;

    if (_debug > 5) {
      printf("[CalHelixFinderAlg::doLinearFitPhiZ:BEFORE_CLEANUP] Helix: phi_0 = %5.3f dfdz = %5.5f chi2N = %5.3f points removed = %4i\n",
	     Helix._szphi.phi0(),Helix._szphi.dfdz(), Helix._szphi.chi2DofLine(), nPointsRemoved);
    }
    //-----------------------------------------------------------------------------
    // perform a cleanup in RZ
    //-----------------------------------------------------------------------------
    if ( DoCleanUp == 1){
      if ( Helix._szphi.chi2DofLine() > _chi2zphiMax) {
      NEXT_ITERATION:;
	//reset the coordinates of the worst hit
	iworst.face          = -1;
	iworst.panel         = -1;
	iworst.panelHitIndex = -1;

	indexWorst  = -1;
	chi2min     = 1e10;
	weightWorst = -1;

	for (int f=SeedIndex.face; f<FaceZ_t::kNTotalFaces; ++f){
	  facez     = &Helix._oTracker[f];
	  z         = facez->z;
	  int  firstPanel(0);
	  if (f == SeedIndex.face) firstPanel = SeedIndex.panel;
	  for (int p=firstPanel; p<FaceZ_t::kNPanels; ++p){
	    panelz = &facez->panelZs[p];//Helix._oTracker[p];
	    int       nhits  = panelz->fNHits;
	    int       seedPanelIndex(0);
	    if (nhits == 0)                                        continue;
	    if ( (f == SeedIndex.face) && (p==SeedIndex.panel) ) seedPanelIndex = SeedIndex.panelHitIndex;  

	    for (int i=seedPanelIndex; i<nhits; ++i){
	      mu2e::ComboHit* hit = &panelz->fHitData.at(i);
	      int index =  facez->evalUniqueHitIndex(f,p,i);//p*FaceZ_t::kNMaxHitsPerPanel + i;
	      if (Helix._hitsUsed[index] != 1)                     continue; 

	      szphi.init(Helix._szphi);

	      phi      = hit->_hphi;

	      if (UseInteligentWeight == 1){
		weight = hit->_zphiWeight;
	      }

	      szphi.removePoint(z, phi, weight);
	      chi2 = szphi.chi2DofLine();
	      //printf("[CalHelixFinderAlg::doLinearFitPhiZ] chi2 = %5.3e chi2min = %5.3e\n", chi2, chi2min);
	      if (chi2 < chi2min) {
		iworst.face          = f;
		iworst.panel         = p;
		iworst.panelHitIndex = i;

		chi2min              = chi2;
		weightWorst          = weight;
	      }
	    }
	  }
	}//end face loop

	if ((iworst.panel >= 0) && (Helix._nZPhiSh > _minNHits)) {
	  facez   = &Helix._oTracker[iworst.face];
	  panelz  = &facez->panelZs [iworst.panel];
	  hit     = &panelz->fHitData.at(iworst.panelHitIndex);
	  int index =  facez->evalUniqueHitIndex(iworst);//iworst.Panel*FaceZ_t::kNMaxHitsPerPanel + iworst.PanelHitIndex;//FIXME!
	  Helix._hitsUsed[index] = 0;

	  z   = facez->z;
	  phi = hit->_hphi;

	  Helix._szphi.removePoint(z, phi, hit->_zphiWeight);
	  Helix._nZPhiSh -= hit->nStrawHits();
	  
	  chi2min = Helix._szphi.chi2DofLine();
	  if (_debug > 5) {
	    printf("[CalHelixFinderAlg::doLinearFitPhiZ_removed:LOOP2] %6i %5.3f     %5.3f chi2 = %5.3f  \n", indexWorst, z, phi, chi2min);//FIXME! remove indexworst
	  }
	}

      CHECK_RESIDUALS:;
	dphi_max    = _maxXDPhi;
	//reset the coordinates of the worst hit
	iworst.face          = -1;
	iworst.panel         = -1;
	iworst.panelHitIndex = -1;

	weightWorst = -1;

	for (int f=SeedIndex.face; f<FaceZ_t::kNTotalFaces; ++f){
	  facez     = &Helix._oTracker[f];
	  z         = facez->z;
	  int  firstPanel(0);
	  if (f == SeedIndex.face) firstPanel = SeedIndex.panel;
	  for (int p=firstPanel; p<FaceZ_t::kNPanels; ++p){
	    panelz = &facez->panelZs[p];
	    int       nhits  = panelz->fNHits;
	    int       seedPanelIndex(0);
	    if (nhits == 0)                                        continue;
	    if ( (f == SeedIndex.face) && (p==SeedIndex.panel) ) seedPanelIndex = SeedIndex.panelHitIndex;  

	    for (int i=seedPanelIndex; i<nhits; ++i){
	      mu2e::ComboHit* hit = &panelz->fHitData.at(i);
	      int index = facez->evalUniqueHitIndex(f,p,i);//p*FaceZ_t::kNMaxHitsPerPanel + i;
	      if (Helix._hitsUsed[index] != 1)                     continue;

	      pos      = hit->_pos;
	      strawDir = hit->_sdir;
	      phi      = z*Helix._szphi.dfdz() + Helix._szphi.phi0();
	      dphi     = fabs(hit->_hphi - phi);
	      err      = _sigmaPhi;

	      if (UseInteligentWeight == 1){
		weight = calculatePhiWeight(*hit, /*pos, strawDir, */ helCenter, radius, 0, banner);//hit->_zphiWeight;//
		err    = 1./sqrt(weight);
	      }

	      xdphi = dphi/err;

	      if ( xdphi > dphi_max) {
		iworst.face          = f;
		iworst.panel         = p;
		iworst.panelHitIndex = i;

		dphi_max             = xdphi;
		weightWorst          = weight;
	      }
	    }
	  }
	}
	//remove the point
	if(iworst.panel>=0 && Helix._nZPhiSh > _minNHits){
	  facez   = &Helix._oTracker[iworst.face];
	  panelz  = &facez->panelZs[iworst.panel];
	  hit     = &panelz->fHitData.at(iworst.panelHitIndex);

	  int index =  facez->evalUniqueHitIndex(iworst);//iworst.Panel*FaceZ_t::kNMaxHitsPerPanel + iworst.PanelHitIndex;
	  Helix._hitsUsed[index] = 0;

	  z           = facez->z;
	  phi         = hit->_hphi;
	  weightWorst = hit->_zphiWeight;

	  Helix._szphi.removePoint(z, phi, weightWorst);
	  Helix._nZPhiSh -= hit->nStrawHits();

	  chi2min = Helix._szphi.chi2DofLine();
	  if (_debug > 5) {
	    printf("[CalHelixFinderAlg::doLinearFitPhiZ:REMOVED] %6i %5.3f     %5.3f chi2 = %5.3f  \n", indexWorst, z, phi, chi2min);
	  }
	  goto CHECK_RESIDUALS;
	}

	if(Helix._nZPhiSh <= _minNHits) chi2min = Helix._szphi.chi2DofLine();
	
	if ( (chi2min >= _chi2zphiMax) ||
	     (iworst.panel>=0 )) {

	  //--------------------------------------------------------------------------------
	  // 2016-04-27 gianipez: why should I not check the chi2 f I have 10 hits?
	  //--------------------------------------------------------------------------------
	  if (Helix._nZPhiSh > _minNHits) {
	    goto NEXT_ITERATION;
	  }
	}
      }
    }
    //-----------------------------------------------------------------------------
    // 2015-04-21 Gianipez changed the threshold from 3 to _minNHits. there is no reason
    // which should allow to keep a result which selects a number of points lower than the threshold!
    //-----------------------------------------------------------------------------
    if ( (Helix._nZPhiSh >= _minNHits) && (Helix._szphi.chi2DofLine() < _chi2zphiMax) ){
      success = true;
    }
    //----------------------------------------------------------------------//
    if (Helix._szphi.dfdz() < 0.) { // *FIXME* : negative helicity handling
      success = false;
    }
    else if (success) {                               // update helix results
      Helix._fz0  = Helix._szphi.phi0();
      Helix._dfdz = Helix._szphi.dfdz();
    }
    
    if ((SeedIndex.face == 0 ) && (SeedIndex.panel == 0) && (SeedIndex.panelHitIndex == 0) && (_diag > 0)) {
//-----------------------------------------------------------------------------
// diagnostics
//-----------------------------------------------------------------------------
      Helix._diag.phi0_6           = Helix._szphi.phi0();
      Helix._diag.rdfdz_7          = Helix._szphi.dfdz()* Helix._diag.n_rescued_points_9;
      Helix._diag.dfdz_8           = Helix._szphi.dfdz();
      Helix._diag.chi2_dof_line_13 = Helix._szphi.chi2DofLine();

      if (success) {
	int h=0;

	for (int f=SeedIndex.face; f<FaceZ_t::kNTotalFaces; ++f){
	  facez     = &Helix._oTracker[f];
	  int  firstPanel(0);
	  if (f == SeedIndex.face) firstPanel = SeedIndex.panel;
	  z        = facez->z;//pos.z();
	  for (int p=firstPanel; p<FaceZ_t::kNPanels; ++p){
	    panelz = &facez->panelZs[p];
	    int  nhitsPerPanel  = panelz->fNHits;
	    int  seedPanelIndex(0);
	    if (nhitsPerPanel == 0)                                                            continue;
	    if ( (f == SeedIndex.face) && (p==SeedIndex.panel) ) seedPanelIndex = SeedIndex.panelHitIndex;  

	    for (int i=seedPanelIndex; i<nhitsPerPanel; ++i){   
	      hit = &panelz->fHitData.at(i);
	      int index =  facez->evalUniqueHitIndex(f,p,i);//p*FaceZ_t::kNMaxHitsPerPanel + i;
	      if (Helix._hitsUsed[index] != 1)                      continue; 
	      phi      = z* Helix._dfdz + Helix._fz0;
	      deltaPhi = hit->_hphi - phi;

	      if (h < Helix.maxIndex()) {
		Helix._diag.resid[h] = deltaPhi;
		++h;
	      }
	      else {
		printf (" ERROR: too many hits. Ignore \n");
	      }
	    }
	  }
	}//end loop over the panels
      }//end loop pver the faces
    }
    
    if (_debug > 5) {

      printf("[CalHelixFinderAlg::doLinearFitPhiZ:END] retval = %d Helix: phi_0 = %5.3f dfdz = %5.5f chi2N = %5.3f szphi: phi_0 = %5.3f dfdz = %5.5f\n",
	     success ? 1:0, Helix._szphi.phi0(),Helix._szphi.dfdz(), Helix._szphi.chi2DofLine(), szphi.phi0(), szphi.dfdz() );

      if (_debug > 10) {
	printf("[CalHelixFinderAlg::doLinearFitPhiZ:END2]    flag   A   shID       z             phi      phi-dfdz*z-phi0\n");

<<<<<<< HEAD
	int lastFace  = SeedIndex.face;

	for (int f=FaceZ_t::kNTotalFaces-1; f>= lastFace; --f){
	  facez     = &Helix._oTracker[f];
	  z         = facez->z;//pos.z();
	  int    lastPanel(0);
	  if (f == SeedIndex.face) lastPanel = SeedIndex.panel;

	  for (int p=FaceZ_t::kNPanels-1; p>=lastPanel;  --p){
	    panelz = &facez->panelZs[p];
	    int  nhitsPerPanel  = panelz->fNHits;
	    if (nhitsPerPanel == 0)                                                            continue;
	    if ( (f == SeedIndex.face) && (p==SeedIndex.panel) ) nhitsPerPanel = SeedIndex.panelHitIndex;  

	    for (int  i=nhitsPerPanel-1;i>=0; --i){   
	      hit      = &panelz->fHitData.at(i);
	      phi      = z* Helix._dfdz + Helix._fz0;
	      deltaPhi = hit->_hphi - phi;

	      int index =  facez->evalUniqueHitIndex(f,p,i);//p*FaceZ_t::kNMaxHitsPerPanel + i;
	      printf("[CalHelixFinderAlg::doLinearFitPhiZ:END2] %08x %2i %6i %12.5f %12.5f %12.5f\n",
		     *((int*) &hit->_flag), Helix._hitsUsed[index],
		     hit->sid().straw()/*_strawhit->strawIndex().asInt()*/,  z, hit->_hphi, deltaPhi);
	    }
	  }//end panel loop
	}//end face loop
=======
	int lastPanel = SeedIndex.Panel;

	for (int p=CalHelixFinderData::kNTotalPanels-1; p>=lastPanel;  --p){
	  panelz = &Helix._oTracker[p];
	  int  nhitsPerPanel  = panelz->fNHits;
	  if (nhitsPerPanel == 0)                                                            continue;
	  if (p==SeedIndex.Panel) nhitsPerPanel = SeedIndex.PanelHitIndex;  

	  for (int  i=nhitsPerPanel-1;i>=0; --i){   
	    hit      = &panelz->fHitData.at(i);
	    z        = panelz->z;//pos.z();
	    phi      = z* Helix._dfdz + Helix._fz0;
	    deltaPhi = hit->_hphi - phi;

	    int index = p*CalHelixFinderData::kNMaxHitsPerPanel + i;
	    printf("[CalHelixFinderAlg::doLinearFitPhiZ:END2] %08x %2i %6i %12.5f %12.5f %12.5f\n",
		   *((int*) &hit->_flag), Helix._hitsUsed[index],
		   hit->strawId().straw()/*_strawhit->strawIndex().asInt()*/,  z, hit->_hphi, deltaPhi);
	  }
	}
>>>>>>> d0db7ef3
      }
    }

    if (!success) {
      Helix._hitsUsed = hitsUsed;    
    }

    return success;
  }

//  void  CalHelixFinderAlg::fillHitLayer(CalHelixFinderData& Helix) {
    
// //--------------------------------------------------------------------------------
// // fill some geometrical info
// //--------------------------------------------------------------------------------
//     for (int ist=0; ist<_tracker->nStations(); ist++) {
//       const Station* st = &_tracker->getStation(ist);
// 
//       for (int ipl=0; ipl<st->nPlanes(); ipl++) {
// 	const Plane* pln = &st->getPlane(ipl);
// 	for (int ipn=0; ipn<pln->nPanels(); ipn++) {
// 	  const Panel* panel = &pln->getPanel(ipn);
// 	  for (int il=0; il<panel->nLayers(); il++) {
// 	    LayerZ_t* lz = &_hitLayer[il];
// 	    lz->fHitData.clear();
// 	    lz->fPanel = panel;
// //-----------------------------------------------------------------------------
// // panel caches phi of its center and the z
// //-----------------------------------------------------------------------------
// 	    lz->wx  = panel->straw0Direction().x();
// 	    lz->wy  = panel->straw0Direction().y();
// 	    lz->phi = panel->straw0MidPoint().phi();
// 	    lz->z   = (panel->getLayer(0).straw0MidPoint().z()+panel->getLayer(1).straw0MidPoint().z())/2.;
// 	  }
// 	}	
//       }
//     }
// 
// 
//     const vector<StrawHitIndex>& shIndices = Helix._timeCluster->hits();
// 
//     int size = Helix._timeCluster->nhits();
// //--------------------------------------------------------------------------------
//     if (Helix.shpos() != 0) {
//       int loc;
//       StrawHitFlag flag;
//       for (int i=0; i<size; ++i) {
// 	loc                = shIndices[i];	 // index in shcol of i-th timecluster hit
// 	flag               = Helix.shfcol()->at(loc);
// 	int good_hit = flag.hasAllProperties(_hsel  );
// 	int bkg_hit  = flag.hasAnyProperty  (_bkgsel);
// 	int used_hit = flag.hasAnyProperty  (StrawHitFlag::calosel);
// 
// 	if (good_hit && (! bkg_hit) && (! used_hit)) {
// 
// 	  const StrawHit*         sh    = &Helix.shcol()->at(loc);
// 	  const Straw*            straw = &_tracker->getStraw(sh->strawId());
// 	  const StrawHitPosition* shp   = &Helix.shpos()->at(loc);
//       
// 	  if (sh->energyDep() > _maxElectronHitEnergy)         continue;
// 
// 	  int       layerId  = straw->id().getLayer();
// 	  float     sigw     = shp->posRes(StrawHitPosition::wire);
// 	  
// 	  LayerZ_t* lz       = &_hitLayer[layerId];
// 
// 	  lz->fHitData.push_back(HitData_t(sh, shp, straw, sigw));
// 	}	
//       }
//     }
//     

//-----------------------------------------------------------------------------
// 12-09-2013 gianipez modified this procedure to avoid the doubling of the
// same stereohitposition
// points in filled array are ordered in Z coordinate
//-------------------------------------------------------------------------
  void CalHelixFinderAlg::fillXYZP(CalHelixFinderData& Helix) {

    static const double pi(M_PI);
    static const double twopi(2*pi);

    double clPhi(-9999.);

    if (fCaloTime > 0) clPhi = polyAtan2(fCaloY,fCaloX);

    const vector<StrawHitIndex>& shIndices = Helix._timeCluster->hits();
    ChannelID cx, co;

    int     size           = Helix._timeCluster->nhits();
    int     nFiltPoints(0), nFiltStrawHits(0);
    // int nTotalStations = _tracker->nStations();
    //--------------------------------------------------------------------------------
    // if (Helix.shpos() != 0) {
    int loc;
    StrawHitFlag flag;
    for (int i=0; i<size; ++i) {
      loc          = shIndices[i];	 // index in chcol of i-th timecluster hit
      flag         = Helix.shfcol()->at(loc);
      //-----------------------------------------------------------------------------
      // select hits: don't reuse straw hits
      //-----------------------------------------------------------------------------
      int good_hit = flag.hasAllProperties(_hsel  );
      int bkg_hit  = flag.hasAnyProperty  (_bkgsel);
      int used_hit = flag.hasAnyProperty  (StrawHitFlag::calosel);

      if (good_hit && (! bkg_hit) && (! used_hit)) {

<<<<<<< HEAD
	const mu2e::ComboHit& ch          = Helix.chcol()->at(loc);
	// const Straw& straw          = _tracker->getStraw(ch.strawIndex());
	// const StrawHitPosition& shp = Helix.shpos()->at(loc);
=======
	const ComboHit& ch          = Helix.chcol()->at(loc);
>>>>>>> d0db7ef3

	if (ch.energyDep() > _maxElectronHitEnergy)         continue;

	//skip the hit if it doesn't rely on the semi-plane where the calo-lcuster is
	if (_filter) {
	  double chPhi = polyAtan2(ch.pos().y(), ch.pos().x());
	  double dphi  = chPhi - clPhi;

	  if (dphi >  pi) dphi -= twopi;
	  if (dphi < -pi) dphi += twopi;
	    
	  if (fabs(dphi) > pi/2)                            continue;
	}

	cx.Station                 = ch.strawId().station();//straw.id().getStation();
	cx.Plane                   = ch.strawId().plane() % 2;//straw.id().getPlane() % 2;
	cx.Face                    = ch.strawId().face();
	cx.Panel                   = ch.strawId().panel();//straw.id().getPanel();

	// get Z-ordered location
	Helix.orderID(&cx, &co);
     
	int os       = co.Station; 
	int of       = co.Face;
	//FIXME!!! COMPARE OF WITH ch.sid().uniqueFace()
	int op       = co.Panel;

	int       stationId = os;
	int       faceId    = of + stationId*StrawId::_nfaces*FaceZ_t::kNPlanesPerStation;//FaceZ_t::kNFaces;
	//	int       panelId   = op + faceId*FaceZ_t::kNPanels;//PerFace;
	FaceZ_t*  fz        = &Helix._oTracker[faceId];
	PanelZ_t* pz        = &fz->panelZs[op];
	
	//	if ((os < 0) || (os >= FaceZ_t::kNStations     )) printf(" >>> ERROR: wrong station number: %i\n",os);
	if ((of < 0) || (of >  StrawId::_nfaces*FaceZ_t::kNPlanesPerStation  )) printf(" >>> ERROR: wrong face    number: %i\n",of);
	if ((op < 0) || (op >= FaceZ_t::kNPanels )) printf(" >>> ERROR: wrong panel   number: %i\n",op);

	// pz->fHitData.push_back(mu2e::ComboHit(loc,sh,shp,straw,flag));
	pz->fHitData.push_back(mu2e::ComboHit(ch));//loc,ch,flag);
	pz->fNHits  = pz->fNHits + 1;
	if (pz->fNHits > PanelZ_t::kNMaxPanelHits) printf("[CalHelixFinderAlg::fillXYZP] number of hits with the panel exceed the limit: NHits =  %i MaxNHits = %i\n", pz->fNHits, PanelZ_t::kNMaxPanelHits);
	++nFiltPoints;
	nFiltStrawHits += ch.nStrawHits();
      }
    }
    // }
    
    Helix._nFiltPoints    = nFiltPoints;     //mu2e::ComboHit counter
    Helix._nFiltStrawHits = nFiltStrawHits;  //StrawHit counter

    if (_debug > 0) printXYZP(Helix);
  }




//----------------------------------------------------------------------------
//2015-01-17 G. Pezzullo: the following procedure looks the hit with
// z-coordinate smaller then the seeding one and calculates distance from
// prediction in order to check if they are good or outliers
//----------------------------------------------------------------------------
  void CalHelixFinderAlg::rescueHitsBeforeSeed(CalHelixFinderData& Helix){
    FaceZ_t*    facez  = &Helix._oTracker[Helix._seedIndex.face];
    PanelZ_t*   panelz = &facez->panelZs[Helix._seedIndex.panel];

    double      weight(-1), radius, phi0, dfdz, x0, y0;
    dfdz        = Helix._dfdz;
    //    phi0        = Helix._fz0 + dfdz*(_xyzp[Helix._seedIndex]._pos.z());
    //    phi0        = Helix._fz0 + dfdz*(panelz->z);
    phi0        = Helix._fz0 + dfdz*(facez->z);
    x0          = Helix._center.x();
    y0          = Helix._center.y();
    radius      = Helix._radius;

    double      dx,dy,phi,max_dist;
    XYZVec      shPos, hePos, strawDir, helCenter(x0, y0, 0);

    double      deltaZ(0.); // , deltaX(0.), deltaY(0.);
    double      distXY(0.);
    double      dist(0.), dist2(0.); // help parameter for storing strawhit position residual
    int         rescuedStrawHits(0), rescuedPoints(0);

    char banner[]="CalHelixFinderAlg::rescueHitsBeforeSeed";

    if (_debug > 0) {
      printf("[%s:BEGIN] x0 = %5.3f y0 = %5.3f radius = %5.3f phi0 = %5.5f dfdz = %5.6f chi2 = %5.3f \n", banner,
	     x0, y0, radius, phi0, dfdz , Helix._sxy.chi2DofCircle());
      printf("[%s] SeedIndex = %i N-points = %5.3f\n",  banner, Helix._seedIndex.panel, Helix._sxy.qn()-1);//FIXME!
      if (Helix._seedIndex.panel >= 0) {//FIXME!
	printf("[%s] index      Z        xi      yi       xp       yp       X0        Y0         R        dfdZ  dXY(pred) dXY(seed) dZ(seed)     wt\n",banner);
	printf("[%s]-------------------------------------------------------------------------------------------------------------------------------\n",banner);
      }
    }
//-----------------------------------------------------------------------------
// given a helix candidate, move upstream and pick up points with Z < _xyzp[fSeedIndex].z
//-----------------------------------------------------------------------------
    // PanelZ_t*      seedPanelz = &Helix._oTracker[Helix._seedIndex.Panel];
    // PanelZ_t*      lastPanelz = &Helix._oTracker[Helix._seedIndex.Panel];
    //    FaceZ_t*       seedFacez = &Helix._oTracker[Helix._seedIndex.face];
    FaceZ_t*       lastFacez = &Helix._oTracker[Helix._seedIndex.face];
    mu2e::ComboHit* hit(0);

    // float          panelHitChi2 [_nHitsMaxPerPanel] = {1e10};
    // int            panelHitIndex[_nHitsMaxPerPanel] = {-1};
    int   firstFace = Helix._seedIndex.face;
    if (firstFace<0) firstFace = 0;
    for (int f=firstFace; f>=0;  --f){
      facez     = &Helix._oTracker[f];
      //      HitInfo_t goodPanelHit;
      //      double    panelHitChi2(1e10);
      //      double         delta_min(0);
      float          faceHitChi2(1e10);
      HitInfo_t      goodFaceHit;

      int       panelIndex(FaceZ_t::kNPanels-1);

      //      if (f == Helix._seedIndex.face)   panelIndex = Helix._seedIndex.panel;//not needed because we need to search the best hit within the face!

      //-----------------------------------------------------------------------------
      // dfdz = tanLambda/radius; phi0 is the last found hit phi
      //-----------------------------------------------------------------------------
      deltaZ    = facez->z - lastFacez->z;
      phi       = phi0 + (deltaZ)*dfdz;     
      //evaluate the helix prediction using the z coordinate of the panel
      hePos     = XYZVec(x0 + radius*std::cos(phi),
			 y0 + radius*std::sin(phi),
			 facez->z);
      //check the Panel-phi wrt to the DS center
      double  hePosPhi = polyAtan2(hePos.y(), hePos.x());
      if (hePosPhi < 0) hePosPhi = hePosPhi + 2*M_PI;

      for (int p=panelIndex; p>=0;  --p){
	panelz = &facez->panelZs[p];
	int  nhitsPerPanel  = panelz->fNHits;

	if (nhitsPerPanel == 0)                                              continue;
	if ( (f==Helix._seedIndex.face) && (p==Helix._seedIndex.panel) ) nhitsPerPanel = Helix._seedIndex.panelHitIndex;//the seedHit is already clusterized!      


	double  deltaPhi = hePosPhi - panelz->phi;
	if ( deltaPhi > M_PI ) deltaPhi -= 2*M_PI;
	if ( deltaPhi < -M_PI) deltaPhi += 2*M_PI;
	if ( fabs(deltaPhi) > _maxPanelToHelixDPhi)                             continue;
  
	for (int  i=nhitsPerPanel-1;i>=0; --i){   
	  hit       = &panelz->fHitData.at(i);
	  shPos     = hit->_pos;
	  strawDir  = hit->_sdir;

	  dx        = hePos.x() - shPos.x();
	  dy        = hePos.y() - shPos.y();
	  dist2     = dx*dx + dy*dy;
	  dist      = std::sqrt(dist2);

	  if (_debug > 10) {
	    printf("[%s:LOOP] %5i %9.3f %8.3f %8.3f %8.3f %8.3f %9.3f %9.3f %9.3f %8.5f %8.3f %8.3f %8.3f %8.3f",
		   banner,i,shPos.z(),shPos.x(),shPos.y(),hePos.x(),hePos.y(),
		   x0,y0,radius,dfdz,dist,distXY,deltaZ,weight);
	  }

<<<<<<< HEAD
	  max_dist = _distPatRec + _dfdzErr*fabs(deltaZ);
	  if (dist <= max_dist) {
	    if (dist < faceHitChi2){
	      goodFaceHit.face          = f;
	      goodFaceHit.panel         = p;
	      goodFaceHit.panelHitIndex = i;
	      faceHitChi2               = dist;
	    }
	  }else {
	    if (_debug > 10) {
	      printf(" missed\n");
=======
	max_dist = _distPatRec + _dfdzErr*fabs(deltaZ);
	if (dist <= max_dist) {
	  double delta_min(0);
	  int    index_min(-1);
	  // int    layer_id(hit->strawId().layer());
	  for (int k=0; k<_nHitsMaxPerPanel; ++k){
	    double delta = dist - panelHitChi2[k];
	    if (delta < delta_min){
	      delta_min = delta;
	      index_min = k;
>>>>>>> d0db7ef3
	    }
	  }
	}//end loop pver the hits within the panel
      }//end loop over the panels within a face
      
      if (goodFaceHit.panel < 0)                    continue;
      //get the best hit found
      panelz     = &facez ->panelZs[goodFaceHit.panel];
      hit        = &panelz->fHitData[goodFaceHit.panelHitIndex];
      
      lastFacez  = &Helix._oTracker[f];

      // add point to the helixfithack result objet
      weight     = calculateWeight(*hit, helCenter, radius);
      Helix._sxy.addPoint(hit->pos().x(),hit->pos().y(),weight);
      Helix._nXYSh += hit->nStrawHits();

      // update helix parameters
      x0      = Helix._sxy.x0();
      y0      = Helix._sxy.y0();
      radius  = Helix._sxy.radius();

      helCenter.SetX(x0);
      helCenter.SetY(y0);
      double dx  = (hit->pos().x() - helCenter.x());
      double dy  = (hit->pos().y() - helCenter.y());
      phi0       =  polyAtan2(dy,dx);

      //update hit info
      hit->_xyWeight   = weight;
      int index =  facez->evalUniqueHitIndex(goodFaceHit);//p*FaceZ_t::kNMaxHitsPerPanel + hitIndex;//FIXME!!
      Helix._hitsUsed[index] = 1;

      hit->_hphi        = phi0;
      //      double dzFromSeed = facez->z - seedFacez->z;         // expected to be negative
      // hit->_dzFromSeed  = dzFromSeed;
      // hit->_drFromPred  = faceHitChi2;//[t];  

      rescuedStrawHits += hit->nStrawHits();
      ++rescuedPoints;

      if (_debug > 0) {
	printf("rescued %08x %2i %12.5f %12.5f %12.5f\n",
	       *((int*) &hit->_flag), Helix._hitsUsed[index],
	       hit->pos().x(), hit->pos().y(), hit->pos().z());
      }
      
    }//end loop over the faces

    //-----------------------------------------------------------------------------
    // update Helix info
    //-----------------------------------------------------------------------------
    Helix._center.SetXYZ(x0, y0, 0.0);
    Helix._radius      = radius;
    Helix._nComboHits += rescuedPoints;
    Helix._nStrawHits += rescuedStrawHits;

    if (_debug > 5) {
      printf("[%s:END] x0 = %5.3f y0 = %5.3f radius = %5.3f phi0 = %5.3f dfdz = %5.6f chi2 = %5.3f",
	     banner,
	     x0, y0, radius,  Helix._fz0, dfdz , Helix._sxy.chi2DofCircle());
      printf(" SeedIndex: %i N(rescued points): %i\n",Helix._seedIndex.panel,rescuedPoints);//FIXME!
    }

    if (_diag) Helix._diag.n_rescued_points_16 = rescuedPoints;
  }

//--------------------------------------------------------------------------------
  void CalHelixFinderAlg::printInfo(CalHelixFinderData&  Helix){
    const char banner [] = "CalHelixFinderAlg::printInfo";
    double dr(0), dx, dy;

    if (_debug > 0) {
      printf("[%s] N(points): %3i x0: %12.5f y0: %12.5f r: %12.5f chi2c: %12.5f phi0: %5.5f dfdz: %5.6f chi2l: %5.3f\n",
	     banner,
	     Helix._nStrawHits,
	     Helix._sxy.x0(),Helix._sxy.y0(),Helix._sxy.radius(),Helix._sxy.chi2DofCircle(),
	     Helix._fz0, Helix._dfdz , Helix._szphi.chi2DofLine());

      FaceZ_t*        facez(0);
      PanelZ_t*       panelz(0);
      mu2e::ComboHit* hit(0);

<<<<<<< HEAD
      for (int f=0; f<FaceZ_t::kNTotalFaces; ++f){
	facez     = &Helix._oTracker[f];
	for (int p=0; p<FaceZ_t::kNPanels; ++p){
	  panelz =  &facez->panelZs[p];//&Helix._oTracker[p];
	  int  nhits          = panelz->fNHits;
	  for (int i=0; i<nhits; ++i){   
	    hit = &panelz->fHitData.at(i);
	    dx = hit->pos().x() - Helix._sxy.x0();
	    dy = hit->pos().y() - Helix._sxy.y0();
	    dr = sqrt(dx*dx+dy*dy) - Helix._sxy.radius();
	    printf("[%s] %08x %6i %3i %6i %12.5f %12.5f %12.5f %10.3f\n",banner,
		   *((int*) &hit->_flag),  int(hit->index()), i, hit->sid().straw(),
		   hit->pos().x(), hit->pos().y(), hit->pos().z(), dr
		   );//FIXME!
	  }
	}//end loop over the panels within the face
      }//end loop opver the faces
=======
      for (int p=0; p<CalHelixFinderData::kNTotalPanels; ++p){
	panelz = &Helix._oTracker[p];
	int  nhits          = panelz->fNHits;
	for (int i=0; i<nhits; ++i){   
	  hit = &panelz->fHitData.at(i);
	  dx = hit->x() - Helix._sxy.x0();
	  dy = hit->y() - Helix._sxy.y0();
	  dr = sqrt(dx*dx+dy*dy) - Helix._sxy.radius();
	  printf("[%s] %08x %6i %3i %6i %12.5f %12.5f %12.5f %10.3f\n",banner,
		 *((int*) &hit->_flag),  int(hit->index()), i, hit->strawId().straw(),
		 hit->x(), hit->y(), hit->z(), dr
		 );//FIXME!
	}
      }
>>>>>>> d0db7ef3
    }
  }

//-----------------------------------------------------------------------------
// this routine simply checks '_indicesTrkCandidate' array and for negative
// indices sets the 'outlier' flag to the corresponding 'xyzp'
// no actual check of residuals is performed
//-----------------------------------------------------------------------------
  void CalHelixFinderAlg::filterUsingPatternRecognition(CalHelixFinderData& Helix) {

    if (Helix._seedIndex.panel < 0) return;

    int            nActive(0), nActive_hel(0);
    int            nSh = Helix._nFiltStrawHits;

    double         straw_mean_radius(0), chi2_global_helix(0), total_weight(0);
    double         x_center(Helix._center.x()), y_center(Helix._center.y()), radius(Helix._radius);
    double         fz0(Helix._fz0), lambda(1./Helix._dfdz);
    XYZVec         hel_pred(0., 0., 0.);

    PanelZ_t*      panelz(0);
    FaceZ_t*       facez(0);

    mu2e::ComboHit* hit(0); bool isFirst(true);

    for (int f=0; f<FaceZ_t::kNTotalFaces; ++f){
      facez     = &Helix._oTracker[f];
      for (int p=0; p<FaceZ_t::kNPanels; ++p){
	panelz = &facez->panelZs[p];// &Helix._oTracker[p];
	int  nhits     = panelz->fNHits;
	if (nhits == 0)             continue;
	
	for (int i=0; i<nhits; ++i){   
	  hit = &panelz->fHitData.at(i);
	  if (_debug > 0) {
	    if (isFirst) {
	      isFirst = false;
	      printf("[CalHelixFinderAlg::filterUsingPatternRecognition]  filterUsingPatternRecognition() will set asOutlier the following hits using helix parameters\n");
	      printf("[CalHelixFinderAlg::filterUsingPatternRecognition] X0 = %5.3f Y0 = %5.3f r = %5.3f chi2N = %5.5f phi0 = %5.5f dfdz = %5.5f chi2N = %5.5f straw-hits = %i\n",
		     Helix._sxy.x0(), Helix._sxy.y0(), Helix._radius, Helix._sxy.chi2DofCircle(),
		     Helix._szphi.phi0(), Helix._szphi.dfdz(), Helix._szphi.chi2DofLine(),
		     Helix._nStrawHits);//goodPointsTrkCandidate );// +1 for counting also the seeding hit
	      printf("[CalHelixFinderAlg::filterUsingPatternRecognition] index  shID type           X        Y         Z        dist      Dz\n");
	      printf("[CalHelixFinderAlg::filterUsingPatternRecognition] -------------------------------------------------------------------\n");
	    }
	  }

	  int index = facez->evalUniqueHitIndex(f,p,i);//p*FaceZ_t::kNMaxHitsPerPanel + i;//FIXME!!!
	  if (Helix._hitsUsed[index] != 1)        hit->_flag.merge(StrawHitFlag::outlier); // *FIXME* ? ? do we want to call this an outlier ?
	  else  {
	    // ++nActive;
	    nActive          += hit->nStrawHits();
	    double  x         = hit->pos().x();
	    double  y         = hit->pos().y();
	    double  z         = facez->z;//panelz->z;
	    double  phi_pred  = fz0 + z/lambda;
	    double  x_pred    = x_center + radius*cos(phi_pred);
	    double  y_pred    = y_center + radius*sin(phi_pred);
	    hel_pred.SetX(x_pred);
	    hel_pred.SetY(y_pred);
	    double  weight    = calculateWeight(*hit, hel_pred, radius)*_weight3D;
	    double  x_resid2  = (x - x_pred)*(x - x_pred);
	    double  y_resid2  = (y - y_pred)*(y - y_pred);
	    double  hitResi2  = (x_resid2 + y_resid2)*weight;
	    if (hitResi2 > _chi2hel3DMax) {
	      hit->_flag.merge(StrawHitFlag::outlier);  // *FIXME* ? ? do we want to call this an outlier ?
	    } else {
	      // ++nActive_hel;
	      nActive_hel      += hit->nStrawHits();
	      chi2_global_helix = chi2_global_helix + hitResi2;
	      straw_mean_radius = straw_mean_radius + sqrt(x*x + y*y)*weight;
	      total_weight      = total_weight + weight;	
	    }
	  }

<<<<<<< HEAD
	  if (_debug > 10) {
	    XYZVec*     shPos = &hit->_pos;
	    int         is_outlier    = hit->_flag.hasAllProperties(StrawHitFlag::outlier);
	    string      type;
	    if      ((f == Helix._seedIndex.face) && (p == Helix._seedIndex.panel) && (i == Helix._seedIndex.panelHitIndex)) type = "seed";
	    else if ((f == Helix._seedIndex.face) && (p == Helix._candIndex.panel) && (i == Helix._candIndex.panelHitIndex)) type = "cand";
	    double dist(0);// = hit->_drFromPred;
	    double dz  (0);// = hit->_dzFromSeed;//FIXME!
	    printf("[CalHelixFinderAlg::filterUsingPatternRecognition] %5i %5i %4i %4s  %8.3f %8.3f %9.3f %8.3f %8.3f\n",
		   i,hit->sid().straw(),is_outlier,type.data(),shPos->x(),shPos->y(),shPos->z(),dist,dz);
	  }
=======
	if (_debug > 10) {
	  XYZVec*     shPos = &hit->_pos;
	  int         is_outlier    = hit->isOutlier();
	  string      type;
	  if      ((p == Helix._seedIndex.Panel) && (i == Helix._seedIndex.PanelHitIndex)) type = "seed";
	  else if ((p == Helix._candIndex.Panel) && (i == Helix._candIndex.PanelHitIndex)) type = "cand";

	  printf("[CalHelixFinderAlg::filterUsingPatternRecognition] %5i %5i %4i %4s  %8.3f %8.3f %9.3f %8.3f %8.3f\n",
		 i,hit->strawId().straw(),is_outlier,type.data(),shPos->x(),shPos->y(),shPos->z(),dist,dz);
>>>>>>> d0db7ef3
	}
      }
    }
    if (_debug > 5) {
      printf("[CalHelixFinderAlg::filterUsingPatternRecognition:END] N( active StrawHit) = %i over N-StrawHits = %i\n", nActive, nSh);
    }

    Helix._nStrawHits = nActive_hel; 
 
    if (_diag){
      Helix._diag.n_active_11       = nActive_hel;
      Helix._diag.straw_mean_radius = (nActive > 0) ? straw_mean_radius/total_weight : -1;
      Helix._diag.chi2d_helix       = (nActive > 0) ? chi2_global_helix/double(nActive_hel - 5.): -1;
    }
  }

//-----------------------------------------------------------------------------
  double CalHelixFinderAlg::deltaPhi(double phi1, double phi2){
    static const double pi(M_PI);
    static const double twopi(2*pi);
    double dphi = fmod(phi2-phi1,twopi);
    if(dphi>pi)dphi -= twopi;
    if(dphi<-pi)dphi += twopi;
    return dphi;
  }


//--------------------------------------------------------------------------------
  void CalHelixFinderAlg::searchBestTriplet   (CalHelixFinderData& Helix, CalHelixFinderData& TmpHelix, int UseMPVdfdz){
    int       nSh = Helix._nFiltStrawHits;
    int       nHitsTested(0);

    FaceZ_t*  facez(0);
    PanelZ_t* panelz(0);
    
    for (int f=0; f<FaceZ_t::kNTotalFaces; ++f){
      facez     = &Helix._oTracker[f];
      for (int p=0; p<FaceZ_t::kNPanels; ++p){
	panelz = &facez->panelZs[p];//&Helix._oTracker[p];
	int       nhits  = panelz->fNHits;
	for (int i=0; i<nhits; ++i){   
	  if (Helix._nStrawHits > (nSh - nHitsTested))   continue;	  
	  if ((nSh - nHitsTested) < _minNHits     )   continue;	  
	  //clear the info of the tmp object used to test the triplet
	  TmpHelix.clearResults();

	  //	  SeedInfo_t          seed(p,i);
	  HitInfo_t          seed(f,p,i);
	  findTrack(seed,TmpHelix,UseMPVdfdz);
	  // ++nHitsTested;
	  nHitsTested += panelz->fHitData.at(i).nStrawHits();

	  //compare tripletHelix with bestTripletHelix
	  if (( TmpHelix._nStrawHits >  Helix._nStrawHits) ||
	      ((TmpHelix._nStrawHits == Helix._nStrawHits) && (Helix._helixChi2 < Helix._helixChi2))) {
	    Helix = TmpHelix;
	  }
	  if (_debug > 5) {
	    printf("[CalHelixFinderAlg::doPatternRecognition]: calling findTrack(i=%i,Helix,useDefaltDfDz=FALSE,useMPVdfdz=%i)",i,UseMPVdfdz);
	    printf(" : np=%3i _goodPointsTrkCandidate=%3i\n",nSh,Helix._nStrawHits);
	  }
	}//end loop over the hits on the panel
      }//end panels loop
    }//end faces loop
    
  }


//-----------------------------------------------------------------------------
  void CalHelixFinderAlg::doPatternRecognition(CalHelixFinderData& Helix) {

    int    useMPVdfdz(1), useIntelligentWeight(1);//, nHitsTested(0);

    if (_debug != 0) printf("[CalHelixFinderAlg::doPatternRecognition:BEGIN] fUseDefaultDfDz = %i\n",fUseDefaultDfDz);

    if (_debug2 == 0){
      _debug2 = _debug;
      _debug  = 0;
    }

    CalHelixFinderData tripletHelix(Helix);
    tripletHelix._helix = NULL;//FIXME!

    _findTrackLoopIndex = 1; 		// debugging
    searchBestTriplet(Helix, tripletHelix);
    //-----------------------------------------------------------------------------
    // 2014-11-09 gianipez: if no track was found requiring the recalculation of dfdz
    // look for a track candidate using the default value of dfdz and the target center
    //-----------------------------------------------------------------------------
    _findTrackLoopIndex = 2; 		// *DEBUGGING*
    if (fUseDefaultDfDz == 0) {
      searchBestTriplet(Helix, tripletHelix, useMPVdfdz);
   }

    if (_debug == 0){
      _debug  = _debug2;
      _debug2 = 0;
    }

    char banner[200];
    bool rc;
    int  rs, usePhiResid;


    if ((Helix._seedIndex.panel < 0) || (Helix._nXYSh < _minNHits) ) goto  PATTERN_RECOGNITION_END;

    // 2015-01-17 G. Pezzullo: rescue points with z-coordinate less than the seed hit
    if (_debug != 0) {
      printf("[CalHelixFinderAlg::doPatternRecognition]: calling rescueHitsBeforeSeed\n");
      printInfo(Helix);
    }

    rc = doLinearFitPhiZ(Helix, HitInfo_t(0,0,0), useIntelligentWeight);

    //2017-10-05 Gianipez added the following line to make some tests
    if (Helix._szphi.qn() == 0.)                                 goto  PATTERN_RECOGNITION_END;

    rescueHitsBeforeSeed(Helix);
//-----------------------------------------------------------------------------
// finally, assume that the found helix is already close enough and refine
// the helix parameters accounting for different weights
//-----------------------------------------------------------------------------
    if (_debug != 0)  printInfo(Helix);
//--------------------------------------------------------------------------------
// 2017-09-25 gianipez
// ::refineHelixParameters uses _sxy, so we need to update it using the  result
// from the inteligent-weight fit _sxyw
//--------------------------------------------------------------------------------
    strcpy(banner,"refineHelixParameters");

    refineHelixParameters(Helix, HitInfo_t(0,0,0), banner, _debug);

     if (_debug != 0)  printInfo(Helix);
//---------------------------------------------------------------------------------------
// use the results of the helix search to see if points along the track can be rescued
//---------------------------------------------------------------------------------------
    if ((Helix._nZPhiSh < _minNHits) || (!rc)) usePhiResid = 0;
    else                                       usePhiResid = 1;

    rescueHits(Helix, HitInfo_t(0,0,0), usePhiResid);
    
    if ((Helix._nXYSh - 1) != Helix._nZPhiSh) rc = doLinearFitPhiZ(Helix, HitInfo_t(0,0,0), useIntelligentWeight);//the factor "-1" takes into account that the XY fit includes the target center

    if (_debug != 0)  printInfo(Helix);
//--------------------------------------------------------------------------------------------------------------
// 2015-03-25 G. Pezzu added the following call to findDfDz(...) in order to help the fitter on finding
// the more reliable value of dfdz which is needed for resolving the 2pi ambiguity.
// Since in the previous step we could have rescued few points, that would give us an help!
// re-evaluate the df/dz and phi0 including rescued hits and new XY parameters
//--------------------------------------------------------------------------------------------------------------
    if (Helix._nZPhiSh < _minNHits || (!rc)){
      rs = findDfDz(Helix, HitInfo_t(0,0,0));
      
      if (rs == 1) {			// update Helix Z-phi part
	Helix._dfdz = _hdfdz;
	Helix._fz0  = _hphi0;
      }
    }

    rc = doLinearFitPhiZ(Helix, HitInfo_t(0,0,0), useIntelligentWeight);

    if (rc) {
      usePhiResid = 1;
      rescueHits(Helix, HitInfo_t(0,0,0), usePhiResid);
      if ((Helix._nXYSh - 1) != Helix._nZPhiSh) rc = doLinearFitPhiZ(Helix, HitInfo_t(0,0,0), useIntelligentWeight);  //the factor "-1" takes into account that the XY fit includes the target center

      if (_debug != 0)  printInfo(Helix);
      strcpy(banner,"refineHelixParameters-after-doLinearFitPhiZ");
      refineHelixParameters(Helix,HitInfo_t(0,0,0),banner,_debug);
      if (_debug != 0)  printInfo(Helix);
    }
//-----------------------------------------------------------------------------
// more diagnostic data, evaluate helix radius without using the target center
//-----------------------------------------------------------------------------
    if (_diag > 0) {
      Helix._diag.radius_14          = Helix._radius;
      Helix._diag.chi2_dof_circle_15 = Helix._sxy.chi2DofCircle();
      Helix._diag.z0_6               = Helix._fz0;
      Helix._diag.rdfdz_7            = Helix._dfdz*Helix._radius;
      Helix._diag.dfdz_8             = Helix._dfdz;

      Helix._sxy.removePoint(0., 0., 1./900.);
      Helix._diag.dr                 = Helix._radius - Helix._sxy.radius();
      Helix._sxy.addPoint(0., 0., 1./900.);
    }
//-----------------------------------------------------------------------------
// 2014-11-09 gianipez changed the cleanup process. now it is faster and cleaner
//-----------------------------------------------------------------------------
    if (_debug != 0) printf("[CalHelixFinderAlg::doPatternRecognition]: calling filterUsingPatternRecognition\n");
    filterUsingPatternRecognition(Helix);

  PATTERN_RECOGNITION_END:;
//-----------------------------------------------------------------------------
// if running in the diagnostics mode, save state of the Xyzp (this is a deep copy)
//-----------------------------------------------------------------------------
    if (_debug != 0) printf("[CalHelixFinderAlg::doPatternRecognition:END]\n");
  }

//--------------------------------------------------------------------------------
// a straw man attempt to account for significantly different resolutions 
// along the wire and in the drift direction
//--------------------------------------------------------------------------------
  double  CalHelixFinderAlg::calculateWeight(const mu2e::ComboHit& Hit,
					     // const Hep3Vector& HitPos   ,
					     // const Hep3Vector& StrawDir ,
					     const XYZVec&        HelCenter,
					     double               Radius   ) {

    // double    rs(2.5);   // straw radius, mm
    double    transErr = 5./sqrt(12.);
    //scale the error based on the number of the strawHits that are within teh mu2e::ComboHit
    if (Hit.nStrawHits() > 1) transErr *= 1.5;
    double    transErr2 = transErr*transErr;

    double x   = Hit.pos().x();
    double y   = Hit.pos().y();
    double dx  = x-HelCenter.x();
    double dy  = y-HelCenter.y();
    double dxn = dx*Hit._sdir.x()+dy*Hit._sdir.y();

    double costh2 = dxn*dxn/(dx*dx+dy*dy);
    double sinth2 = 1-costh2;

    // double e2     = _ew*_ew*sinth2+rs*rs*costh2;
    double e2     = Hit.wireErr2()*sinth2+transErr2*costh2;
    double wt     = 1./e2;
                                                    // scale the weight for having chi2/ndof distribution peaking at 1
    wt *= _weightXY;

    return wt;
  }

//-----------------------------------------------------------------------------
//
//-----------------------------------------------------------------------------
  double  CalHelixFinderAlg::calculatePhiWeight(const mu2e::ComboHit& Hit,
						// const XYZVec&  HitPos   ,
						// const XYZVec&  StrawDir ,
						const XYZVec&  HelCenter,
						double             Radius   ,
						int                Print    ,
						const char*        Banner   ) {
    // double    rs(2.5);  // straw radius, mm
    double    transErr = 5./sqrt(12.);
    //scale the error based on the number of the strawHits that are within teh mu2e::ComboHit
    if (Hit.nStrawHits() > 1) transErr *= 1.5;
    double    transErr2 = transErr*transErr;

    double x  = Hit.pos().x();
    double y  = Hit.pos().y();
    double dx = x-HelCenter.x();
    double dy = y-HelCenter.y();

    double dxn = dx*Hit._sdir.x()+dy*Hit._sdir.y();

    double costh2  = dxn*dxn/(dx*dx+dy*dy);
    double sinth2 = 1-costh2;

    // double e2     = _ew*_ew*costh2+rs*rs*sinth2;
    double e2     = Hit.wireErr2()*costh2+transErr2*sinth2;
    double wt     = Radius*Radius/e2;
    wt           *= _weightZPhi;

    if (Print > 0) {
      double dr = calculateRadialDist(Hit.pos(),HelCenter,Radius);
      printf("[CalHelixFinderAlg::%s] %9.3f %9.3f %10.5f %10.5f %10.5f %10.5f %12.5e %10.3f\n", 
	                       Banner, x, y, dx, dy, costh2, sinth2, e2, dr);
    }

    return wt;
  }

//--------------------------------------------------------------------------------
// calculate the radial distance of a straw hit from the helix prediction
//--------------------------------------------------------------------------------
  double  CalHelixFinderAlg::calculateRadialDist (const XYZVec& HitPos   ,
						  const XYZVec& HelCenter,
						  double            Radius   ) {
    double dx = HitPos.x()-HelCenter.x();
    double dy = HitPos.y()-HelCenter.y();
    double dr = sqrt(dx*dx+dy*dy)-Radius;

    return dr;
  }


//-----------------------------------------------------------------------------
  void   CalHelixFinderAlg::doWeightedCircleFit (CalHelixFinderData& Helix,
						 HitInfo_t          SeedIndex,
						 XYZVec&             HelCenter,
						 double&             Radius   ,
						 int                 Print    ,
						 const char*         Banner   ) {
    double     wt;
//-----------------------------------------------------------------------------
// add calorimeter cluster with a position error of 10 mm => wt = 1/100
//-----------------------------------------------------------------------------
    Helix._sxy.clear();
    Helix._nXYSh = 0;
    Helix._nComboHits = 0;

    Helix._sxy.addPoint(fCaloX,fCaloY,1./100.);
    Helix._nXYSh += 1;
    Helix._nComboHits += 1;
//-------------------------------------------------------------------------------
// add stopping target center with a position error of 100 mm/sqrt(12) ~ 30mm => wt = 1/900
//-------------------------------------------------------------------------------
    Helix._sxy.addPoint(0.,0.,1./900.);
    Helix._nXYSh += 1;
    Helix._nComboHits += 1;

    if (_debug > 5) {
      printf("[CalHelixFinderAlg::doWeightedCircleFit] BEGIN: x0 = %8.3f y0 = %8.3f radius = %8.3f chi2dof = %8.3f\n",
	     HelCenter.x(),HelCenter.y(),Radius,Helix._sxy.chi2DofCircle());
      if (_debug > 10) {
	printf("[CalHelixFinderAlg::doWeightedCircleFit:LOOP] Index      X          Y         Z          wt        wireNx     wireNy\n");
      }
    }

    PanelZ_t*      panelz(0);
    FaceZ_t*       facez(0);

    mu2e::ComboHit* hit   (0);

    for (int f=SeedIndex.face; f<FaceZ_t::kNTotalFaces; ++f){
      facez     = &Helix._oTracker[f];
      int  firstPanel(0);
      if (f == SeedIndex.face) firstPanel = SeedIndex.panel;

      for (int p=firstPanel; p<FaceZ_t::kNPanels; ++p){
	panelz = &facez->panelZs[p];//&Helix._oTracker[p];
	int  nhits          = panelz->fNHits;
	int  seedPanelIndex(0);
	if (nhits == 0)                                                                    continue;
	if ( (f==SeedIndex.face) && (p==SeedIndex.panel) ) seedPanelIndex = SeedIndex.panelHitIndex;
	
	for (int i=seedPanelIndex; i<nhits; ++i){   
	  hit = &panelz->fHitData.at(i);
	  int index = facez->evalUniqueHitIndex(f,p,i);//p*FaceZ_t::kNMaxHitsPerPanel + i;
	  if (Helix._hitsUsed[index] != 1)                     continue;

	  wt             = calculateWeight(*hit,HelCenter,Radius);
	  hit->_xyWeight = wt;

	  Helix._sxy.addPoint(hit->_pos.x(),hit->_pos.y(),wt);
	  Helix._nXYSh      += hit->nStrawHits();
	  Helix._nComboHits += 1;
    
	  if (_debug > 10) {
	    printf("[CalHelixFinderAlg::doWeightedCircleFit:LOOP] %4i %10.3f %10.3f %10.3f %10.3e %10.4f %10.4f\n",
		   (int)hit->index(), hit->_pos.x(), hit->_pos.y(), hit->_pos.z(), wt, hit->_sdir.x(), hit->_sdir.y());
	  }
	}
      }//end panels loop
    }
					// update helix info
    Radius  = Helix._sxy.radius();
    HelCenter.SetX(Helix._sxy.x0());
    HelCenter.SetY(Helix._sxy.y0());

    if (_debug > 5) {
      printf("[CalHelixFinderAlg::doWeightedCircleFit:END] : npt = %3.0f  chi2dof = %8.3f x0 = %8.3f y0 = %8.3f radius = %8.3f\n",
	     Helix._sxy.qn(),Helix._sxy.chi2DofCircle(),HelCenter.x(),HelCenter.y(),Radius);
    }
  }


//-----------------------------------------------------------------------------
// this is a rather "primitive" definition of the worst hit, should do for now
//-----------------------------------------------------------------------------
  void    CalHelixFinderAlg::searchWorstHitWeightedCircleFit(CalHelixFinderData& Helix,
							     HitInfo_t          SeedIndex,
							     const XYZVec&       HelCenter,
							     double&             Radius,
							     HitInfo_t&         Iworst,
							     double&             HitChi2Worst)
  {
    HitChi2Worst         = _hitChi2Max;
    Iworst.face          = -1;
    Iworst.panel         = -1;
    Iworst.panelHitIndex = -1;

    double     dr, hitChi2;
  
    mu2e::ComboHit* hit(0);
    FaceZ_t*        facez(0);
    PanelZ_t*       panelz(0);
    //    FaceZ_t*       seedFacez = &Helix._oTracker[Helix._seedIndex.face];


    for (int f=SeedIndex.face; f<FaceZ_t::kNTotalFaces;  ++f){
      facez     = &Helix._oTracker[f]; 
      int  firstPanel(0);
      if (f == SeedIndex.face) firstPanel = SeedIndex.panel;
      for (int p=firstPanel; p<FaceZ_t::kNPanels; ++p){
	panelz = &facez->panelZs[p];//Helix._oTracker[p];
	int  nhitsPerPanel  = panelz->fNHits;
	int  seedPanelIndex(0);
	if (nhitsPerPanel == 0)                                                            continue;
	if ((f==SeedIndex.face) && (p==SeedIndex.panel) ) seedPanelIndex = SeedIndex.panelHitIndex;  

	for (int i=seedPanelIndex; i<nhitsPerPanel; ++i){   
	  hit = &panelz->fHitData.at(i);
	  int index = facez->evalUniqueHitIndex(f,p,i);//p*FaceZ_t::kNMaxHitsPerPanel + i;
	  if (Helix._hitsUsed[index] != 1)                    continue;

	  dr      = calculateRadialDist(hit->_pos,HelCenter,Radius);
	  hitChi2 = dr*dr*hit->_xyWeight;

	  // store info out the radial residual
	  if ((SeedIndex.face == 0) && (SeedIndex.panel == 0) && (SeedIndex.panelHitIndex == 0)) {
	    // hit->_drFromPred  = fabs(dr);//hitChi2;
	    // double dzFromSeed = facez->z - seedFacez->z;              // expected to be positive (non-negative)
	    //	    hit->_dzFromSeed  = dzFromSeed;//FIXME!
	  }

	  if (hitChi2 > HitChi2Worst) {
	    HitChi2Worst         = hitChi2;
	    Iworst.face          = f;
	    Iworst.panel         = p;
	    Iworst.panelHitIndex = i;
	  }
	}
      }//end panels loop
    }//end faces loop
  }

//--------------------------------------------------------------------------------
// IWorst is always defined
// returns the index of the hit which provides the highest contribute to the chi2
//--------------------------------------------------------------------------------
  void    CalHelixFinderAlg::cleanUpWeightedCircleFit(CalHelixFinderData& Helix,
						      HitInfo_t          SeedIndex,
						      HitInfo_t&         IWorst)
  {
    LsqSums4   sxy;
    double     chi2, chi2_min (-1.), x, y;

    //reset the coordinates of the worst hit found previousl
    IWorst.face          = -1;
    IWorst.panel         = -1;
    IWorst.panelHitIndex = -1;

    mu2e::ComboHit* hit(0);
    PanelZ_t*       panelz(0);
    FaceZ_t*        facez(0);
 
    for (int f=SeedIndex.face; f<FaceZ_t::kNTotalFaces; ++f){
      facez     = &Helix._oTracker[f];
      int  firstPanel(0);
      if (f == SeedIndex.face) firstPanel = SeedIndex.panel;

      for (int p=firstPanel; p<FaceZ_t::kNPanels; ++p){
	panelz = &facez->panelZs[p];//&Helix._oTracker[p];
	int  nhitsPerPanel  = panelz->fNHits;
	int  seedPanelIndex(0);
	if (nhitsPerPanel == 0)                                                             continue;
	if ( (f==SeedIndex.face) && (p==SeedIndex.panel) ) seedPanelIndex = SeedIndex.panelHitIndex;  

	for (int i=seedPanelIndex; i<nhitsPerPanel; ++i){   
	  hit = &panelz->fHitData.at(i);
	  int index = facez->evalUniqueHitIndex(f,p,i);//p*FaceZ_t::kNMaxHitsPerPanel + i;
	  if (Helix._hitsUsed[index] != 1)                    continue;

	  sxy.init(Helix._sxy);

	  x  = hit->_pos.x();
	  y  = hit->_pos.y();

	  sxy.removePoint(x, y, hit->_xyWeight);

	  chi2  = sxy.chi2DofCircle();

	  if ((chi2 < chi2_min) || ( (i == SeedIndex.panelHitIndex) && (p == SeedIndex.panel) && (f == SeedIndex.face)) ) {
	    chi2_min             = chi2;
	    IWorst.face          = f;
	    IWorst.panel         = p;
	    IWorst.panelHitIndex = i;	    
	  }
	}
      }//end panels loop
    }//end faces loop
  }

//-----------------------------------------------------------------------------
// use hits only, at this point the cluster is no longer needed 
//-----------------------------------------------------------------------------
  int CalHelixFinderAlg::refineHelixParameters(CalHelixFinderData& Trk,
					       HitInfo_t          SeedIndex,
					       const char*         Banner,
					       int                 Print  ) {
    auto           hitsUsed = Trk._hitsUsed;
    double         x, y, r, r_start;
    double         hitChi2Worst;

    // ::LsqSums4     sxyw;
    int            pointsRemoved(0);

    HitInfo_t     iworst;//(-1, -1);
    double         wtWorst;
    double         chi2, chi2_min;

    XYZVec          hitPos, strawDir, helCenter, helCenter_start;
    mu2e::ComboHit* hit(0);
    FaceZ_t*        facez(0);
    PanelZ_t*       panelz(0);
    
    int            hitUsedIndex(-1);

    int            rc(0);               // success-oriented initialization :)
					// initialize helix 
    r  = Trk._sxy.radius();
    helCenter.SetX( Trk._sxy.x0());
    helCenter.SetY( Trk._sxy.y0());

    helCenter_start = helCenter;
    r_start         = r;

    if (_debug > 5) {
      printf("[CalHelixFinderAlg::refineHelixParameters] BEGIN               x0 = %8.3f y0 = %8.3f radius = %8.3f chi2 = %8.3f \n",
	     Trk._sxy.x0(), Trk._sxy.y0(), Trk._sxy.radius(), Trk._sxy.chi2DofCircle());
      printf("[CalHelixFinderAlg::refineHelixParameters] i       X        Y        dx        dy         costh        sinth2         e2     radial-dist\n");
    }

    doWeightedCircleFit (Trk,SeedIndex,helCenter,r,Print,Banner);
//-----------------------------------------------------------------------------
// recalcute weights using most recent helix parameters
//-----------------------------------------------------------------------------
    doWeightedCircleFit (Trk,SeedIndex,helCenter,r,Print,Banner);

    //now initialize the LsqSum4 variable
    // sxyw.init(Trk._sxy);

    searchWorstHitWeightedCircleFit(Trk,SeedIndex,helCenter,r,iworst,hitChi2Worst);

    chi2     = Trk._sxy.chi2DofCircle();
    chi2_min = chi2;

    if (_debug > 5) {
      printf("[CalHelixFinderAlg::refineHelixParameters] npt = %3.0f x0 = %8.3f y0 = %8.3f radius = %8.3f chi2 = %8.3f iworst=%3i chi2Worst = %8.3f\n",
	     Trk._sxy.qn(),Trk._sxy.x0(),Trk._sxy.y0(),Trk._sxy.radius(),Trk._sxy.chi2DofCircle(),iworst.panel,hitChi2Worst);
    }

    if ((chi2 <= _chi2xyMax) && (hitChi2Worst <= _hitChi2Max)) goto F_END;
//-----------------------------------------------------------------------------
// one of the chi2's is above the threshold, cleanup is needed
//-----------------------------------------------------------------------------
    if (_debug > 5) printf("[CalHelixFinderAlg::refineHelixParameters] : START CLEANUP\n");  
  NEXT_ITERATION:;

    cleanUpWeightedCircleFit(Trk,SeedIndex,iworst);

    if (iworst.panel >= 0) {
      facez   = &Trk._oTracker[iworst.face];
      panelz  = &facez->panelZs[iworst.panel];//&Trk._oTracker[iworst.Panel];
      hit     = &panelz->fHitData.at(iworst.panelHitIndex);
      x       = hit->_pos.x();
      y       = hit->_pos.y();
      wtWorst = hit->_xyWeight;//weights[iworst];
      
					// remove point from the track, this is why need to return weights
      // sxyw.removePoint(x, y, wtWorst);
      Trk._sxy.removePoint(x, y, wtWorst);
      Trk._nXYSh -=hit->nStrawHits();

      hitUsedIndex = facez->evalUniqueHitIndex(iworst);//iworst.Panel*FaceZ_t::kNMaxHitsPerPanel + iworst.PanelHitIndex;
      Trk._hitsUsed[hitUsedIndex] = 0;

      // Trk._nPoints -= 1;
      Trk._nComboHits -= 1;
      Trk._nStrawHits -= hit->nStrawHits();
      ++pointsRemoved;

      if (_debug > 5) {
	printf("[CalHelixFinderAlg::refineHelixParameters]  x0 = %8.3f y0 = %8.3f radius = %8.3f  chi2 = %5.5f chi2Maxxy = %5.5f index point removed = %i\n",
	       Trk._sxy.x0(), Trk._sxy.y0(), Trk._sxy.radius(), Trk._sxy.chi2DofCircle(), _chi2xyMax, iworst.panel);//FIXME!
      }
					// update helix parameters and refit
      r  = Trk._sxy.radius();
      helCenter.SetX(Trk._sxy.x0());
      helCenter.SetY(Trk._sxy.y0());

      doWeightedCircleFit (Trk,SeedIndex,helCenter,r,0,Banner);

					// update the chi2 value
      chi2_min = Trk._sxy.chi2DofCircle();
    }
//-----------------------------------------------------------------------------
// recalculate the worst radial residual
//-----------------------------------------------------------------------------
  CHECK_RESIDUALS: ;
    searchWorstHitWeightedCircleFit(Trk,SeedIndex,helCenter,r,iworst,hitChi2Worst);
//-----------------------------------------------------------------------------
// if a hit contributes chi2 > _hitCHi2Max, remove it and go back looking for the next such hit
//-----------------------------------------------------------------------------
    if (iworst.panel >= 0) {
      facez   = &Trk._oTracker[iworst.face];
      panelz  = &facez->panelZs[iworst.panel];//panelz  = &Trk._oTracker[iworst.Panel];
      hit     = &panelz->fHitData.at(iworst.panelHitIndex);
      x       = hit->_pos.x();
      y       = hit->_pos.y();
      wtWorst = hit->_xyWeight;
					// remove point from the track and mark it
      // sxyw.removePoint(x, y, wtWorst);
      Trk._sxy.removePoint(x, y, wtWorst);
      Trk._nXYSh -=hit->nStrawHits();

      hitUsedIndex = facez->evalUniqueHitIndex(iworst);//iworst.Panel*FaceZ_t::kNMaxHitsPerPanel + iworst.PanelHitIndex;
      Trk._hitsUsed[hitUsedIndex] = 0;

      // Trk._nPoints -= 1;
      Trk._nComboHits -= 1;
      Trk._nStrawHits -= hit->nStrawHits();
      ++pointsRemoved;

      if (_debug > 5) {
	printf("[CalHelixFinderAlg::refineHelixParameters:REMOVE] iworst=%3i (x0,y0,R) = (%8.3f, %8.3f, %8.3f) chi2 = %8.3f chi2Maxxy = %8.3f\n",
	       iworst.panel, Trk._sxy.x0(), Trk._sxy.y0(), Trk._sxy.radius(), Trk._sxy.chi2DofCircle(), _chi2xyMax);//FIXME!
      }
					// update helix info
      r  = Trk._sxy.radius();
      helCenter.SetX(Trk._sxy.x0());
      helCenter.SetY(Trk._sxy.y0());
					// refit helix and update the chi2 value

      doWeightedCircleFit (Trk,SeedIndex,helCenter,r,0,Banner);
      chi2_min = Trk._sxy.chi2DofCircle();
                                                            goto CHECK_RESIDUALS;
    }

    if ((chi2_min >= _chi2xyMax) && (iworst.panel >= 0)) {
//-----------------------------------------------------------------------------
// still bad chi2, repeat the cleanup cycle
//-----------------------------------------------------------------------------
      if (Trk._nStrawHits > _minNHits)                         goto NEXT_ITERATION;
      else  {
//-----------------------------------------------------------------------------
// number of points too small, bail out
//-----------------------------------------------------------------------------
	rc = -1;
      }
    }
    else if (chi2_min < _chi2xyMax) {
//-----------------------------------------------------------------------------
// 2018-01-03 PM: not sure what exactly this is supposed to mean, but...
//-----------------------------------------------------------------------------
      rc = 1;
    }

  F_END:;
    if (_debug > 5) {
      printf("[CalHelixFinderAlg::refineHelixParameters] END: RC=%1i", rc);
      printf(" npt:%3.0f x0: %8.3f y0: %8.3f R: %8.3f chi2: %9.3f N(removed):%3i\n",
	     Trk._sxy.qn(), Trk._sxy.x0(), Trk._sxy.y0(), Trk._sxy.radius(), Trk._sxy.chi2DofCircle(), pointsRemoved);
    }

    if (rc >= 0) {
//-----------------------------------------------------------------------------
// update circle parameters
//-----------------------------------------------------------------------------
      // Trk._sxyw.init(sxyw);
      Trk._center.SetX(Trk._sxy.x0());
      Trk._center.SetY(Trk._sxy.y0());
      Trk._radius = Trk._sxy.radius();
      Trk._chi2   = Trk._sxy.chi2DofCircle();

    }else {
      Trk._hitsUsed = hitsUsed;   //restore the info of the used-hits that was originally passed to the procedure      
      doWeightedCircleFit (Trk,SeedIndex,helCenter_start,r_start,0,Banner);
    }

    return rc;
  }


//-----------------------------------------------------------------------------
// The previous helix search may have  thrown away point which instead have
// small radial residual, so this function is devoted for rescueing these
//-----------------------------------------------------------------------------
  void CalHelixFinderAlg::rescueHits(CalHelixFinderData& Helix          ,
				     HitInfo_t          SeedIndex      ,
				     int                 UsePhiResiduals) {

    const char  banner[] = "rescueHits";
    double      wt, e2, x, y, r;
    double      phiwt(-9999.);

    XYZVec  hitPos, strawDir, helCenter, hel_pred(0.,0.,0.);

    double      dfdz, phi0, dphi, dphiChi2(0.0), phi_pred;
    
    ::LsqSums4  sxy;
    int         n_added_points(0);
    HitInfo_t   ibest;//(-1,-1);
    double      wtBest, phiwtBest;
    double      chi2, chi2_min, dr, hitChi2, drChi2;

    double      x_pred(0), y_pred(0), weight_hel(0), x_resid2(0), y_resid2(0);

    FaceZ_t*       facez(0);
    PanelZ_t*      panelz(0);
    
    //    PanelZ_t*      seedPanelz = &Helix._oTracker[Helix._seedIndex.Panel];
    //    FaceZ_t*        seedFacez = &Helix._oTracker[Helix._seedIndex.face];
    mu2e::ComboHit* hit(0);

   //set  dfdz and phi0
    dfdz = Helix._dfdz;
    phi0 = Helix._fz0;

    //update helix info
    r  = Helix._sxy.radius();
    helCenter.SetX( Helix._sxy.x0());
    helCenter.SetY( Helix._sxy.y0());

    doWeightedCircleFit (Helix, SeedIndex, helCenter, r);

    if (_debug > 5) {
      printf("[CalHelixFinderAlg::%s:BEGIN] x0 = %8.3f y0 = %8.3f radius = %8.3f chi2 = %8.3f phi0 = %9.6f dfdz = %9.6f chi2 = %8.3f\n",
	     banner,
	     Helix._sxy.x0(), Helix._sxy.y0(), Helix._sxy.radius(), Helix._sxy.chi2DofCircle(),
	     phi0, dfdz, Helix._szphi.chi2DofLine());
    }

    // perform some clean up if needed

    chi2 = Helix._sxy.chi2DofCircle();
    if (chi2 >= _chi2xyMax) {
      if (_debug > 5) {
	printf("[CalHelixFinderAlg::%s] chi2 = %8.3f already at limit! no point can be added\n",banner,chi2);
      }
      goto F_END;
    }
//-----------------------------------------------------------------------------
// now add points
//-----------------------------------------------------------------------------
    if (_debug > 5) {
      printf("[CalHelixFinderAlg::%s] x0 = %8.3f y0 = %8.3f radius = %8.3f chi2 = %8.3f \n",
	     banner,Helix._sxy.x0(), Helix._sxy.y0(), Helix._sxy.radius(), Helix._sxy.chi2DofCircle());
      if (_debug > 10) {
	printf("[CalHelixFinderAlg::%s:LOOP] i       X        Y        dx        dy         costh        sinth2         e2     radial-dist\n",
	       banner);
      }
    }
  NEXT_ITERATION:;
    if (UsePhiResiduals == 1) {
      chi2_min    = _hitChi2Max;   // 2.*_hitChi2Max;
    } else{
      chi2_min    = _hitChi2Max;
    }
    dphiChi2    = 0.;

    ibest.face          = -1;
    ibest.panel         = -1;
    ibest.panelHitIndex = -1;
    
    wtBest      = -1;
    phiwtBest   = -1;

    for (int f=SeedIndex.face; f<FaceZ_t::kNTotalFaces; ++f){
      facez     = &Helix._oTracker[f];
      int  firstPanel(0);
      if (f == SeedIndex.face) firstPanel = SeedIndex.panel;
      for (int p=firstPanel; p<FaceZ_t::kNPanels; ++p){
	panelz = &facez->panelZs[p];//Helix._oTracker[p];
	int  nhits          = panelz->fNHits;
	int  seedPanelIndex(0);
	if (nhits == 0)                                       continue;
	if ((f==SeedIndex.face) && (p==SeedIndex.panel) ) seedPanelIndex = SeedIndex.panelHitIndex;

	for (int i=seedPanelIndex; i<nhits; ++i){   
	  hit = &panelz->fHitData.at(i);
	  int index = facez->evalUniqueHitIndex(f,p,i);//p*FaceZ_t::kNMaxHitsPerPanel + i;
	  if (Helix._hitsUsed[index] >= 1)                    continue;

	  hitPos    = hit->_pos;
	  strawDir  = hit->_sdir;

	  dr = calculateRadialDist(hitPos,helCenter,r);
	  wt = calculateWeight    (*hit,helCenter,r);

	  drChi2  = (dr*dr)*wt;
	  
	  if ((UsePhiResiduals == 1) && (_phiCorrectedDefined)) {
	    phi_pred = facez->z*dfdz + phi0;//hitPos.z()*dfdz + phi0;
	    dphi     = phi_pred - hit->_hphi;//_phiCorrected[i];
	    phiwt    = calculatePhiWeight(*hit,/*hitPos, strawDir,*/ helCenter, r, 0, banner);
	    dphiChi2 = dphi*dphi*phiwt;
	    // calculate distance from predicted point
	    x         = hitPos.x();
	    y         = hitPos.y();
	    x_pred    = helCenter.x() + r*cos(phi_pred);
	    y_pred    = helCenter.y() + r*sin(phi_pred);
	    hel_pred.SetX(x_pred);
	    hel_pred.SetY(y_pred);
	    weight_hel = calculateWeight(*hit, hel_pred, r)*_weight3D;
	    x_resid2  = (x - x_pred)*(x - x_pred);
	    y_resid2  = (y - y_pred)*(y - y_pred);
	    hitChi2   = (x_resid2 + y_resid2)*weight_hel;
	  } 
	  else {
	    hitChi2  = drChi2;
	  }

	  if (_debug > 10) {
	    printf("[CalHelixFinderAlg::%s:LOOP] sigmaphi2 = %10.3f drChi2 = %5.3f dphiChi2 = %5.3f chi2 = %5.3f wt = %8.3f\n",
		   banner, 1./phiwt, drChi2, dphiChi2, hitChi2,wt);
	  }
	  //-----------------------------------------------------------------------------
	  // require chi2 < _hitChi2Max, identify the closest point
	  //-----------------------------------------------------------------------------
	  if ( (hitChi2 < chi2_min) && (drChi2 < _hitChi2Max) && (dphiChi2 < _hitChi2Max)) {
	    //-----------------------------------------------------------------------------
	    // check if XY-chi2 and ZPhi-chi2 are less than chi2xyMax and chi2zphiMax
	    //-----------------------------------------------------------------------------
	    x = hitPos.x();
	    y = hitPos.y();
	    Helix._sxy.addPoint  (x, y, wt);
	    Helix._szphi.addPoint(facez->z, hit->_hphi, phiwt);

	    //update the number of strawHits
	    int     nHitSh = hit->nStrawHits();
	    Helix._nXYSh   += nHitSh;
	    Helix._nZPhiSh += nHitSh;

	    //update hit info
	    hit->_xyWeight   = wt;
	    hit->_zphiWeight = phiwt;

	    if (Helix._sxy.chi2DofCircle() < _chi2xyMax){
	      if (UsePhiResiduals == 1){
		if (Helix._szphi.chi2DofLine() < _chi2zphiMax){
		  chi2_min    = hitChi2;

		  ibest.face          = f;
		  ibest.panel         = p;
		  ibest.panelHitIndex = i;

		  wtBest      = wt;
		  phiwtBest   = phiwt;
		}
	      }else {
		chi2_min    = hitChi2;

		ibest.face          = f;
		ibest.panel         = p;
		ibest.panelHitIndex = i;

		wtBest      = wt;
	      }
	    }

	    Helix._sxy.removePoint  (x, y, wt);
	    Helix._szphi.removePoint(facez->z, hit->_hphi, phiwt);

	  }
	}
      }//end panels loop
    }//ends faces loop

    if (ibest.panel >= 0){
      
      //evaluate the number of hits already in use in the same panel
      int    nHitsUsed(0), idSamePanel(-1);//, nLayers(2);
      //      for (int l=0; l<FaceZ_t::kNMaxHitsPerPanel; ++l){
      for (int l=0; l<PanelZ_t::kNMaxPanelHits; ++l){
	int   id = facez->evalUniqueHitIndex(ibest.face,ibest.panel,l);//ibest.Panel*FaceZ_t::kNMaxHitsPerPanel + l;
	if (Helix._hitsUsed[id] == 1) {
	  ++nHitsUsed;
	  idSamePanel = l;
	}
      }
<<<<<<< HEAD
      facez  = &Helix._oTracker[ibest.face];
      panelz = &facez->panelZs[ibest.panel];//&Helix._oTracker[ibest.Panel];
      hit    = &panelz->fHitData.at(ibest.panelHitIndex);
      int    index    = facez->evalUniqueHitIndex(ibest);//ibest.Panel*FaceZ_t::kNMaxHitsPerPanel + ibest.PanelHitIndex;
=======
      
      panelz = &Helix._oTracker[ibest.Panel];
      hit    = &panelz->fHitData.at(ibest.PanelHitIndex);
      // int    layer_id = hit->strawId().layer();//_straw->id().getLayer();
      int    index    = ibest.Panel*CalHelixFinderData::kNMaxHitsPerPanel + ibest.PanelHitIndex;
>>>>>>> d0db7ef3
      
      // now check two condition we want to skip:
      //  1) the hit we want to add belongs to a panel where we already reached the maximum number of hits allowed
      //  2) the hit belongs to the same layer where  we already reached the maximum number of hits allowed
      if (nHitsUsed >= 1){//_nHitsMaxPerPanel) {//we don't want more than 1 ComboHit per Face
	Helix._hitsUsed[index] = 10;
                                     goto NEXT_ITERATION;
      }
<<<<<<< HEAD
      //      if ( (_nHitsMaxPerPanel == 1) && (idSamePanel>=0) ){
      if ( idSamePanel>=0 ){
=======
      if ( (_nHitsMaxPerPanel == 1) && (idSamePanel>=0) ){
	// int    pre_layer_id = panelz->fHitData.at(idSamePanel).strawId().layer();//_straw->id().getLayer();
	// if (pre_layer_id  == layer_id) {
>>>>>>> d0db7ef3
	Helix._hitsUsed[index] = 10;
                                     goto NEXT_ITERATION;
      }

      x      = hit->pos().x();
      y      = hit->pos().y();
                                       //add point from the track
      Helix._sxy.addPoint(x, y, wtBest);
      int    nHitSh = hit->nStrawHits();
      Helix._nXYSh += nHitSh;

      if (UsePhiResiduals == 1){
      	Helix._szphi.addPoint(facez->z, hit->_hphi, phiwtBest);
	Helix._nZPhiSh += nHitSh;
	dfdz  = Helix._szphi.dfdz(); 
	phi0  = Helix._szphi.phi0();
      }

      if (_debug > 5) {
	printf("[CalHelixFinderAlg::%s:PT2] x0 = %8.3f y0 = %8.3f radius = %8.3f  chi2 = %6.3f chi2Maxxy = %6.3f index point added = %i straw-id = %6i hitChi2 = %6.3f x = %8.3f y = %8.3f z = %9.3f\n",
	       banner,
<<<<<<< HEAD
	       Helix._sxy.x0(), Helix._sxy.y0(), Helix._sxy.radius(), Helix._sxy.chi2DofCircle(), _chi2xyMax, ibest.panel,
	       hit->sid().straw()/*_strawhit->strawIndex().asInt()*/, chi2_min,
	       x, y, facez->z);//FIXME!
=======
	       Helix._sxy.x0(), Helix._sxy.y0(), Helix._sxy.radius(), Helix._sxy.chi2DofCircle(), _chi2xyMax, ibest.Panel,
	       hit->strawId().straw()/*_strawhit->strawIndex().asInt()*/, chi2_min,
	       x, y, panelz->z);//FIXME!
>>>>>>> d0db7ef3
      }
					// mark point as active
      Helix._hitsUsed[index] = 1;

      r  = Helix._sxy.radius();
      helCenter.SetX( Helix._sxy.x0());
      helCenter.SetY( Helix._sxy.y0());

                                        // update helix      
      doWeightedCircleFit (Helix, SeedIndex, helCenter,  r);
      
      ++n_added_points;
	                              goto NEXT_ITERATION;
    }
//----------------------------------------------------------------------
//now update information about the radial residual of the hits
//----------------------------------------------------------------------
    for (int f=SeedIndex.face; f<FaceZ_t::kNTotalFaces; ++f){
      facez     = &Helix._oTracker[f];
      int firstPanel = 0;
      if (f == SeedIndex.face) firstPanel = SeedIndex.panel;
      for (int p=firstPanel; p<FaceZ_t::kNPanels; ++p){
	panelz = &facez->panelZs[p];//&Helix._oTracker[p];
	int  nhits          = panelz->fNHits;
	int  seedPanelIndex(0);
	if (nhits == 0)                                                                    continue;
	if ( (f == SeedIndex.face) && (p==SeedIndex.panel) ) seedPanelIndex = SeedIndex.panelHitIndex;

	for (int i=seedPanelIndex; i<nhits; ++i){   
	  int index = facez->evalUniqueHitIndex(f,p,i);//p*FaceZ_t::kNMaxHitsPerPanel + i;
	  if (Helix._hitsUsed[index] != 1)               continue;

	  hit     = &panelz->fHitData.at(i);
	  wt      = hit->_xyWeight;
	  e2      = 1./wt;
	  hitPos  = hit->_pos;
	  dr      = calculateRadialDist(hitPos,helCenter,r);
	  hitChi2 = dr*dr/e2;
	  // store residual
	  if ( (SeedIndex.face == 0) && (SeedIndex.panel == 0) && (SeedIndex.panelHitIndex == 0)){
	    // hit->_drFromPred = fabs(dr);
	    // double dzFromSeed = facez->z - seedFacez->z;//seedPanelz->z;              // expected to be positive (non-negative)
	    // hit->_dzFromSeed  = dzFromSeed;//FIXME!
	  }
	}
      }//end panels loop
    }//end faces loop
//-----------------------------------------------------------------------------
// update circle parameters
//-----------------------------------------------------------------------------
    Helix._center.SetX(Helix._sxy.x0());
    Helix._center.SetY(Helix._sxy.y0());
    Helix._radius  = Helix._sxy.radius();
    Helix._chi2    = Helix._sxy.chi2DofCircle();

  F_END:;
    if (_debug > 5 ) {
      printf("[CalHelixFinderAlg::%s:END] N(added) = %i chi2 = %5.5f\n",banner,n_added_points,Helix._chi2);
    }

    if ((SeedIndex.face == 0) && (SeedIndex.panel == 0) && (SeedIndex.panelHitIndex == 0)){
      Helix._diag.n_rescued_points_16 = n_added_points;
    }
  }



//-----------------------------------------------------------------------------
  void CalHelixFinderAlg::findTrack(HitInfo_t&          SeedIndex     ,
				    CalHelixFinderData& Helix         ,
				    int                 UseMPVDfDz    ) {
//-----------------------------------------------------------------------------
// points used in the pattern recongition:
// ----------------------------------------------------------------
// center : center of the helix, center.z = z(hit with SeedIndex)
// p1     : center of the stopping target
// p2     : point in the position SeedIndex on the vector Xyzp
// p3     : postion of the EMC cluster
//-----------------------------------------------------------------------------
    double         radius, phi0, dx, dy, phi, Chi2;
    XYZVec         center, shPos, hePos;
//-----------------------------------------------------------------------------
// mode0GoodPoints: number of points belonging to a trajectory when dfdz is not
//                  re-calculated using the function calculateDfDz()
// mode1GoodPoints: number of points belonging to a trajectory when dfdz is
//                  re-computed using calculateDfDz()
//-----------------------------------------------------------------------------
    int            Mode(0), mode0GoodPoints(0), mode1GoodPoints(0), rescuedPoints(0);
//--------------------------------------------------------------------------------
// reset the temporary flags used to test the helix-search using the given triplet
//--------------------------------------------------------------------------------
    //mark the seedHit as used
    FaceZ_t*        seedFacez  = &Helix._oTracker[SeedIndex.face];
    PanelZ_t*       seedPanelz = &seedFacez->panelZs[SeedIndex.panel];
    mu2e::ComboHit* seedHit    = &seedPanelz->fHitData.at(SeedIndex.panelHitIndex);

    //mark the seed-hit as used
    int            index      = seedFacez->evalUniqueHitIndex(SeedIndex);//SeedIndex.Panel*FaceZ_t::kNMaxHitsPerPanel + SeedIndex.PanelHitIndex;
    Helix._hitsUsed[index] = 1;

    FaceZ_t*       facez(0);
    PanelZ_t*      panelz(0);

//---------------------------------------------------------------------
// define constrains on the z coordinate of the strawhit candidate for re-calculating dfdz
// If the candidate and the seeding strawhit are too close, the dfdz calculated could be 
// affected by several effects which lead to a wrong estimate
// We are asking that the candidate straw must be at a distance along
// the z axes greater than tollMin and less than tollMax.
// These parameters still need to be optimized
//-----------------------------------------------------------------------------
    double tollMin(100.) ; // , tollMax(500.);

					// parameters used to calculate the strawhit position residuals
    double weight(1.), wtarget(0.1);
    double deltaZ(0.), dist(0.), dist2(0.);
//----------------------------------------------------------------------//
// 2014-11-05 gianipez set dfdz equal to the most probable value for CE //
//----------------------------------------------------------------------//
    double dfdz_end(-1e10), phi0_end(-1e10), radius_end(-1e10);

					// two flags are needed:
    bool removeTarget(true);            // avoid the recalculation of dfdz
					// and helix parameters in case when
                                        // others strawhit candidates are found
    double dfdz = _mpDfDz;		// tanLambda/radius (set to most probable);
//----------------------------------------------------------------------
// calculate helix paramters using the center of the stopping target,
// the EMC cluster which seeded the CalTimePeak and the seeding strawhit.
// The z coordinate of the target center is set to 0 because in the formula
// inside calculateTrackParameters(...) the z coordinate is not used
//-----------------------------------------------------------------------------
    //mu2e::ComboHit* lastHit = seedHit;
    FaceZ_t*       lastFace  = &Helix._oTracker[SeedIndex.face];
    //    PanelZ_t*      lastPanel = &Helix._oTracker[SeedIndex.Panel];

    // float          panelHitChi2 [_nHitsMaxPerPanel] = {1e10};
    // int            panelHitIndex[_nHitsMaxPerPanel] = {-1};
    float          faceHitChi2  = 1e10;
    //    int            faceHitIndex = -1;

    XYZVec p1(0.,0.,0.);	       // target, z(ST) = 5971. - 10200. is not used
    XYZVec p2(seedHit->_pos);          // seed hit
    XYZVec p3(fCaloX,fCaloY,fCaloZ);   // cluster
    
    calculateTrackParameters(p1,p2,p3,center,radius,phi0,dfdz);
    
    double     tollMax = 2.*M_PI/dfdz;
//------------------------------------------------------------------------------
// helix parameters, in particular, phi0, are defined at Z=p2.z()
// 2014-11-05 gianipez set dfdz equal to the most probable value for CE 
//------------------------------------------------------------------------------
    if (UseMPVDfDz ==1 ) {
      dfdz    = _hdfdz;			// _mpDfDz;
      tollMax = 2.*M_PI/dfdz;
    }

    HitInfo_t lastIndex;//(-1,-1);

    ::LsqSums4 sxy;
    ::LsqSums4 szphi;

    sxy.addPoint(p2.x(), p2.y(), 1.     );  // seed hit
    sxy.addPoint(p3.x(), p3.y(), 1.     );  // EMC cluster position
    sxy.addPoint(    0.,     0., wtarget);  // Target center in the transverse plane, with small weight

    std::string name("CalHelixFinderAlg::findTrack");

    int  NPoints = seedHit->nStrawHits();     // nhits, associated with the track, sxy has NPoints+2 or NPoints+1 points
    int  NComboHits(1);

    double    z_phi0 = p2.z();

    mu2e::ComboHit* hit(0);

    for (int f=SeedIndex.face; f<FaceZ_t::kNTotalFaces;  ++f){
      facez     = &Helix._oTracker[f]; 
      int  firstPanel(0);
      if (f == SeedIndex.face) firstPanel = SeedIndex.panel;

      //-----------------------------------------------------------------------------
      // dfdz = tanLambda/radius; phi0 is the last found hit phi
      //-----------------------------------------------------------------------------
      deltaZ = facez->z - lastFace->z;
      phi    = phi0 + deltaZ*dfdz;
      //evaluate the helix prediction using the z coordinate of the panel
      hePos.SetXYZ(center.x()+radius*cos(phi),center.y()+radius*sin(phi),facez->z);//panelz->z);

      //check the Panel-phi wrt to the DS center
      double  hePosPhi = polyAtan2(hePos.y(), hePos.x());
      if (hePosPhi < 0) hePosPhi = hePosPhi + 2*M_PI;
      
      HitInfo_t      goodFaceHit, tripletHit;

      faceHitChi2  = 1e10;

      for (int p=firstPanel; p<FaceZ_t::kNPanels; ++p){
	panelz = &facez->panelZs[p];//Helix._oTracker[p];
	int  nhits          = panelz->fNHits;
	int  seedPanelIndex(0);
	if (nhits == 0)                                                                        continue;
	
	if( _debug > 10){
	  if( (f == SeedIndex.face) && (p==SeedIndex.panel) ) {
	    printf("[%s:LOOP]  findTrack() starts with helix parameters derived from these points \n",name.data());
	    printf("[%s:LOOP]   point  type      X         Y         Z       xyzp-index \n", name.data());
	    printf("[%s:LOOP] ----------------------------------------------------------\n", name.data());
	    printf("[%s:LOOP] seeding        %9.3f %9.3f %9.3f %5i\n",name.data(),p2.x(),p2.y(),p2.z(),SeedIndex.panel );
	    printf("[%s:LOOP] candidate      %9.3f %9.3f %9.3f %5i\n",name.data(),p1.x(),p1.y(),p1.z(),lastIndex.panel );
	    printf("[%s:LOOP] emc cluster    %9.3f %9.3f %9.3f %5i\n",name.data(),p3.x(),p3.y(),p3.z(),             -1);
	    printf("[%s:LOOP]----------------------------------------------------------------------------------------------------------------------------------------\n",name.data());
	    printf("[%s:LOOP]  P     Z        xi       yi       xp       yp    dXYpred  dXYseed   dZseed    X0       Y0        R        phi      dfdz    chi2    \n",name.data());
	    printf("[%s:LOOP]----------------------------------------------------------------------------------------------------------------------------------------\n",name.data());
	  }
	}
	
	if ((f == SeedIndex.face) && (p==SeedIndex.panel)) seedPanelIndex = SeedIndex.panelHitIndex + 1;  

	double  deltaPhi = hePosPhi - panelz->phi;
	if ( deltaPhi > M_PI ) deltaPhi -= 2*M_PI;
	if ( deltaPhi < -M_PI) deltaPhi += 2*M_PI;
	if ( fabs(deltaPhi) > _maxPanelToHelixDPhi)                    continue;

	//	int  goodPoint(-1);               // index of the strawhit candidate for dfdz and helix parameters recalculation
	
	// reset the chi2 values calulated in the previous panel
	// for (int g=0; g<_nHitsMaxPerPanel; ++g){
	//   panelHitChi2 [g] = 1e10;
	//   panelHitIndex[g] = -1;
	// }
	
	
	
	if (nhits > PanelZ_t::kNMaxPanelHits) printf("[CalHelixFinderAlg::findTrack]ERROR!! more than 10 hits within the same panel!!!");
	for (int i=seedPanelIndex; i<nhits; ++i){   
	  hit = &panelz->fHitData.at(i);

	  // hit->_dzFromSeed = 0;
	  // hit->_drFromPred = 0;

	  shPos  = hit->_pos;

	  // residuals in XY
	  dx              = hePos.x() - hit->pos().x();
	  dy              = hePos.y() - hit->pos().y();
	  dist2           = dx*dx + dy*dy;
	  dist            = std::sqrt(dist2);
	   
<<<<<<< HEAD
	  if( _debug > 10){
	    // dist betw the straw hit and the seed hit in the transverse plane
	    double dx  = std::fabs(seedHit->pos().x() - hit->pos().x());
	    double dy  = std::fabs(seedHit->pos().y() - hit->pos().y());
	    double dxy = std::sqrt(dx*dx+dy*dy);
	    double chi2   = sxy.chi2DofCircle();

	    printf("[%s:LOOP] %3i %9.3f %8.3f %8.3f %8.3f %8.3f %8.3f %8.3f %8.3f %8.3f %8.3f %8.3f %8.5f %8.5f %8.3f\n",
		   name.data(),p,hit->pos().z(),hit->pos().x(),hit->pos().y(),hePos.x(),hePos.y(),dist,dxy,deltaZ,center.x(),center.y(),radius,phi,dfdz,chi2) ;
=======
	if( _debug > 10){
	  // dist betw the straw hit and the seed hit in the transverse plane
	  double dx  = std::fabs(seedHit->x() - hit->x());
	  double dy  = std::fabs(seedHit->y() - hit->y());
	  double dxy = std::sqrt(dx*dx+dy*dy);
	  double chi2   = sxy.chi2DofCircle();

	  printf("[%s:LOOP] %3i %9.3f %8.3f %8.3f %8.3f %8.3f %8.3f %8.3f %8.3f %8.3f %8.3f %8.3f %8.5f %8.5f %8.3f\n",
		 name.data(),p,hit->z(),hit->x(),hit->y(),hePos.x(),hePos.y(),dist,dxy,deltaZ,center.x(),center.y(),radius,phi,dfdz,chi2) ;
	}
	//-----------------------------------------------------------------------------
	// dxy_max: running search window accounts for the finite extrapolation accuracy
	//-----------------------------------------------------------------------------
	double dxy_max = _distPatRec + _dfdzErr*deltaZ;
	if (dist <= dxy_max) {
	  double delta_min(0);
	  int    index_min(-1);
	  // int    layer_id(hit->strawId().layer());//_straw->id().getLayer());
	  for (int k=0; k<_nHitsMaxPerPanel; ++k){
	    double delta = dist - panelHitChi2[k];
	    if (delta < delta_min){
	      delta_min = delta;
	      index_min = k;
	    }
>>>>>>> d0db7ef3
	  }
	  //-----------------------------------------------------------------------------
	  // dxy_max: running search window accounts for the finite extrapolation accuracy
	  //-----------------------------------------------------------------------------
	  double dxy_max = _distPatRec + _dfdzErr*deltaZ;
	  if (dist <= dxy_max) {
	    // double delta_min(0);
	    // int    index_min(-1);
	    // for (int k=0; k<_nHitsMaxPerPanel; ++k){
	    //   double delta = dist - panelHitChi2[k];
	    //   if (delta < delta_min){
	    // 	delta_min = delta;
	    // 	index_min = k;
	    //   }
	    // }
	    if (dist < faceHitChi2){
	      faceHitChi2               = dist;
	      //set the coordiante of the hit
	      goodFaceHit.face          = f;
	      goodFaceHit.panel         = p;
	      goodFaceHit.panelHitIndex = i;
	    }
	    
	    // if (index_min>=0) {
	    //   panelHitIndex[index_min] = i;
	    //   panelHitChi2 [index_min] = dist;
	    // }
	  }
	}

	
	  
      }//end panels loop

      //check if a hit close to the predixction was found
      if (goodFaceHit.face < 0)                 continue;

      facez     = &Helix._oTracker[goodFaceHit.face]; 
      panelz    = &facez->panelZs[goodFaceHit.panel];
      hit       = &panelz->fHitData[goodFaceHit.panelHitIndex];

      //mark the hit as used
      index = facez->evalUniqueHitIndex(goodFaceHit);
      Helix._hitsUsed[index] = 1;
      // NPoints++;
      ++NComboHits;
      NPoints += hit->nStrawHits();

      //-----------------------------------------------------------------------------
      // Mode = 0: helix parameters evaluated using stopping_target+fitst_hit(seed)+cluster
      //           dphi/dz is fixed and so far set to the most proable value for CE
      //-----------------------------------------------------------------------------
      sxy.addPoint(hit->pos().x(),hit->pos().y(),weight);
      if (Mode == 1) {
	// dfdz has already been evaluated, update XY part of the helix
	center.SetX(sxy.x0());
	center.SetY(sxy.y0());
	radius = sxy.radius();
      }

      phi0      = polyAtan2(hit->pos().y()-center.y(),hit->pos().x()-center.x());  // *DOUBLE_CHECK*
      z_phi0    = facez->z;//hitz;			             // *DOUBLE_CHECK*
      lastFace  = &Helix._oTracker[goodFaceHit.face];
	  
      if      ( Mode == 0 ) ++mode0GoodPoints;
      //      else if ((Mode == 1) && (panelHitIndex[t]<= lastIndex.PanelHitIndex)) ++mode1GoodPoints;//FIXME!

      double dzFromSeed = facez->z - seedFacez->z;//panelz->z - seedPanelz->z;              // expected to be positive (non-negative)
      // hit->_dzFromSeed = dzFromSeed;
      // hit->_drFromPred = faceHitChi2;//panelHitChi2[t];  

      if (/*(panelHitChi2[t] < dist_min) &&*/ (dzFromSeed > tollMin) && (dzFromSeed < tollMax)) {    
	//-----------------------------------------------------------------------------
	// goodPoint - index of the first hit separated in Z from the seed by > 10 cm
	// after such found, the target center is removed and the circle parameters 
	// recalculated using the cluster, the seed hit and the 'goodPoint' hit
	// an additional requirement is that at the recalculation time there are 3 or more 
	// hits found in total 
	//-----------------------------------------------------------------------------
	if (removeTarget) {
	  //	    goodPoint = panelHitIndex[t];
	  tripletHit = goodFaceHit;
	  //	  dist_min   = faceHitChi2;//panelHitChi2 [t];
	}
      }


      if ((tripletHit.face >= 0) && (NComboHits >= 2) && (UseMPVDfDz == 0)) {
	//-----------------------------------------------------------------------------
	// the first point separated from the seed one by more than 10 cm has been found
	// recalculate helix parameters: for XY part use accumulated sxy sums
	// replace stopping target with the hit
	//-----------------------------------------------------------------------------
	//	sxy.removePoint(0.,0.,wtarget);
	//	hit = &panelz->fHitData.at(goodPoint);
	p1  = hit->_pos;

	center.SetX(sxy.x0());
	center.SetY(sxy.y0());
	radius = sxy.radius();
	//-----------------------------------------------------------------------------
	// now calculate more accuratelly the value of dfdz using just the two strawhit positions
	// change in the circle parameterization changes the phi0 value
	//-----------------------------------------------------------------------------
	phi0 = polyAtan2(hit->pos().y()-center.y(),hit->pos().x()-center.x());

	if (UseMPVDfDz == 0) {
	  // calculateDphiDz_2(Helix,SeedIndex,NPoints,center.x(),center.y(),dfdz);
	  calculateDphiDz_2(Helix,SeedIndex,NComboHits,center.x(),center.y(),dfdz);
	}
	else if (UseMPVDfDz ==1) {
	  dfdz = _hdfdz;
	}

	if (_debug > 10) {
	  printf("[%s:DEF2]  P      Z       X        Y   type\n", name.data());
	  printf("[%s:DEF2] ----------------------------------------------------\n", name.data());
	  printf("[%s:DEF2] %3i %9.3f %8.3f %8.3f seed \n", name.data(),SeedIndex.panel,seedHit->pos().z(),seedHit->pos().x(),seedHit->pos().y());//FIXME!
	  printf("[%s:DEF2] %3i %9.3f %8.3f %8.3f seed \n", name.data(), tripletHit.panel,hit->pos().z()    ,hit->pos().x()    ,hit->pos().y()    );
	}
	//-----------------------------------------------------------------------------
	// what to do if dfdz is negative? - the case of negative helicity is not covered yet
	//-----------------------------------------------------------------------------
	if ((dfdz > _maxDfDz) || (dfdz < _minDfDz)) {
	  //-----------------------------------------------------------------------------
	  // 2014-11-05 dPhi/Dz doesn't make sense, back to ground zero: 
	  // gianipez set dfdz equal to the most probable value for CE, 
	  //-----------------------------------------------------------------------------
	  if (_debug > 10) printf("[%s:DEF3] dfdz = %8.5f outside the limits. Continue the search\n",name.data(),dfdz);
	  p1.SetXYZ(0.,0.,0.);
	  dfdz = _mpDfDz;
	}
	else {
	  //-----------------------------------------------------------------------------
	  // dPhi/Dz makes sense, exclude the stopping target and change the search mode
	  //-----------------------------------------------------------------------------
	  removeTarget = false;
	  Mode         = 1;
	  
	  lastIndex    = tripletHit;
	  // lastIndex.face          = f;
	  // lastIndex.panel         = p; 
	  // lastIndex.panelHitIndex = goodPoint;
	}
      }

    }//end face loop

    if (NPoints < _minNHits) return;
    //-----------------------------------------------------------------------------
    // 3 or more points have been found on a helix candidate, update Chi2
    //-----------------------------------------------------------------------------
    Chi2 = sxy.chi2DofCircle();
    //-----------------------------------------------------------------------------
    // temporary variables to store dfdz values out of the method 'calculateDfDz(...)'
    //-----------------------------------------------------------------------------
    double dfdzRes  [3] = {   -1.,    -1.,    -1.};
    double dphi0Res [3] = {-9999., -9999., -9999.};
    double radiusRes[2] = {   -1.,    -1.};

    if (_diag > 0) {
      if (UseMPVDfDz == 0) dfdzRes[0] = dfdz;
      dphi0Res [0] = phi0 - dfdz*z_phi0;
      radiusRes[0] = sxy.radius();
    }
//-----------------------------------------------------------------------------
// initialize only the xy part, z-phi part is not needed here
//-----------------------------------------------------------------------------
    Helix._sxy.init(sxy);
    Helix._nXYSh      = NPoints;
    Helix._radius     = sxy.radius();
    Helix._center.SetXYZ(sxy.x0(), sxy.y0(), 0.0);
    Helix._nStrawHits = NPoints;
    Helix._nComboHits = NComboHits;
    Helix._dfdz       = dfdz;
    Helix._fz0        = phi0 - dfdz*z_phi0; // *DOUBLE_CHECK*
 
    radius_end = Helix._radius;

    int rc = refineHelixParameters(Helix, SeedIndex);
//-----------------------------------------------------------------------------
// if weighted XY fit didn't converge, there is nothing else one can do, return
//-----------------------------------------------------------------------------
    if (rc < 0) return;

    // Helix._center.SetXYZ(Helix._cw.x(), Helix._cw.y(), 0.0);
    // Helix._radius  = Helix._rw;
    radius_end     = Helix._radius;

    // Helix._sxy.init(Helix._sxyw); 
					// doWeightedCircleFit still adds the ST and the cluster
    Chi2    = Helix._sxy.chi2DofCircle();
    NPoints = Helix._nStrawHits;   //  *FIXME*  in principle, the fit can remove ST as well as the cluster
					// diagnostics
    radiusRes[1] = Helix._radius;
//-----------------------------------------------------------------------------
// 2015-01-22 G. Pezzullo and P. Murat; update the dfdz value using all hits
//-----------------------------------------------------------------------------
    int rs = findDfDz(Helix, SeedIndex);
    if (rs ==1 ) {
      Helix._dfdz = _hdfdz;
      Helix._fz0  = _hphi0;
					// fill diag vector
      dfdzRes[1]  = _hdfdz;
      dphi0Res[1] = _hphi0;
    }
//-----------------------------------------------------------------------------
// 2015-01-23 G. Pezzu and P. Murat: when it fails, doLinearFitPhiZ returns negative value
//                                   in this case, use the previous value for dfdz and phi0
//-----------------------------------------------------------------------------
    bool rcPhiZ = doLinearFitPhiZ(Helix, SeedIndex);

    if (rcPhiZ) {
      dfdz_end   = Helix._dfdz;
      phi0_end   = Helix._fz0;
					// fill diagnostic vector
      dfdzRes [2] = Helix._dfdz;
      dphi0Res[2] = Helix._fz0;

      NPoints    = 0;
      NComboHits = 0;

      //FIXME! implement a function
      for (int f=SeedIndex.face; f<FaceZ_t::kNTotalFaces;  ++f){
	facez     = &Helix._oTracker[f]; 
	int  firstPanel(0);
	if (f == SeedIndex.face) firstPanel = SeedIndex.panel;
	for (int p=firstPanel; p<FaceZ_t::kNPanels; ++p){
	  panelz = &facez->panelZs[p];//Helix._oTracker[p];
	  int  nhitsPerPanel  = panelz->fNHits;
	  int  seedPanelIndex(0);
	  if (nhitsPerPanel == 0)                                 continue;
	  if ( (f==SeedIndex.face) && (p==SeedIndex.panel) ) seedPanelIndex = SeedIndex.panelHitIndex;  

	  for (int i=seedPanelIndex; i<nhitsPerPanel; ++i){   
	    hit   = &panelz->fHitData.at(i);
	    index = facez->evalUniqueHitIndex(f,p,i);//p*FaceZ_t::kNMaxHitsPerPanel + i;
	    if (Helix._hitsUsed[index] > 0 )  {
	      ++NComboHits;
	      NPoints += hit->nStrawHits();
	    }
	  }
	}//endl panels loop
      }
    }
    else {
      dfdz_end = _hdfdz;
      phi0_end = _hphi0;
    }

    if (_debug > 10) {
      printf("[%s] strawhit type     X        Y        Z     index     \n", name.data());
      printf("[%s] ----------------------------------------------------\n", name.data());
      printf("[%s]    seeding   %9.3f %9.3f %9.3f   %i  \n", name.data(),p2.x(), p2.y(), p2.z(), SeedIndex.panel);//FIXME!
      printf("[%s]   candidate  %9.3f %9.3f %9.3f   %i  \n", name.data(),p1.x(), p1.y(), p1.z(), lastIndex.panel);//FIXME!
      printf("[%s]  emc cluster %9.3f %9.3f %9.3f       \n", name.data(),p3.x(), p3.y(), p3.z());
      printf("[%s] NPoints = %i x0 = %5.3f y0 = %5.3f radius = %5.3f phi0 = %5.6fdfdz = %5.6f chi2 = %5.3f \n", 
	     name.data(),NPoints,Helix._sxy.x0(), Helix._sxy.y0(), radius_end, phi0_end, dfdz_end , Helix._sxy.chi2DofCircle());
    }

    if (mode1GoodPoints > 0) rescuedPoints = mode1GoodPoints - mode0GoodPoints ;
    else                     rescuedPoints = -1;
//-----------------------------------------------------------------------------
// all points in the time window checked
//----------------------------------------------------------------------
    if (NComboHits > 2) Chi2 = Helix._sxy.chi2DofCircle();
    else                Chi2 = -1;

    if (_debug > 5) {
      printf("[%s:END] SeedIndex-Panel:%3i Mode= %i UseMPVDfDz:%1i NPoints= %3i Chi2=%5.3f dfdz= %5.5f \n",
	     name.data(),SeedIndex.panel,Mode,UseMPVDfDz,NPoints,Chi2,dfdz_end);//FIXME!
    }

    // can execution really come here with Mode == 0 ? - YES! not sure, why
    //      if (( NPoints >  _goodPointsTrkCandidate) ||
    // 	  ((NPoints == _goodPointsTrkCandidate) && (Chi2< _chi2TrkCandidate))) {
    // //-----------------------------------------------------------------------------
    // found candidate is better, than the best previous one
    //-----------------------------------------------------------------------------
    // _goodPointsTrkCandidate = NPoints;
    // _chi2TrkCandidate       = Chi2;
    //-----------------------------------------------------------------------------
    // reset the vector holding the informations about:
    // -> hit belonging to the track candidate
    // -> distance in the X-Y plane from the prediction
    // -> distance from the seeding hit along the z-axes
    //-----------------------------------------------------------------------------

    Helix._nStrawHits = NPoints;
    Helix._nComboHits = NComboHits;

    Helix._helixChi2 = Chi2;

    Helix._seedIndex = SeedIndex;
    Helix._candIndex = lastIndex;
    //-----------------------------------------------------------------------------
    // helix parameters and LSQ sums, phi is defined at z=0
    //-----------------------------------------------------------------------------
    Helix._center.SetXYZ(Helix._sxy.x0(),Helix._sxy.y0(), 0.0);
    Helix._radius = radius_end;
    Helix._fz0    = phi0_end;
    Helix._dfdz   = dfdz_end;
	
    if (_diag > 0){
      Helix._diag.loopId_4           = _findTrackLoopIndex;
      Helix._diag.radius_5           = Helix._radius;
      Helix._diag.n_rescued_points_9 = rescuedPoints;

      double dz = p1.z() - p2.z();

      Helix._diag.dz_10              = (Mode == 1) ? dz : -1.;
      Helix._diag.n_active_11        = NPoints;
      Helix._diag.chi2_dof_circle_12 = sxy.chi2DofCircle();
      Helix._diag.chi2_dof_line_13   = szphi.chi2DofLine();

      Helix._diag.dfdzres_17 = dfdzRes[0];
      Helix._diag.dfdzres_18 = dfdzRes[1];
      Helix._diag.dfdzres_19 = dfdzRes[2];

      Helix._diag.dr_20 = radiusRes[0];
      Helix._diag.dr_21 = radiusRes[1];

      Helix._diag.dphi0res_22 = dphi0Res[0];
      Helix._diag.dphi0res_23 = dphi0Res[1];
      Helix._diag.dphi0res_24 = dphi0Res[2];

      int j=0;
      for (int f=SeedIndex.face; f<FaceZ_t::kNTotalFaces;  ++f){
	facez     = &Helix._oTracker[f]; 
	int  firstPanel(0);
	if (f == SeedIndex.face) firstPanel = SeedIndex.panel;   
	for (int p=firstPanel; p<FaceZ_t::kNPanels; ++p){
	  panelz = &facez->panelZs[p];//Helix._oTracker[p];
	  int  nhitsPerPanel  = panelz->fNHits;
	  int  seedPanelIndex(0);
	  if (nhitsPerPanel == 0)                          continue;
	  if ( (f==SeedIndex.face) && (p==SeedIndex.panel)) seedPanelIndex = SeedIndex.panelHitIndex;  

	  for (int i=seedPanelIndex; i<nhitsPerPanel; ++i){   
	    hit = &panelz->fHitData.at(i);

	    int index = facez->evalUniqueHitIndex(f,p,i);//p*FaceZ_t::kNMaxHitsPerPanel + i;
	    if (Helix._hitsUsed[index] != 1)               continue; 

	    if (j < Helix.maxIndex()) {
	      // Helix._diag.dist[j] = hit->_drFromPred;
	      // Helix._diag.dz  [j] = hit->_dzFromSeed;
	      ++j;
	    }
	    else {
	      printf("ERROR in CalHelixFinderAlg::findTrack : index out limits. IGNORE; \n");
	    }
	  }//end loop over the hits within a panel
	}//end panel loop
      }//end face loop
    }

  }

  //-----------------------------------------------------------------------------
  // helix parameters are defined at Z=p2.z, Phi0 corresponds to p2
  //-----------------------------------------------------------------------------
  void CalHelixFinderAlg::calculateTrackParameters(const XYZVec&   p1       ,
						   const XYZVec&   p2       ,
						   const XYZVec&   p3       ,
						   XYZVec&         Center   ,
						   double&             Radius   ,
						   double&             Phi0     ,
						   double&             DfDz23) {
    Center.SetZ(p2.z());

    double x_m, y_m, x_n, y_n;
    // coordinates of the mean point between p1 and p3
    x_m = (p3.x() + p1.x())/2.;
    y_m = (p3.y() + p1.y())/2.;
    // coordinates of the mean point between p2 and p3
    x_n = (p3.x() + p2.x())/2.;
    y_n = (p3.y() + p2.y())/2.;
    //------------------------------------------------------------//

    //calculate now the term of the line ortoghonal to the mid point of
    //the cord which links p1 and p3
    double m = -1.*(p3.x() - p1.x())/(p3.y() - p1.y());
    double c = y_m - x_m*m;
    //the eq. is: y = x*m + c

    //calculate now the term of the line ortoghonal to the mid point of
    //the cord which links p2 and p3
    double k = -1.*(p3.x() - p2.x())/(p3.y() - p2.y());
    double t = y_n - x_n*k;
    //the eq. is: y = x*k + t

    //check we are not in a degenerate case where m is close to k, which rapresents two almost parallel lines
    double limit = 0.8;//FIXME!
    
    if ( (m/k>0) && ( (m/k) - int(m/k) > limit) ) {//invert p3 with p1 and recalculate: x_n, y_n, k, t
      x_n = (p1.x() + p2.x())/2.;
      y_n = (p1.y() + p2.y())/2.;
      k   = -1.*(p1.x() - p2.x())/(p1.y() - p2.y());
      t   = y_n - x_n*k;
     }

    // calculate Center.x and Center.y
    double x0 = (t - c)/(m - k);//(c - t) * (k*m)/(m-k);
    Center.SetX(x0);
    double y0 = m*x0 + c;   //(c - t) * m / (m - k) + t;
    Center.SetY(y0);
//-----------------------------------------------------------------------------
// calculate the radius,phi0, tanLambda assuming that the helix also crosses 
// the point (0,0). Note that the Z-position of the stopping target is not used
//-----------------------------------------------------------------------------
    double dx3  = p3.x() - x0;
    double dy3  = p3.y() - y0;
    double dz32 = p3.z() - p2.z();

    Radius      = std::sqrt(dx3*dx3+dy3*dy3);

    double dx2  = (p2.x() - x0);
    double dy2  = (p2.y() - y0);

    Phi0        = polyAtan2(dy2,dx2);
//-----------------------------------------------------------------------------
// this assumes that the helix is right-handed, *FIXME*
// make sure that we are lookign for a particle which makes the number of turns
// close to the expected 
//-----------------------------------------------------------------------------
    double dphi32 = polyAtan2(dy3,dx3) - Phi0;
    if (dphi32 < 0.) dphi32 += 2.*M_PI;

    //    double exp_dphi = _mpDfDz*dz32;

    DfDz23 = dphi32/dz32; 

    double   diff      = fabs(DfDz23 - _mpDfDz);
    double   diff_plus = fabs( (dphi32 + 2.*M_PI)/dz32 -_mpDfDz );
    while ( diff_plus < diff ){
      dphi32  = dphi32 + 2.*M_PI;
      DfDz23      = dphi32/dz32;
      diff      = fabs(DfDz23 - _mpDfDz);
      diff_plus = fabs( (dphi32 + 2.*M_PI)/dz32 -_mpDfDz );
    }
    
    double   diff_minus = fabs( (dphi32 - 2.*M_PI)/dz32 -_mpDfDz );
    while ( diff_minus < diff ){
      dphi32   = dphi32 - 2.*M_PI;
      DfDz23       = dphi32/dz32;
      diff       = fabs(DfDz23 - _mpDfDz);
      diff_minus = fabs( (dphi32 - 2.*M_PI)/dz32 -_mpDfDz );
    }

    //check id DfDz is within the range 
    if ( (DfDz23 < _minDfDz) || (DfDz23 > _maxDfDz)) DfDz23 = _mpDfDz;

    if (_debug > 5) {
//-----------------------------------------------------------------------------
// in debug mode also want to print the helix parameters, calculate them
//-----------------------------------------------------------------------------
      double d0     = sqrt(x0*x0+y0*y0)-Radius;
      double phi00  = polyAtan2(y0,x0)+M_PI/2;   // for negatively charged particle
      double tandip = DfDz23*Radius;
      double dphi   = phi00-Phi0-M_PI/2;
      if (dphi < 0) dphi += 2*M_PI;           // *FIXME* right-handed ellipse

      double z0     = p2.z()-dphi*dz32/dphi32;

      printf("[CalHelixFinderAlg:calculateTrackParameters] X0: %9.3f Y0: %9.3f phi0: %8.5f p1.z = %9.3f p2.z = %9.3f p3.z = %9.3f dphi32 = %8.5f dfdz = %8.5f\n",
	     Center.x(),Center.y(),Phi0,p1.z(),p2.z(),p3.z(),dphi32,DfDz23);
      printf("[CalHelixFinderAlg:calculateTrackParameters] z0 = %9.3f d0 = %8.4f  phi00 = %8.5f omega = %8.5f tandip = %8.4f\n",z0,d0,phi00,1/Radius,tandip);
    }
  }

//-----------------------------------------------------------------------------
// the function is currently not called
//-----------------------------------------------------------------------------
  void  CalHelixFinderAlg::calculateDfDz(double phi0, double phi1, double z0, double z1, double& DfDz) {
    double   deltaPhi  = TVector2::Phi_mpi_pi(phi1-phi0);
    DfDz               = deltaPhi/(z1-z0);

    // 2018-01-02: don't do that!
    // double   diff      = fabs(DfDz - _mpDfDz);
    // double   diff_plus = fabs((deltaPhi + 2.*M_PI)/(z1-z0) -_mpDfDz);
    // while (diff_plus < diff) {
    //   deltaPhi  = deltaPhi + 2.*M_PI;
    //   DfDz      = deltaPhi/(z1-z0);
    //   diff      = fabs(DfDz - _mpDfDz);
    //   diff_plus = fabs( (deltaPhi + 2.*M_PI)/(z1-z0) -_mpDfDz );
    // }
    
    // double   diff_minus = fabs((deltaPhi - 2.*M_PI)/(z1-z0) -_mpDfDz);
    // while (diff_minus < diff) {
    //   deltaPhi   = deltaPhi - 2.*M_PI;
    //   DfDz       = deltaPhi/(z1-z0);
    //   diff       = fabs(DfDz - _mpDfDz);
    //   diff_minus = fabs( (deltaPhi - 2.*M_PI)/(z1-z0) -_mpDfDz );
    // }
  }

//-----------------------------------------------------------------------------
// assume particle makes less than a full turn
//-----------------------------------------------------------------------------
  void  CalHelixFinderAlg::calculateDphiDz_2(CalHelixFinderData& Helix, HitInfo_t SeedIndex, 
					     int NHits, double X0, double Y0, double& DphiDz) {
    LsqSums2       sphiz;

    double         phi(0), phi0(0);//, phiCl(0);
    
    ComboHit*      hit(0);
    FaceZ_t*       facez(0);
    PanelZ_t*      panelz(0);
    XYZVec*        pos(0);
    
    int            counter(0);

    bool           isFirst(true);

    for (int f=SeedIndex.face; f<FaceZ_t::kNTotalFaces;  ++f){
      facez     = &Helix._oTracker[f]; 
      int  firstPanel(0);
      if (f == SeedIndex.face) firstPanel = SeedIndex.panel;
      for (int p=firstPanel; p<FaceZ_t::kNPanels; ++p){
	if (counter > NHits  )                               break;
	panelz = &facez->panelZs[p];//Helix._oTracker[p];
	int  nhitsPerPanel  = panelz->fNHits;
	int  seedPanelIndex(0);
	if (nhitsPerPanel == 0)                           continue;
	if ( (f==SeedIndex.face) && (p==SeedIndex.panel) ) seedPanelIndex = SeedIndex.panelHitIndex;  

	for (int i=seedPanelIndex; i<nhitsPerPanel; ++i){   
	  hit = &panelz->fHitData.at(i);
	  int index = facez->evalUniqueHitIndex(f,p,i);//p*FaceZ_t::kNMaxHitsPerPanel + i;
	  if (Helix._hitsUsed[index] != 1)                     continue;

	  pos = &(hit->_pos);
	  phi = polyAtan2(pos->y()-Y0,pos->x()-X0);
	  if (isFirst) { 
	    phi0 = phi;
	    isFirst = false;
	  }

	  if (phi-phi0 >  M_PI) phi -= 2*M_PI;
	  if (phi-phi0 < -M_PI) phi += 2*M_PI;

	  sphiz.addPoint(pos->z(),phi);
	  ++counter;

	  if (_debug > 10) printf("[CalHelixFinderAlg::calculateDphiDz_2:LOOP] panel,id,phi,z=%3i %3i %8.5f %9.3f\n",p,i,pos->z(),phi);
	}
      }//end panel loop
    }//end face loop
//-----------------------------------------------------------------------------
// define straight line phi = phi0+dPhi/Dz*z , where phi0 = phi(z=0)
//-----------------------------------------------------------------------------
    phi0   = sphiz.yMean();
    DphiDz = sphiz.dydx();

    if (_debug > 5) printf("[CalHelixFinderAlg::calculateDphiDz_2:END] phi0,DphiDz = %9.5f %9.5f \n",phi0,DphiDz);
  }

//-----------------------------------------------------------------------------
//
//-----------------------------------------------------------------------------
void CalHelixFinderAlg::plotXY(int ISet) {

  std::vector<mu2e::ComboHit>* xyzp={0};
  CalHelixFinderData*          helx;

  if ((ISet >=0 ) && (ISet < 6)) {
    //    xyzp   = &_results[ISet]._xyzp;//FIXME!
    helx   = &_results[ISet]._helix;
  }
  else {
    printf("ISet = %i undefined, return\n",ISet);
    return;
  }

  int nhits = xyzp->size();

  printf("nhits = %10i\n",nhits);

  mu2e::ComboHit*    hit;
  XYZVec* pos;

  double x[1000], y[1000];//, z[1000];
  int    flag[1000];

  for (int i=0; i<nhits; i++) {
    hit  = &xyzp->at(i);
    pos  = &hit->_pos;

    x[i] = hit->_pos.x();
    y[i] = hit->_pos.y();
    //    z[i] = hit->_pos.z();

    flag[i] = *((int*) &hit->_flag);

    printf("i: %3i ind: %5i x: %10.3f y: %10.3f z: %10.3f 0x%08x %5i\n",
	   i,(int) hit->index(),
	   pos->x(),pos->y(),pos->z(),
	   flag[i],
	   hit->_flag.hasAllProperties(StrawHitFlag::outlier));
  }

  char name_xy[200];

  TCanvas* c;
  TMarker* m;
  int      color;

  sprintf(name_xy,"c_plot_hits_xy_%i",ISet);
  c = (TCanvas*) gROOT->GetListOfCanvases()->FindObject(name_xy);
  if (c) delete c;

  c = new TCanvas(name_xy,"c_xy",1000,1000);
  //  c->Divide(2,1);
//-----------------------------------------------------------------------------
// plot XY view
//-----------------------------------------------------------------------------
  c->cd(1);

  TH2F* h2_xy = new TH2F("h2_xy",Form("XY View %i",ISet), 140,-700,700,140,-700,700);
  h2_xy->SetStats(0);
  h2_xy->Draw();


  for (int i=0; i<nhits; i++) {
    hit = &xyzp->at(i);
    m   = new TMarker(x[i],y[i],2);

    if (hit->_flag.hasAllProperties(StrawHitFlag::outlier)) color = kBlack;
    else                  color = kRed;

    m->SetMarkerSize(0.7);
    m->SetMarkerColor(color);
    m->Draw();
  }

  if (helx->fitIsValid()) {
//-----------------------------------------------------------------------------
// draw unweighted  helix
//-----------------------------------------------------------------------------
    double x0, y0, r;

    x0  = helx->_sxy.x0();
    y0  = helx->_sxy.y0();
    r   = helx->_sxy.radius();

    TEllipse* e = new TEllipse(x0,y0,r);
    e->SetFillStyle(0);
    e->SetLineColor(2);
    e->Draw();
//-----------------------------------------------------------------------------
// draw weighted  helix
//-----------------------------------------------------------------------------
    if (helx->weightedFitIsValid()) {
      x0  = helx->_sxy.x0();
      y0  = helx->_sxy.y0();
      r   = helx->_sxy.radius();

      e   = new TEllipse(x0,y0,r);
      e->SetFillStyle(0);
      e->SetLineColor(3);
      e->Draw();
    }
  }

//-----------------------------------------------------------------------------
// plot YZ view
//-----------------------------------------------------------------------------
//   c->cd(2);

//   TH2F* h2_yz = new TH2F("h2_yz",Form("YZ VIEW %i",ISet),1600,-1600,1600,140,-700,700);
//   h2_yz->SetStats(0);
//   h2_yz->Draw();

//   for (int i=0; i<nhits; i++) {
//     hit = &xyzp->at(i);
//     m = new TMarker(z[i],y[i],2);

//     if (hit->isOutlier()) color = kBlack;
//     else                  color = kRed;

//     m->SetMarkerColor(color);
//     m->SetMarkerSize(0.7);
//     m->Draw();
//   }

  helx->print("from CalHelixFinderAlg::plotXY");

  printf("All Done\n");
}
//-----------------------------------------------------------------------------
// this routine is supposed to be called interactively from the ROOT prompt
// it has to retrieve a pointer to CalHelixFinderAlg called from CalPatRec
//-----------------------------------------------------------------------------
  void CalHelixFinderAlg::plotZPhi(int ISet) {

    TCanvas* c;
    int      color;
    TMarker* m;
    char     name[200];
//-----------------------------------------------------------------------------
// retrieve the data points for storing in TGraphs
//-----------------------------------------------------------------------------
    std::vector<mu2e::ComboHit>* xyzp = {0};
    CalHelixFinderData*          helx;

    if ((ISet >=0 ) && (ISet < 6)) {
      //      xyzp   = &_results[ISet]._xyzp;
      helx   = &_results[ISet]._helix;
    }
    else {
      printf("ISet = %i undefined, return\n",ISet);
      return;
    }

    int nhits = xyzp->size();

    printf("nhits = %10i\n",nhits);

    mu2e::ComboHit* hit;

    XYZVec* pos;

    double x[1000], y[1000];
    double z[1000], phi[1000], phi1[1000];

    int    flag[1000];

    for (int i=0; i<nhits; i++) {
      hit = & xyzp->at(i);
      pos = & hit->_pos;

      x[i]    = hit->_pos.x();
      y[i]    = hit->_pos.y();
      z[i]    = hit->_pos.z();
      flag[i] = *((int*) &hit->_flag);
      phi [i] = polyAtan2(hit->_pos.y(), hit->_pos.x());//hit->_pos.phi();

      phi1[i] = polyAtan2(y[i]-helx->_center.y(),x[i]-helx->_center.x());

      printf("i: %3i ind: %5i x: %10.3f y: %10.3f z: %10.3f phi: %10.3f phi1: %10.3f 0x%08x %5i\n",
	     i,(int) hit->index(),
	     pos->x(),pos->y(),pos->z(),phi[i],phi1[i],
	     flag[i], hit->_flag.hasAllProperties(StrawHitFlag::outlier));
    }

//-----------------------------------------------------------------------------
// straight line in RPhi out of the fit
//-----------------------------------------------------------------------------
    double phi0 = helx->_fz0;
    double dfdz = helx->_dfdz;

    sprintf(name,"c_plot_hits_phiz_%i",ISet);

    c = (TCanvas*) gROOT->GetListOfCanvases()->FindObject(name);

    if (c != NULL) delete c;

    c = new TCanvas(name,Form("c_phiz %i",ISet),1200,1000);
    c->Divide(1,2);
//-----------------------------------------------------------------------------
// plot PHI-Z picture
//-----------------------------------------------------------------------------
    c->cd(1);
    gPad->SetGrid();

    TH2F* h2_phiz = new TH2F("h2_phiz",Form("phiZ VIEW %i",ISet),2200,-1600,2800,80,-20,20);
    h2_phiz->SetStats(0);
    h2_phiz->Draw();

    for (int i=0; i<nhits; i++) {
      hit = &xyzp->at(i);
//-----------------------------------------------------------------------------
// predict phi at this Z to resolve 2pi ambiguities
//-----------------------------------------------------------------------------
      double pred = phi0+dfdz*z[i];
      double phib = phi1[i];

      while (phib-pred >  M_PI) phib -= 2*M_PI;
      while (phib-pred <- M_PI) phib += 2*M_PI;

      m   = new TMarker(z[i],phib,2);

      if (hit->_flag.hasAllProperties(StrawHitFlag::outlier)) color = kBlack;
      else                  color = kRed;

      m->SetMarkerColor(color);
      m->SetMarkerSize(0.7);
      m->Draw();
    }

    TF1 *yf = new TF1("yf","[0]+x*[1]",-1600., 2800.);
    yf->SetParameters(phi0, dfdz);
    yf->SetLineWidth(1);
    yf->Draw("same");
//-----------------------------------------------------------------------------
// plot residuals from the straight line fit
//-----------------------------------------------------------------------------
    c->cd(2);
    gPad->SetGrid();

    TH2F* h22_phiz = new TH2F("h22_phiz",Form("Delta(phi) Vs Z, VIEW %i",ISet),2200,-1600,2800,200,-1,1);
    h22_phiz->SetStats(0);
    h22_phiz->Draw();

    double dphi;

    for (int i=0; i<nhits; i++) {
      hit = &xyzp->at(i);
//-----------------------------------------------------------------------------
// predict phi at this Z to resolve 2pi ambiguities
//-----------------------------------------------------------------------------
      double pred = phi0+dfdz*z[i];
      double phib = phi1[i];

      dphi = TVector2::Phi_mpi_pi(phib-pred);
      m    = new TMarker(z[i],dphi,2);

      if (hit->_flag.hasAllProperties(StrawHitFlag::outlier)) color = kBlack;
      else                  color = kRed;

      m->SetMarkerSize(0.7);
      m->SetMarkerColor(color);
      m->Draw();
    }

    TF1 *yf2 = new TF1("yf","[0]+x*[1]",-1600., 2800.);
    yf2->SetLineWidth(1);
    yf2->SetParameters(0, 0);
    yf2->Draw("same");
    
    helx->print("from CalHelixFinderAlg::plotZPhi");
  }

//-----------------------------------------------------------------------------
// 'TrkIndex' = 0 : mark all hits as active
//-----------------------------------------------------------------------------
  void CalHelixFinderAlg::saveResults(CalHelixFinderData& Helix, int Index) {
    //    _results[Index]._xyzp  = Xyzp;
    _results[Index]._helix = Helix;
  }


//-----------------------------------------------------------------------------
// 2017-01-25 P.Murat: print
//-----------------------------------------------------------------------------
  void CalHelixFinderAlg::printXYZP(CalHelixFinderData& Helix) {
    int n = Helix._nFiltPoints;//_xyzp.size();

    printf("[CalHelixFinderAlg::printXYZP]-----------------------------------------------------------------------------------------\n");
    printf("[CalHelixFinderAlg::printXYZP]     i index strawID   flag    Used     X         Y         Z      _debug: %5i nhits: %5i\n",_debug,n);
    printf("[CalHelixFinderAlg::printXYZP]-----------------------------------------------------------------------------------------\n");
    
    const vector<StrawHitIndex>& shIndices = Helix._timeCluster->hits();

    FaceZ_t*  facez(0);
    PanelZ_t* panelz(0);
    
    for (int f=0; f<FaceZ_t::kNTotalFaces;  ++f){
      facez     = &Helix._oTracker[f]; 
      for (int p=0; p<FaceZ_t::kNPanels; ++p){
	panelz = &facez->panelZs[p];//Helix._oTracker[p];
	int  nhitsPerPanel  = panelz->fNHits;


	for (int i=0; i<nhitsPerPanel; ++i){   
	  mu2e::ComboHit* pt = &panelz->fHitData.at(i);

	  int loc    = shIndices[i];	 // index in chcol of i-th timecluster hit
    
	  // const StrawHit& sh          = Helix.chcol()->at(loc);

<<<<<<< HEAD
	  printf("[CalHelixFinderAlg::printXYZP] %5i %5i %5i   %08x   %2i %9.3f %9.3f %9.3f \n",
		 i, loc,  pt->sid().straw()/*sh.strawIndex().asInt()*/, *((int*) &pt->_flag), 0/*pt->use()FIXME!*/, pt->_pos.x(), pt->_pos.y(), pt->_pos.z());
	}
=======
	printf("[CalHelixFinderAlg::printXYZP] %5i %5i %5i   %08x   %2i %9.3f %9.3f %9.3f \n",
	       i, loc,  pt->strawId().straw()/*sh.strawIndex().asInt()*/, *((int*) &pt->_flag), pt->use(), pt->_pos.x(), pt->_pos.y(), pt->_pos.z());
>>>>>>> d0db7ef3
      }
    }
  }
//-----------------------------------------------------------------------------
//
//-----------------------------------------------------------------------------
  void CalHelixFinderAlg::resolve2PiAmbiguity(CalHelixFinderData& Helix,const XYZVec& Center, double DfDz, double Phi0){
  
    const XYZVec*  pos;
    double         z, phi, phi_ref, dphi, dx, dy;

    FaceZ_t*        facez(0);
    PanelZ_t*       panelz(0);
    mu2e::ComboHit* hit(0);

    for (int f=0; f<FaceZ_t::kNTotalFaces;  ++f){
      facez     = &Helix._oTracker[f]; 
      for (int p=0; p<FaceZ_t::kNPanels; ++p){
	panelz = &facez->panelZs[p];//Helix._oTracker[p];
	int  nhits          = panelz->fNHits;
	for (int i=0; i<nhits; ++i){   
	  hit = &panelz->fHitData.at(i);
	  pos = &hit->_pos;
	  z   = pos->z();

	  dx  = (pos->x() - Center.x());
	  dy  = (pos->y() - Center.y());
	  phi = polyAtan2(dy, dx);
	  if (phi < 0) phi = phi + 2*M_PI;//phi = TVector2::Phi_0_2pi(phi);
	  // predicted value of phi
	  phi_ref = z*DfDz + Phi0;
	  // signed residual
	  dphi    = phi_ref - phi;
	  // resolve the 2PI ambiguity
	  while (dphi > M_PI) {
	    phi += 2*M_PI;
	    dphi = phi_ref - phi;
	  }
	  while (dphi < -M_PI) {
	    phi -= 2*M_PI;
	    dphi = phi_ref - phi;
	  }
	  // store the corrected value of phi
	  // _phiCorrected[i] = phi;
	}
			
      }
    }
		// don't know
    _phiCorrectedDefined = 0;
  }



//---------------------------------------------------------------------------
// reset track paramters
// indices on the xyzp vector of: the straw hit seeding the search,
// the second strawhit used for recalculating the dfdz value
//---------------------------------------------------------------------------
  void CalHelixFinderAlg::resetTrackParamters() {

    //    fSeedIndex      = -9999;
    //    fCandIndex      = -9999;
    //    fLastIndex      = -9999;
    fUseDefaultDfDz = 0;

    // _x0             = -9999.;
    // _y0             = -9999.;
    //_phi0           = -9999.;
    //    _radius         = -9999.;
    _hphi0                  = -9999.;
//-----------------------------------------------------------------------------
// quality paramters used for doing comparison between several track candidates
//-----------------------------------------------------------------------------
    // _goodPointsTrkCandidate = 0;
    // _chi2TrkCandidate       = 1e10;
    _hdfdz                  = _mpDfDz;
  }

}

<|MERGE_RESOLUTION|>--- conflicted
+++ resolved
@@ -307,7 +307,7 @@
       PanelZ_t*      panelz(0);
       FaceZ_t*       facez(0);
 
-      for (int f=0; f<FaceZ_t::kNTotalFaces; ++f){
+      for (int f=0; f<StrawId::_ntotalfaces; ++f){
 	facez     = &Helix._oTracker[f];
 	for (int p=0; p<FaceZ_t::kNPanels; ++p){
 	  panelz = &facez->panelZs[p];
@@ -752,7 +752,7 @@
     PanelZ_t* panelz(0);
     FaceZ_t*  facez(0);
 
-    for (int f=SeedIndex.face; f<FaceZ_t::kNTotalFaces; ++f){
+    for (int f=SeedIndex.face; f<StrawId::_ntotalfaces; ++f){
       facez     = &Helix._oTracker[f];
 
       int  firstPanel(0);
@@ -765,14 +765,13 @@
 	if (nhitsPerPanel == 0)                                      continue;
 	if ( (f == SeedIndex.face) && (p==SeedIndex.panel) ) seedPanelIndex = SeedIndex.panelHitIndex;  
 
-<<<<<<< HEAD
 	for (int i=seedPanelIndex; i<nhitsPerPanel; ++i){   
 	  mu2e::ComboHit* hit = &panelz->fHitData.at(i);
 
 	  int index =  facez->evalUniqueHitIndex(f,p,i);//p*FaceZ_t::kNMaxHitsPerPanel + i;
 	  if (Helix._hitsUsed[index] != 1 )                         continue;
 
-	  int ist = hit->sid().station();//_straw->id().getStation();                   // station number
+	  int ist = hit->strawId().station();//_straw->id().getStation();                   // station number
 	  phi     = polyAtan2(hit->pos().y()-center->y(),hit->pos().x()-center->x()); // atan2 returns its result in [-pi,pi], convert to [0,2pi]
 	  if (phi < 0) phi += 2*M_PI;
 	  zVec  [ist] += hit->pos().z();
@@ -787,23 +786,6 @@
 	  else {
 	    while (phi-phiVec[ist] >  M_PI) phi -= 2*M_PI;
 	    while (phi-phiVec[ist] < -M_PI) phi += 2*M_PI;
-=======
-	int ist = hit->strawId().station();//_straw->id().getStation();                   // station number
-	phi     = polyAtan2(hit->y()-center->y(),hit->x()-center->x()); // atan2 returns its result in [-pi,pi], convert to [0,2pi]
-	if (phi < 0) phi += 2*M_PI;
-	zVec  [ist] += hit->z();
-	//-----------------------------------------------------------------------------
-	// make sure there all hits within the station get close values of phi, although a 
-	// common 2pi ambiguity is still unresolved
-	//-----------------------------------------------------------------------------
-	if (nhits[ist] == 0) {
-	  phiVec[ist] = phi;
-	  nstations_with_hits += 1;
-	}
-	else {
-	  while (phi-phiVec[ist] >  M_PI) phi -= 2*M_PI;
-	  while (phi-phiVec[ist] < -M_PI) phi += 2*M_PI;
->>>>>>> d0db7ef3
 	
 	    phiVec[ist] = (phiVec[ist]*nhits[ist]+phi)/(nhits[ist]+1);
 	  }
@@ -1077,7 +1059,7 @@
 
     zlast = 0;
 
-    for (int f=SeedIndex.face; f<FaceZ_t::kNTotalFaces; ++f){
+    for (int f=SeedIndex.face; f<StrawId::_ntotalfaces; ++f){
       facez     = &Helix._oTracker[f];
       z         = facez->z;
 
@@ -1085,7 +1067,6 @@
       if (f == SeedIndex.face) firstPanel = SeedIndex.panel;
 
       // reset the chi2 values calulated in the previous panel
-<<<<<<< HEAD
       HitInfo_t      goodFaceHit;
       float          faceHitChi2(1e10);
       
@@ -1106,25 +1087,6 @@
 	  phi      = polyAtan2(dy2, dx2);//CLHEP::Hep3Vector(pos - helCenter).phi();//center).phi();
 	  if (phi < 0) phi = phi + 2*M_PI;//      = TVector2::Phi_0_2pi(phi);
 	  dz       = z - zlast;
-=======
-      // for (int l=0; l<nLayers; ++l){
-      for (int g=0; g<_nHitsMaxPerPanel; ++g){
-	panelHitChi2 [g] = 1e10;
-	panelHitIndex[g] = -1;
-      }
-      // }
-
-      for (int i=seedPanelIndex; i<nhits; ++i){
-	CalHelixPoint* hit = &panelz->fHitData.at(i);
-	pos      = hit->_pos;
-	strawDir = hit->_sdir;
-
-	dx2      = (pos.x() - helCenter.x());
-	dy2      = (pos.y() - helCenter.y());
-	phi      = polyAtan2(dy2, dx2);
-	if (phi < 0) phi = phi + 2*M_PI;
-	dz       = z - zlast;                   //it is used only to decide if in the end we can ipdate the values of dfdz and phi0
->>>>>>> d0db7ef3
                                     
 	  phi_ref = z*dfdz + phi0;		// predicted value of phi
 	  dphi    = phi_ref - phi;		// signed residual
@@ -1152,27 +1114,15 @@
 
 	  xdphi = dphi/err;
 
-<<<<<<< HEAD
 	  int index =  facez->evalUniqueHitIndex(f,p,i);//p*FaceZ_t::kNMaxHitsPerPanel + i;
 	  if (_debug > 10) {
 	    printf("[CalHelixFinderAlg::doLinearFitPhiZ:LOOP] %08x %2i %6i %3i %12.5f %12.5f %10.5f %10.3f %10.3f %10.3f %10.5f %10.5f %5.3f\n",
 		   *((int*) &hit->_flag), Helix._hitsUsed[index],
-		   hit->sid().straw()/*_strawhit->strawIndex().asInt()*/, i,
+		   hit->strawId().straw()/*_strawhit->strawIndex().asInt()*/, i,
 		   z, phi, dphi,xdphi,zlast,dz,
 		   dfdz, Helix._szphi.dfdz(), Helix._szphi.chi2DofLine());
 	  }
 	  if (Helix._hitsUsed[index] != 1)                     continue;
-=======
-	int index = p*CalHelixFinderData::kNMaxHitsPerPanel + i;
-	if (_debug > 10) {
-	  printf("[CalHelixFinderAlg::doLinearFitPhiZ:LOOP] %08x %2i %6i %3i %12.5f %12.5f %10.5f %10.3f %10.3f %10.3f %10.5f %10.5f %5.3f\n",
-		 *((int*) &hit->_flag), Helix._hitsUsed[index],
-		 hit->strawId().straw()/*_strawhit->strawIndex().asInt()*/, i,
-		 z, phi, dphi,xdphi,zlast,dz,
-		 dfdz, Helix._szphi.dfdz(), Helix._szphi.chi2DofLine());
-	}
-	if (Helix._hitsUsed[index] != 1)                     continue;
->>>>>>> d0db7ef3
 
 	  if ( (DoCleanUp == 1) && (xdphi > _maxXDPhi) ) {
 	    Helix._hitsUsed[index] = 0;
@@ -1180,23 +1130,11 @@
 	    continue;
 	  }
 
-<<<<<<< HEAD
-	  
 	  if (xdphi < faceHitChi2){
 	    faceHitChi2               = xdphi;
 	    goodFaceHit.face          = f;
 	    goodFaceHit.panel         = p;
 	    goodFaceHit.panelHitIndex = i;
-=======
-	double delta_min(0);
-	int    index_min(-1);
-	// int    layer_id(hit->strawId().layer());//_straw->id().getLayer());
-	for (int k=0; k<_nHitsMaxPerPanel; ++k){
-	  double delta = xdphi - panelHitChi2[k];
-	  if (delta < delta_min){
-	    delta_min = delta;
-	    index_min = k;
->>>>>>> d0db7ef3
 	  }
 	}
 	
@@ -1255,7 +1193,7 @@
 	chi2min     = 1e10;
 	weightWorst = -1;
 
-	for (int f=SeedIndex.face; f<FaceZ_t::kNTotalFaces; ++f){
+	for (int f=SeedIndex.face; f<StrawId::_ntotalfaces; ++f){
 	  facez     = &Helix._oTracker[f];
 	  z         = facez->z;
 	  int  firstPanel(0);
@@ -1323,7 +1261,7 @@
 
 	weightWorst = -1;
 
-	for (int f=SeedIndex.face; f<FaceZ_t::kNTotalFaces; ++f){
+	for (int f=SeedIndex.face; f<StrawId::_ntotalfaces; ++f){
 	  facez     = &Helix._oTracker[f];
 	  z         = facez->z;
 	  int  firstPanel(0);
@@ -1429,7 +1367,7 @@
       if (success) {
 	int h=0;
 
-	for (int f=SeedIndex.face; f<FaceZ_t::kNTotalFaces; ++f){
+	for (int f=SeedIndex.face; f<StrawId::_ntotalfaces; ++f){
 	  facez     = &Helix._oTracker[f];
 	  int  firstPanel(0);
 	  if (f == SeedIndex.face) firstPanel = SeedIndex.panel;
@@ -1469,10 +1407,9 @@
       if (_debug > 10) {
 	printf("[CalHelixFinderAlg::doLinearFitPhiZ:END2]    flag   A   shID       z             phi      phi-dfdz*z-phi0\n");
 
-<<<<<<< HEAD
 	int lastFace  = SeedIndex.face;
 
-	for (int f=FaceZ_t::kNTotalFaces-1; f>= lastFace; --f){
+	for (int f=StrawId::_ntotalfaces-1; f>= lastFace; --f){
 	  facez     = &Helix._oTracker[f];
 	  z         = facez->z;//pos.z();
 	  int    lastPanel(0);
@@ -1492,32 +1429,10 @@
 	      int index =  facez->evalUniqueHitIndex(f,p,i);//p*FaceZ_t::kNMaxHitsPerPanel + i;
 	      printf("[CalHelixFinderAlg::doLinearFitPhiZ:END2] %08x %2i %6i %12.5f %12.5f %12.5f\n",
 		     *((int*) &hit->_flag), Helix._hitsUsed[index],
-		     hit->sid().straw()/*_strawhit->strawIndex().asInt()*/,  z, hit->_hphi, deltaPhi);
+		     hit->strawId().straw()/*_strawhit->strawIndex().asInt()*/,  z, hit->_hphi, deltaPhi);
 	    }
 	  }//end panel loop
 	}//end face loop
-=======
-	int lastPanel = SeedIndex.Panel;
-
-	for (int p=CalHelixFinderData::kNTotalPanels-1; p>=lastPanel;  --p){
-	  panelz = &Helix._oTracker[p];
-	  int  nhitsPerPanel  = panelz->fNHits;
-	  if (nhitsPerPanel == 0)                                                            continue;
-	  if (p==SeedIndex.Panel) nhitsPerPanel = SeedIndex.PanelHitIndex;  
-
-	  for (int  i=nhitsPerPanel-1;i>=0; --i){   
-	    hit      = &panelz->fHitData.at(i);
-	    z        = panelz->z;//pos.z();
-	    phi      = z* Helix._dfdz + Helix._fz0;
-	    deltaPhi = hit->_hphi - phi;
-
-	    int index = p*CalHelixFinderData::kNMaxHitsPerPanel + i;
-	    printf("[CalHelixFinderAlg::doLinearFitPhiZ:END2] %08x %2i %6i %12.5f %12.5f %12.5f\n",
-		   *((int*) &hit->_flag), Helix._hitsUsed[index],
-		   hit->strawId().straw()/*_strawhit->strawIndex().asInt()*/,  z, hit->_hphi, deltaPhi);
-	  }
-	}
->>>>>>> d0db7ef3
       }
     }
 
@@ -1626,13 +1541,9 @@
 
       if (good_hit && (! bkg_hit) && (! used_hit)) {
 
-<<<<<<< HEAD
-	const mu2e::ComboHit& ch          = Helix.chcol()->at(loc);
+	const ComboHit& ch          = Helix.chcol()->at(loc);
 	// const Straw& straw          = _tracker->getStraw(ch.strawIndex());
 	// const StrawHitPosition& shp = Helix.shpos()->at(loc);
-=======
-	const ComboHit& ch          = Helix.chcol()->at(loc);
->>>>>>> d0db7ef3
 
 	if (ch.energyDep() > _maxElectronHitEnergy)         continue;
 
@@ -1793,7 +1704,6 @@
 		   x0,y0,radius,dfdz,dist,distXY,deltaZ,weight);
 	  }
 
-<<<<<<< HEAD
 	  max_dist = _distPatRec + _dfdzErr*fabs(deltaZ);
 	  if (dist <= max_dist) {
 	    if (dist < faceHitChi2){
@@ -1805,18 +1715,6 @@
 	  }else {
 	    if (_debug > 10) {
 	      printf(" missed\n");
-=======
-	max_dist = _distPatRec + _dfdzErr*fabs(deltaZ);
-	if (dist <= max_dist) {
-	  double delta_min(0);
-	  int    index_min(-1);
-	  // int    layer_id(hit->strawId().layer());
-	  for (int k=0; k<_nHitsMaxPerPanel; ++k){
-	    double delta = dist - panelHitChi2[k];
-	    if (delta < delta_min){
-	      delta_min = delta;
-	      index_min = k;
->>>>>>> d0db7ef3
 	    }
 	  }
 	}//end loop pver the hits within the panel
@@ -1900,8 +1798,7 @@
       PanelZ_t*       panelz(0);
       mu2e::ComboHit* hit(0);
 
-<<<<<<< HEAD
-      for (int f=0; f<FaceZ_t::kNTotalFaces; ++f){
+      for (int f=0; f<StrawId::_ntotalfaces; ++f){
 	facez     = &Helix._oTracker[f];
 	for (int p=0; p<FaceZ_t::kNPanels; ++p){
 	  panelz =  &facez->panelZs[p];//&Helix._oTracker[p];
@@ -1912,28 +1809,12 @@
 	    dy = hit->pos().y() - Helix._sxy.y0();
 	    dr = sqrt(dx*dx+dy*dy) - Helix._sxy.radius();
 	    printf("[%s] %08x %6i %3i %6i %12.5f %12.5f %12.5f %10.3f\n",banner,
-		   *((int*) &hit->_flag),  int(hit->index()), i, hit->sid().straw(),
+		   *((int*) &hit->_flag),  int(hit->index()), i, hit->strawId().straw(),
 		   hit->pos().x(), hit->pos().y(), hit->pos().z(), dr
 		   );//FIXME!
 	  }
 	}//end loop over the panels within the face
       }//end loop opver the faces
-=======
-      for (int p=0; p<CalHelixFinderData::kNTotalPanels; ++p){
-	panelz = &Helix._oTracker[p];
-	int  nhits          = panelz->fNHits;
-	for (int i=0; i<nhits; ++i){   
-	  hit = &panelz->fHitData.at(i);
-	  dx = hit->x() - Helix._sxy.x0();
-	  dy = hit->y() - Helix._sxy.y0();
-	  dr = sqrt(dx*dx+dy*dy) - Helix._sxy.radius();
-	  printf("[%s] %08x %6i %3i %6i %12.5f %12.5f %12.5f %10.3f\n",banner,
-		 *((int*) &hit->_flag),  int(hit->index()), i, hit->strawId().straw(),
-		 hit->x(), hit->y(), hit->z(), dr
-		 );//FIXME!
-	}
-      }
->>>>>>> d0db7ef3
     }
   }
 
@@ -1959,7 +1840,7 @@
 
     mu2e::ComboHit* hit(0); bool isFirst(true);
 
-    for (int f=0; f<FaceZ_t::kNTotalFaces; ++f){
+    for (int f=0; f<StrawId::_ntotalfaces; ++f){
       facez     = &Helix._oTracker[f];
       for (int p=0; p<FaceZ_t::kNPanels; ++p){
 	panelz = &facez->panelZs[p];// &Helix._oTracker[p];
@@ -2009,7 +1890,6 @@
 	    }
 	  }
 
-<<<<<<< HEAD
 	  if (_debug > 10) {
 	    XYZVec*     shPos = &hit->_pos;
 	    int         is_outlier    = hit->_flag.hasAllProperties(StrawHitFlag::outlier);
@@ -2019,19 +1899,8 @@
 	    double dist(0);// = hit->_drFromPred;
 	    double dz  (0);// = hit->_dzFromSeed;//FIXME!
 	    printf("[CalHelixFinderAlg::filterUsingPatternRecognition] %5i %5i %4i %4s  %8.3f %8.3f %9.3f %8.3f %8.3f\n",
-		   i,hit->sid().straw(),is_outlier,type.data(),shPos->x(),shPos->y(),shPos->z(),dist,dz);
-	  }
-=======
-	if (_debug > 10) {
-	  XYZVec*     shPos = &hit->_pos;
-	  int         is_outlier    = hit->isOutlier();
-	  string      type;
-	  if      ((p == Helix._seedIndex.Panel) && (i == Helix._seedIndex.PanelHitIndex)) type = "seed";
-	  else if ((p == Helix._candIndex.Panel) && (i == Helix._candIndex.PanelHitIndex)) type = "cand";
-
-	  printf("[CalHelixFinderAlg::filterUsingPatternRecognition] %5i %5i %4i %4s  %8.3f %8.3f %9.3f %8.3f %8.3f\n",
-		 i,hit->strawId().straw(),is_outlier,type.data(),shPos->x(),shPos->y(),shPos->z(),dist,dz);
->>>>>>> d0db7ef3
+		   i,hit->strawId().straw(),is_outlier,type.data(),shPos->x(),shPos->y(),shPos->z(),dist,dz);
+	  }
 	}
       }
     }
@@ -2067,7 +1936,7 @@
     FaceZ_t*  facez(0);
     PanelZ_t* panelz(0);
     
-    for (int f=0; f<FaceZ_t::kNTotalFaces; ++f){
+    for (int f=0; f<StrawId::_ntotalfaces; ++f){
       facez     = &Helix._oTracker[f];
       for (int p=0; p<FaceZ_t::kNPanels; ++p){
 	panelz = &facez->panelZs[p];//&Helix._oTracker[p];
@@ -2356,7 +2225,7 @@
 
     mu2e::ComboHit* hit   (0);
 
-    for (int f=SeedIndex.face; f<FaceZ_t::kNTotalFaces; ++f){
+    for (int f=SeedIndex.face; f<StrawId::_ntotalfaces; ++f){
       facez     = &Helix._oTracker[f];
       int  firstPanel(0);
       if (f == SeedIndex.face) firstPanel = SeedIndex.panel;
@@ -2422,7 +2291,7 @@
     //    FaceZ_t*       seedFacez = &Helix._oTracker[Helix._seedIndex.face];
 
 
-    for (int f=SeedIndex.face; f<FaceZ_t::kNTotalFaces;  ++f){
+    for (int f=SeedIndex.face; f<StrawId::_ntotalfaces;  ++f){
       facez     = &Helix._oTracker[f]; 
       int  firstPanel(0);
       if (f == SeedIndex.face) firstPanel = SeedIndex.panel;
@@ -2479,7 +2348,7 @@
     PanelZ_t*       panelz(0);
     FaceZ_t*        facez(0);
  
-    for (int f=SeedIndex.face; f<FaceZ_t::kNTotalFaces; ++f){
+    for (int f=SeedIndex.face; f<StrawId::_ntotalfaces; ++f){
       facez     = &Helix._oTracker[f];
       int  firstPanel(0);
       if (f == SeedIndex.face) firstPanel = SeedIndex.panel;
@@ -2791,7 +2660,7 @@
     wtBest      = -1;
     phiwtBest   = -1;
 
-    for (int f=SeedIndex.face; f<FaceZ_t::kNTotalFaces; ++f){
+    for (int f=SeedIndex.face; f<StrawId::_ntotalfaces; ++f){
       facez     = &Helix._oTracker[f];
       int  firstPanel(0);
       if (f == SeedIndex.face) firstPanel = SeedIndex.panel;
@@ -2904,18 +2773,10 @@
 	  idSamePanel = l;
 	}
       }
-<<<<<<< HEAD
       facez  = &Helix._oTracker[ibest.face];
       panelz = &facez->panelZs[ibest.panel];//&Helix._oTracker[ibest.Panel];
       hit    = &panelz->fHitData.at(ibest.panelHitIndex);
       int    index    = facez->evalUniqueHitIndex(ibest);//ibest.Panel*FaceZ_t::kNMaxHitsPerPanel + ibest.PanelHitIndex;
-=======
-      
-      panelz = &Helix._oTracker[ibest.Panel];
-      hit    = &panelz->fHitData.at(ibest.PanelHitIndex);
-      // int    layer_id = hit->strawId().layer();//_straw->id().getLayer();
-      int    index    = ibest.Panel*CalHelixFinderData::kNMaxHitsPerPanel + ibest.PanelHitIndex;
->>>>>>> d0db7ef3
       
       // now check two condition we want to skip:
       //  1) the hit we want to add belongs to a panel where we already reached the maximum number of hits allowed
@@ -2924,14 +2785,8 @@
 	Helix._hitsUsed[index] = 10;
                                      goto NEXT_ITERATION;
       }
-<<<<<<< HEAD
       //      if ( (_nHitsMaxPerPanel == 1) && (idSamePanel>=0) ){
       if ( idSamePanel>=0 ){
-=======
-      if ( (_nHitsMaxPerPanel == 1) && (idSamePanel>=0) ){
-	// int    pre_layer_id = panelz->fHitData.at(idSamePanel).strawId().layer();//_straw->id().getLayer();
-	// if (pre_layer_id  == layer_id) {
->>>>>>> d0db7ef3
 	Helix._hitsUsed[index] = 10;
                                      goto NEXT_ITERATION;
       }
@@ -2953,15 +2808,9 @@
       if (_debug > 5) {
 	printf("[CalHelixFinderAlg::%s:PT2] x0 = %8.3f y0 = %8.3f radius = %8.3f  chi2 = %6.3f chi2Maxxy = %6.3f index point added = %i straw-id = %6i hitChi2 = %6.3f x = %8.3f y = %8.3f z = %9.3f\n",
 	       banner,
-<<<<<<< HEAD
 	       Helix._sxy.x0(), Helix._sxy.y0(), Helix._sxy.radius(), Helix._sxy.chi2DofCircle(), _chi2xyMax, ibest.panel,
-	       hit->sid().straw()/*_strawhit->strawIndex().asInt()*/, chi2_min,
+	       hit->strawId().straw()/*_strawhit->strawIndex().asInt()*/, chi2_min,
 	       x, y, facez->z);//FIXME!
-=======
-	       Helix._sxy.x0(), Helix._sxy.y0(), Helix._sxy.radius(), Helix._sxy.chi2DofCircle(), _chi2xyMax, ibest.Panel,
-	       hit->strawId().straw()/*_strawhit->strawIndex().asInt()*/, chi2_min,
-	       x, y, panelz->z);//FIXME!
->>>>>>> d0db7ef3
       }
 					// mark point as active
       Helix._hitsUsed[index] = 1;
@@ -2979,7 +2828,7 @@
 //----------------------------------------------------------------------
 //now update information about the radial residual of the hits
 //----------------------------------------------------------------------
-    for (int f=SeedIndex.face; f<FaceZ_t::kNTotalFaces; ++f){
+    for (int f=SeedIndex.face; f<StrawId::_ntotalfaces; ++f){
       facez     = &Helix._oTracker[f];
       int firstPanel = 0;
       if (f == SeedIndex.face) firstPanel = SeedIndex.panel;
@@ -3137,7 +2986,7 @@
 
     mu2e::ComboHit* hit(0);
 
-    for (int f=SeedIndex.face; f<FaceZ_t::kNTotalFaces;  ++f){
+    for (int f=SeedIndex.face; f<StrawId::_ntotalfaces;  ++f){
       facez     = &Helix._oTracker[f]; 
       int  firstPanel(0);
       if (f == SeedIndex.face) firstPanel = SeedIndex.panel;
@@ -3210,7 +3059,6 @@
 	  dist2           = dx*dx + dy*dy;
 	  dist            = std::sqrt(dist2);
 	   
-<<<<<<< HEAD
 	  if( _debug > 10){
 	    // dist betw the straw hit and the seed hit in the transverse plane
 	    double dx  = std::fabs(seedHit->pos().x() - hit->pos().x());
@@ -3220,47 +3068,12 @@
 
 	    printf("[%s:LOOP] %3i %9.3f %8.3f %8.3f %8.3f %8.3f %8.3f %8.3f %8.3f %8.3f %8.3f %8.3f %8.5f %8.5f %8.3f\n",
 		   name.data(),p,hit->pos().z(),hit->pos().x(),hit->pos().y(),hePos.x(),hePos.y(),dist,dxy,deltaZ,center.x(),center.y(),radius,phi,dfdz,chi2) ;
-=======
-	if( _debug > 10){
-	  // dist betw the straw hit and the seed hit in the transverse plane
-	  double dx  = std::fabs(seedHit->x() - hit->x());
-	  double dy  = std::fabs(seedHit->y() - hit->y());
-	  double dxy = std::sqrt(dx*dx+dy*dy);
-	  double chi2   = sxy.chi2DofCircle();
-
-	  printf("[%s:LOOP] %3i %9.3f %8.3f %8.3f %8.3f %8.3f %8.3f %8.3f %8.3f %8.3f %8.3f %8.3f %8.5f %8.5f %8.3f\n",
-		 name.data(),p,hit->z(),hit->x(),hit->y(),hePos.x(),hePos.y(),dist,dxy,deltaZ,center.x(),center.y(),radius,phi,dfdz,chi2) ;
-	}
-	//-----------------------------------------------------------------------------
-	// dxy_max: running search window accounts for the finite extrapolation accuracy
-	//-----------------------------------------------------------------------------
-	double dxy_max = _distPatRec + _dfdzErr*deltaZ;
-	if (dist <= dxy_max) {
-	  double delta_min(0);
-	  int    index_min(-1);
-	  // int    layer_id(hit->strawId().layer());//_straw->id().getLayer());
-	  for (int k=0; k<_nHitsMaxPerPanel; ++k){
-	    double delta = dist - panelHitChi2[k];
-	    if (delta < delta_min){
-	      delta_min = delta;
-	      index_min = k;
-	    }
->>>>>>> d0db7ef3
 	  }
 	  //-----------------------------------------------------------------------------
 	  // dxy_max: running search window accounts for the finite extrapolation accuracy
 	  //-----------------------------------------------------------------------------
 	  double dxy_max = _distPatRec + _dfdzErr*deltaZ;
 	  if (dist <= dxy_max) {
-	    // double delta_min(0);
-	    // int    index_min(-1);
-	    // for (int k=0; k<_nHitsMaxPerPanel; ++k){
-	    //   double delta = dist - panelHitChi2[k];
-	    //   if (delta < delta_min){
-	    // 	delta_min = delta;
-	    // 	index_min = k;
-	    //   }
-	    // }
 	    if (dist < faceHitChi2){
 	      faceHitChi2               = dist;
 	      //set the coordiante of the hit
@@ -3268,11 +3081,6 @@
 	      goodFaceHit.panel         = p;
 	      goodFaceHit.panelHitIndex = i;
 	    }
-	    
-	    // if (index_min>=0) {
-	    //   panelHitIndex[index_min] = i;
-	    //   panelHitChi2 [index_min] = dist;
-	    // }
 	  }
 	}
 
@@ -3469,7 +3277,7 @@
       NComboHits = 0;
 
       //FIXME! implement a function
-      for (int f=SeedIndex.face; f<FaceZ_t::kNTotalFaces;  ++f){
+      for (int f=SeedIndex.face; f<StrawId::_ntotalfaces;  ++f){
 	facez     = &Helix._oTracker[f]; 
 	int  firstPanel(0);
 	if (f == SeedIndex.face) firstPanel = SeedIndex.panel;
@@ -3573,7 +3381,7 @@
       Helix._diag.dphi0res_24 = dphi0Res[2];
 
       int j=0;
-      for (int f=SeedIndex.face; f<FaceZ_t::kNTotalFaces;  ++f){
+      for (int f=SeedIndex.face; f<StrawId::_ntotalfaces;  ++f){
 	facez     = &Helix._oTracker[f]; 
 	int  firstPanel(0);
 	if (f == SeedIndex.face) firstPanel = SeedIndex.panel;   
@@ -3761,7 +3569,7 @@
 
     bool           isFirst(true);
 
-    for (int f=SeedIndex.face; f<FaceZ_t::kNTotalFaces;  ++f){
+    for (int f=SeedIndex.face; f<StrawId::_ntotalfaces;  ++f){
       facez     = &Helix._oTracker[f]; 
       int  firstPanel(0);
       if (f == SeedIndex.face) firstPanel = SeedIndex.panel;
@@ -4104,7 +3912,7 @@
     FaceZ_t*  facez(0);
     PanelZ_t* panelz(0);
     
-    for (int f=0; f<FaceZ_t::kNTotalFaces;  ++f){
+    for (int f=0; f<StrawId::_ntotalfaces;  ++f){
       facez     = &Helix._oTracker[f]; 
       for (int p=0; p<FaceZ_t::kNPanels; ++p){
 	panelz = &facez->panelZs[p];//Helix._oTracker[p];
@@ -4117,15 +3925,9 @@
 	  int loc    = shIndices[i];	 // index in chcol of i-th timecluster hit
     
 	  // const StrawHit& sh          = Helix.chcol()->at(loc);
-
-<<<<<<< HEAD
 	  printf("[CalHelixFinderAlg::printXYZP] %5i %5i %5i   %08x   %2i %9.3f %9.3f %9.3f \n",
-		 i, loc,  pt->sid().straw()/*sh.strawIndex().asInt()*/, *((int*) &pt->_flag), 0/*pt->use()FIXME!*/, pt->_pos.x(), pt->_pos.y(), pt->_pos.z());
+		 i, loc,  pt->strawId().straw()/*sh.strawIndex().asInt()*/, *((int*) &pt->_flag), 0/*pt->use()FIXME!*/, pt->_pos.x(), pt->_pos.y(), pt->_pos.z());
 	}
-=======
-	printf("[CalHelixFinderAlg::printXYZP] %5i %5i %5i   %08x   %2i %9.3f %9.3f %9.3f \n",
-	       i, loc,  pt->strawId().straw()/*sh.strawIndex().asInt()*/, *((int*) &pt->_flag), pt->use(), pt->_pos.x(), pt->_pos.y(), pt->_pos.z());
->>>>>>> d0db7ef3
       }
     }
   }
@@ -4141,7 +3943,7 @@
     PanelZ_t*       panelz(0);
     mu2e::ComboHit* hit(0);
 
-    for (int f=0; f<FaceZ_t::kNTotalFaces;  ++f){
+    for (int f=0; f<StrawId::_ntotalfaces;  ++f){
       facez     = &Helix._oTracker[f]; 
       for (int p=0; p<FaceZ_t::kNPanels; ++p){
 	panelz = &facez->panelZs[p];//Helix._oTracker[p];
