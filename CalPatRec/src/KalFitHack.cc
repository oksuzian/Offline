--- conflicted
+++ resolved
@@ -211,11 +211,10 @@
     CLHEP::Hep3Vector tdir, trkpos;
     HepPoint          tpos;
 
-<<<<<<< HEAD
-    double            flen, ds, doca, rdrift, rdrift1, rdrift2, phiPanel;
+    double            flen, ds, doca, rdrift, phiPanel;
     double            endTrk(0.0);//krep->endFoundRange();
 
-    const Straw       *straw, *s0, *s1;
+    const Straw       *straw;
 
     if (_debug >0){
       printf("[KalFitHack::findDoublets]-------------------------------------------------\n");
@@ -224,21 +223,6 @@
     }
 
     nhits = hits->size();
-    for (int i=0; i< nhits; ++i){
-      hit       = hits->at(i);
-=======
-    double            flen, ds, doca, rdrift, phiPanel;
-    double            endTrk(0.0);//krep->endFoundRange();
-
-    const Straw       *straw;
-
-    if (_debug >0){
-      printf("[KalFitHack::findDoublets]-------------------------------------------------\n");
-      printf("[KalFitHack::findDoublets]  i  shId  ch  panel  il   iw   driftR       doca\n");
-      printf("[KalFitHack::findDoublets]-------------------------------------------------\n");
-    }
-
-    nhits = hits->size();
     
     int multipletIndex(0);
     for (int i=0; i<nhits; ++i) {
@@ -247,7 +231,6 @@
 //-----------------------------------------------------------------------------
       hit       = hits->at(i);
       //      if (hit->isActive() == 0)                             continue;
->>>>>>> b1263884
       straw     = &hit ->straw();
       wdir      = straw->getDirection();
       pos       = straw->getMidPoint();
@@ -297,11 +280,7 @@
 //-----------------------------------------------------------------------------
 // new chamber : create new doublet candidate
 //-----------------------------------------------------------------------------
-<<<<<<< HEAD
-	dcol->push_back(Doublet(station, panel, wdir, tdir, trkpos, hit));
-=======
 	dcol->push_back(Doublet(multipletIndex, station, panel, wdir, tdir, trkpos, hit));
->>>>>>> b1263884
 	oldStation = station;
 	oldPanel   = panel;
 	++idlast;
@@ -312,26 +291,13 @@
 //-----------------------------------------------------------------------------
 // same chamber, same panel : add one more hit to the last doublet
 //-----------------------------------------------------------------------------
-<<<<<<< HEAD
-	  dcol->at(idlast-1).fTrkshcol.push_back(hit);
-	  dcol->at(idlast-1).fTrkDirCol.push_back(tdir);
-	  dcol->at(idlast-1).fTrkPosCol.push_back(trkpos);
-=======
 	  dcol->at(idlast-1).addStrawHit(tdir, trkpos, hit);
-// 	  dcol->at(idlast-1).fTrkshcol.push_back(hit);
-// 	  dcol->at(idlast-1).fTrkDirCol.push_back(tdir);
-// 	  dcol->at(idlast-1).fTrkPosCol.push_back(trkpos);
->>>>>>> b1263884
 	}
 	else {
 //-----------------------------------------------------------------------------
 // same chamber, different panel : new doublet candidate
 //-----------------------------------------------------------------------------
-<<<<<<< HEAD
-	  dcol->push_back(Doublet(station, panel, wdir, tdir, trkpos, hit));
-=======
 	  dcol->push_back(Doublet(multipletIndex, station, panel, wdir, tdir, trkpos, hit));
->>>>>>> b1263884
 	  oldStation = station;
 	  oldPanel   = panel;
 	  ++idlast;
@@ -341,20 +307,10 @@
     NEXT_STRAW_HIT:;
     }
 //-----------------------------------------------------------------------------
-<<<<<<< HEAD
-// list of doublets is formed, resolve drift ambiguities where possible
-//-----------------------------------------------------------------------------
-    double   lineSlopes[4];
-    int      ambStrawA [4], ambStrawB[4];
-    Doublet  *doub;
-=======
 // list of doublets is formed, the rest of this routine - debugging only
 //-----------------------------------------------------------------------------
-//    double              lineSlopes[4];
     Doublet             *doublet;
     CLHEP::HepRotationZ rot;
-
->>>>>>> b1263884
 
     if (_debug >0){
       printf("[KalFitHack::findDoublets] BEGIN iherr:%i \n", fAnnealingStep);
@@ -363,30 +319,15 @@
       printf("[KalFitHack::findDoublets]-----------------------------------------------------------------------------------------------------------------------------------------\n");
     }
 
-<<<<<<< HEAD
-    int      dcolsize  = dcol->size();
-    for (int i=0; i<dcolsize; ++i){
-      doub      = &dcol->at(i);
-      trkshsize = doub->fTrkshcol.size();
-=======
     int      ndoublets = dcol->size();
     for (int i=0; i<ndoublets; ++i){
       doublet   = &dcol->at(i);
       trkshsize = doublet->fNstrawHits;//fTrkshcol.size();
->>>>>>> b1263884
     //-----------------------------------------------------------------------------
 // assume wires are perpendicular to the radial direction to the panel
 // this is already ambiguos
 // use atan2 to get the right quadrant
 //-----------------------------------------------------------------------------
-<<<<<<< HEAD
-      posPanel = doub->fTrkshcol.at(0)->straw().getMidPoint();
-      phiPanel = atan2(posPanel.y(),posPanel.x());
-      posPanel = CLHEP::HepRotationZ(-phiPanel)*posPanel;
-      
-      for (int j=0; j<trkshsize; ++j){
-	hit   = doub->fTrkshcol.at(j);
-=======
       posPanel = doublet->fTrkshcol[0]->straw().getMidPoint();
       phiPanel = atan2(posPanel.y(),posPanel.x());
       rot.set(-phiPanel);
@@ -394,28 +335,18 @@
       
       for (int j=0; j<trkshsize; ++j) {
 	hit   = doublet->fTrkshcol[j];
->>>>>>> b1263884
 	straw = &hit->straw();
 	shId  = straw->index().asInt();
 //-----------------------------------------------------------------------------
 // mid-wire position and the wire direction
 //-----------------------------------------------------------------------------
 	wpos[j] = straw->getMidPoint();
-<<<<<<< HEAD
-	wdir    = doub->fShDir;
-//-----------------------------------------------------------------------------
-// track position and direction
-//-----------------------------------------------------------------------------
-	trkpos  = doub->fTrkPosCol.at(j);
-	tdir    = doub->fTrkDirCol.at(j);
-=======
 	wdir    = doublet->fShDir;
 //-----------------------------------------------------------------------------
 // track position and direction
 //-----------------------------------------------------------------------------
 	trkpos  = doublet->fTrkPosCol[j];
 	tdir    = doublet->fTrkDirCol[j];
->>>>>>> b1263884
 
 	HepPoint p1(wpos[j].x(),wpos[j].y(),wpos[j].z());
 	HepPoint p2(trkpos.x() ,trkpos.y() ,trkpos.z());
@@ -423,11 +354,6 @@
 	TrkLineTraj trstraw(p1, wdir, 0., 0.);
 	TrkLineTraj trtrk  (p2, tdir, 0., 0.);
 	TrkPoca     poca   (trstraw, 0.,trtrk   , 0.);
-<<<<<<< HEAD
-	
-=======
-
->>>>>>> b1263884
 	doca   = poca.doca();
 	rdrift = hit->driftRadius();
 //-----------------------------------------------------------------------------
@@ -435,36 +361,6 @@
 // Y axis pointing in the wire direction
 // current channel numbering scheme allows for that
 //-----------------------------------------------------------------------------
-<<<<<<< HEAD
-	wpos[j] = CLHEP::HepRotationZ(-phiPanel)*wpos[j];
-	trkpos  = CLHEP::HepRotationZ(-phiPanel)*trkpos;
-	tdir    = CLHEP::HepRotationZ(-phiPanel)*tdir;
-
-	if (trkshsize == 2) {
-	  hit     = doub->fTrkshcol.at(0);
-	  s0      = &hit->straw();
-	  pos     = s0->getMidPoint();;
-	  pos     = CLHEP::HepRotationZ(-phiPanel)*pos;
-	  rdrift1 = hit->driftRadius();
-	  
-	  hit      = doub->fTrkshcol.at(1);
-	  s1       = &hit->straw();
-	  tmppos   = s1->getMidPoint();;
-	  tmppos   = CLHEP::HepRotationZ(-phiPanel)*tmppos;
-	  rdrift2  = hit->driftRadius();
-//-----------------------------------------------------------------------------
-// assume to be in a local coordinate system of the panel
-// pos : 1st wire, tmppos - 2nd wire
-//-----------------------------------------------------------------------------
-	  findLines(pos.z()   , pos.x()   , rdrift1,
-		    tmppos.z(), tmppos.x(), rdrift2,
-		    lineSlopes, ambStrawA , ambStrawB);
-	}
-	
-	if (_debug > 0) {
-	  printf("[KalFitHack::findDoublets] %2i %5i %2i %3i %3i %3i %9.3f %9.3f %9.3f  %6.3f  %6.3f %9.3f %8.3f %9.3f %8.3f %4.1f %9.3f %6.3f %5.3f\n",
-		 i, shId, doub->fStationId, doub->fPanelId, 
-=======
 	wpos[j] = rot*wpos[j];
 	trkpos  = rot*trkpos;
 	tdir    = rot*tdir;
@@ -472,7 +368,6 @@
 	if (_debug > 0) {
 	  printf("[KalFitHack::findDoublets] %2i %5i %2i %3i %3i %3i %9.3f %9.3f %9.3f  %6.3f  %6.3f %9.3f %8.3f %9.3f %8.3f %4.1f %9.3f %6.3f %5.3f\n",
 		 i, shId, doublet->fStationId, doublet->fPanelId, 
->>>>>>> b1263884
 		 straw->id().getLayer(),
 		 straw->id().getStraw(),
 		 straw->getMidPoint().x(), straw->getMidPoint().y(), straw->getMidPoint().z(),
@@ -487,78 +382,6 @@
     }
  } 
 
-<<<<<<< HEAD
-//-----------------------------------------------------------------------------
-// first step: create list of doublets
-//-----------------------------------------------------------------------------
-  void KalFitHack::markDoublets (DoubletCollection *dcol){
-
-    double kMaxSlopeDist(0.10);
-
-    mu2e::TrkStrawHit *h1, *h2;
-   
-    CLHEP::Hep3Vector wdir, pos,  wpos[10], posPanel, tmppos;    
-    CLHEP::Hep3Vector tdir, trkpos, trkpos1, trkpos2, tdir1, tdir2;
-    CLHEP::Hep3Vector wdir1, wdir2;
-    HepPoint          tpos;
-
-    int               l1, l2, trkshsize;
-    double            doca1, doca2, rdrift1, rdrift2, phiPanel, dsl;
-    
-    int               shId1, shId2, nsol, ambStrawA [4], ambStrawB [4];
-    double            slopeDist, trkslope, trkslope1, trkslope2, lineSlopes[4];
-
-    Doublet           *doub;
-    const Straw       *s1, *s2;
-    
-    if (_debug >0){
-      printf("[KalFitHack::markDoublets] BEGIN iherr:%i \n", fAnnealingStep);
-      printf("[KalFitHack::markDoublets]---------------------------------------------------------------------------------------------------------------------------------------------------------------------------------------------\n");
-      printf("[KalFitHack::markDoublets]  i  shId ch pnl il is      x       y        z       cth    trkth    xtrk      ytrk       ztrk     xr     yr      zr     doca    rdr   am     s1  amb1    s2  amb1   s3   amb3   s4   amb4 ns\n");
-      printf("[KalFitHack::markDoublets]---------------------------------------------------------------------------------------------------------------------------------------------------------------------------------------------\n");
-    }
-    
-    int ndoublets  = dcol->size();
-
-    for (int i=0; i<ndoublets; ++i){
-      doub      = &dcol->at(i);
-      trkshsize = doub->fTrkshcol.size();
-      
-      if (trkshsize < 2) continue; // goto next doublet
-
-      wdir = doub->fShDir;
-
-      if (trkshsize == 2) {
-//-----------------------------------------------------------------------------
-// by construction, both hits are in the same panel
-//-----------------------------------------------------------------------------
-	h1        = doub->fTrkshcol.at(0);
-	s1        = &h1->straw();
-	l1        = s1->id().getLayer();
-
-	h2        = doub->fTrkshcol.at(1);
-	s2        = &h2->straw();
-	l2        = s2->id().getLayer();
-//-----------------------------------------------------------------------------
-// skip doublets with both hits in the same layer
-//-----------------------------------------------------------------------------
-	if (l1 == l2) continue;
-
-	posPanel  = s1->getMidPoint();
-	phiPanel  = std::atan2(posPanel.y(),posPanel.x());
-	posPanel  = CLHEP::HepRotationZ(-phiPanel)*posPanel;
-
-	pos       = s1->getMidPoint();;
-	pos       = CLHEP::HepRotationZ(-phiPanel)*pos;
-	rdrift1   = h1->driftRadius();
-	shId1     = s1->index().asInt();
-	  
-	tmppos    = s2->getMidPoint();;
-	tmppos    = CLHEP::HepRotationZ(-phiPanel)*tmppos;
-	rdrift2   = h2->driftRadius();
-	shId2     = s2->index().asInt();
-=======
-
 //--------------------------------------------------------------------------------
 // given a multiplet, resolve the ambiguity for hit: index0 and index1
 //--------------------------------------------------------------------------------
@@ -643,168 +466,10 @@
 	  
 	HepPoint    p1(sposr[ih].x(),sposr[ih].y(),sposr[ih].z());
 	HepPoint    p2(tposr[ih].x(),tposr[ih].y(),tposr[ih].z());
->>>>>>> b1263884
 
 	TrkLineTraj st   (p1,sdirr[ih],0.,0.);
 	TrkLineTraj tt   (p2,tdirr[ih],0.,0.);
 
-<<<<<<< HEAD
-	tdir2     = doub->fTrkDirCol.at(1);
-	tdir2     = CLHEP::HepRotationZ(-phiPanel)*tdir2;
-	trkslope2 = tdir2.x()/tdir2.z();
-//-----------------------------------------------------------------------------
-// for the track dx/dz use average of the two dx/dz slopes calculated 
-// in the two layers corresponding to the doublet hits
-//-----------------------------------------------------------------------------
-	trkslope  = (trkslope1 + trkslope2)/2.;
-
-	findLines(pos.z()   , pos.x()   , rdrift1,
-		  tmppos.z(), tmppos.x(), rdrift2,
-		  lineSlopes, ambStrawA, ambStrawB);
-//-----------------------------------------------------------------------------
-// choose the best combination of the drift signs - the one corresponding 
-// to the slope closest to that of the track
-//-----------------------------------------------------------------------------
-	nsol      = 0;
-	slopeDist = kMaxSlopeDist;
-
-	for (int i=0; i<4; i++) {
-	  dsl = fabs(trkslope - lineSlopes[i]);
-	  if (dsl <  kMaxSlopeDist) {
-	    if (dsl <  slopeDist) {
-	      fAmbigVecSlope[shId1] = ambStrawA[i];
-	      fAmbigVecSlope[shId2] = ambStrawB[i];
-	      slopeDist             = dsl;
-	    }
-	    nsol             += 1;
-	  }
-	}
-
-	double minDriftRadius = fMinDriftDoublet;
-	if (fAnnealingStep >0) {
-	  minDriftRadius  = fMinDriftDoublet/2.;
-	}
-//-----------------------------------------------------------------------------
-// when the two hits have the same drift sign and close drift times,
-// the two (++) and (--) solutions may be difficult to distinguish
-// require the solution to be unique within the window defined by kMaxSlopeDist
-//-----------------------------------------------------------------------------
-//	if (nsol == 1) {
-// 	  if ((rdrift2 > minDriftRadius) && (rdrift1 > minDriftRadius)) {
-// 	    if ((fAmbigVecSlope[shId1] + fAmbigVecSlope[shId2] == 0)) {
-// 	      fAmbigVec[shId1] = fAmbigVecSlope[shId1];
-// 	      fAmbigVec[shId2] = fAmbigVecSlope[shId2];
-// 	    } else if (std::fabs(rdrift1-rdrift2) > fDeltaDriftDoublet){
-// 	      fAmbigVec[shId1] = fAmbigVecSlope[shId1];
-// 	      fAmbigVec[shId2] = fAmbigVecSlope[shId2];
-// 	    }
-// 	  }
-// 	}
-
-	if (nsol > 0) {
-	  if ((fAmbigVecSlope[shId1] + fAmbigVecSlope[shId2] == 0)) {
-	    fAmbigVec[shId1] = fAmbigVecSlope[shId1];
-	    fAmbigVec[shId2] = fAmbigVecSlope[shId2];
-	  }
-	  else {
-	    if (std::fabs(rdrift1-rdrift2) > fDeltaDriftDoublet) {
-	      fAmbigVec[shId1] = fAmbigVecSlope[shId1];
-	      fAmbigVec[shId2] = fAmbigVecSlope[shId2];
-	    }
-	  }
- 	}
-
-	if (_debug > 0) {
-	  trkpos1  = doub->fTrkPosCol.at(0);
-	  trkpos2  = doub->fTrkPosCol.at(1);
-	  
-	  tdir1    = doub->fTrkDirCol.at(0);
-	  tdir2    = doub->fTrkDirCol.at(1);
-	  
-	  HepPoint    p1(s1->getMidPoint().x(),s1->getMidPoint().y(),s1->getMidPoint().z());
-	  HepPoint    p2(trkpos1.x() ,trkpos1.y() ,trkpos1.z());
-
-	  TrkLineTraj trstraw(p1,s1->getDirection(), 0., 0.);
-	  TrkLineTraj trtrk  (p2,tdir1, 0., 0.);
-
-	  TrkPoca     poca1  (trstraw, 0.,trtrk   , 0.);
-	  
-	  doca1   = poca1.doca();
-
-	  p1 = HepPoint(s2->getMidPoint().x(),s2->getMidPoint().y(),s2->getMidPoint().z());
-	  p2 = HepPoint(trkpos2.x() ,trkpos2.y() ,trkpos2.z());
-
-	  trstraw = TrkLineTraj(p1,s2->getDirection(), 0., 0.);
-	  trtrk   = TrkLineTraj(p2, tdir2, 0., 0.);
-	  TrkPoca poca2  (trstraw, 0.,trtrk   , 0.);
-	  
-	  doca2   = poca2.doca();
-
-	  printf("[KalFitHack::markDoublets] %2i %5i %2i %3i %2i %2i %8.3f %8.3f %9.3f %6.3f  %6.3f  %8.3f  %8.3f %9.3f %5.3f %4.1f %9.3f %6.3f %6.3f ",
-		 i, shId1, doub->fStationId, doub->fPanelId, 
-		 s1->id().getLayer(),
-		 s1->id().getStraw(),
-		 s1->getMidPoint().x(), s1->getMidPoint().y(), s1->getMidPoint().z(),
-		 wdir.y(), 
-		 trkslope,
-		 trkpos1.x(), trkpos1.y(), trkpos1.z(),
-		 pos.x(), pos.y(), pos.z(),
-		 doca1,
-		 rdrift1); 
-
-	  printf("%5i %6.3f %2i%2i %6.3f %2i%2i %6.3f %2i%2i %6.3f %2i%2i %2i\n",
-		 fAmbigVec[shId1],
-		 lineSlopes[0], ambStrawA[0], ambStrawB[0],
-		 lineSlopes[1], ambStrawA[1], ambStrawB[1],
-		 lineSlopes[2], ambStrawA[2], ambStrawB[2],
-		 lineSlopes[3], ambStrawA[3], ambStrawB[3], 
-		 nsol);
-	
-	  printf("[KalFitHack::markDoublets] %2i %5i %2i %3i %2i %2i %8.3f %8.3f %9.3f %6.3f  %6.3f  %8.3f  %8.3f %9.3f %5.3f %4.1f %9.3f %6.3f %6.3f ",
-		 i, shId2, doub->fStationId, doub->fPanelId,  
-		 s2->id().getLayer(),
-		 s2->id().getStraw(),
-		 s2->getMidPoint().x(), s2->getMidPoint().y(), s2->getMidPoint().z(),
-		 wdir.y(), 
-		 trkslope,
-		 trkpos2.x(), trkpos2.y(), trkpos2.z(),
-		 tmppos.x(), tmppos.y(), tmppos.z(),
-		 doca2,
-		 rdrift2); 
-	  printf("%5i %6.3f %2i%2i %6.3f %2i%2i %6.3f %2i%2i %6.3f %2i%2i %2i\n",
-		 fAmbigVec[shId2],
-		 lineSlopes[0], ambStrawA[0], ambStrawB[0],
-		 lineSlopes[1], ambStrawA[1], ambStrawB[1],
-		 lineSlopes[2], ambStrawA[2], ambStrawB[2],
-		 lineSlopes[3], ambStrawA[3], ambStrawB[3],
-		 nsol);
-	}
-      }
-    }
-  }
-
-//--------------------------------------------------------------------------------
-  void KalFitHack::findAndMarkMultiplets(KalRep* krep,   std::vector<TrkStrawHit*> *hits){
-    for (int i=0; i<40000; ++i)	{
-      fAmbigVec     [i] = -9999;			
-      fAmbigVecSlope[i] = -9999;
-    }	
-    DoubletCollection dcol;
-    //create the collection of doublets
-    findDoublets (krep, hits, &dcol);
-    
-    if (dcol.size() > 0) {
-    //fix the ambiguity of the doublets and 
-    //store indeces of these doublets
-      markDoublets(&dcol);
-    } else {
-      if (_debug >0) {
-	printf("[KalFitHack::findAndMarkMultiplets] no multiplets found!\n");
-      }
-    }
-  }
-
-=======
 	poca[ih] = TrkPoca(st,0.,tt,0.);
 
 	sflt[ih] = poca[ih].flt1();
@@ -1029,7 +694,6 @@
 
     DoubletCollection dcol;
     mu2e::TrkStrawHit *hit;
->>>>>>> b1263884
 //-----------------------------------------------------------------------------
 // set external errors
 // reduce external errors for hits from doublets during first iterations
@@ -1076,16 +740,9 @@
 // B = sintheta = ((yA-yB)(±rA±rB) - (xA-xB) sqrt((xA-xB)2+(yA-yB)2-(±rA±rB)2))/((xA-xB)2+(yA-yB)2)
 
 // points tangent to the circles are
-<<<<<<< HEAD
-//(xA±-rA cos theta, yA±-rA sin theta) and
-//(xB±rB cos theta , yB±rB sin theta) 
-
-
-=======
 // (xA±-rA cos theta, yA±-rA sin theta) and
 // (xB±rB cos theta , yB±rB sin theta) 
 //-----------------------------------------------------------------------------
->>>>>>> b1263884
   void KalFitHack::findLines1(double xa, double ya, double ra,
 			     double xb, double yb, double rb,
 			     double *slopes, int *ambStrawA, int *ambStrawB){
@@ -1119,17 +776,10 @@
       slopes[i] = -cosVec[i]/sinVec[i];
 
       dir1.set(-cosVec[i],sinVec[i],0);
-<<<<<<< HEAD
 
       pos1.set(xa-ra*signA[i]*cosVec[i],ya-ra*signA[i]*sinVec[i],0);
       pos2.set(xa,ya,0);
 
-=======
-
-      pos1.set(xa-ra*signA[i]*cosVec[i],ya-ra*signA[i]*sinVec[i],0);
-      pos2.set(xa,ya,0);
-
->>>>>>> b1263884
       delta   = pos2-pos1;
       between = dir1.cross(dir2).unit();
     
@@ -1145,36 +795,18 @@
 
 //-----------------------------------------------------------------------------
 // 2015-02-25 P.Murat: new resolver
-<<<<<<< HEAD
-//-----------------------------------------------------------------------------
-  void KalFitHack::findLines(double xa, double ya, double ra,
-			     double xb, double yb, double rb,
-			     double *slopes, int *ambStrawA, int *ambStrawB){
-//-----------------------------------------------------------------------------
-// sign ordering convention:    ++, +-, --, -+
-//-----------------------------------------------------------------------------
-    double            sa[4] = { +1, +1, -1, -1 };
-    double            sb[4] = { +1, -1, -1, +1 };
-
-=======
 // assume that coordinates are rotated into the coordinate system where Y axis 
 // is pointed along the wire by a rotation along the Z axis
 // sign ordering convention:    ++, +-, --, -+ is defined by KalFitHack::fSign
 //-----------------------------------------------------------------------------
   void KalFitHack::findLines(Hep3Vector* Pos, double* R, double* Slopes) {
 //-----------------------------------------------------------------------------
->>>>>>> b1263884
     double            nx[4], ny[4], dx, dy; //, ux, uy;
     double            alpha, dr, dr2, lx, ly;
     //    int               invert[4];
 
-<<<<<<< HEAD
-    dx  = xb-xa;
-    dy  = yb-ya;
-=======
     dx  = Pos[1].z()-Pos[0].z();
     dy  = Pos[1].x()-Pos[0].x();
->>>>>>> b1263884
     dr2 = dx*dx+dy*dy;
     dr  = sqrt(dr2);
 
@@ -1182,22 +814,6 @@
     ly  = dy/dr;
 
     for (int i=0; i<4; i++) {
-<<<<<<< HEAD
-      alpha     = (rb*sb[i]-ra*sa[i])/dr;
-      nx[i]     = -sa[i]*ly*alpha+sa[i]*lx*sqrt(1-alpha*alpha);
-      ny[i]     =  sa[i]*lx*alpha+sa[i]*ly*sqrt(1-alpha*alpha);
-      //      invert[i] =  1;
-      
-      if (nx[i]*dx+ny[i]*dy < 0) {
-	nx[i]     = -nx[i];
-	ny[i]     = -ny[i];
-	//	invert[i] = -1;
-      }
-      
-      slopes   [i] = ny[i]/nx[i];
-      ambStrawA[i] = sa[i];
-      ambStrawB[i] = sb[i];
-=======
       alpha = (R[1]*fSign[i][1]-R[0]*fSign[i][0])/dr;
       nx[i] = fSign[i][0]*(-ly*alpha+lx*sqrt(1-alpha*alpha));
       ny[i] = fSign[i][0]*( lx*alpha+ly*sqrt(1-alpha*alpha));
@@ -1210,7 +826,6 @@
 //       }
       
       Slopes[i] = ny[i]/nx[i];
->>>>>>> b1263884
     }
   }
 
@@ -1374,9 +989,6 @@
       std::sort(kres._hits.begin(),kres._hits.end(),fltlencomp(kres._tdef.fitdir().fitDirection()));
 
 // refit the track one more time with minimal external errors
-<<<<<<< HEAD
-      fitIteration(kres,_herr.size()-1);
-=======
 //---------------------------------------------------------------------------
 //2015 - 02 - 27 Gianipez added the loop for including the external errors 
 //---------------------------------------------------------------------------
@@ -1385,26 +997,12 @@
       }else{
 	fitIteration(kres,_herr.size()-1);
       }
->>>>>>> b1263884
       kres._krep->addHistory(kres._fit,"AddHits");
     }
   }
 
 
   void KalFitHack::fitTrack(KalFitResult& kres, CalTimePeak* TPeak) {
-<<<<<<< HEAD
-// loop over external hit errors, ambiguity assignment, t0 toleratnce
-// 10-03-2013 giani changed this loop. now it loops on all the stations
-// and store the last fit that converges
-
-    for (size_t iherr=0;iherr<_herr.size();++iherr){
-      //      condition = false;
-      if(TPeak){
-	fitIteration(kres,iherr,TPeak);
-      } else{
-	fitIteration(kres,iherr);
-      }
-=======
 // loop over external hit errors, ambiguity assignment, t0 tolerance
 // 10-03-2013 giani changed this loop. now it loops on all the stations
 // and store the last fit that converges
@@ -1413,7 +1011,6 @@
       //      condition = false;
       fitIteration(kres,iherr,TPeak);
 
->>>>>>> b1263884
       if (! kres._fit.success()) break; //commented by gianipez
       // if(iherr==0){
 // 	condition = false;
@@ -1436,8 +1033,6 @@
 //-----------------------------------------------------------------------------
   void KalFitHack::fitIteration(KalFitResult& kres, size_t iherr, CalTimePeak* TPeak) {
     // update external hit errors.  This isn't strictly necessary on the 1st iteration.
-<<<<<<< HEAD
-=======
 
     TrkStrawHit* hit;
     int          nhits;
@@ -1446,7 +1041,6 @@
     bool         changed(true);
     bool         fit_success;
 
->>>>>>> b1263884
 
     if (_debug >0) {
       printf("------------------------------------------------------------------------------------------\n");
@@ -1467,34 +1061,6 @@
 	printHits(kres,"fitIteration_001");
       }
     }
-<<<<<<< HEAD
-
-    TrkStrawHit* hit;
-    int          shId, nhits;
-
-    nhits = kres._hits.size();
-    for (int i=0; i<nhits; ++i){
-      hit   = kres._hits.at(i);
-      shId  = hit->straw().index().asInt();
-
-      if (int(iherr) < fILoopMarkDoublets){
-	if (fAmbigVec[shId] < -10){
-	  hit->setExtErr(_herr[iherr]);
-	}else {
-	  hit->setExtErr(_herr[iherr]/fScaleErrDoublet);
-	}
-      }else {
-	hit->setExtErr(_herr[iherr]);
-      }
-    }
-
-    // update t0, and propagate it to the hits
-    double   oldt0 = kres._krep->t0()._t0;
-    unsigned niter(0);
-    bool     changed(true);
-    bool     fit_success;
-=======
->>>>>>> b1263884
 
     kres._nt0iter = 0;
     kres._fit     = TrkErrCode::succeed;
@@ -1506,11 +1072,7 @@
 //2015-02-17 G. Pezzu: fix the ambiguity of the doublets!
 //2015-02-19 G. Pezzu: re-search hit multiplets using updated fit results
 //--------------------------------------------------------------------------------
-<<<<<<< HEAD
-      if ( (int(iherr) < fILoopMarkDoublets) && (fMarkDoublets == 1)) {
-=======
       if ( (fAnnealingStep < fILoopMarkDoublets) && (fMarkDoublets == 1)) {
->>>>>>> b1263884
 	findAndMarkMultiplets(kres._krep, &kres._hits);
 	if (_debug > 0) {
 	  printHits(kres,"fitIteration_002");
@@ -1621,14 +1183,10 @@
     std::sort(kres._hits.begin(),kres._hits.end(),fltlencomp(tdef.fitdir().fitDirection()));
   }
 
-<<<<<<< HEAD
-  void KalFitHack::printHits(KalFitResult& kres) {
-=======
 //-----------------------------------------------------------------------------
 //
 //-----------------------------------------------------------------------------
   void KalFitHack::printHits(KalFitResult& kres, const char* Caller) {
->>>>>>> b1263884
     const KalRep* Trk  = kres._krep;
     double d0(-1.), om(-1.), r(-1.), phi0(-1.), x0(-1.), y0(-1.), chi2N(-1.);
 
