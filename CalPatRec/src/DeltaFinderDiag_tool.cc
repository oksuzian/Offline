#ifndef __CalPatRec_DeltaFinderDiag_hh__
#define __CalPatRec_DeltaFinderDiag_hh__

#include "TH1.h"
#include "TH2.h"

#include <string.h>

#include "CalPatRec/inc/DeltaFinder_types.hh"

#include "art/Framework/Services/Registry/ServiceHandle.h"
#include "art/Framework/Services/Optional/TFileService.h"
#include "art/Framework/Principal/Handle.h"
#include "art/Utilities/ToolMacros.h"
#include "art/Utilities/make_tool.h"
#include "art/Framework/Principal/Event.h"

#include "fhiclcpp/ParameterSet.h"

#include "CalPatRec/inc/ModuleHistToolBase.hh"
#include "CalPatRec/inc/McUtilsToolBase.hh"

using namespace std;

namespace mu2e {
  using namespace DeltaFinderTypes;

  class SimParticle;
  class PtrStepPointMCVectorCollection;
  
  class DeltaFinderDiag: public ModuleHistToolBase {

    enum {
      kNEventHistSets =  10,
      kNSeedHistSets  =  10,
      kNDeltaHistSets =  10,
      kNMcHistSets    = 200
    };

    struct SeedHist_t {
      TH1F*  fChi2N;
      TH1F*  fChi2Tot;
      TH1F*  fHitChi2Min;			// chi2 of the first two hits along the wire
      TH1F*  fChi2Neighbour;
      TH1F*  fChi2Radial;
      TH1F*  fNFacesWithHits;
      TH1F*  fNHitsPerFace;
      TH1F*  fNHitsPerSeed;
      TH1F*  fSeedRadius;
      TH1F*  fSeedMomentum;
      TH2F*  fSeedSize;
      TH1F*  fNHits;
    };

    struct DeltaHist_t {
      TH1F*  fNHits;
      TH1F*  fNSeeds;
      TH1F*  fMcMom;
      TH1F*  fPDGCode;
      TH1F*  fDxy;
    };

    struct McHist_t {
      TH1F*  fPDGCode;
      TH1F*  fMom;
      TH1F*  fNHits;
      TH1F*  fNHitsDelta;
      TH1F*  fFractReco;
      TH1F*  fMaxSeg;
      TH2F*  fFractRecoVsNHits;
      TH1F*  fHitDt;
    };

    struct EventHist_t {
      TH1F*  fEventNumber;
      TH1F*  fRunNumber;
      TH1F*  fNSecondHits;
      TH1F*  fNSeeds;
      TH2F*  fNSeedsVsStation;
      TH1F*  fNMc;
      TH1F*  fPDGCode;
      TH1F*  fNMcHits;
      TH1F*  fNDelta;
      TH1F*  fNDeltaHitsT;
      TH1F*  fNDeltaHitsR;
    };
    
    struct Hist_t {
      EventHist_t* fEvent[kNEventHistSets];
      SeedHist_t*  fSeed [kNSeedHistSets ];
      DeltaHist_t* fDelta[kNDeltaHistSets];
      McHist_t*    fMc   [kNMcHistSets   ];
    };
  protected:

    bool                                  _mcDiag;
    art::InputTag                         _stepPointMcCollTag;
    int                                   _printOTracker;
    int                                   _printElectrons;
    int                                   _printElectronsHits;
    int                                   _printElectronsMinNHits;
    float                                 _printElectronsMaxFReco;
    float                                 _printElectronsMinMom;
    float                                 _printElectronsMaxMom;
    int                                   _printDeltaSeeds;
    int                                   _printDeltaCandidates;
    int                                   _printShcol;

    std::unique_ptr<McUtilsToolBase>      _mcUtils;

    int                                   _eventNumber;
    const PtrStepPointMCVectorCollection* _listOfMcStrawHits;
    int                                   _nDeltaHitsTot;
    int                                   _nDeltaHitsReco;
    
    std::vector<McPart_t*>                _list_of_mc_particles; // list_of_particles with hits in the tracker
    std::vector<McPart_t*>                _list_of_mc_part_hit ; // for each StrawHit, pointer to its McPart 

    Data_t*                               _data;                 // diag data, passed from the caller, cached

    Hist_t                                _hist;

  public:
    
    DeltaFinderDiag(const fhicl::ParameterSet& PSet);
    ~DeltaFinderDiag();

  private:

    void        bookEventHistograms(EventHist_t* Hist, art::TFileDirectory* Dir);
    void        bookSeedHistograms (SeedHist_t*  Hist, art::TFileDirectory* Dir);
    void        bookDeltaHistograms(DeltaHist_t* Hist, art::TFileDirectory* Dir);
    void        bookMcHistograms   (McHist_t*    Hist, art::TFileDirectory* Dir);

    void        fillEventHistograms(EventHist_t* Hist);
    void        fillSeedHistograms (SeedHist_t*  Hist, DeltaSeed*      Seed );
    void        fillDeltaHistograms(DeltaHist_t* Hist, DeltaCandidate* Delta);
    void        fillMcHistograms   (McHist_t*    Hist, McPart_t*       Mc   );

    McPart_t*   findParticle (const SimParticle* Sim);
    int         InitMcDiag      ();
    int         associateMcTruth();
    
    void        printHitData(const HitData_t* Hd, int Index);
    void        printOTracker();

    void        printComboHit(const ComboHit* Sh, int Index);
    void        printComboHitCollection();
//-----------------------------------------------------------------------------
// overriden virtual functions of the base class
//-----------------------------------------------------------------------------
  public:

    virtual int bookHistograms(art::ServiceHandle<art::TFileService>& Tfs) override ;
    virtual int fillHistograms(void* Data, int Mode = -1 ) override ;
    virtual int debug         (void* Data, int Mode = -1 ) override ;
  };


//-----------------------------------------------------------------------------
// this routine is called once per job
//-----------------------------------------------------------------------------
  DeltaFinderDiag::DeltaFinderDiag(const fhicl::ParameterSet& PSet):
    _mcDiag                (PSet.get<bool>         ("mcDiag"                       )),
    _stepPointMcCollTag    (PSet.get<string>       ("stepPointMcCollTag"           )),
    _printOTracker         (PSet.get<int>          ("printOTracker"                )),
    _printElectrons        (PSet.get<int>          ("printElectrons"               )),
    _printElectronsHits    (PSet.get<int>          ("printElectronsHits"           )),
    _printElectronsMinNHits(PSet.get<int>          ("printElectronsMinNHits"       )),
    _printElectronsMaxFReco(PSet.get<float>        ("printElectronsMaxFReco"       )),
    _printElectronsMinMom  (PSet.get<float>        ("printElectronsMinMom"         )),
    _printElectronsMaxMom  (PSet.get<float>        ("printElectronsMaxMom"         )),
    _printDeltaSeeds       (PSet.get<int>          ("printDeltaSeeds"              )),
    _printDeltaCandidates  (PSet.get<int>          ("printDeltaCandidates"         )),
    _printShcol            (PSet.get<int>          ("printShcol"                   ))
  {
    printf(" DeltaFinderDiag::DeltaFinderDiag : HOORAY! \n");
    //    _firstCall   =  1;
    //    _timeOffsets = NULL;

    if (_mcDiag != 0) _mcUtils = art::make_tool<McUtilsToolBase>(PSet.get<fhicl::ParameterSet>("mcUtils"));
    else              _mcUtils = std::make_unique<McUtilsToolBase>();
  }
  
//-----------------------------------------------------------------------------
  DeltaFinderDiag::~DeltaFinderDiag() {
  }
  
//-----------------------------------------------------------------------------
  McPart_t* DeltaFinderDiag::findParticle(const SimParticle* Sim) {
    McPart_t* found(0);

    int n = _list_of_mc_particles.size();
    
    for (int i=0; i<n; i++) {
      McPart_t* mc = _list_of_mc_particles.at(i);
      if (mc->fSim == Sim) {
	found = mc;
	break;
      }
    }

    return found;
  }

  //-----------------------------------------------------------------------------
  void DeltaFinderDiag::bookEventHistograms(EventHist_t* Hist, art::TFileDirectory* Dir) {
    Hist->fEventNumber     = Dir->make<TH1F>("event" , "Event Number", 100, 0., 100000.);
    Hist->fNSecondHits     = Dir->make<TH1F>("nhit2" , "N(second hits)", 100, 0., 100.);
    Hist->fNSeeds          = Dir->make<TH1F>("nseeds", "N(seeds)"   , 200, 0., 2000.);
    Hist->fNSeedsVsStation = Dir->make<TH2F>("ns_vs_st", "N(seeds) vs station", 20, 0., 20.,100,0,100);

    Hist->fNMc             = Dir->make<TH1F>("nmc"       , "N(MC particles)", 100, 0., 1000.);
    Hist->fPDGCode         = Dir->make<TH1F>("pdg_code"  , "PDG Code"       , 100, 0., 100.);
    Hist->fNMcHits         = Dir->make<TH1F>("n_mc_hits" , "N(MC hits)"     , 250, 0., 500.);
    Hist->fNDelta          = Dir->make<TH1F>("n_delta"   , "N(reco deltas)" , 250, 0., 250.);
    Hist->fNDeltaHitsT     = Dir->make<TH1F>("n_delta_ht", "N(delta hits T)", 500, 0., 5000.);
    Hist->fNDeltaHitsR     = Dir->make<TH1F>("n_delta_hr", "N(delta hits R)", 500, 0., 5000.);
  }

//-----------------------------------------------------------------------------
  void DeltaFinderDiag::bookSeedHistograms(SeedHist_t* Hist, art::TFileDirectory* Dir) {

    Hist->fChi2N           = Dir->make<TH1F>("chi2n"       , "Chi2/N"            , 1000, 0., 100.);
    Hist->fChi2Tot         = Dir->make<TH1F>("chi2t"       , "Chi (all 2 hits)"  , 1000, 0., 100.);
    Hist->fHitChi2Min      = Dir->make<TH1F>("hitchi2min"  , "Hit Chi (min)"     , 1000, 0.,  50.);
    Hist->fChi2Neighbour   = Dir->make<TH1F>("chi2_nb"     , "Chi2 neighbour"    , 1000, 0.,  50.);
    Hist->fChi2Radial      = Dir->make<TH1F>("chi2_r"      , "Chi2 radial"       , 1000, 0.,  50.);
    Hist->fNFacesWithHits  = Dir->make<TH1F>("nfaces_wh"   , "Number of faces with hits", 5, 0., 5.);
    Hist->fNHitsPerFace    = Dir->make<TH1F>("nhits_face"  , "Number of hits per face", 20, 0., 20.);
    Hist->fNHitsPerSeed    = Dir->make<TH1F>("nhits_seed"  , "Number of hits per seed", 40, 0., 40.);
    Hist->fSeedRadius      = Dir->make<TH1F>("rad"         , "Seed radius", 500, 0., 1000.);
    Hist->fSeedMomentum    = Dir->make<TH1F>("mom"         , "Seed momentum", 400, 0., 400.);
    Hist->fSeedSize        = Dir->make<TH2F>("seed_size"   , "Seed (nh2+1):(nh1+1)", 20, 0., 20.,20,0,20);
  }

//-----------------------------------------------------------------------------
  void DeltaFinderDiag::bookDeltaHistograms(DeltaHist_t* Hist, art::TFileDirectory* Dir) {
    Hist->fNSeeds  = Dir->make<TH1F>("nseeds", "N(seeds)" ,  20, 0.,  20.);
    Hist->fNHits   = Dir->make<TH1F>("nhits" , "N(hits)"  , 200, 0., 200.);
    Hist->fPDGCode = Dir->make<TH1F>("pdg"   , "PDG code" , 200, 0., 200.);
    Hist->fMcMom   = Dir->make<TH1F>("mc_mom", "N(hits)"  , 200, 0., 200.);
    Hist->fDxy     = Dir->make<TH1F>("dxy"   , "Delta Dxy", 500, 0., 200.);
  }

//-----------------------------------------------------------------------------
  void DeltaFinderDiag::bookMcHistograms(McHist_t* Hist, art::TFileDirectory* Dir) {

    Hist->fPDGCode    = Dir->make<TH1F>("pdg"  , "PDG code"        , 500, -250., 250.);
    Hist->fMom        = Dir->make<TH1F>("mom"  , "momentum"        , 200, 0., 200.);
    Hist->fNHits      = Dir->make<TH1F>("nhits", "N(hits)"         , 200, 0., 200.);
    Hist->fNHitsDelta = Dir->make<TH1F>("nhitsr", "N(hits reco)"   , 200, 0., 200.);
    Hist->fFractReco  = Dir->make<TH1F>("fractr", "NR/N"           , 100, 0.,   1.);
    Hist->fMaxSeg     = Dir->make<TH1F>("max_seg", "Max N Segments",  20, 0.,  20.);
    Hist->fHitDt      = Dir->make<TH1F>("hit_dt" , "Hit TMax-TMin" , 100, 0., 200.);

    Hist->fFractRecoVsNHits = Dir->make<TH2F>("freco_vs_nhits", "F(Reco) vs nhits", 100, 0., 200.,100,0,1);
  }

//-----------------------------------------------------------------------------
// this routine is called once per job (likely, from beginJob)
// TH1::AddDirectory makes sure one can have histograms with the same name
// in different subdirectories
//-----------------------------------------------------------------------------
  int DeltaFinderDiag::bookHistograms(art::ServiceHandle<art::TFileService>& Tfs) {

    TH1::AddDirectory(0);
    char folder_name[20];
//-----------------------------------------------------------------------------
// book event-level histograms - fill them once per event
//-----------------------------------------------------------------------------
    int book_event_histset[kNEventHistSets];
    for (int i=0; i<kNEventHistSets; i++) book_event_histset[i] = 0;

    book_event_histset[ 0] = 1;		// all events

    for (int i=0; i<kNEventHistSets; i++) {
      if (book_event_histset[i] != 0) {
	sprintf(folder_name,"evt_%i",i);
	art::TFileDirectory dir = Tfs->mkdir(folder_name);
	
	_hist.fEvent[i] = new EventHist_t;
	bookEventHistograms(_hist.fEvent[i],&dir);
      }
    }
//-----------------------------------------------------------------------------
// book seed histograms
//-----------------------------------------------------------------------------
    int book_seed_histset[kNSeedHistSets];
    for (int i=0; i<kNSeedHistSets; i++) book_seed_histset[i] = 0;

    book_seed_histset[ 0] = 1;		// all seeds
    book_seed_histset[ 1] = 0;          // *** unused
    book_seed_histset[ 2] = 1;          // truth 
    book_seed_histset[ 3] = 0;          // *** unused 
    book_seed_histset[ 4] = 1;          // truth and P < 30 MeV/c
    book_seed_histset[ 5] = 1;          // truth and P > 30 MeV/c
    book_seed_histset[ 6] = 1;          // truth = 0

    for (int i=0; i<kNSeedHistSets; i++) {
      if (book_seed_histset[i] != 0) {
	sprintf(folder_name,"seed_%i",i);
	art::TFileDirectory dir = Tfs->mkdir(folder_name);
	
	_hist.fSeed[i] = new SeedHist_t;
	bookSeedHistograms(_hist.fSeed[i],&dir);
      }
    }
//-----------------------------------------------------------------------------
// book delta histograms
//-----------------------------------------------------------------------------
    int book_delta_histset[kNDeltaHistSets];
    for (int i=0; i<kNDeltaHistSets; i++) book_delta_histset[i] = 0;

    book_delta_histset[ 0] = 1;		// all  deltas
    book_delta_histset[ 1] = 1;		// long deltas

    for (int i=0; i<kNDeltaHistSets; i++) {
      if (book_delta_histset[i] != 0) {
	sprintf(folder_name,"delta_%i",i);
	art::TFileDirectory dir = Tfs->mkdir(folder_name);

	_hist.fDelta[i] = new DeltaHist_t;
	bookDeltaHistograms(_hist.fDelta[i],&dir);
      }
    }
//-----------------------------------------------------------------------------
// book MC histograms
//-----------------------------------------------------------------------------
    int book_mc_histset[kNMcHistSets];
    for (int i=0; i<kNMcHistSets; i++) book_mc_histset[i] = 0;

    book_mc_histset[  0] = 1;		// all particles
    book_mc_histset[  1] = 1;		// electrons
    book_mc_histset[  2] = 1;		// electrons fTime > 550
    book_mc_histset[  3] = 1;		// electrons fTime > 550 with last>first
    book_mc_histset[  4] = 1;		// electrons fTime > 550 with last>first and 4+ hits
    book_mc_histset[  5] = 1;		// electrons fTime > 550 with last>first, 5+ hits, and reco delta
    book_mc_histset[  6] = 1;		// electrons fTime > 550 with last>first, 5+ hits, and p < 20

    book_mc_histset[100] = 1;		// electrons fTime > 550 and 20 < p < 80 MeV/c
    book_mc_histset[101] = 1;		// electrons fTime > 550 and p > 80 MeV/c

    for (int i=0; i<kNMcHistSets; i++) {
      if (book_mc_histset[i] != 0) {
	sprintf(folder_name,"mc_%i",i);
	art::TFileDirectory dir = Tfs->mkdir(folder_name);

	_hist.fMc[i] = new McHist_t;
	bookMcHistograms(_hist.fMc[i],&dir);
      }
    }
    return 0;
  }


//-----------------------------------------------------------------------------
  void  DeltaFinderDiag::fillEventHistograms(EventHist_t* Hist) {

    int event_number = _data->event->event();
    
    Hist->fEventNumber->Fill(event_number);
    Hist->fNSeeds->Fill(_data->nseeds);

    for (int is=0; is<kNStations; ++is) {

      Hist->fNSeedsVsStation->Fill(is,_data->nseeds_per_station[is]);

      for (int f=0; f<kNFaces-1; ++f) { // loop over faces
	for (int p=0; p<kNPanelsPerFace; ++p) { // loop over panels
	  PanelZ_t* panelz = &_data->oTracker[is][f][p];

	  // for (int l=0; l<2; ++l) { //loop over layers
	  int nhits =  panelz->fHitData.size();
	  for (int i=0; i<nhits; i++) {
	    int counter  = panelz->fHitData.at(i).fNSecondHits;
	    Hist->fNSecondHits->Fill(counter);
	  }
	  // }
	}
      }
    }

    int ndelta = _data->deltaCandidateHolder.size();
    Hist->fNDelta->Fill(ndelta);
//-----------------------------------------------------------------------------
// fill MC particle histograms
//-----------------------------------------------------------------------------
    int nmc = _list_of_mc_particles.size();
    for (int i=0; i<nmc; i++) {
      McPart_t* mc = _list_of_mc_particles.at(i);
      int n_mc_hits = mc->fListOfHits.size();

      Hist->fNMcHits->Fill(n_mc_hits);
      Hist->fPDGCode->Fill(mc->fPdgID);
    }

    Hist->fNMc->Fill(nmc);
    Hist->fNDeltaHitsT->Fill(_nDeltaHitsTot);
    Hist->fNDeltaHitsR->Fill(_nDeltaHitsReco);
  }

//-----------------------------------------------------------------------------
  void  DeltaFinderDiag::fillSeedHistograms(SeedHist_t* Hist, DeltaSeed* Seed) {

    DeltaFinderTypes::Intersection_t res;

    Hist->fChi2N->Fill(Seed->Chi2N());
    Hist->fChi2Tot->Fill(Seed->Chi2Tot());

    if (Seed->fType != 0) {
      int face1 = Seed->fType/10;
      int face2 = Seed->fType % 10;

      int nh1 = Seed->hitlist[face1].size();
      int nh2 = Seed->hitlist[face2].size();

      const HitData_t* hd1 = Seed->hitlist[face1].at(0);
      const HitData_t* hd2 = Seed->hitlist[face2].at(0);

      DeltaFinderTypes::findIntersection(hd1,hd2,&res);

      double chi1 = res.wd1/hd1->fSigW;
      double chi2 = res.wd2/hd2->fSigW;

      Hist->fHitChi2Min->Fill(chi1*chi1);
      Hist->fHitChi2Min->Fill(chi2*chi2);
      Hist->fSeedSize->Fill(nh1,nh2);

      for (int i=1; i<nh2; i++) {
	const HitData_t* hd  = Seed->hitlist[face2][i];
	DeltaFinderTypes::findIntersection(hd,hd1,&res);
	float chi = res.wd1/hd->fSigW;
	Hist->fChi2Neighbour->Fill(chi*chi);
      }

      for (int i=1; i<nh1; i++) {
	const HitData_t* hd  = Seed->hitlist[face1][i];
	DeltaFinderTypes::findIntersection(hd,hd2,&res);
	float chi = res.wd1/hd->fSigW;
	Hist->fChi2Neighbour->Fill(chi*chi);
      }

      double _sigmaR = 10;

      for (int face=0; face<kNFaces; face++) {
	if ((face == face1) || (face == face2)) continue;
	int nh = Seed->hitlist[face].size();
	for (int ih=0; ih<nh; ih++) {
	  const HitData_t* hd  = Seed->hitlist[face][ih];
//-----------------------------------------------------------------------------
// reproduce DeltaFinder algorithm
//-----------------------------------------------------------------------------
	  // const StrawHitPosition* shp  = hd->fPos;
	  CLHEP::Hep3Vector       dxyz = hd->fHit->posCLHEP()-Seed->CofM;//shp->posCLHEP()-Seed->CofM; // distance from hit to preseed
//-----------------------------------------------------------------------------
// split into wire parallel and perpendicular components
//-----------------------------------------------------------------------------
	  const CLHEP::Hep3Vector& wdir = hd->fHit->wdirCLHEP();//hd->fStraw->getDirection();
	  CLHEP::Hep3Vector d_par    = (dxyz.dot(wdir))/(wdir.dot(wdir))*wdir; 
	  CLHEP::Hep3Vector d_perp_z = dxyz-d_par;
	  float  d_perp              = d_perp_z.perp();
	  double sigw                = hd->fSigW;
	  float  chi2_par            = (d_par.mag()/sigw)*(d_par.mag()/sigw);
	  float  chi2_perp           = (d_perp/_sigmaR)*(d_perp/_sigmaR);
	  float  chi2r               = chi2_par + chi2_perp;
	  Hist->fChi2Radial->Fill(chi2r);
	}
      }
    }

    Hist->fNFacesWithHits->Fill(Seed->fNFacesWithHits);
    Hist->fSeedRadius->Fill    (Seed->CofM.perp());

    double mom (-1.);
    if (Seed->fPreSeedMcPart[0]) mom = Seed->fPreSeedMcPart[0]->Momentum();

    Hist->fSeedMomentum->Fill(mom);

    Hist->fNHitsPerSeed->Fill(Seed->NHitsTot());  
  }


//-----------------------------------------------------------------------------
  void DeltaFinderDiag::fillDeltaHistograms(DeltaHist_t* Hist, DeltaCandidate* Delta) {
    int n_seeds = Delta->n_seeds;
    Hist->fNSeeds->Fill(n_seeds);
    Hist->fNHits->Fill(Delta->fNHits);

    float mom(-1), pdg_code(-1.e6);
    if (Delta->fMcPart) {
      mom      = Delta->fMcPart->Momentum();
      pdg_code = Delta->fMcPart->fPdgID;
    }

    Hist->fPDGCode->Fill(pdg_code);
    Hist->fMcMom->Fill(mom);

    for(int is=0; is<kNStations; ++is) {
      Hist->fDxy->Fill(Delta->dxy[is]);
    }
  }


//-----------------------------------------------------------------------------
  void DeltaFinderDiag::fillMcHistograms(McHist_t* Hist, McPart_t* Mc) {

    float mom = Mc->Momentum();

    Hist->fPDGCode->Fill(Mc->fPdgID);
    Hist->fMom->Fill(mom);
    Hist->fNHits->Fill(Mc->NHits());
    Hist->fNHitsDelta->Fill(Mc->fNHitsDelta);

    float freco = Mc->fNHitsDelta/(Mc->NHits()+1.e-4);

    Hist->fFractReco->Fill(freco);

    Hist->fFractRecoVsNHits->Fill(Mc->NHits(),freco);

    int max_nseg = Mc->fLastStation-Mc->fFirstStation+1;
    Hist->fMaxSeg->Fill(max_nseg);

    float dt = Mc->HitDt();
    Hist->fHitDt->Fill(dt);
  }

//-----------------------------------------------------------------------------
// main fill histograms function called once per event
// 'Mode' not used
//-----------------------------------------------------------------------------
  int DeltaFinderDiag::fillHistograms(void* Data, int Mode) {
    _data = (Data_t*) Data;
//-----------------------------------------------------------------------------
// start from precalculating MC-specific info
//-----------------------------------------------------------------------------
    int en = _data->event->event();
    if (_mcDiag) {
      if (_eventNumber != en) {
	  _eventNumber       = en;
	_listOfMcStrawHits = _mcUtils->getListOfMcStrawHits(_data->event, _stepPointMcCollTag);
	InitMcDiag();
	associateMcTruth();
      }
    }
//-----------------------------------------------------------------------------
// event histograms - just one set
//-----------------------------------------------------------------------------
    fillEventHistograms(_hist.fEvent[0]);
//-----------------------------------------------------------------------------
// per-seed histograms
//-----------------------------------------------------------------------------
    for (int s=0; s<kNStations; ++s) {
      int seedsize = _data->seedHolder[s].size();
      for(int se=0; se<seedsize; ++se) {
	DeltaSeed* seed = _data->seedHolder[s].at(se);
	
	fillSeedHistograms(_hist.fSeed[0],seed);

	if (seed->MCTruth()) {
//-----------------------------------------------------------------------------
// real pre-seed - made out of hits produced by the same particle
//-----------------------------------------------------------------------------
	  fillSeedHistograms(_hist.fSeed[2],seed);

	  float mom = seed->fPreSeedMcPart[0]->Momentum();
	  if (mom < 20) fillSeedHistograms(_hist.fSeed[4],seed);
	  else          fillSeedHistograms(_hist.fSeed[5],seed);
	}
	else {
//-----------------------------------------------------------------------------
// fake pre-seed - made out of hits produced by two different particles
//-----------------------------------------------------------------------------
	  fillSeedHistograms(_hist.fSeed[6],seed);
	}
      }
    }
//-----------------------------------------------------------------------------
// fill delta histograms
//-----------------------------------------------------------------------------
    int ndelta = _data->deltaCandidateHolder.size();
    for(int i=0; i<ndelta; i++) {
      DeltaCandidate* delta = &_data->deltaCandidateHolder.at(i);

      fillDeltaHistograms(_hist.fDelta[0],delta);
    }
//-----------------------------------------------------------------------------
// fill MC histograms
// for each delta electron, need to check which fraction of its hits has not been
// Associated with found DeltaCandidate's
//-----------------------------------------------------------------------------
    int nmc = _list_of_mc_particles.size();

    for (int i=0; i<nmc; i++) {
      McPart_t* mc = _list_of_mc_particles.at(i);

      fillMcHistograms(_hist.fMc[0],mc);
//-----------------------------------------------------------------------------
// set 1: electrons
//-----------------------------------------------------------------------------
      if (mc->fPdgID == 11) {
	fillMcHistograms(_hist.fMc[1],mc);

	if (mc->Time() > 550) {
	  fillMcHistograms(_hist.fMc[2],mc);
	  
	  if (mc->fLastStation > mc->fFirstStation) {
	    fillMcHistograms(_hist.fMc[3],mc);
	    
	    if (mc->NHits() >= 5) {
	      fillMcHistograms(_hist.fMc[4],mc);
	      
	      if (mc->fDelta != NULL) {
		fillMcHistograms(_hist.fMc[5],mc);
	      }

	      if (mc->Momentum() < 20) {
		fillMcHistograms(_hist.fMc[6],mc);
	      }
	    }
	  }

	  if ((mc->Momentum() > 20) && (mc->Momentum() < 80)) {
	    fillMcHistograms(_hist.fMc[100],mc);
	  }

	  if (mc->Momentum() > 80) {
	    fillMcHistograms(_hist.fMc[101],mc);
	  }
	}
      }
    }
    return 0;
  }

//-----------------------------------------------------------------------------
// create a list of MC particles with hits in the tracker- hope, it is shorter
// than the list of all particles
//-----------------------------------------------------------------------------
  int DeltaFinderDiag::InitMcDiag() {
//-----------------------------------------------------------------------------
// memory cleanup after previous event
// assume that MC collections have been initialized 
//-----------------------------------------------------------------------------
    int n = _list_of_mc_particles.size();
    for (int i=0; i<n; i++) {
      McPart_t* p = _list_of_mc_particles.at(i);
      delete p;
    }
    
    _list_of_mc_particles.clear();
    _list_of_mc_part_hit.clear();
    
    const ComboHit* sh0 = &_data->chcol->at(0);
    int   nsh           = _data->chcol->size();

    _list_of_mc_part_hit.resize(nsh);
    
    for (int ist=0; ist<kNStations; ist++) {
      for (int face=0; face<kNFaces; face++) {
	for (int ip=0; ip<kNPanelsPerFace; ip++) {
	  PanelZ_t* panelz = &_data->oTracker[ist][face][ip];
	  
	  // for (int il=0; il<2; il++) {
	  int nhits = panelz->fHitData.size();
	  for (int ih=0; ih<nhits; ih++) {
	    HitData_t* hd = &panelz->fHitData[ih];

	    const ComboHit* sh           = hd->fHit;
	    size_t ish                   = sh-sh0;
	    // get the StrawDigi indices associated with this ComboHit
	    std::vector<StrawDigiIndex> shids;
	    _data->chcol->fillStrawDigiIndices(*(_data->event),ish,shids);
	    const mu2e::SimParticle* sim = _mcUtils->getSimParticle(_listOfMcStrawHits,shids[0]);//ish);
	    //-----------------------------------------------------------------------------
	    // search if this particle has already been registered
	    //-----------------------------------------------------------------------------
	    McPart_t* mc = findParticle(sim);

	    if (mc == NULL) {
	      // add new particle
	      mc = new McPart_t(sim);
	      _list_of_mc_particles.push_back(mc);
	      mc->fID       = _mcUtils->getID(sim);
	      mc->fPdgID    = _mcUtils->getPdgID(sim);
	      mc->fStartMom = _mcUtils->getStartMom(sim);
	    }
	    //-----------------------------------------------------------------------------
	    // list of hits produced by the particle
	    //-----------------------------------------------------------------------------
	    mc->fListOfHits.push_back(hd);
	      
<<<<<<< HEAD
	      StrawId   shid  = sh->strawId();
	      const Straw& straw = _data->tracker->getStraw(shid);
	      int station        = straw.id().getStation();
=======
	    // StrawIndex   shid  = sh->strawIndex();
	    // const Straw& straw = _data->tracker->getStraw(shid);
	    int station        = sh->sid().station();//straw.id().getStation();
>>>>>>> 8ce09b5d

	    if (station < mc->fFirstStation) mc->fFirstStation = station;
	    if (station > mc->fLastStation ) mc->fLastStation  = station;
	      
	    if (sh->time() < mc->fTime   ) mc->fTime    = sh->time();
	    if (sh->time() < mc->fHitTMin) mc->fHitTMin = sh->time();
	    if (sh->time() > mc->fHitTMax) mc->fHitTMax = sh->time();
	    //-----------------------------------------------------------------------------
	    // list of MC particles parallel to StrawHitCollection
	    //-----------------------------------------------------------------------------
	    _list_of_mc_part_hit[ish] = mc;
	  }
	  // }
	}
      }
    }

    if (_data->debugLevel > 10) {
      int nmc = _list_of_mc_particles.size();
      printf(" N(MC particles with hits in the tracker: %5i\n",nmc);
      printf("    i     SimID        PdgID  NHits   Momentum  Time   FirstSt LastSt\n");
      for (int i=0; i<nmc; i++) {
	McPart_t* mc = _list_of_mc_particles.at(i);
	printf(" %4i  %10i %10i  %5i %10.3f %8.1f %5i %5i\n",
	       i,mc->fID,mc->fPdgID,
	       mc->NHits(),
	       mc->Momentum(),
	       mc->Time(),
	       mc->fFirstStation,mc->fLastStation);
      }
    }
    return 0;
  }

//-----------------------------------------------------------------------------
// for each DeltaSeed, create a list of SimParticle*'s parallel to its list of straw hits
//-----------------------------------------------------------------------------
  int DeltaFinderDiag::associateMcTruth() {

    const ComboHit* hit0 = &_data->chcol->at(0);


    for (int is=0; is<kNStations; is++) {
      int nseeds = _data->seedHolder[is].size();
      for (int i=0; i<nseeds; ++i) {
	DeltaSeed* seed = _data->seedHolder[is].at(i);
//-----------------------------------------------------------------------------
// define MC pointers (SimParticle's) for the first two, "pre-seed", hits
//-----------------------------------------------------------------------------
	if (seed->fType != 0) {
	  int loc1 = seed->fHitData[0]->fHit-hit0;
	  int loc2 = seed->fHitData[1]->fHit-hit0;
	
	  seed->fPreSeedMcPart[0] = _list_of_mc_part_hit.at(loc1);
	  seed->fPreSeedMcPart[1] = _list_of_mc_part_hit.at(loc2);
	}
	else {
	  seed->fPreSeedMcPart[0] = NULL;
	  seed->fPreSeedMcPart[1] = NULL;
	}
//-----------------------------------------------------------------------------
// define MC pointers (McPart_t's) for hits in all faces
//-----------------------------------------------------------------------------
	for (int face=0; face<kNFaces; face++) {
	  int nh = seed->hitlist[face].size();
	  for (int ih=0; ih<nh; ih++) {
	    const ComboHit* hit = seed->hitlist[face][ih]->fHit;
	    int loc = hit-hit0;
	    // get the StrawDigi indices associated with this ComboHit
	    std::vector<StrawDigiIndex> shids;
	    _data->chcol->fillStrawDigiIndices(*(_data->event),loc,shids);
	    McPart_t* mc = _list_of_mc_part_hit.at(shids[0]);//loc);
	    seed->fMcPart[face].push_back(mc);
//-----------------------------------------------------------------------------
// count CE hits 
//-----------------------------------------------------------------------------
	    if ((mc->fPdgID == 11) && (mc->fStartMom > 95) && (mc->fStartMom <110)) {
	      seed->fNHitsCE += 1;
	      if (seed->fDeltaIndex >= 0) {
		DeltaCandidate* dc = &_data->deltaCandidateHolder[seed->fDeltaIndex];
		dc->fNHitsCE += 1;
	      }
	    }
	  }
	}
      }
    }
//-----------------------------------------------------------------------------
// proceed with the reconstructed delta candidates
//-----------------------------------------------------------------------------
    int const    max_part(1000);
    McPart_t*    part [max_part];
    int          nhits[max_part];
    int          npart;

    int ndelta = _data->deltaCandidateHolder.size();
    for (int idelta=0; idelta<ndelta; idelta++) {
      DeltaCandidate* dc = & _data->deltaCandidateHolder[idelta];
      npart              = 0;

      for (int is=dc->fFirstStation; is<=dc->fLastStation; is++) {
	DeltaSeed* ds = dc->Seed(is);
	if (ds == 0) continue;
	for (int face=0; face<kNFaces; face++) {
	  int nh = ds->hitlist[face].size();
	  for (int ih=0; ih<nh; ih++) {
//-----------------------------------------------------------------------------
// assign delta index to each hit flagged as delta
//-----------------------------------------------------------------------------
	    HitData_t* hd = (HitData_t*) ds->hitlist[face][ih];
	    hd->fDeltaIndex = idelta;
//-----------------------------------------------------------------------------
// try to identify a reconstructed delta-electron with the MC particle
//-----------------------------------------------------------------------------
	    McPart_t* mc = ds->fMcPart[face][ih];  // list parallel to the list of hits
	    
	    int found(0);

	    for (int ip=0; ip<npart; ip++) {
	      if (mc == part[ip]) {
		found = 1;
		nhits[ip]++;
		break;
	      }
	    }

	    if (found == 0) {
	      if (npart < max_part) {
		part [npart] = mc;
		nhits[npart] = 1;
		npart += 1;
	      }
	      else {
		printf("DeltaFinder::associateMcTruth ERROR: npart >= max_part (%i)\n",max_part);
	      }
	    }
	  }
	}
      }
//-----------------------------------------------------------------------------
// look at the particles contributed charge to the seed and determine 
// the "best" one - the one contributed the most number of hits
//-----------------------------------------------------------------------------
      int max_hits(-1), ibest(-1);

      for (int i=0; i<npart; i++) {
	if (nhits[i] > max_hits) {
	  max_hits = nhits[i];
	  ibest    = i;
	}
      }

      if (ibest >= 0) {
	dc->fMcPart         = part [ibest];
	dc->fNHitsMcP       = nhits[ibest];
	dc->fMcPart->fDelta = dc;
      }
    }
//-----------------------------------------------------------------------------
// now, for each MC electron calculate the number of hits flagged as delta
//-----------------------------------------------------------------------------
    int nmc    = _list_of_mc_particles.size();

    _nDeltaHitsTot  = 0;
    _nDeltaHitsReco = 0;

    for (int i=0; i<nmc; i++) {
      McPart_t* mc = _list_of_mc_particles.at(i);
      mc->fNHitsDelta = 0;
//-----------------------------------------------------------------------------
// loop over the hits of MC delta electron and calculate fraction of them which have 
// been reconstructed as hits of reconstructed delta electrons
//-----------------------------------------------------------------------------
      int nh = mc->fListOfHits.size();
      for (int ih=0; ih<nh; ih++) {
	const HitData_t* hit = mc->fListOfHits[ih];
	if (hit->fDeltaIndex >= 0) mc->fNHitsDelta += 1;
      }

      if (mc->fPdgID == 11) {
	float mom = mc->Momentum();
	if (mom < 20) {
	  _nDeltaHitsTot  += mc->NHits();
	  _nDeltaHitsReco += mc->fNHitsDelta;
	}
      }
    }

    return 0;
  }
  
//-----------------------------------------------------------------------------
// debugLevel > 0: print seeds
//-----------------------------------------------------------------------------
  int DeltaFinderDiag::debug(void* Data, int Mode) {
//-----------------------------------------------------------------------------
// print DeltaSeeds - pieces of delta electrons reconstructed within one station
//-----------------------------------------------------------------------------
    _data = (Data_t*) Data;

    if (Mode != 2) return -1; // beginRun not handled yet

    int en = _data->event->event();
    if (_mcDiag) {
      if (_eventNumber != en) {
	_eventNumber       = en;
	_listOfMcStrawHits = _mcUtils->getListOfMcStrawHits(_data->event, _stepPointMcCollTag);
	InitMcDiag();
	associateMcTruth();
      }
    }
    
    if (_printDeltaSeeds != 0) {
      for (int st=0; st<kNStations; ++st) {
	int nseeds = _data->seedHolder[st].size();
	printf("station: %2i N(seeds): %3i\n",st,nseeds);
	if (nseeds > 0) {
	  printf("---------------------------------------------------------------------------------------------------------------------------------------\n");
	  printf("      st  i  good:type   SHID:MCID(0)    SHID:MCID(1)    chi2all/N  chi21    chi22 mintime  maxtime      X        Y         Z  nfwh nht\n");
	  printf("---------------------------------------------------------------------------------------------------------------------------------------\n");
	  for (int ps=0; ps<nseeds; ++ps) {
	    DeltaSeed* seed = _data->seedHolder[st].at(ps);

	    printf("seed %2i:%03i %5i %2i ",st,ps,seed->fGood,seed->fType);
	    if (seed->fType != 0) {
<<<<<<< HEAD
	      printf("(%5i:%9i)",seed->fHitData[0]->fHit->strawId().asUint16(),seed->fPreSeedMcPart[0]->fID);
	      printf("(%5i:%9i)",seed->fHitData[1]->fHit->strawId().asUint16(),seed->fPreSeedMcPart[1]->fID);
=======
	      printf("(%5i:%9i)",seed->fHitData[0]->fHit->sid().straw()/*strawIndex().asInt()*/,seed->fPreSeedMcPart[0]->fID);//FIXME!
	      printf("(%5i:%9i)",seed->fHitData[1]->fHit->sid().straw()/*strawIndex().asInt()*/,seed->fPreSeedMcPart[1]->fID);//FIXME!
>>>>>>> 8ce09b5d
	    }
	    else {
	      printf("(%5i:%9i)",-1,-1);
	      printf("(%5i:%9i)",-1,-1);
	    }
	    printf(" %8.2f %8.2f %8.2f",seed->Chi2AllDof(),seed->fChi21,seed->fChi22);
	    printf("%8.1f %8.1f",seed->fMinTime,seed->fMaxTime);
	    printf(" %8.3f %8.3f %9.3f",seed->CofM.x(),seed->CofM.y(),seed->CofM.z());
	    printf("%4i",seed->fNFacesWithHits);
	    printf("%4i",seed->fNHitsTot);
	    printf("\n");
//-----------------------------------------------------------------------------
// print hit ID's in each face
//-----------------------------------------------------------------------------
	    for (int face=0; face<kNFaces; face++) {
	      int first_line=1;
	      printf("       ");
	      int nh = seed->NHits(face);
	      printf("         %i:%2i ",face,nh);
	      int nprinted = 0;
	      for (int ih=0; ih<nh; ih++) {
		const ComboHit* hit =  seed->hitlist[face][ih]->fHit;

		McPart_t* mcp = seed->fMcPart[face][ih];
		int mcid = mcp->fID;
		if ((nprinted == 0) && (first_line == 0)) printf("%21s","");
<<<<<<< HEAD
		printf("(%5i:%9i)",hit->strawId().asUint16(),mcid);
=======
		printf("(%5i:%9i)",hit->sid().straw()/*strawIndex().asInt()*/,mcid);
>>>>>>> 8ce09b5d
		nprinted++;
		if (nprinted == 5) {
		  printf("\n");
		  first_line = 0;
		  nprinted = 0;
		}
	      }
	      if (nprinted > 0) {
		printf("\n");
	      }
	      if (nh == 0) {
		printf("(   -1:       -1)");
		printf("\n");
	      }
	    }
	  }
	}
      }
    }

//-----------------------------------------------------------------------------
// print reconstructed delta candidates
//-----------------------------------------------------------------------------
    if (_printDeltaCandidates != 0) {
      int nd = _data->deltaCandidateHolder.size();
      printf(" [DeltaFinder::debug] N(delta candidates) = %5i\n",nd);

      if (nd > 0) {
	for (int i=0; i<nd; i++) {
	  DeltaCandidate* dc = &_data->deltaCandidateHolder.at(i);
	  int pdg_id = -1;
	  if (dc->fMcPart) pdg_id = dc->fMcPart->fPdgID;
	  printf("--------------------------------------------------------------------------------------------------------------------------\n");
	  printf("      i  nh n(CE) ns s1  s2     X        Y        Z     chi21   chi22   htmin   htmax   t0min   t0max     PdgID N(MC hits)\n");
	  printf("--------------------------------------------------------------------------------------------------------------------------\n");
	  printf(":dc:%03i %3i  %3i",i,dc->fNHits,dc->fNHitsCE);
	  printf(" %3i",dc->n_seeds);
	  printf(" %2i  %2i %7.2f %7.2f %9.2f",dc->fFirstStation,dc->fLastStation,
		 dc->CofM.x(),dc->CofM.y(),dc->CofM.z());
	  printf("                            %30i %5i",pdg_id,dc->fNHitsMcP);
	  printf("\n");

	  for (int is=dc->fFirstStation;is<=dc->fLastStation; is++) {
	    DeltaSeed* ds = dc->seed[is];
	    if (ds != NULL) {
	      printf("        %3i  %3i    %3i:%03i",ds->fNHitsTot,ds->fNHitsCE,is,ds->fNumber);
	      printf(" %7.2f %7.2f %9.2f",
		     ds->CofM.x(),ds->CofM.y(),ds->CofM.z());
	      printf(" %7.1f %7.1f",ds->fChi21, ds->fChi22);
	      printf(" %7.1f %7.1f",ds->fMinTime,ds->fMaxTime);
	      printf(" %7.1f %7.1f",dc->fT0Min[is],dc->fT0Max[is]);
	      if (ds->fType != 0) {
		int f0 = ds->fType / 10;
		int f1 = ds->fType % 10;

		printf(" (%5i:%9i, %5i:%9i)",
<<<<<<< HEAD
		       ds->hitlist[f0][0]->fHit->strawId().asUint16(),ds->fMcPart[f0][0]->fID,
		       ds->hitlist[f1][0]->fHit->strawId().asUint16(),ds->fMcPart[f1][0]->fID
		       );
=======
		       ds->hitlist[f0][0]->fHit->sid().straw()/*strawIndex().asInt()*/,ds->fMcPart[f0][0]->fID,
		       ds->hitlist[f1][0]->fHit->sid().straw()/*strawIndex().asInt()*/,ds->fMcPart[f1][0]->fID
		       );//FIXME!
>>>>>>> 8ce09b5d
	      }
	      else {
		printf(" (%5i:%9i, %5i:%9i)",-1,-1,-1,-1);
	      }

	      printf("\n");
	    }
	  }
	}
      }
    }
//-----------------------------------------------------------------------------
// print MC electrons
//-----------------------------------------------------------------------------
    if (_printElectrons) {
      int nmc = _list_of_mc_particles.size();

      for (int i=0; i<nmc; i++) {
	McPart_t* mc = _list_of_mc_particles.at(i);

	if ((mc->fPdgID     == 11                     ) && 
	    (mc->Time()     > 550                     ) && 
	    (mc->Momentum() >  _printElectronsMinMom  ) && 
	    (mc->Momentum() <  _printElectronsMaxMom  ) && 
	    (mc->NHits()    >= _printElectronsMinNHits)    ) {

	  float fr = mc->fNHitsDelta/(mc->NHits()+1.e-3);

	  if (fr < _printElectronsMaxFReco) {

	    int delta_id(-1), nseeds(0);
	    if (mc->fDelta) {
	      delta_id = mc->fDelta->fNumber;
	      nseeds   = mc->fDelta->n_seeds;
	    }

	    printf(" event: %4i electron.sim.id: %10i",_data->event->event(),mc->fID);
	    printf(" mom = %7.3f time: %8.3f deltaID: %3i nseeds: %2i nhits: %3i/%3i stations:%2i:%2i",
		   mc->Momentum(), mc->Time(), 
		   delta_id, nseeds,
		   mc->fNHitsDelta, 
		   mc->NHits(), 
		   mc->fFirstStation, mc->fLastStation);
	    printf(" freco: %6.3f\n",fr);

	    if (_printElectronsHits > 0) {
	      int nh = mc->fListOfHits.size();
	      if (nh > 0) printHitData(NULL,-1);
	      for (int ih=0; ih<nh; ih++) {
		printHitData(mc->fListOfHits[ih],ih);
	      }
	    }
	  }
	}
      }
    }

    if (_printOTracker > 0) printOTracker();

    if (_printShcol) printComboHitCollection();

    return 0;
  }

//-----------------------------------------------------------------------------
  void DeltaFinderDiag::printHitData(const HitData_t* Hd, int Index) {

    if (Index < 0) {
      printf("#-----------------------------------------------------------------------------");
      printf("------------------------------------------------------------------------------\n");
      printf("#      SHID  St:Pl P L Str     Time     dt        eDep       wdist     wres   ");
      printf("     PDG           ID       p      X        Y         Z   DeltaID radOK edepOK\n");
      printf("#-----------------------------------------------------------------------------");
      printf("------------------------------------------------------------------------------\n");
      return;
    }

    const ComboHit* sh0 = &_data->chcol->at(0);
    const ComboHit* sh  = Hd->fHit;
    int loc             = sh-sh0;

    // const StrawHitPosition* shp = Hd->fPos;
    const StrawHitFlag*     shf = &_data->shfcol->at(loc);
   
    int radselOK        = (! shf->hasAnyProperty(StrawHitFlag::radsel));
    int edepOK          = (! shf->hasAnyProperty(StrawHitFlag::energysel));

    const SimParticle* sim(0);
    int                pdg_id(-9999), sim_id(-9999);
    float              mc_mom(-9999.);
	
    if (_mcDiag) {
      sim    = _mcUtils->getSimParticle(_listOfMcStrawHits,loc);
      pdg_id = _mcUtils->getPdgID(sim);
      sim_id = _mcUtils->getID(sim);
      mc_mom = _mcUtils->getStartMom(sim);
    }

<<<<<<< HEAD
    const mu2e::Straw* straw = &_data->tracker->getStraw(sh->strawId());
    
    printf("%5i ",loc);
    printf("%5i" ,sh->strawId().asUint16());
=======
    // const mu2e::Straw* straw = &_data->tracker->getStraw(sh->strawIndex());
    
    printf("%5i ",loc);
    printf("%5i" ,sh->sid().straw()/*strawIndex().asInt()*/);
>>>>>>> 8ce09b5d
	
    printf("  %2i:%2i %1i %1i %2i   %8.3f %7.3f  %9.6f   %8.3f %8.3f %10i   %10i %8.3f %8.3f %8.3f %9.3f %5i %5i %5i\n",
	   sh->sid().station(),//straw->id().getStation(),
	   sh->sid().plane(),  //straw->id().getPlane(),
	   sh->sid().panel(),  //straw->id().getPanel(),
	   sh->sid().layer(),  //straw->id().getLayer(),
	   sh->sid().straw(),  //straw->id().getStraw(),
	   sh->time(),
	   -1.,//sh->dt(),//FIXME!
	   sh->energyDep(),
	   sh->wireDist(),
	   sh->posRes(ComboHit::wire),
	   pdg_id,
	   sim_id,
	   mc_mom,
	   sh->pos().x(),
	   sh->pos().y(),
	   sh->pos().z(),
	   Hd->fDeltaIndex,
	   radselOK,
	   edepOK);
  }

//-----------------------------------------------------------------------------
//
//-----------------------------------------------------------------------------
  void DeltaFinderDiag::printOTracker() {

    int nhitso = 0;
    for (int is=0; is<kNStations; is++) {
      for (int face=0; face<kNFaces; face++) {
	for (int ip=0; ip<kNPanelsPerFace; ip++) {
	  PanelZ_t* pz = &_data->oTracker[is][face][ip];
	  printf("#        --------------- station: %2i face: %2i panel: %2i nhits:%3li\n",
		 is,face,ip, pz->fHitData.size());
	  int nh2 = pz->fHitData.size();// pz->fHitData[0].size()+pz->fHitData[1].size();
	  if (nh2 > 0) printHitData(NULL,-1);
	  // for (int il=0; il<2; il++) {
	  int nh = pz->fHitData.size();
	  for (int ih=0; ih<nh; ih++) {
	    printHitData(&pz->fHitData[ih],ih);
	  }
	  nhitso += nh;
	  // }
	}
      }
    }

    printf(" nhits, nhitso : %6i %6i \n", (int) _data->chcol->size(),nhitso);
  }

//-----------------------------------------------------------------------------
  void DeltaFinderDiag::printComboHit(const ComboHit* Sh, int Index) {

    if (Index <= 0) {
      printf("#-------------------------------------------------------------------------");
      printf("-----------------------------------------------------\n");
      printf("#S:F  I   SHID  Plane   Panel  Layer   Straw     Time          dt       eDep ");
      printf("           PDG         ID         p   radselOK edepOK\n");
      printf("#-------------------------------------------------------------------------");
      printf("-----------------------------------------------------\n");
      if (Index < 0) return;
    }

    const ComboHit* sh0 = &_data->chcol->at(0);
    int loc             = Sh-sh0;
    
    const StrawHitFlag* shf = &_data->shfcol->at(loc);
   
    int radselOK        = (! shf->hasAnyProperty(StrawHitFlag::radsel));
    int edepOK          = (! shf->hasAnyProperty(StrawHitFlag::energysel));

    const SimParticle* sim(0);
    int                pdg_id(-9999), sim_id(-9999);
    float              mc_mom(-9999.);
	
    if (_mcDiag) {
      sim    = _mcUtils->getSimParticle(_listOfMcStrawHits,loc);
      pdg_id = _mcUtils->getPdgID(sim);
      sim_id = _mcUtils->getID(sim);
      mc_mom = _mcUtils->getStartMom(sim);
    }

<<<<<<< HEAD
    const mu2e::Straw* straw = &_data->tracker->getStraw(Sh->strawId());
    
    printf("%5i ",loc);
    printf("%5i" ,Sh->strawId().asUint16());
=======
    // const mu2e::Straw* straw = &_data->tracker->getStraw(Sh->strawIndex());
    
    printf("%5i ",loc);
    printf("%5i" ,Sh->sid().straw());//FIXME! Sh->strawIndex().asInt());
>>>>>>> 8ce09b5d
	
    printf("  %5i  %5i   %5i   %5i   %8.3f   %8.3f   %9.6f   %10i   %10i  %8.3f %5i %5i\n",
	   Sh->sid().plane(),  //straw->id().getPlane(),
	   Sh->sid().panel(),  //straw->id().getPanel(),
	   Sh->sid().layer(),  //straw->id().getLayer(),
	   Sh->sid().straw(),  //straw->id().getStraw(),
	   Sh->time(),
	   -1.,                //Sh->dt(),//FIXME!
	   Sh->energyDep(),
	   pdg_id,
	   sim_id,
	   mc_mom,
	   radselOK,edepOK);
  }

//-----------------------------------------------------------------------------
//
//-----------------------------------------------------------------------------
  void DeltaFinderDiag::printComboHitCollection() {

    int nsh = _data->chcol->size();
    printf(" ComboHitCollection: nhits : %6i\n", nsh);

    for (int i=0; i<nsh; i++) {
      const ComboHit* sh = &_data->chcol->at(i);
      printComboHit(sh,i);
    }

  }

}

DEFINE_ART_CLASS_TOOL(mu2e::DeltaFinderDiag)

#endif<|MERGE_RESOLUTION|>--- conflicted
+++ resolved
@@ -690,15 +690,10 @@
 	    //-----------------------------------------------------------------------------
 	    mc->fListOfHits.push_back(hd);
 	      
-<<<<<<< HEAD
-	      StrawId   shid  = sh->strawId();
-	      const Straw& straw = _data->tracker->getStraw(shid);
-	      int station        = straw.id().getStation();
-=======
-	    // StrawIndex   shid  = sh->strawIndex();
-	    // const Straw& straw = _data->tracker->getStraw(shid);
-	    int station        = sh->sid().station();//straw.id().getStation();
->>>>>>> 8ce09b5d
+	      // StrawId   shid  = sh->sid();
+	      // const Straw& straw = _data->tracker->getStraw(shid);
+	      // int station        = straw.id().getStation();
+	    int station        = sh->sid().station();
 
 	    if (station < mc->fFirstStation) mc->fFirstStation = station;
 	    if (station > mc->fLastStation ) mc->fLastStation  = station;
@@ -924,13 +919,8 @@
 
 	    printf("seed %2i:%03i %5i %2i ",st,ps,seed->fGood,seed->fType);
 	    if (seed->fType != 0) {
-<<<<<<< HEAD
-	      printf("(%5i:%9i)",seed->fHitData[0]->fHit->strawId().asUint16(),seed->fPreSeedMcPart[0]->fID);
-	      printf("(%5i:%9i)",seed->fHitData[1]->fHit->strawId().asUint16(),seed->fPreSeedMcPart[1]->fID);
-=======
 	      printf("(%5i:%9i)",seed->fHitData[0]->fHit->sid().straw()/*strawIndex().asInt()*/,seed->fPreSeedMcPart[0]->fID);//FIXME!
 	      printf("(%5i:%9i)",seed->fHitData[1]->fHit->sid().straw()/*strawIndex().asInt()*/,seed->fPreSeedMcPart[1]->fID);//FIXME!
->>>>>>> 8ce09b5d
 	    }
 	    else {
 	      printf("(%5i:%9i)",-1,-1);
@@ -957,11 +947,7 @@
 		McPart_t* mcp = seed->fMcPart[face][ih];
 		int mcid = mcp->fID;
 		if ((nprinted == 0) && (first_line == 0)) printf("%21s","");
-<<<<<<< HEAD
-		printf("(%5i:%9i)",hit->strawId().asUint16(),mcid);
-=======
 		printf("(%5i:%9i)",hit->sid().straw()/*strawIndex().asInt()*/,mcid);
->>>>>>> 8ce09b5d
 		nprinted++;
 		if (nprinted == 5) {
 		  printf("\n");
@@ -1018,15 +1004,9 @@
 		int f1 = ds->fType % 10;
 
 		printf(" (%5i:%9i, %5i:%9i)",
-<<<<<<< HEAD
-		       ds->hitlist[f0][0]->fHit->strawId().asUint16(),ds->fMcPart[f0][0]->fID,
-		       ds->hitlist[f1][0]->fHit->strawId().asUint16(),ds->fMcPart[f1][0]->fID
-		       );
-=======
 		       ds->hitlist[f0][0]->fHit->sid().straw()/*strawIndex().asInt()*/,ds->fMcPart[f0][0]->fID,
 		       ds->hitlist[f1][0]->fHit->sid().straw()/*strawIndex().asInt()*/,ds->fMcPart[f1][0]->fID
 		       );//FIXME!
->>>>>>> 8ce09b5d
 	      }
 	      else {
 		printf(" (%5i:%9i, %5i:%9i)",-1,-1,-1,-1);
@@ -1125,17 +1105,10 @@
       mc_mom = _mcUtils->getStartMom(sim);
     }
 
-<<<<<<< HEAD
-    const mu2e::Straw* straw = &_data->tracker->getStraw(sh->strawId());
-    
-    printf("%5i ",loc);
-    printf("%5i" ,sh->strawId().asUint16());
-=======
     // const mu2e::Straw* straw = &_data->tracker->getStraw(sh->strawIndex());
     
     printf("%5i ",loc);
     printf("%5i" ,sh->sid().straw()/*strawIndex().asInt()*/);
->>>>>>> 8ce09b5d
 	
     printf("  %2i:%2i %1i %1i %2i   %8.3f %7.3f  %9.6f   %8.3f %8.3f %10i   %10i %8.3f %8.3f %8.3f %9.3f %5i %5i %5i\n",
 	   sh->sid().station(),//straw->id().getStation(),
@@ -1219,17 +1192,10 @@
       mc_mom = _mcUtils->getStartMom(sim);
     }
 
-<<<<<<< HEAD
-    const mu2e::Straw* straw = &_data->tracker->getStraw(Sh->strawId());
-    
-    printf("%5i ",loc);
-    printf("%5i" ,Sh->strawId().asUint16());
-=======
     // const mu2e::Straw* straw = &_data->tracker->getStraw(Sh->strawIndex());
     
     printf("%5i ",loc);
     printf("%5i" ,Sh->sid().straw());//FIXME! Sh->strawIndex().asInt());
->>>>>>> 8ce09b5d
 	
     printf("  %5i  %5i   %5i   %5i   %8.3f   %8.3f   %9.6f   %10i   %10i  %8.3f %5i %5i\n",
 	   Sh->sid().plane(),  //straw->id().getPlane(),
