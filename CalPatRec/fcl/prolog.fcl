--- conflicted
+++ resolved
@@ -379,7 +379,7 @@
 	    printFrequency                              : 100
 	    cprmode                                     : 1
 	    addhits                                     : true
-	    StrawHitCollection                          : makeSH
+	    ComboHitCollection                          : makeSH
 	    StrawDigiCollection                         : makeSD
 	    StrawHitFlagCollection                      : "DeltaFinder:StrawHits"
 	    SeedCollection                              : CalSeedFit
@@ -665,7 +665,6 @@
 	    }
 	}
 
-<<<<<<< HEAD
 	# CalTrkFit : { module_type:CalTrkFit
 	#     diagLevel                                   : 0
 	#     debugLevel                                  : 0
@@ -690,31 +689,6 @@
 	# 	mcUtils                                 : { tool_type : "CalPatRecMcUtils" }
 	#     }
 	# }
-=======
-	CalTrkFit : { module_type:CalTrkFit
-	    diagLevel                                   : 0
-	    debugLevel                                  : 0
-	    printFrequency                              : 100
-	    useAsFilter                                 : 0
-	    addhits                                     : true
-	    StrawHitCollectionLabel                     : makeSH
-	    StrawDigiCollectionLabel                    : makeSD
-	    StrawHitFlagCollectionLabel                 : "DeltaFinder:StrawHits"
-	    TrackSeedModuleLabel                        : CalSeedFit
-	    MaxDtMiss                                   : 55.
-	    MaxAddDoca                                  : 5.    # mm
-	    MaxAddChi                                   : 5.    # 3.5 used by unweedHits and addHits
-	    GoodKalSeedFitBits                          : ["SeedOK"]
-	    fitparticle                                 : @local::Particle.eminus
-	    fitdirection                                : @local::FitDir.downstream
-	    Fitter                                      : { @table::CalPatRec.KalFitter }
-	    TimeOffsets                                 : { inputs : [ "protonTimeMap", "muonTimeMap" ] }
-	    diagPlugin : { tool_type                    : "CalTrkFitDiag" 
-		mcTruth                                 : 1
-		mcUtils                                 : { tool_type : "CalPatRecMcUtils" }
-	    }
-	}
->>>>>>> d0db7ef3
     }
 }
 
