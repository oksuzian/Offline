--- conflicted
+++ resolved
@@ -297,17 +297,9 @@
 	deltaDriftDoublet                       : 0.3
 	maxDoubletChi2                          : 9
 	sigmaSlope                              : 0.025
-<<<<<<< HEAD
-	mcTruth                                 : 1
-	mcUtils                                 : { tool_type : "TrkPatRecMcUtils" 
-	    strawDigiMCCollTag : "compressDigiMCs"
-	}
-	caloHitError                    : 15.0 # mm 
-      }
-=======
+	caloHitError                            : 15.0 # mm 
 	printUtils                              : { @table::TrkReco.PrintUtils }
     }
->>>>>>> 079ec0ae
 }
 #------------------------------------------------------------------------------
 #  module
@@ -344,13 +336,8 @@
 	MergeHelixFinder : { module_type:MergeHelixFinder	
 	    diagLevel                    : 0
 	    debugLevel                   : 0
-<<<<<<< HEAD
 	    trkHelixFinderModuleLabel    : "HelixFindere:Positive"
-	    trkHelixFinderModuleLabel	 : "CalHelixFinder"
-=======
-	    trkHelixFinderModuleLabel    : "HelixFinder:Positive"
 	    cprHelixCollTag              : "CalHelixFinder:Positive"
->>>>>>> 079ec0ae
 	}
 
 	MergePatRec : { module_type:MergePatRec
