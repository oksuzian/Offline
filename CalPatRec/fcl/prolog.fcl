# -*- mode: tcl -*-
# this file depends on analysis through KalDiag and so needs the following
# This depedency is deprecated and should be removed FIXME!!
#include "TrkDiag/fcl/KalDiag.fcl"
#------------------------------------------------------------------------------
# this file is included by fcl/standardProducers.fcl inside the PROLOG section
# CalPatRec: calorimeter-seeded track finding
# CalPatRec uses its own instance of the hit flags
# DoubletAmbigResolver is defined in TrkReco/fcl/prolog.fcl
#------------------------------------------------------------------------------

BEGIN_PROLOG
#------------------------------------------------------------------------------
# there seems to be a circular dependence between MakeStrawHitPositions and 
# FlagStrawHits ... FlagBkgHits ?
# MakeStrawHitPositions stores the hit flag in StrawHitPosition object
# for that, an existing StrawHitFlagCollection is required
#
# in its turn, the FlagStrawHits module flags if the corresponding hit 
# position 'stereo' and also sets radial selection flag
# it also sets 'timesel' and 'energysel' flags
# if, however, the StrawHitPosition doesnt exist, the 'stereo' and 'radsel' 
# flags are not set
#
# FlagBkgHits produces yet another hit flag collection, copying flags set by 
# the OR of FlagStrawHits and flags stored in StrawHitPositions, and potentially adding 
# a 'delta' and 'isolated' flags
# in principle, FlagBkgHits also uses StereoHitCollection, but that is not a must
#
# yes, there is a circular dependence between the data products.
# Dave runs several instances of the hit flagging modules for a reason
#------------------------------------------------------------------------------ 
#-----------------------------------------------------------------------------
# new format
#------------------------------------------------------------------------------
CalPatRec : {
    minNStrawHits : 10
    chi2HitCut    : 25
    chi2hel3DMax  : 9
}

CalPatRec : { @table::CalPatRec
#------------------------------------------------------------------------------
# CalPatRec.HelixFinder configuraton (pattern recognition)
#------------------------------------------------------------------------------
    HelixFinderAlg : {
	debugLevel                              : 0
	debugLevel2                             : 0
	smartTag                                : 1
	diagLevel                               : 0
	HelixFitSelectionBits                   : [] 
	BackgroundSelectionBits                 : ["Background"]
	maxElectronHitEnergy                    : 0.005           # 5 KeV, in MeV
	minimumTime                             : 500.    #ns
	maximumTime                             : 2000.   #ns
	minNHit                                 : @local::CalPatRec.minNStrawHits       # minimal number of hits on found helix
	hitChi2Max                              : @local::CalPatRec.chi2HitCut
	mostProbableDfDz                        : 0.00475
#	minNActiveStationPairs                  : 10
	dzOverHelPitchCut                       : 0.7
	maxDfDz                                 : 0.01
	minDfDz                                 : 0.002    
	sigmaPhi                                : 0.1636  # radians
	targetconsistent                        : 0
	weightXY                                : 1.11      #0.4527
	weightZPhi                              : 0.15    #0.29      #0.4423    
	weight3D                                : 0.12      #1
	maxXDPhi                                : 5         #
	maxPanelToHelixDPhi                     : 1.309     # 75 degrees
	distPatRec                              : 100.      # mm
	minDeltaNShPatRec                       : 2
	mindist                                 : 500.      # mm
	minP                                    :  50.      # 
	maxP                                    : 150.      # 
	minAbsTanDip                            : 0.3
	maxAbsTanDip                            : 2.0
	xyWeights                               : false
	zWeights                                : false
	filter                                  : true
	plotall                                 : false
	usetarget                               : true
	nHitsMaxPerPanel                        : 1
	chi2xyMax                               : 5.0    
	chi2zphiMax                             : 5.0    
	chi2hel3DMax                            : @local::CalPatRec.chi2hel3DMax
	dfdzErr                                 : 0.1
    }
#------------------------------------------------------------------------------
# KalFitHack configuration for the KFF fits 
# I don't think it is used, CalTrkFit is using CPRKFFinal
# first comment out, one month later - remove
#------------------------------------------------------------------------------
#     KalFitHack : {
# 	debugLevel                              : 0
# 	materialCorrection                      : true
# 	mingap					: 1.0
# 	ambiguityStrategy    			: [ 4    , 4    , 4    , 4   , 4    , 4    , 4    , 4   , 4    ]
# 	hiterr 					: [ 80.  , 24.  , 8.   , 4.  , 2.   , 0.8  , 0.0  , 0.0 , 0.0  ]
# 	t0Tolerance				: [ 2.0  , 1.0  , 1.0  , 1.0 , 0.5  , 0.5  , 0.2  , 0.2 , 0.1  ]
# 	weedhits                                : [ true , true , true , true, true , true , true , true, true ]
# 	# did Dave mean that? 
# 	AddMaterial		                : [ false, false, false, true, false, false, false, true, true ]
# 	initT0					: true
# 	updateT0				: [ false, true, true, true, true, true, true, true, true ]
# 	T0UpdateMode                            : 1
# 	HitAmbigPenalty 			: false
# 	HitMinDrift				: 0.2
# 	DivergeFlt                              : 1000.
# 	RdriftMinusDocaTol                      : 1.
# 	ZeroDriftPenalty 			: 0.05
# 	Neutralize 				: true
# #------------------------------------------------------------------------------
# #  KalContext parameters  (there are more to define ! )
# #------------------------------------------------------------------------------
# 	MinNDOF                                 : 10 # this means 15 hits min
# #------------------------------------------------------------------------------
# # ambiguity resolver parameters
# #------------------------------------------------------------------------------
# 	FixedAmbigResolver                      : {}
# 	HitAmbigResolver                        : {}
# 	PocaAmbigResolver                       : {}
# 	PanelAmbigResolver                      : {}
# #------------------------------------------------------------------------------
# # doublet-based ambiguity resolver parameters
# #------------------------------------------------------------------------------
# 	DoubletAmbigResolver                    : { @table::TrkReco.DoubletAmbigResolver }
# 	fieldCorrection				: true
# 	maxhitchi                               : 3.5
# 	dtOffset                                : @local::TrackCaloMatching.DtOffset
# 	scaleErrDoublet                         : 5.
# 	#	iLoopUseDoublets                        : 9
# 	minDriftDoublet                         : 0.3
# 	deltaDriftDoublet                       : 0.3
# 	sigmaSlope                              : 0.025
# 	makeStrawHitModuleLabel                 : makeSH
#     }
#------------------------------------------------------------------------------
# SeedFitter(SeedFitHackNew) configuration for the final track fit
# referenced by CalSeedFitter configurations below
#------------------------------------------------------------------------------
    KalSeedFitter : {
	debugLevel                        : 0
	minnstraws                        : 10
	maxhitchi                         : 5.0
	maxDriftPull                      : 10.
	minT0DOCA                         : -0.2               # 
	t0window                          : 2.5
	MaxIterations                     : 3
	fieldCorrection	      	          : false
	materialCorrection                : false
	seedsmear       		  : 10000
	maxhitchi                         : 5.0
	# interate the fit twice: once at the physical size of the straw, once at its RMS
	#  hiterr                          : [ 5.0, 3.0 ]
	# time external error, assuming s drift velocity of 62.5 #mu m / ns
	hiterr                            : [ 80., 48.]  # ns
	ambiguityStrategy       	  : [ 0  , 0    ]
	t0Tolerance			  : [ 5.0, 5.0  ]
	weedhits			  : [ true, true ]
	ResolveAfterWeeding		  : false
	AddMaterial			  : [ false, false ]
	#  initT0			  : true
	initT0   			  : false 
	useTrkCaloHit                     : false
	updateT0			  : [ false, false, false, false, false, false, false, false, false ]
	dtOffset                          : @local::TrackCaloMatching.DtOffset
	strawHitT0Weight                  : 1
	caloHitT0Weight                   : 10
        caloHitError                    : 15.0 # mm 
		
	DivergeFlt                        : 1000.            #  default: 1000.
        T0Calculator : @local::TimeCalculator
#------------------------------------------------------------------------------
#  parameters of KalContext 
#------------------------------------------------------------------------------
	MinNDOF                                 : 10
#------------------------------------------------------------------------------
# ambiguity resolver parameters
#------------------------------------------------------------------------------
	FixedAmbigResolver                      : {}
	HitAmbigResolver                        : {}
	PocaAmbigResolver                       : {}
	PanelAmbigResolver                      : {}
#------------------------------------------------------------------------------
# provision for doublet ambiguity resolver - SeedFit is not using it, but the
# initialization might require
#------------------------------------------------------------------------------
	DoubletAmbigResolver                    : { @table::TrkReco.DoubletAmbigResolver }
	printUtils                              : { @table::TrkReco.PrintUtils }
    }
#------------------------------------------------------------------------------
# KalFit (kalman fitter) configuration for the doublet-based resolver
#------------------------------------------------------------------------------
    CprKFFinal : {
	debugLevel                              : 0
	minnstraws                              : 15
	MaximumMaterialFlightDifference         : 1000 # mm separation in flightlength
	materialCorrection                      : true
	weedhits                                : [ true , true , true , true, true , true , true , true, true ]
	maxhitchi                               : 5. # 3.5
	maxPull                                 : 10.
	maxweed                                 : 10
	mingap				        : 1.0
	ambiguityStrategy    		        : [ 4    , 4    , 4    , 4   , 4    , 4    , 4    , 4   , 4    ]
	AddMaterial		                : [ false, false, false, true, false, false, false, true, true ]
	hiterr 		                        : [ 80.  , 24.  , 8.   , 4.  , 2.   , 0.8  , 0.0  , 0.0 , 0.0  ]
	t0Tolerance			        : [ 2.0  , 1.0  , 1.0  , 1.0 , 0.5  , 0.5  , 0.2  , 0.2 , 0.1  ]
	# not used t0ErrorFactor                           : 1.2                # scale ?
	minT0DOCA                               : -0.2               # 
	t0window                                : 2.5
	dtOffset                                : @local::TrackCaloMatching.DtOffset
	# did Dave mean that? 
	useTrkCaloHit                           : true
	strawHitT0Weight                        : 1
	caloHitT0Weight                         : 10
	caloHitError				: 15.0 # mm 
	updateT0				: [ false, true, true, true, true, true, true, true, true ]
	updateT0Mode                            : 1 # 0: always use cluster time, if available;  1: use cluster time just once
	DivergeFlt                              : 1000.
        T0Calculator : @local::TimeCalculator
#------------------------------------------------------------------------------
#  KalContext parameters  (there are more to define ! )
#------------------------------------------------------------------------------
	MinNDOF                                 : 10 # this means 15 hits min
#------------------------------------------------------------------------------
# ambiguity resolver parameters
#------------------------------------------------------------------------------
	FixedAmbigResolver                      : {}
	HitAmbigResolver                        : {}
	PocaAmbigResolver                       : {}
	PanelAmbigResolver                      : {}
#------------------------------------------------------------------------------
# doublet-based ambiguity resolver parameters
#------------------------------------------------------------------------------
	DoubletAmbigResolver                    : { @table::TrkReco.DoubletAmbigResolver }
	fieldCorrection			        : true
	printUtils                              : { @table::TrkReco.PrintUtils }
    }




#------------------------------------------------------------------------------
# KalFitter (KalFitHackNew) configuration for the final track fit
#------------------------------------------------------------------------------
    KalFitter : {
	debugLevel                              : 0
	minnstraws                              : 15
	MaximumMaterialFlightDifference         : 1000 # mm separation in flightlength
	materialCorrection                      : true
	weedhits                                : [ true , true , true , true, true , true , true , true, true ]
	maxhitchi                               : 5. # 3.5
	maxDriftPull                            : 10.
	maxweed                                 : 10
	mingap					: 1.0
	makeStrawHitModuleLabel                 : makeSH
	removeFailedFits                        : false
	ambiguityStrategy    			: [ 4    , 4    , 4    , 4   , 4    , 4    , 4    , 4   , 4    ]
	AddMaterial		                : [ false, false, false, true, false, false, false, true, true ]
	hiterr 					: [ 80.  , 24.  , 8.   , 4.  , 2.   , 0.8  , 0.0  , 0.0 , 0.0  ]
	t0Tolerance				: [ 2.0  , 1.0  , 1.0  , 1.0 , 0.5  , 0.5  , 0.2  , 0.2 , 0.1  ]
	# not used t0ErrorFactor                           : 1.2                # scale ?
	minT0DOCA                               : -0.2               # 
	t0window                                : 2.5
	dtOffset                                : @local::TrackCaloMatching.DtOffset
	# did Dave mean that? 
	updateT0				: [ false, true, true, true, true, true, true, true, true ]
	updateT0Mode                            : 1 # 0: always use cluster time, if available;  1: use cluster time just once
	HitAmbigPenalty 			: false
	HitMinDrift				: 0.2
	DivergeFlt                              : 1000.
	RdriftMinusDocaTol                      : 1.
	daveMode                                : 0
	ZeroDriftPenalty 			: 0.05
	Neutralize 				: true
#------------------------------------------------------------------------------
#  KalContext parameters  (there are more to define ! )
#------------------------------------------------------------------------------
	MinNDOF                                 : 10 # this means 15 hits min
#------------------------------------------------------------------------------
# ambiguity resolver parameters
#------------------------------------------------------------------------------
	FixedAmbigResolver                      : {}
	HitAmbigResolver                        : {}
	PocaAmbigResolver                       : {}
	PanelAmbigResolver                      : {}
#------------------------------------------------------------------------------
# doublet-based ambiguity resolver parameters
#------------------------------------------------------------------------------
	DoubletAmbigResolver                    : { @table::TrkReco.DoubletAmbigResolver }
	fieldCorrection				: true
	scaleErrDoublet                         : 5.
	minDriftDoublet                         : 0.3
	deltaDriftDoublet                       : 0.3
	maxDoubletChi2                          : 9
	sigmaSlope                              : 0.025
	caloHitError                            : 15.0 # mm 
	printUtils                              : { @table::TrkReco.PrintUtils }
    }
}
#------------------------------------------------------------------------------
#  module
#------------------------------------------------------------------------------
CalPatRec : { @table::CalPatRec 

    producers : { 
	
	CalTrkFit          : {   module_type : KalFinalFit
	    diagLevel                                   : 0
	    debugLevel                                  : 0
	    printFrequency                              : 100
	    cprmode                                     : 1
	    addhits                                     : true
	    ComboHitCollection                          : makeSH
	    StrawDigiCollection                         : makeSD
	    StrawHitFlagCollection                      : "DeltaFinder:StrawHits"
	    SeedCollection                              : CalSeedFit
	    CaloClusterCollection                       : "CaloClusterFromProtoCluster"
	    mcDigiCollTag                               : "dave,_it_is_used_only_when_debugging_MC._pasha"
	    DtMaxMiss                                   : 55.
	    MaxAddDoca                                  : 5.    # mm
	    MaxAddChi                                   : 5.    # 3.5 used by unweedHits and addHits
	    GoodKalSeedFitBits                          : ["SeedOK"]
	    fitparticle                                 : @local::Particle.eminus
	    fitdirection                                : @local::FitDir.downstream
	    KalFit                                      : { @table::CalPatRec.CprKFFinal }
	    TimeOffsets                                 : { inputs : [ "protonTimeMap", "muonTimeMap" ] }
	    diagPlugin : { tool_type  : "KalFinalFitDiag" 
		mcTruth       : 0
		mcUtils       : { @table::TrkReco.McUtils }
	    }
	}
	
	MergeHelixFinder : { module_type:MergeHelixFinder	
	    diagLevel                    : 0
	    debugLevel                   : 0
	    tprHelixCollTag    : "HelixFinderDe:Positive"
	    cprHelixCollTag    : "CalHelixFinder:Positive"
	}

#------------------------------------------------------------------------------
# is not used any more, ignore
#------------------------------------------------------------------------------
	MergePatRec : { module_type:MergePatRec
	    diagLevel                    : 0
	    debugLevel                   : 0
	    trkPatRecModuleLabel         : KFFDeM
	    calPatRecModuleLabel         : CalTrkFit
	    KalDiag                      : { @table::KalDiagDirect
		FillMCInfo               : false
	    }  # clone from  TrkRecFit

	    DoubletAmbigResolver         : { @table::TrkReco.DoubletAmbigResolver }
#------------------------------------------------------------------------------
# distributions for the ANN training variable
#------------------------------------------------------------------------------
	    trkPatRecMVA                 : {
		MVAWeights               : "CalPatRec/data/v5_7_7/MLP_weights_logfcons_1_lin.xml"
		MVAType                  : 0
		trkQualHist              : "CalPatRec/data/v5_7_7/tpr_qual_logfcons_2_exp.tab"
		minTrkQual               : 0.4
	    }

	    calPatRecMVA                 : {
		MVAWeights               : "CalPatRec/data/v5_7_7/MLP_weights_logfcons_1_lin.xml"
		MVAType                  : 0
		trkQualHist              : "CalPatRec/data/v5_7_7/cpr_qual_logfcons_1_lin.tab"
		minTrkQual               : 0.65
	    }
	}
#------------------------------------------------------------------------------
	DeltaFinder : { module_type:DeltaFinder
	    comboHitCollectionTag         : makePH                # input coll
	    strawHitCollectionTag         : makeSH                # input coll
	    strawHitFlagCollectionTag     : shouldNotBeUsed       # input coll
	    # strawHitPositionCollectionTag : makePH                # input coll
	    timePeakCollectionTag         : CalTimePeakFinder
	    useTimePeaks                  : 1
	                                                          # +/-70 to provide 100% efficiency for delta tagging + +/- 5 
                                                                  # accounting for the drift time of a delta electron
	    minCaloDt                     : -75.
	    maxCaloDt                     :  75.
	    particleMeanPitchAngle        : 0.67                  # mean pitch for CE
	    strawDigiMCCollectionTag      : makeSD                # input coll
	    minHitTime                    : 450.                  # ns
	    minNFacesWithHits             : 2                     # 
	    minNSeeds                     : 2                     #
	    maxElectronHitEnergy          : 0.0200                # means: use all hits
	    minimumTime                   : 500.                  # ns
	    maximumTime                   : 1750.                 # ns
	    maxChi2Stereo                 : 10.                   # 50.                   #
	    maxChi2Neighbor               : 15.                   # 2018-01-24: 25 --> 15
	    maxChi2Radial                 : 15.                   # 2018-01-24: 25 --> 15
	    maxChi2Tot                    : 15.                   # 2018-01-24: 25 --> 15
	    maxDxy                        : 40.                   # mm
	    maxGap                        : 1                     # gap in missing stations along the candidate
	    sigmaR                        : 10.                   # mm, roughly 3 MeV/c
	    maxDriftTime                  : 50.                   # ns, includes some tolerance
	    maxStrawDt                    : 50.                   # max sensible time difference for a straw, ns, off by default
	    maxDtDs                       :  5.                   # ns, max allowed T0 shift per station
	    writeStrawHits                : 1
	    filter                        : 0
	    # debugging/diagnostics
	    testOrder                     : 0
	    debugLevel                    : 0
	    diagLevel                     : 0
	    diagPlugin : { tool_type : "DeltaFinderDiag" 
		stepPointMcCollTag        : makeSD
		debugLevel                : 0
		mcDiag                    : false
		mcTruth                   : 0 
		printElectrons            : 0
		printElectronsHits        : 0
		printElectronsMinNHits    : 0
		printElectronsMaxFReco    : 1.1                   # if print, then print all
		printElectronsMinMom      : 0                     # by default, print all
		printElectronsMaxMom      : 500.                  # in MeV/c, by default, print all
		printDeltaSeeds           : 0
		printDeltaCandidates      : 0
		printOTracker             : 0                     #
		printShcol                : 0                     #
		testOrder                 : 0                     #
		mcUtils                   : { tool_type : "TrkPatRecMcUtils" 
		    strawDigiMCCollTag : "compressDigiMCs"
		}
	    }
	}

	DeltaFinderAna : { module_type:DeltaFinderAna
	    strawHitCollectionTag         : makeSH
	    strawHitFlagCollectionTag     : DeltaFinder
	    strawDigiMCCollectionTag      : makeSD
	    debugLevel                    : 0
	    diagLevel                     : 0
	    printElectrons                : 1
	    printElectronsMinNHits        : 0
	    printElectronsMaxFReco        : 1.1                   # if print, then print all
#	    maxElectronHitEnergy          : 0.0035                # for comparisons
	}
    }
}
#------------------------------------------------------------------------------
# producers
#------------------------------------------------------------------------------
CalPatRec : { @table::CalPatRec 

    producers : { @table::CalPatRec.producers

	PrefetchData : { module_type:PrefetchData
	    debugLevel                    : 0
	    mcDiag                        : true

	    fetchCaloDigis                : 1
	    fetchStrawDigis               : 1
	    fetchStrawHits                : 1
	    fetchStrawHitFlags            : 0
	    fetchStrawHitPositions        : 1
	    fetchComboHits                : 1

	    caloDigiCollectionTag         : CaloDigiFromShower
	    strawDigiCollection           : makeSD
	    strawHitCollectionTag         : makeSH
	    strawHitPositionCollectionTag : makeSH
	    strawHitFlagCollectionTag     : makeSH
	    comboHitCollectionTag         : makePH # MakeStereoHits
	}

#------------------------------------------------------------------------------
# default configuration: DEM
# CalPatRec, so far, has been validated only for e- 
#------------------------------------------------------------------------------
	CalSeedFit : { module_type:KalSeedFit   
	    debugLevel                                  : 0
	    printFrequency                              : 100
	    ComboHitCollection                          : makeSH			 
	    SeedCollection                              : "CalHelixFinder:Positive"
	    MinNHits                                    : 10
	    MaxDoca                                     : 40.
	    FilterOutliers                              : true
	    FilterHelixOutliers                         : false
	    MaxAddDoca                                  : 7.    # mm
	    MaxAddChi                                   : 5.    # normalized unit
	    rescueHits                                  : 1
	    fitparticle                                 : @local::Particle.eminus
	    fitdirection                                : @local::FitDir.downstream
	    ParameterErrors                             : [10.0,0.05,0.001,10.0,0.05]
	    KalFit                                      : { @table::CalPatRec.KalSeedFitter }
	}

	MHSeedFit : { module_type:KalSeedFit   
	    debugLevel                                  : 0
	    printFrequency                              : 100
	    ComboHitCollection                          : makeSH			 
	    SeedCollection                              : MergeHelixFinder
	    MinNHits                                    : 10
	    MaxDoca                                     : 40.
	    FilterOutliers                              : true
	    FilterHelixOutliers                         : false
	    MaxAddDoca                                  : 7.    # mm
	    MaxAddChi                                   : 5.    # normalized unit
	    rescueHits                                  : 1
	    fitparticle                                 : @local::Particle.eminus
	    fitdirection                                : @local::FitDir.downstream
	    ParameterErrors                             : [10.0,0.05,0.001,10.0,0.05]
	    KalFit                                      : { @table::CalPatRec.KalSeedFitter }
	}

	MHFinderTprDe : { @table::CalPatRec.producers.MergeHelixFinder 
	    tprHelixCollTag : "HelixFinderDe:Positive"
	    cprHelixCollTag : "HelixFinderDe:Negative"
	}

	MHFinderCprDe : { @table::CalPatRec.producers.MergeHelixFinder 
	    tprHelixCollTag : "CalHelixFinderDe:Positive"
	    cprHelixCollTag : "CalHelixFinderDe:Negative"
	}

	MHFinderDe   : { @table::CalPatRec.producers.MergeHelixFinder 
	    tprHelixCollTag : MHFinderTprDe
	    cprHelixCollTag : MHFinderCprDe
	}

	MHFinderTprDmu : { @table::CalPatRec.producers.MergeHelixFinder 
<<<<<<< HEAD
	    trkHelixFinderModuleLabel : "HelixFinderDmu:Positive"
	    calHelixFinderModuleLabel : "HelixFinderDmu:Negative"
=======
	    tprHelixCollTag : "HelixFinderMu:Positive"
	    cprHelixCollTag : "HelixFinderMu:Negative"
>>>>>>> 40ece0f4
	}

	MHFinderCprDmu : { @table::CalPatRec.producers.MergeHelixFinder 
	    tprHelixCollTag : "CalHelixFinderDmu:Positive"
	    cprHelixCollTag : "CalHelixFinderDmu:Negative"
	}

	MHFinderDmu   : { @table::CalPatRec.producers.MergeHelixFinder 
	    tprHelixCollTag : MHFinderTprDmu
	    cprHelixCollTag : MHFinderCprDmu
	}

	MergePatRecCpr : { @table::CalPatRec.producers.MergePatRec trkPatRecModuleLabel: none    calPatRecModuleLabel: CalTrkFit    }
	MergePatRecTpr : { @table::CalPatRec.producers.MergePatRec trkPatRecModuleLabel: KFFDeM  calPatRecModuleLabel: none         }

	MergePatRecCprDem : { @table::CalPatRec.producers.MergePatRec trkPatRecModuleLabel: none    calPatRecModuleLabel: CalTrkFitDem }
	MergePatRecTprDem : { @table::CalPatRec.producers.MergePatRec trkPatRecModuleLabel: KFFDeM  calPatRecModuleLabel: none         }

	MergePatRecCprDep : { @table::CalPatRec.producers.MergePatRec trkPatRecModuleLabel: none    calPatRecModuleLabel: CalTrkFitDep }
	MergePatRecTprDep : { @table::CalPatRec.producers.MergePatRec trkPatRecModuleLabel: KFFDeP  calPatRecModuleLabel: none         }

	MergePatRecDem : { @table::CalPatRec.producers.MergePatRec trkPatRecModuleLabel: KFFDeM  calPatRecModuleLabel: CalTrkFitDem }
	MergePatRecDpp : { @table::CalPatRec.producers.MergePatRec trkPatRecModuleLabel: KFFDpP  calPatRecModuleLabel: none         }
	MergePatRecDmm : { @table::CalPatRec.producers.MergePatRec trkPatRecModuleLabel: KFFDmuM calPatRecModuleLabel: CalTrkFitDmm }
	MergePatRecDep : { @table::CalPatRec.producers.MergePatRec trkPatRecModuleLabel: KFFDeP  calPatRecModuleLabel: CalTrkFitDep }
	MergePatRecDmp : { @table::CalPatRec.producers.MergePatRec trkPatRecModuleLabel: KFFDmuP calPatRecModuleLabel: none         }
	MergePatRecUem : { @table::CalPatRec.producers.MergePatRec trkPatRecModuleLabel: KFFUeM  calPatRecModuleLabel: none         }
	MergePatRecUmm : { @table::CalPatRec.producers.MergePatRec trkPatRecModuleLabel: KFFUmuM calPatRecModuleLabel: none         }
	MergePatRecUep : { @table::CalPatRec.producers.MergePatRec trkPatRecModuleLabel: KFFUeP  calPatRecModuleLabel: none         }
	MergePatRecUmp : { @table::CalPatRec.producers.MergePatRec trkPatRecModuleLabel: KFFUmuP calPatRecModuleLabel: none         }
    }

    filters : { 
#------------------------------------------------------------------------------
# new modules
#------------------------------------------------------------------------------
	CalTimePeakFinder          : { module_type:CalTimePeakFinder
	    diagLevel                                   : 0
	    debugLevel                                  : 0
	    printFrequency                              : 100
	    useAsFilter                                 : 0
	    StrawHitCollectionLabel                     : makePH            # CalTimePeakFinder uses ComboHits
	    StrawHitFlagCollectionLabel                 : ShouldNotBeUsed
	    caloClusterModuleLabel                      : CaloClusterFromProtoCluster
	    HitSelectionBits                            : [] 
	    BackgroundSelectionBits                     : [] 
	    MinNHits                                    : @local::CalPatRec.minNStrawHits  
	    DtMin                                       : -30.   # value before 2017-11-17 was -40. ns
	    DtMax                                       :  30.   # 2018-07-29 P.M.: DtMax=20ns was cutting out a few percent of hits
	    minClusterEnergy                            : 50.    # MeV
	    minClusterSize                              : 2      # number of crystals
	    minClusterTime                              : 500.   # ns
	    pitchAngle                                  : 0.67   # mean pitch for CE
	    beta                                        : 1.0    # for muon reco needs to be changed
	    dtOffset                                    : @local::TrackCaloMatching.DtOffset
	    diagPlugin : { tool_type                    : "CalTimePeakFinderDiag" 
		mcTruth                                 : 0 
		mcUtils                                 : { tool_type : "TrkPatRecMcUtils" 
		    strawDigiMCCollTag : "compressDigiMCs"
		}
	    }
	}

	CalHelixFinder          : { module_type:CalHelixFinder
	    diagLevel                                   : 0
	    debugLevel                                  : 0
	    printFrequency                              : 100
	    useAsFilter                                 : 0
	    StrawHitCollectionLabel                     : makePH
	    StrawHitFlagCollectionLabel                 : "DeltaFinder:ComboHits"
	    TimeClusterCollectionLabel                  : CalTimePeakFinder
	    minNHitsTimeCluster                         : @local::CalPatRec.minNStrawHits  
	    fitparticle                                 : @local::Particle.eminus
	    fitdirection                                : @local::FitDir.downstream

	    # HelixFinderAlg configuraton (pattern recognition)
	    HelixFinderAlg                              : { @table::CalPatRec.HelixFinderAlg }
	    diagPlugin : { tool_type                    : "CalHelixFinderDiag"
		mcTruth                                 : 0
		mcUtils                                 : { tool_type : "TrkPatRecMcUtils" 
		    strawDigiMCCollTag : "compressDigiMCs"
		}
	    }
	}
    }
}

#------------------------------------------------------------------------------
# calorimeter-seeded tracking makes sense only for downstream particles
#------------------------------------------------------------------------------
CalPatRec: { @table::CalPatRec 
    producers : { @table::CalPatRec.producers
	DeltaFinderMu                  : { @table::CalPatRec.producers.DeltaFinder
	    timePeakCollectionTag      : CalTimePeakFinderMu
	}
	CalSeedFitDem                  : { @table::CalPatRec.producers.CalSeedFit        
	    SeedCollection             : "CalHelixFinderDe:Positive"
	}
	CalSeedFitDmm                  : { @table::CalPatRec.producers.CalSeedFit 
	    fitparticle                : @local::Particle.muminus
	    SeedCollection             : "CalHelixFinderDmu:Positive"
	}
	CalSeedFitDep                  : { @table::CalPatRec.producers.CalSeedFit 
	    fitparticle                : @local::Particle.eplus  
	    SeedCollection             : "CalHelixFinderDe:Negative"
	}
	CalSeedFitDmp                  : { @table::CalPatRec.producers.CalSeedFit 
	    fitparticle                : @local::Particle.muplus
	    SeedCollection             : "CalHelixFinderDmu:Negative"
	}
	
	MHSeedFitDem                  : { @table::CalPatRec.producers.MHSeedFit        
	    SeedCollection             : MergeHelixFinderDem
	}
	MHSeedFitDmm                  : { @table::CalPatRec.producers.MHSeedFit 
	    fitparticle                : @local::Particle.muminus
	    SeedCollection             : MergeHelixFinderDmm
	}
	MHSeedFitDep                  : { @table::CalPatRec.producers.MHSeedFit 
	    fitparticle                : @local::Particle.eplus  
	    SeedCollection             : MergeHelixFinderDep
	}
	MHSeedFitDmp                  : { @table::CalPatRec.producers.MHSeedFit 
	    fitparticle                : @local::Particle.muplus
	    SeedCollection             : MergeHelixFinderDmp
	}
	
	CalTrkFitDem                   : { @table::CalPatRec.producers.CalTrkFit         
	    SeedCollection             : CalSeedFitDem
	    CalTimePeakModuleLabel     : CalTimePeakFinder
	}
	CalTrkFitDmm                   : { @table::CalPatRec.producers.CalTrkFit 
	    fitparticle                : @local::Particle.muminus 
	    SeedCollection             : CalSeedFitDmm
	    CalTimePeakModuleLabel     : CalTimePeakFinderMu
	    StrawHitFlagCollection     : "DeltaFinderMu:StrawHits"
	}
	CalTrkFitDep                   : { @table::CalPatRec.producers.CalTrkFit 
	    fitparticle                : @local::Particle.eplus  
	    SeedCollection             : CalSeedFitDep
	    CalTimePeakModuleLabel     : CalTimePeakFinder
	}
	CalTrkFitDmp                   : { @table::CalPatRec.producers.CalTrkFit 
	    fitparticle                : @local::Particle.muplus 
	    SeedCollection             : CalSeedFitDmp
	    CalTimePeakModuleLabel     : CalTimePeakFinderMu
	    StrawHitFlagCollection     : "DeltaFinderMu:StrawHits"
	}
    }
    
    filters : { @table::CalPatRec.filters
	CalTimePeakFinderMu            : { @table::CalPatRec.filters.CalTimePeakFinder   beta: 0.7                        } 
	CalHelixFinderDe               : { @table::CalPatRec.filters.CalHelixFinder fitparticle: @local::Particle.eminus  }
	CalHelixFinderDmu              : { @table::CalPatRec.filters.CalHelixFinder 
	    fitparticle                   : @local::Particle.muminus 
	    StrawHitFlagCollectionLabel   : "DeltaFinderMu:ComboHits"
	    TimeClusterCollectionLabel    : CalTimePeakFinderMu
	}
	# CalHelixFinderDeP              : { @table::CalPatRec.filters.CalHelixFinder fitparticle: @local::Particle.eplus   }
	# CalHelixFinderDmuP             : { @table::CalPatRec.filters.CalHelixFinder 
	#     fitparticle                   : @local::Particle.muplus 
	#     StrawHitFlagCollectionLabel   : "DeltaFinderMu:ComboHits" 
	#     TimeClusterCollectionLabel    : CalTimePeakFinderMu
	# }
    }
}

CalPatRec.reco     : [ CalTimePeakFinder  , DeltaFinder  , CalHelixFinder   , CalSeedFit   , CalTrkFit    ]
CalPatRec.dem_reco : [ CalTimePeakFinder  , DeltaFinder  , CalHelixFinderDe , CalSeedFitDem, CalTrkFitDem ]
CalPatRec.dep_reco : [ CalTimePeakFinder  , DeltaFinder  , CalHelixFinderDe , CalSeedFitDep, CalTrkFitDep ]
CalPatRec.dmm_reco : [ CalTimePeakFinderMu, DeltaFinderMu, CalHelixFinderDmu, CalSeedFitDmm, CalTrkFitDmm ]
CalPatRec.dmp_reco : [ CalTimePeakFinderMu, DeltaFinderMu, CalHelixFinderDmu, CalSeedFitDmp, CalTrkFitDmp ]

END_PROLOG<|MERGE_RESOLUTION|>--- conflicted
+++ resolved
@@ -521,13 +521,8 @@
 	}
 
 	MHFinderTprDmu : { @table::CalPatRec.producers.MergeHelixFinder 
-<<<<<<< HEAD
-	    trkHelixFinderModuleLabel : "HelixFinderDmu:Positive"
-	    calHelixFinderModuleLabel : "HelixFinderDmu:Negative"
-=======
 	    tprHelixCollTag : "HelixFinderMu:Positive"
 	    cprHelixCollTag : "HelixFinderMu:Negative"
->>>>>>> 40ece0f4
 	}
 
 	MHFinderCprDmu : { @table::CalPatRec.producers.MergeHelixFinder 
