# -*- mode: tcl -*-
#------------------------------------------------------------------------------
# this file is included by fcl/standardProducers.fcl inside the PROLOG section
# CalPatRec: calorimeter-seeded track finding
# CalPatRec uses its own instance of the hit flags
# DoubletAmbigResolver is defined in TrkReco/fcl/prolog.fcl
#------------------------------------------------------------------------------

BEGIN_PROLOG
#------------------------------------------------------------------------------
# there seems to be a circular dependence between MakeStrawHitPositions and 
# FlagStrawHits ... FlagBkgHits ?
# MakeStrawHitPositions stores the hit flag in StrawHitPosition object
# for that, an existing StrawHitFlagCollection is required
#
# in its turn, the FlagStrawHits module flags if the corresponding hit 
# position 'stereo' and also sets radial selection flag
# it also sets 'timesel' and 'energysel' flags
# if, however, the StrawHitPosition doesnt exist, the 'stereo' and 'radsel' 
# flags are not set
#
# FlagBkgHits produces yet another hit flag collection, copying flags set by 
# the OR of FlagStrawHits and flags stored in StrawHitPositions, and potentially adding 
# a 'delta' and 'isolated' flags
# in principle, FlagBkgHits also uses StereoHitCollection, but that is not a must
#
# yes, there is a circular dependence between the data products.
# Dave runs several instances of the hit flagging modules for a reason
#------------------------------------------------------------------------------ 
#-----------------------------------------------------------------------------
# new format
#------------------------------------------------------------------------------

CprTrigger : { 

#------------------------------------------------------------------------------
# CalPatRec.HelixFinder and HelixFitHack configuratons (pattern recognition)
#------------------------------------------------------------------------------
    TTHelixFinderAlg : { @table::CalPatRec.HelixFinderAlg
	targetconsistent      : 0
	maxZTripletSearch     : 0. # mm            
	maxDfDz               : 0.025
	initDfDz              : 0
    }
#------------------------------------------------------------------------------
# SeedFitter(SeedFitHackNew) configuration for the final track fit: NOT USED ANYMORE
#------------------------------------------------------------------------------
}
#------------------------------------------------------------------------------
# producers
#------------------------------------------------------------------------------
CprTrigger : { @table::CprTrigger 

    producers : { 
#	@table::CaloClusterFast.producers

	cprFetchDigis : { module_type:PrefetchData
	    debugLevel                    : 0
	    mcDiag                        : true

	    fetchCaloDigis                : 1
	    fetchStrawDigis               : 1
	    fetchStrawHits                : 0
	    fetchStrawHitFlags            : 0
	    fetchStrawHitPositions        : 0
	    fetchComboHits                : 0

	    caloDigiCollectionTag         : CaloDigiMaker
	    strawDigiCollection           : makeSD
	    strawHitCollectionTag         : TTmakeSH
	    strawHitPositionCollectionTag : TTmakeSH
	    strawHitFlagCollectionTag     : TTmakeSH
	    comboHitCollectionTag         : TTmakePH # MakeStereoHits
	}

	TTDeltaFinder : { @table::CalPatRec.producers.DeltaFinder
	    comboHitCollectionTag         : TTmakePH                # input coll
	    strawHitCollectionTag         : TTmakeSH                # input coll
	    timePeakCollectionTag         : TTfastTimeClusterFinder
	    writeStrawHits                : 0
	    filter                        : 1
	}

#------------------------------------------------------------------------------
# default configuration: DEM
# CalPatRec, so far, has been validated only for e- 
#------------------------------------------------------------------------------
	TTCalSeedFit : { @table::CalPatRec.producers.CalSeedFit
	    ComboHitCollection          : TTmakeSH			 
#	    SeedCollection              : "TTCalHelixFinder:Positive"
	    SeedCollection              : "TTCalHelixMergerDeM"
	}
	
	TTCalTrkFit  : { @table::CalPatRec.producers.CalTrkFit
	    ComboHitCollection          : TTmakeSH			 
	    SeedCollection              : TTCalSeedFit	
	    StrawHitFlagCollection      : "TTflagBkgHits:StrawHits"
	}
    }

    filters : { 
#------------------------------------------------------------------------------
# new modules
#------------------------------------------------------------------------------
	TTfastTimeClusterFinder      : { @table::CalPatRec.filters.CalTimePeakFinder
	    useAsFilter                                 : 0
	    StrawHitCollectionLabel                     : TTmakePH          
	    StrawHitFlagCollectionLabel                 : ShouldNotBeUsed
	    caloClusterModuleLabel                      : CaloClusterFast
	    HitSelectionBits                            : ["EnergySelection","TimeSelection"] 
	    BackgroundSelectionBits                     : ["Background"] 
	    minClusterEnergy                            : 50.    # MeV
	    minClusterSize                              : 2      # number of crystals
<<<<<<< HEAD
	    dtOffset                                    : -41.8 #FIXME! this is necessary because CaloClusterFast returns an uncalibrated time!
=======
	    minClusterTime                              : 500.   # ns
	    dtOffset                                    : -64.3 #FIXME! this is necessary because CaloClusterFast returns an uncalibrated time!
>>>>>>> 20850eeb
	}


	TTCalTimePeakFinder          : { @table::CalPatRec.filters.CalTimePeakFinder
	    useAsFilter                                 : 0
	    StrawHitCollectionLabel                     : TTmakePH          
	    StrawHitFlagCollectionLabel                 : "TTflagBkgHits:ComboHits"
	    caloClusterModuleLabel                      : CaloClusterFast
	    HitSelectionBits                            : ["EnergySelection","TimeSelection"] 
	    BackgroundSelectionBits                     : ["Background"] 
	    minClusterEnergy                            : 50.    # MeV
	    minClusterSize                              : 2      # number of crystals
<<<<<<< HEAD
	    dtOffset                                    : -61. #-41.8 #FIXME! this is necessary because CaloClusterFast returns an uncalibrated time!
=======
	    minClusterTime                              : 500.   # ns
	    dtOffset                                    : -64.3 #-41.8 #FIXME! this is necessary because CaloClusterFast returns an uncalibrated time!
>>>>>>> 20850eeb
	}

	TTCalTimePeakFinderUe          : { @table::CalPatRec.filters.CalTimePeakFinder
	    useAsFilter                                 : 0
	    StrawHitCollectionLabel                     : TTmakePH          
	    StrawHitFlagCollectionLabel                 : "TTflagBkgHits:ComboHits"
	    caloClusterModuleLabel                      : CaloClusterFast
	    HitSelectionBits                            : ["EnergySelection","TimeSelection"] 
	    BackgroundSelectionBits                     : ["Background"] 
	    minClusterEnergy                            : 50.    # MeV
	    minClusterSize                              : 2      # number of crystals
	    pitchAngle                                  : -0.67
	}

	TTCalHelixFinder             : { @table::CalPatRec.filters.CalHelixFinder
	    useAsFilter                                 : 0
	    StrawHitCollectionLabel                     : TTmakePH
	    StrawHitFlagCollectionLabel                 : "TTflagBkgHits:ComboHits"
	    TimeClusterCollectionLabel                  : TTCalTimePeakFinder

	    # HelixFinderAlg configuraton (pattern recognition)
	    HelixFinderAlg                              : { @table::CprTrigger.TTHelixFinderAlg }
	}

	TTCalHelixFinderUe             : { @table::CalPatRec.filters.CalHelixFinder
	    useAsFilter                                 : 0
	    StrawHitCollectionLabel                     : TTmakePH
	    StrawHitFlagCollectionLabel                 : "TTflagBkgHits:ComboHits"
	    TimeClusterCollectionLabel                  : TTCalTimePeakFinderUe

	    # HelixFinderAlg configuraton (pattern recognition)
	    HelixFinderAlg                              : { @table::CprTrigger.TTHelixFinderAlg }
	}

	TTCalTimePeakFinderUCC       : { @table::CalPatRec.filters.CalTimePeakFinder
	    useAsFilter                                 : 0
	    StrawHitCollectionLabel                     : TTmakePHUCC          
	    StrawHitFlagCollectionLabel                 : "TTflagBkgHitsUCC:ComboHits"
	    caloClusterModuleLabel                      : CaloClusterFast
	    HitSelectionBits                            : ["EnergySelection","TimeSelection"] 
	    BackgroundSelectionBits                     : ["Background"] 
	    minClusterEnergy                            : 50.    # MeV
	    minClusterSize                              : 2      # number of crystals
	    dtOffset                                    : -41.8 #FIXME! this is necessary because CaloClusterFast returns an uncalibrated time!
	}

	TTCalHelixFinderUCC          : { @table::CalPatRec.filters.CalHelixFinder
	    useAsFilter                                 : 0
	    StrawHitCollectionLabel                     : TTmakePHUCC
	    StrawHitFlagCollectionLabel                 : "TTflagBkgHitsUCC:ComboHits"
	    TimeClusterCollectionLabel                  : TTCalTimePeakFinderUCC

	    # HelixFinderAlg configuraton (pattern recognition)
	    HelixFinderAlg                              : { @table::CprTrigger.TTHelixFinderAlg }
	}
    }
}

#------------------------------------------------------------------------------
# calorimeter-seeded tracking makes sense only for downstream particles
#------------------------------------------------------------------------------
CprTrigger: { @table::CprTrigger 
    producers : { @table::CprTrigger.producers
	
	TTCalSeedFitDem                : { @table::CprTrigger.producers.TTCalSeedFit        
	    SeedCollection             : "TTCalHelixMergerDeM"
	}
	TTCalSeedFitUCCDem             : { @table::CprTrigger.producers.TTCalSeedFit        
	    ComboHitCollection          : TTmakeSHUCC			 
	    SeedCollection             : "TTCalHelixUCCMergerDeM"
	}
	TTCalSeedFitDmm                  : { @table::CprTrigger.producers.TTCalSeedFit 
	    fitparticle                : @local::Particle.muminus
	    SeedCollection             : "TTCalHelixFinderDm:Positive"
	}
	TTCalSeedFitDep                  : { @table::CprTrigger.producers.TTCalSeedFit 
	    fitparticle                : @local::Particle.eplus  
	    SeedCollection             : "TTCalHelixMergerDeP"
	}
	TTCalSeedFitUCCDep             : { @table::CprTrigger.producers.TTCalSeedFit 
	    ComboHitCollection         : TTmakeSHUCC			 
	    fitparticle                : @local::Particle.eplus  
	    SeedCollection             : "TTCalHelixUCCMergerDeP"
	}
	TTCalSeedFitDmp                  : { @table::CprTrigger.producers.TTCalSeedFit 
	    fitparticle                : @local::Particle.muplus
	    SeedCollection             : "TTCalHelixFinderDm:Negative"
	}
	
	TTCalTrkFitDem                 : { @table::CprTrigger.producers.TTCalTrkFit
	    SeedCollection             : TTCalSeedFitDem
	    CaloClusterCollection  : "CaloClusterFast"
	}
	TTCalTrkFitDep                 : { @table::CprTrigger.producers.TTCalTrkFit        
	    SeedCollection             : TTCalSeedFitDep
	    CaloClusterCollection  : "CaloClusterFast"
	}
    }
    
    filters : { @table::CprTrigger.filters
	TTCalHelixFinderDe              : { @table::CprTrigger.filters.TTCalHelixFinder    }
	TTCalHelixFinderUCCDe           : { @table::CprTrigger.filters.TTCalHelixFinderUCC }
	TTCalHelixFinderDm              : { @table::CprTrigger.filters.TTCalHelixFinder    fitparticle: @local::Particle.muminus }
    }
    
    sequences : {
	# production sequence to find helices
	findHelices     : [ TTtimeClusterFinder, TThelixFinder ]
	# production sequence to find TrackSeeds
	KSFDeM          : [ TTCalTimePeakFinder, TTCalHelixFinderDe, TTCalSeedFitDem ]
	KSFDeP          : [ TTCalTimePeakFinder, TTCalHelixFinderDe, TTCalSeedFitDep ]
	# production sequence to find KalReps
	KFFDeM          : [ TTCalTimePeakFinder, TTCalHelixFinderDe, TTCalSeedFitDem, TTCalTrkFitDem ]
	KFFDeP          : [ TTCalTimePeakFinder, TTCalHelixFinderDe, TTCalSeedFitDep, TTCalTrkFitDep ]	
    }
}

END_PROLOG<|MERGE_RESOLUTION|>--- conflicted
+++ resolved
@@ -111,12 +111,7 @@
 	    BackgroundSelectionBits                     : ["Background"] 
 	    minClusterEnergy                            : 50.    # MeV
 	    minClusterSize                              : 2      # number of crystals
-<<<<<<< HEAD
-	    dtOffset                                    : -41.8 #FIXME! this is necessary because CaloClusterFast returns an uncalibrated time!
-=======
-	    minClusterTime                              : 500.   # ns
-	    dtOffset                                    : -64.3 #FIXME! this is necessary because CaloClusterFast returns an uncalibrated time!
->>>>>>> 20850eeb
+	    dtOffset                                    : -61. #FIXME! this is necessary because CaloClusterFast returns an uncalibrated time!
 	}
 
 
@@ -129,12 +124,7 @@
 	    BackgroundSelectionBits                     : ["Background"] 
 	    minClusterEnergy                            : 50.    # MeV
 	    minClusterSize                              : 2      # number of crystals
-<<<<<<< HEAD
 	    dtOffset                                    : -61. #-41.8 #FIXME! this is necessary because CaloClusterFast returns an uncalibrated time!
-=======
-	    minClusterTime                              : 500.   # ns
-	    dtOffset                                    : -64.3 #-41.8 #FIXME! this is necessary because CaloClusterFast returns an uncalibrated time!
->>>>>>> 20850eeb
 	}
 
 	TTCalTimePeakFinderUe          : { @table::CalPatRec.filters.CalTimePeakFinder
