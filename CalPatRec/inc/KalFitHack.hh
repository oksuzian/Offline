--- conflicted
+++ resolved
@@ -130,11 +130,8 @@
     double             fMinDriftDoublet;
     double             fDeltaDriftDoublet;
     double             fSigmaSlope;
-<<<<<<< HEAD
-=======
     std::string        fMakeStrawHitModuleLabel;
 
->>>>>>> 26461a40
     bool               _removefailed;
     unsigned           _minnstraws;
     TrkParticle        _tpart;
