//
#ifndef CalHelixFinderData_HH
#define CalHelixFinderData_HH

<<<<<<< HEAD
#include "Mu2eUtilities/inc/LsqSums4.hh"
=======
//#include "TObject.h"
#include "CalPatRec/inc/LsqSums4.hh"
#include "CalPatRec/inc/CalHelixPoint.hh"
>>>>>>> d0db7ef3

#include "BTrk/TrkBase/TrkErrCode.hh"
#include "BTrk/TrkBase/TrkParticle.hh"
#include "RecoDataProducts/inc/TrkFitDirection.hh"
#include "RecoDataProducts/inc/StrawHitPositionCollection.hh"
#include "RecoDataProducts/inc/StrawHitFlagCollection.hh"
#include "RecoDataProducts/inc/StrawHitCollection.hh"
#include "RecoDataProducts/inc/StrawHitIndex.hh"
#include "RecoDataProducts/inc/ComboHit.hh"
#include "RecoDataProducts/inc/StrawHit.hh"

#include "TrkReco/inc/TrkFaceData.hh"

#include <array>

class HelixTraj;

namespace mu2e {

  class TimeCluster;
  //  class Panel;

  struct ChannelID {
    int Station;
    int Plane; 
    int Face; 
    int Panel; 
    //      int Layer;
  };

  //---------------------------------------------------------------------------
  // output struct
  //-----------------------------------------------------------------------------
<<<<<<< HEAD
  class CalHelixFinderData {
=======
  class CalHelixFinderData  {
>>>>>>> d0db7ef3
  public:
   

    // enum {
    //   // kNStations      = 20,
    //   // kNTotalFaces    = 80,
    //   // kNTotalPanels   = 240,
    //   kNMaxHitsPerPanel= 20
    //   // kNFaces         =  4,
    //   // kNPanelsPerFace =  3
    // };
    
    enum { kMaxResidIndex = 500 };
    
    struct Diag_t {
      int       loopId_4;    // fData[4]
      double    radius_5;    // fData[5]
      double    phi0_6;
      double    chi2_circle;
      double    z0_6;
      double    rdfdz_7;
      double    dfdz_8;
      int       n_rescued_points_9;    // fData[9]
      double    dz_10;
      int       n_active_11;           // fData[11]
      double    chi2_dof_circle_12;
      double    chi2_dof_line_13;
      double    radius_14;
      double    chi2_dof_circle_15;
      int       n_rescued_points_16;    // fData[16]
      double    dfdzres_17;
      double    dfdzres_18;
      double    dfdzres_19;
      double    dr_20;
      double    dr_21;
      double    dphi0res_22;
      double    dphi0res_23;
      double    dphi0res_24;

      int       nStationPairs;
      
      double    dfdz;
      double    dfdz_scaled;
      double    chi2_line;
      int       n_active;
      double    resid[kMaxResidIndex];
      double    dist [kMaxResidIndex];
      double    dz   [kMaxResidIndex];

      double    dr;
      double    straw_mean_radius;
      double    chi2d_helix;

    };
    
    const TimeCluster*                _timeCluster;     // hides vector of its time cluster straw hit indices
    art::Ptr<TimeCluster>             _timeClusterPtr;

    HelixTraj*                        _helix;

    std::vector<HitInfo_t>           _goodhits;

    HitInfo_t                        _seedIndex;
    HitInfo_t                        _candIndex;

    int                               _nStrawHits;      
    int                               _nComboHits;    

    int                               _nXYSh;
    int                               _nZPhiSh;
  
    int                               _nFiltPoints;     //ComboHits from the TimeCluster + DeltaFinder filtering 
    int                               _nFiltStrawHits;  //StrawHits from the TimeCluster + DeltaFinder filtering 

    double                            _helixChi2;

    TrkParticle                       _tpart;
    TrkFitDirection                   _fdir;

    const ComboHitCollection*         _chcol;
    // const StrawHitPositionCollection* _shpos;
    const StrawHitFlagCollection*     _shfcol;
    
    TrkErrCode                        _fit;	    // fit status code from last fit
//-----------------------------------------------------------------------------
// circle parameters; the z center is ignored.
//-----------------------------------------------------------------------------
    ::LsqSums4         _sxy;
    ::LsqSums4         _szphi;

    XYZVec             _center;
    double             _radius;

    double             _chi2;
//-----------------------------------------------------------------------------
// 2015-02-06 P.Murat: fit with non-equal weights - XY-only
//-----------------------------------------------------------------------------
    // ::LsqSums4         _sxyw;
    // XYZVec             _cw;
    // double             _rw;
    // double             _chi2w;
//-----------------------------------------------------------------------------
// Z parameters; dfdz is the slope of phi vs z (=-sign(1.0,qBzdir)/(R*tandip)), 
// fz0 is the phi value of the particle where it goes through z=0
// note that dfdz has a physical ambiguity in q*zdir.
//-----------------------------------------------------------------------------
    double             _dfdz;
    double             _fz0;
//-----------------------------------------------------------------------------
// diagnostics, histogramming
//-----------------------------------------------------------------------------
    Diag_t             _diag;
//-----------------------------------------------------------------------------
// structure used to organize thei strawHits for the pattern recognition
//-----------------------------------------------------------------------------
//    PanelZ_t                                           _oTracker[kNTotalPanels];
//    std::array<int,kNTotalPanels*kNMaxHitsPerPanel>     _hitsUsed;
    std::array<FaceZ_t,FaceZ_t::kNTotalFaces>             _oTracker;
    std::array<int,StrawId::_nupanels*PanelZ_t::kNMaxPanelHits>  _hitsUsed;
//-----------------------------------------------------------------------------
// functions
//-----------------------------------------------------------------------------
    CalHelixFinderData();
    ~CalHelixFinderData();

    CalHelixFinderData(const CalHelixFinderData& Data);

    // CalHelixFinderData& operator =(CalHelixFinderData const& other);

    const ComboHitCollection*         chcol () { return _chcol ; }
    // const StrawHitPositionCollection* shpos () { return _shpos ; }
    const StrawHitFlagCollection*     shfcol() { return _shfcol; }

    bool          fitIsValid        () { return _sxy.qn() > 0; }
    bool          weightedFitIsValid() { return _sxy.qn() > 0; }
    int           maxIndex          () { return kMaxResidIndex; }
    HelixTraj*    helix             () { return _helix;        }

    int           nGoodHits         () { return _goodhits.size(); }

    void          orderID           (ChannelID* X, ChannelID* O);

    void          print(const char* Title);
    void          clearTempVariables();
    void          clearResults();

  };

};
#endif
<|MERGE_RESOLUTION|>--- conflicted
+++ resolved
@@ -2,13 +2,7 @@
 #ifndef CalHelixFinderData_HH
 #define CalHelixFinderData_HH
 
-<<<<<<< HEAD
 #include "Mu2eUtilities/inc/LsqSums4.hh"
-=======
-//#include "TObject.h"
-#include "CalPatRec/inc/LsqSums4.hh"
-#include "CalPatRec/inc/CalHelixPoint.hh"
->>>>>>> d0db7ef3
 
 #include "BTrk/TrkBase/TrkErrCode.hh"
 #include "BTrk/TrkBase/TrkParticle.hh"
@@ -42,11 +36,7 @@
   //---------------------------------------------------------------------------
   // output struct
   //-----------------------------------------------------------------------------
-<<<<<<< HEAD
   class CalHelixFinderData {
-=======
-  class CalHelixFinderData  {
->>>>>>> d0db7ef3
   public:
    
 
@@ -164,7 +154,7 @@
 //-----------------------------------------------------------------------------
 //    PanelZ_t                                           _oTracker[kNTotalPanels];
 //    std::array<int,kNTotalPanels*kNMaxHitsPerPanel>     _hitsUsed;
-    std::array<FaceZ_t,FaceZ_t::kNTotalFaces>             _oTracker;
+    std::array<FaceZ_t,StrawId::_ntotalfaces>             _oTracker;
     std::array<int,StrawId::_nupanels*PanelZ_t::kNMaxPanelHits>  _hitsUsed;
 //-----------------------------------------------------------------------------
 // functions
