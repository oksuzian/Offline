//
// An EDAnalyzer module that reads back the hits created by the Calorimeter Digitization chain
//
// $Id: $
// $Author: $
// $Date: $
//
// Original author 

// ROOT includes
#include "TH1F.h"
#include "TF1.h"
#include "TSpline.h"
#include "TFile.h"
#include "CalPatRec/inc/THackData.hh"
#include "TROOT.h"
#include "TFolder.h"
#include "TTree.h"
#include "TH2F.h"

// Framework includes.
#include "art/Framework/Core/EDAnalyzer.h"
#include "art/Framework/Principal/Event.h"
#include "fhiclcpp/ParameterSet.h"
#include "art/Framework/Principal/Handle.h"
#include "art/Framework/Core/ModuleMacros.h"
#include "art/Framework/Services/Registry/ServiceHandle.h"
#include "art/Framework/Services/Optional/TFileService.h"
#include "art/Framework/Services/Optional/TFileDirectory.h"
#include "messagefacility/MessageLogger/MessageLogger.h"
#include "art/Framework/Services/Optional/RandomNumberGenerator.h"

// Mu2e includes.
#include "CalorimeterGeom/inc/Calorimeter.hh"
#include "CalorimeterGeom/inc/sort_functors.hh"
#include "ConditionsService/inc/ConditionsHandle.hh"
#include "GlobalConstantsService/inc/GlobalConstantsHandle.hh"
#include "GlobalConstantsService/inc/ParticleDataTable.hh"
#include "ConditionsService/inc/CalorimeterCalibrations.hh"
#include "ConditionsService/inc/AcceleratorParams.hh"
#include "GeometryService/inc/GeometryService.hh"
#include "GeometryService/inc/getTrackerOrThrow.hh"
#include "GeometryService/inc/GeomHandle.hh"
#include "RecoDataProducts/inc/CaloHitCollection.hh"
#include "RecoDataProducts/inc/CaloCrystalHitCollection.hh"
#include "SeedService/inc/SeedService.hh"
#include "Mu2eUtilities/inc/SimParticleTimeOffset.hh"


#include "RecoDataProducts/inc/CaloHitCollection.hh"
#include "RecoDataProducts/inc/RecoCaloDigi.hh"
#include "RecoDataProducts/inc/RecoCaloDigiCollection.hh"
#include "RecoDataProducts/inc/CaloCluster.hh"
#include "RecoDataProducts/inc/CaloClusterCollection.hh"

#include "MCDataProducts/inc/GenParticleCollection.hh"
#include "MCDataProducts/inc/PhysicalVolumeInfoCollection.hh"
#include "MCDataProducts/inc/SimParticleCollection.hh"
#include "MCDataProducts/inc/StatusG4.hh"
#include "MCDataProducts/inc/StepPointMC.hh"
#include "MCDataProducts/inc/StepPointMCCollection.hh"
#include "MCDataProducts/inc/PtrStepPointMCVectorCollection.hh"
#include "MCDataProducts/inc/GenId.hh"
#include "MCDataProducts/inc/CaloDigiMCCollection.hh"
#include "MCDataProducts/inc/CaloDigiMC.hh"
#include "MCDataProducts/inc/PtrStepPointMCVectorCollection.hh"

#include "MCDataProducts/inc/CaloCrystalOnlyHitCollection.hh"
#include "MCDataProducts/inc/CaloHitSimPartMCCollection.hh"
#include "DataProducts/inc/PDGCode.hh"

#include "CLHEP/Random/RandPoisson.h"
#include "CLHEP/Random/RandGaussQ.h"

#include <cmath>
#include <iostream>
#include <string>
#include <map>
#include <memory>
#include <vector>



using namespace std;

using CLHEP::Hep3Vector;
using CLHEP::keV;


namespace mu2e {
  
  class ReadCaloDigi : public art::EDAnalyzer {
     
  public:

    explicit ReadCaloDigi(fhicl::ParameterSet const& pset);
    virtual ~ReadCaloDigi() { }

    virtual void beginRun(art::Run& );

    virtual void beginJob();
    virtual void endJob();

    // This is called for each event.
    virtual void analyze(const art::Event& e);

       
  private:
       
    typedef std::vector< art::Handle<mu2e::StepPointMCCollection> > StepMCHandleVector;
    typedef art::Ptr<mu2e::CaloCrystalHit>                          CaloCrystalHitPtr;

    void             initVHits     ();

    int                        _diagLevel; 
    
    std::string                _caloDigisModuleLabel;
    std::string                _caloCrystalModuleLabel;
    std::string                _stepPoints;
    std::string                _rostepPoints;
    std::string                _caloClusterModuleLabel;
    std::string                _vdStepPoints;

    SimParticleTimeOffset      _toff;     // time offset smearing
    double                     _mbtime;
    double                     _mbbuffer;
    double                     _blindTime;

    double                     _psdThreshold;

    TTree*                     _Ntup;
    int                        _nProcess;

    int                        _evt,_run,_caloCrystals,_caloDisk0Crystals,_caloDisk1Crystals,_nHits,_nCluster, _nCryRO;
       
    int                        _cryId[16384],_crySectionId[16384];

    int                        _cluNcrys[204828];
    
    float                      _caloVolume, _crystalVolume;

    float                      _cryEtot,_cryTime[16384],_cryEdep[16384],_cryDose[16384];
    float                      _cryMCTime    [16384];
    float                      _cryMCEdep    [16384];
    int                        _cryNParticles[16384];
    float                      _cryPsd       [16384];
    float                      _cryIsConv    [16384];

    float                      _cryPosX[16384],_cryPosY[16384],_cryPosZ[16384], _cryPosR[16384];
    
    float                      _cluEnergy[2048], _cluCrysE[2048], _cluTime[2048], _cluMCTime[2048], _cluMCMeanTime[2048];
    float                      _cluCogX[2048],_cluCogY[2048],_cluCogZ[2048], _cluCogR[2048];

    int                        _cluConv[2048];

    Int_t                     _vNHits;
    Float_t                   _vP, _vPx, _vPy, _vPz, _vPt;
    Float_t                   _vE, _vEKin, _vM;
    Float_t                   _vT;
    Float_t                   _vX, _vY, _vZ;
    Float_t                   _vCosth, _vRadius;
    Int_t                     _vId;
    Int_t                     _vPdgId;

    const Calorimeter*        _calorimeter; // cached pointer to the calorimeter geometry

  };


  void     ReadCaloDigi::initVHits(){

    _vNHits  = 0;
      
    _vP      = 0.;
    _vPx     = 0.;
    _vPy     = 0.;
    _vPz     = 0.;
    _vPt     = 0.;
    _vPdgId  = 0.;
    _vM      = 0.;
    _vE      = 0.;
    _vEKin   = 0.;
    _vT      = 0.;
    _vX      = 0.;
    _vY      = 0.;
    _vZ      = 0.;
          
    _vCosth  = 0.;
    _vRadius = 0.;
    _vId     = 0.;
  }
  
  
  ReadCaloDigi::ReadCaloDigi(fhicl::ParameterSet const& pset) :
    art::EDAnalyzer(pset),
    _diagLevel                     (pset.get<int>   ("diagLevel")),	     
    _caloDigisModuleLabel          (pset.get<string>("caloDigisModuleLabel")),
    _caloCrystalModuleLabel        (pset.get<string>("caloCrystalModuleLabel")),
    _stepPoints                    (pset.get<string>("calorimeterStepPoints")),
    _rostepPoints                  (pset.get<string>("calorimeterROStepPoints")),
    _caloClusterModuleLabel        (pset.get<string>("caloClusterModuleLabel")),
    _vdStepPoints                  (pset.get<string>("vdStepPoints")),	     
    _toff                          (pset.get<fhicl::ParameterSet>("TimeOffsets", fhicl::ParameterSet())),
    _mbbuffer                      (pset.get<double>             ("TimeFoldingBuffer")),  // ns
    _blindTime                     (pset.get<double>             ("blindTime" )),         // ns
    _psdThreshold                  (pset.get<double>("psdThreshold")),        
    _Ntup(0),_nProcess(0)

  {}

  void ReadCaloDigi::beginRun(art::Run& ){
//     mu2e::GeomHandle<mu2e::Calorimeter> ch;
//     _calorimeter = ch.get();
  }
  void ReadCaloDigi::beginJob(){

    art::ServiceHandle<art::TFileService> tfs;

    _Ntup  = tfs->make<TTree>("Calo", "Calo");



    _Ntup->Branch("evt",          &_evt ,        "evt/I");
    _Ntup->Branch("run",          &_run ,        "run/I");
    _Ntup->Branch("caloCrystals", &_caloCrystals ,"caloCrystals/I");
    _Ntup->Branch("caloDisk0Crystals", &_caloDisk0Crystals ,"caloDisk0Crystals/I");
    _Ntup->Branch("caloDisk1Crystals", &_caloDisk1Crystals ,"caloDisk1Crystals/I");
     
    _Ntup->Branch("cryEtot",      &_cryEtot ,    "cryEtot/F");

    _Ntup->Branch("nCry",         &_nHits ,       "nCry/I");
    _Ntup->Branch("cryId",        &_cryId ,       "cryId[nCry]/I");
    _Ntup->Branch("crySectionId", &_crySectionId, "crySectionId[nCry]/I");
    _Ntup->Branch("cryPosX",      &_cryPosX ,     "cryPosX[nCry]/F");
    _Ntup->Branch("cryPosY",      &_cryPosY ,     "cryPosY[nCry]/F");
    _Ntup->Branch("cryPosZ",      &_cryPosZ ,     "cryPosZ[nCry]/F");
    _Ntup->Branch("cryPosR",      &_cryPosR ,     "cryPosR[nCry]/F");
    _Ntup->Branch("cryEdep",      &_cryEdep ,     "cryEdep[nCry]/F");
    _Ntup->Branch("cryTime",      &_cryTime ,     "cryTime[nCry]/F");
    _Ntup->Branch("cryMCTime",    &_cryMCTime    ,"cryMCTime[nCry]/F");
    _Ntup->Branch("cryMCEdep",    &_cryMCEdep    ,"cryMCEdep[nCry]/F");
    _Ntup->Branch("cryNParticles",&_cryNParticles,"cryNParticles[nCry]/I");
    _Ntup->Branch("cryPsd",       &_cryPsd       ,"cryPsd[nCry]/F");
    _Ntup->Branch("cryIsConv",    &_cryIsConv    ,"cryIsConv[nCry]/I");
    _Ntup->Branch("nCluster",     &_nCluster ,    "nCluster/I");
    _Ntup->Branch("cluEnergy",    &_cluEnergy ,   "cluEnergy[nCluster]/F");
    _Ntup->Branch("cluCrysE",     &_cluCrysE ,    "cluCrysE[nCluster]/F");
    _Ntup->Branch("cluTime",      &_cluTime ,     "cluTime[nCluster]/F");
    _Ntup->Branch("cluMCTime",    &_cluMCTime ,   "cluMCTime[nCluster]/F");
    _Ntup->Branch("cluMCMeanTime",    &_cluMCMeanTime ,   "cluMCMeanTime[nCluster]/F");
    _Ntup->Branch("cluCogX",      &_cluCogX ,     "cluCogX[nCluster]/F");	
    _Ntup->Branch("cluCogY",      &_cluCogY ,     "cluCogY[nCluster]/F");	
    _Ntup->Branch("cluCogZ",      &_cluCogZ ,     "cluCogZ[nCluster]/F");	
    _Ntup->Branch("cluCogR",      &_cluCogR ,     "cluCogR[nCluster]/F");	
    _Ntup->Branch("cluNcrys",     &_cluNcrys ,    "cluNCrys[nCluster]/I");	
    _Ntup->Branch("cluConv",      &_cluConv ,     "cluConv[nCluster]/I");	
  
    _Ntup->Branch("vNHits",   &_vNHits ,  "vNHits/I");
    _Ntup->Branch("vId"   ,   &_vId ,  "vId/I");
    _Ntup->Branch("vPdgId",   &_vPdgId ,  "vPdgId/I");

    _Ntup->Branch("vP" ,   &_vP ,  "vP/F");
    _Ntup->Branch("vPx",   &_vPx ,  "vPx/F");
    _Ntup->Branch("vPy",   &_vPy ,  "vPy/F");
    _Ntup->Branch("vPz",   &_vPz ,  "vPz/F");
    _Ntup->Branch("vE" ,   &_vE ,  "vE/F");
    _Ntup->Branch("vEKin",   &_vEKin ,  "vEKin/F");
    _Ntup->Branch("vM",   &_vM ,  "vM/F");
    _Ntup->Branch("vT",   &_vT ,  "vT/F");
    _Ntup->Branch("vX",   &_vX ,  "vX/F");
    _Ntup->Branch("vY",   &_vY ,  "vY/F");
    _Ntup->Branch("vZ",   &_vZ ,  "vZ/F");
    _Ntup->Branch("vCosth",   &_vCosth ,  "vCosth/F");
    _Ntup->Branch("vRadius",   &_vRadius ,  "vRadius/F");



  }



  void ReadCaloDigi::endJob(){
  }




  void ReadCaloDigi::analyze(const art::Event& event) {
    if (_nProcess == 0){
      mu2e::GeomHandle<mu2e::Calorimeter> ch;
      _calorimeter = ch.get();
    }

    ++_nProcess;

    //load the timeoffset
    ConditionsHandle<AcceleratorParams> accPar("ignored");
    _mbtime = accPar->deBuncherPeriod;
    _toff.updateMap(event);

    //data about hits in the calorimeter crystals
    art::Handle<CaloDigiMCCollection> caloDigiMCHandle;
    event.getByLabel(_caloDigisModuleLabel, caloDigiMCHandle);
    if (!caloDigiMCHandle.isValid()){
      printf("[ReadCaloDigi::analyze] no CaloDigiMCCollection: BAILS OUT\n");
      return;
    }
    const     CaloDigiMCCollection*       caloDigiMCCol = caloDigiMCHandle.product();
    

    art::Handle<CaloCrystalHitCollection> caloCrystalHitsHandle;
    event.getByLabel(_caloCrystalModuleLabel, caloCrystalHitsHandle);
    if (!caloCrystalHitsHandle.isValid()){
      printf("[ReadCaloDigi::analyze] no CaloCrystalHitCollection: BAILS OUT \n");
    }
    const     CaloCrystalHitCollection*  caloCrystalHits = caloCrystalHitsHandle.product();


    //data about clusters
    art::Handle<CaloClusterCollection> caloClustersHandle;
    event.getByLabel(_caloClusterModuleLabel, caloClustersHandle);
    if (!caloClustersHandle.isValid()){
      printf("[ReadCaloDigi::analyze] no CaloClusterCollection: BAILS OUT \n");
    }
    const     CaloClusterCollection*  caloClusters = caloClustersHandle.product();


    //Handle to VD steps
    art::ProductInstanceNameSelector selector_vdhits("virtualdetector");
    StepMCHandleVector vdStepsHandleVec;
    art::Handle<StepPointMCCollection> *vdStepsHandle;
    const StepPointMCCollection *vdHits;
    event.getMany(selector_vdhits, vdStepsHandleVec);


    GlobalConstantsHandle<ParticleDataTable> pdt;

  
    _evt          = event.id().event();
    _run          = event.run();
    _caloCrystals = _calorimeter->nCrystal();
    _caloDisk0Crystals = _calorimeter->section(0).nCrystals();
    _caloDisk1Crystals = _calorimeter->section(1).nCrystals();
    
    int vdVecSize = vdStepsHandleVec.size();
    
    initVHits();

    for (int j=0; j< vdVecSize; ++j){
      vdStepsHandle = & vdStepsHandleVec[j];
      if (vdStepsHandle->isValid())  {
	vdHits        = vdStepsHandle->operator->();

	for (size_t i=0; i<vdHits->size(); ++i) {
	  StepPointMC hit = vdHits->at(i);

	  if (hit.simParticle()->fromGenerator()) {
	    int id = hit.volumeId();
	    
	    if (id == VirtualDetectorId::EMC_Disk_0_SurfIn  ||
		id == VirtualDetectorId::EMC_Disk_1_SurfIn  ||
		id == VirtualDetectorId::EMC_Disk_0_EdgeIn  ||
		id == VirtualDetectorId::EMC_Disk_1_EdgeIn    ) {


	      art::Ptr<SimParticle> const& simptr = hit.simParticle();
	      //2016-01-10 G. PEzzullo temporary comment for using 
	      // a custom made gen particle

	      SimParticle const& sim  = *simptr;
	      if ( sim.fromGenerator() ){
	      	GenParticle* gen = (GenParticle*) &(*sim.genParticle());
	      	if ( gen->generatorId() != GenId::conversionGun ){
	      	  continue;
	      	}
	      }

	      _vP      = hit.momentum().mag();
	      _vPx     = hit.momentum().x();
	      _vPy     = hit.momentum().y();
	      _vPz     = hit.momentum().z();
	      _vPt     = std::sqrt( std::pow(_vPx,2.)+std::pow(_vPy,2.) );
	      _vPdgId  = hit.simParticle()->pdgId();
	      _vM      = pdt->particle(_vPdgId).ref().mass();
	      _vE      = sqrt(_vP*_vP + _vM*_vM);
	      _vEKin   = _vE - _vM;
	      

	      double     hitTime = fmod(hit.time() + _toff.totalTimeOffset(simptr), _mbtime);
	      if (hitTime < _mbbuffer) {
		if (hitTime+_mbtime > _blindTime) {
		  hitTime = hitTime + _mbtime;
		}
	      }
	      else {
		if (hitTime > (_mbtime - _mbbuffer)) {
		  if (hitTime - _mbtime > _blindTime) {
		    hitTime =   hitTime - _mbtime;
		  }
		}
	      }

	      _vT      = hitTime;
	      _vX      = hit.position().x()+3904.;
	      _vY      = hit.position().y();
	      _vZ      = hit.position().z();
	                
	      _vCosth  = _vPz/_vP;
	      _vRadius = std::sqrt(_vX*_vX+_vY*_vY);
	      _vId     = id;
	    
	      _vNHits++;
	      break;
	    }
	  }
	}
      }
    }

    _nHits = 0;
    _cryEtot = 0.0;

    //some helper variables
    const CaloCluster                       *cluster;
    const std::vector<CaloCrystalHitPtr>    *crystals;
    const CaloCrystalHit                    *crystalHit;
    const RecoCaloDigi                      *recoDigi;
    //    const CaloDigi                    *caloDigi;
    const CaloDigiMC                        *caloDigiMC;
    const SimParticle                       *sim;
    
    for (unsigned int ic=0; ic<caloCrystalHits->size();++ic) {

	   
      CaloCrystalHit const& hit    = caloCrystalHits->at(ic);
<<<<<<< HEAD
      CLHEP::Hep3Vector crystalPos = _calorimeter->crystal(hit.id()).position();
           
=======
      CLHEP::Hep3Vector crystalPos = _calorimeter->crystalOrigin(hit.id());

>>>>>>> 5a62d2be
      _cryEtot             += hit.energyDep();
      _cryTime[_nHits]      = hit.time();
      _cryEdep[_nHits]      = hit.energyDep();
	
      _cryPosX[_nHits]      = crystalPos.x()+ 3904;
      _cryPosY[_nHits]      = crystalPos.y();
      _cryPosZ[_nHits]      = crystalPos.z()-10200;
      _cryPosR[_nHits]      = sqrt( _cryPosX[_nHits]*_cryPosX[_nHits] + crystalPos.y()*crystalPos.y() );
      _cryId[_nHits]        = hit.id();
      _crySectionId[_nHits] = _calorimeter->crystal(hit.id()).sectionId();

      int    indexMC, nParticles(0);
      int    isConversion(0);
      
      recoDigi         = hit.recoCaloDigis().at(0).operator ->();

      const CaloDigi	caloDigi  = recoDigi->RODigi();
      indexMC          = caloDigi.index();
      caloDigiMC       = &caloDigiMCCol->at(indexMC);
	
      for (int k=0; k<int(caloDigiMC->nParticles()); ++k){
	sim =   caloDigiMC->simParticle(k).operator ->();
	//	if ( sim->fromGenerator() ){
	const CLHEP::Hep3Vector genPos = sim->startPosition();
	
	if (!_calorimeter->isInsideCalorimeter(genPos)){
	  ++nParticles;
	  GenParticle* gen = (GenParticle*) &(sim->genParticle());
	  if ( gen->generatorId() == GenId::conversionGun ){
	    isConversion = 1;
	  }
	}
      }//end loop on the particles inside the crystalHit

      _cryMCTime    [_nHits] = caloDigiMC->timeFirst();
      _cryMCEdep    [_nHits] = caloDigiMC->totalEDep();
      _cryNParticles[_nHits] = nParticles;
      _cryPsd       [_nHits] = recoDigi->psd();
      _cryIsConv    [_nHits] = isConversion;
      
      ++_nHits;
    }
    
    
    _nCluster = caloClusters->size();

    for (int i=0; i<_nCluster; ++i){
      cluster  = &caloClusters->at(i);

      crystals = &cluster->caloCrystalHitsPtrVector();
      
      int    nCrystals = crystals->size();
      int    indexMC;
      int    isConversion(0);
      
      double   energyMax(0), clusterTime(0), clusterMCMeanTime(0), clusterMCTime(0), eDep, psd;
      
      for (int j=0; j<nCrystals; ++j){
	crystalHit	 = crystals->at(j).operator ->();
	recoDigi         = crystalHit->recoCaloDigis().at(0).operator ->();

	const CaloDigi	caloDigi  = recoDigi->RODigi();
	indexMC          = caloDigi.index();
	caloDigiMC       = &caloDigiMCCol->at(indexMC);
	
	eDep             = crystalHit->energyDep();
	psd              = recoDigi  ->psd();

	if ( (eDep > energyMax) && (psd > _psdThreshold) ){
	  clusterTime       = crystalHit->time();
	  clusterMCMeanTime = caloDigiMC->meanTime();
	  energyMax         = eDep;
	  clusterMCTime     = caloDigiMC->timeFirst();
	}
	
	for (int k=0; k<int(caloDigiMC->nParticles()); ++k){
	  sim =   caloDigiMC->simParticle(k).operator ->();
	  if ( sim->fromGenerator() ){
	    GenParticle* gen = (GenParticle*) &(sim->genParticle());
	    if ( gen->generatorId() == GenId::conversionGun ){
	      isConversion = 1;
	    }
	  }
	}//end loop on the particles inside the crystalHit
      }

      _cluEnergy    [i]     = cluster->energyDep();
      _cluTime      [i]     = clusterTime;
      _cluMCTime    [i]     = clusterMCTime;
      _cluMCMeanTime[i]     = clusterMCMeanTime;
      _cluCrysE     [i]     = energyMax;
      _cluNcrys     [i]     = nCrystals;
      _cluCogX      [i]     = cluster->cog3Vector().x();
      _cluCogY      [i]     = cluster->cog3Vector().y();
      _cluCogR      [i]     = sqrt(_cluCogX[i]*_cluCogX[i] + _cluCogY[i]*_cluCogY[i]);
      _cluCogZ      [i]     = cluster->cog3Vector().z();
      _cluConv      [i]     = isConversion;
      
    }//end filling calo clusters info

    _Ntup->Fill();
  }
}  // end namespace mu2e

DEFINE_ART_MODULE(mu2e::ReadCaloDigi);

<|MERGE_RESOLUTION|>--- conflicted
+++ resolved
@@ -433,13 +433,8 @@
 
 	   
       CaloCrystalHit const& hit    = caloCrystalHits->at(ic);
-<<<<<<< HEAD
       CLHEP::Hep3Vector crystalPos = _calorimeter->crystal(hit.id()).position();
-           
-=======
-      CLHEP::Hep3Vector crystalPos = _calorimeter->crystalOrigin(hit.id());
-
->>>>>>> 5a62d2be
+
       _cryEtot             += hit.energyDep();
       _cryTime[_nHits]      = hit.time();
       _cryEdep[_nHits]      = hit.energyDep();
