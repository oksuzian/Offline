--- conflicted
+++ resolved
@@ -690,11 +690,6 @@
       int trackId = hit.simParticle().key();
 
       StrawDetail const& strawDetail = straw.getDetail();
-      //      double tolerance = 10000.*std::numeric_limits<double>::epsilon();
-<<<<<<< HEAD
-      double tolerance = 0.01;// looking for gross errors only
-=======
->>>>>>> 9173fc22
 
       double normPointMag = point.mag()/strawDetail.innerRadius();
       double normS = s/straw.getHalfLength();
@@ -710,13 +705,8 @@
              << endl;
       }
 
-<<<<<<< HEAD
-      if ( ( normPointMag - 1. > tolerance ) || 
-           ( std::abs(normS) - 1. > tolerance ) ) {
-=======
       if ( ( normPointMag - 1. > _strawHitPositionTolerance ) || 
            ( std::abs(normS) - 1. > _strawHitPositionTolerance ) ) {
->>>>>>> 9173fc22
         throw cet::exception("GEOM") << __func__ 
                                      << " Hit " << pos 
                                      << " ouside the straw " << straw.id()
@@ -726,11 +716,7 @@
                                      << ", longitudinal difference: "
                                      << std::abs(s)/straw.getHalfLength() - 1.
                                      << "; tolerance : "
-<<<<<<< HEAD
-                                     << tolerance
-=======
                                      << _strawHitPositionTolerance
->>>>>>> 9173fc22
                                      << endl;
       }
 
