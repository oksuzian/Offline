--- conflicted
+++ resolved
@@ -58,18 +58,13 @@
     dump->_frontShieldingHalfSize[0] = dump->_coreHalfSize[0] + dump->_minCoreShieldingThickness;
     dump->_frontShieldingHalfSize[1] = (ceiling[1] - psCeil.getYhalfThickness() - dump->_shieldingFaceYmin)/2.0;
     dump->_frontShieldingHalfSize[2] = dump->_coreHalfSize[2]	+ dump->_neutronCaveHalfSize[2]
-<<<<<<< HEAD
-								+ dump->_mouthHalfSize[2] + coreAirGap/2.0;
-=======
       + dump->_mouthHalfSize[2];
->>>>>>> 3cec7233
     if(verbose) {
       std::cout<<"ProtonBeamDumpMaker"<<": ProtonBeamDump frontShielding half size = ";
       std::copy(dump->_frontShieldingHalfSize.begin(), dump->_frontShieldingHalfSize.end(), std::ostream_iterator<double>(std::cout, ", "));
       std::cout<<std::endl;
     }
 
-<<<<<<< HEAD
     dump->_frontSteelHalfSize.resize(3);
     dump->_frontSteelHalfSize[0] = additionalSteel[0]/2.0;
     dump->_frontSteelHalfSize[1] = additionalSteel[1]/2.0;
@@ -88,15 +83,6 @@
     dump->_coreCenterDistanceToShieldingFace = 2.0*dump->_frontShieldingHalfSize[2] - dump->_coreHalfSize[2] - coreAirGap;
 
     const double frontShieldingOffset = dump->_coreCenterDistanceToShieldingFace - dump->_frontShieldingHalfSize[2];
-=======
-
-    // The offset of the front shielding box center w.r.t. the core, along the dump z
-    dump->_coreCenterDistanceToShieldingFace = dump->_coreHalfSize[2] + 2*dump->_neutronCaveHalfSize[2]
-      + 2*dump->_mouthHalfSize[2];
-
-    const double frontShieldingOffset = dump->_coreCenterDistanceToShieldingFace
-      - dump->_frontShieldingHalfSize[2];
->>>>>>> 3cec7233
     dump->_frontShieldingCenterInMu2e[0] = dump->_coreCenterInMu2e[0] + frontShieldingOffset*sin(coreRotY);
     dump->_frontShieldingCenterInMu2e[1] = dump->_shieldingFaceYmin   + dump->_frontShieldingHalfSize[1];
     dump->_frontShieldingCenterInMu2e[2] = dump->_coreCenterInMu2e[2] + frontShieldingOffset*cos(coreRotY);
@@ -198,21 +184,9 @@
     dump->_frontShieldingOutline.emplace_back(psaVertices[2][0]+psAoffset[2]+deltaSE[0],psaVertices[2][1]+psAoffset[0]+deltaSE[1]);
     dump->_frontShieldingOutline.emplace_back(dump->_shieldingFaceZatXmin,dump->_shieldingFaceXmin);
     dump->_frontShieldingOutline.emplace_back(dump->_shieldingFaceZatXmax,dump->_shieldingFaceXmax);
-<<<<<<< HEAD
-    dump->_frontShieldingOutline.emplace_back(psaVertices[3][0]+psAoffset[2],psaVertices[3][1]+psAoffset[0]);
-
-//	for( int i=0; i<dump->_frontShieldingOutline.size(); i++ ) {
-//		std::cout<<"front "	<<	dump->_frontShieldingOutline[i][0]
-//			 <<"\t"		<<	dump->_frontShieldingOutline[i][1]	<<"\n";
-//	}
-//	for( int i=0; i<dump->_backShieldingOutline.size(); i++ ) {
-//		std::cout<<"back "	<<	dump->_backShieldingOutline[i][0]
-//			 <<"\t"		<<	dump->_backShieldingOutline[i][1]	<<"\n";
-//	}
-=======
+
     dump->_frontShieldingOutline.emplace_back(psaVertices[3][0]+psAoffset[2]+deltaNE[0],psaVertices[3][1]+psAoffset[0]+deltaNE[1]);
 
->>>>>>> 3cec7233
     //----------------------------------------------------------------
     if(verbose) {
 
