//
//  This module creates the StrawGasStep objects used in downstream digi simulation, using the
//  G4 StepPointMCs
//
//  Original author: David Brown (LBNL), Krzysztof Genser 19 Aug. 2019
//
#include "art/Framework/Principal/Event.h"
#include "art/Framework/Core/EDProducer.h"
#include "art/Framework/Principal/Handle.h"
#include "cetlib_except/exception.h"
#include "fhiclcpp/types/Atom.h"
#include "canvas/Utilities/InputTag.h"
#include "messagefacility/MessageLogger/MessageLogger.h"

#include "Offline/TrackerGeom/inc/Tracker.hh"
#include "Offline/GeometryService/inc/GeomHandle.hh"
#include "Offline/GeometryService/inc/DetectorSystem.hh"
#include "art_root_io/TFileService.h"
#include "Offline/GlobalConstantsService/inc/GlobalConstantsHandle.hh"
#include "Offline/GlobalConstantsService/inc/ParticleDataList.hh"
#include "Offline/ProditionsService/inc/ProditionsHandle.hh"
#include "Offline/BFieldGeom/inc/BFieldManager.hh"
#include "BTrk/BField/BField.hh"
#include "Offline/Mu2eUtilities/inc/TwoLinePCA.hh"

#include "Offline/MCDataProducts/inc/StepPointMC.hh"
#include "Offline/MCDataProducts/inc/StrawGasStep.hh"
#include "Offline/MCDataProducts/inc/StepPointMC.hh"
#include <utility>
// root
#include "TH1F.h"
#include "TTree.h"

#include <cmath>

using namespace std;
using CLHEP::Hep3Vector;
namespace mu2e {

  class MakeStrawGasSteps : public art::EDProducer {
    public:
      using Name=fhicl::Name;
      using Comment=fhicl::Comment;
      struct Config {
        fhicl::Atom<int> debug{ Name("debugLevel"),
          Comment("Debug Level"), 0};
        fhicl::Atom<int> diag{ Name("diagLevel"),
          Comment("Diag Level"), 0};
        fhicl::Atom<bool> combineDeltas{ Name("CombineDeltas"),
          Comment("Compress short delta-rays into the primary step"),true};
        fhicl::Atom<float> maxDeltaLength{ Name("MaxDeltaLength"),
          Comment("Maximum step length for a delta ray to be compressed (mm)"),0.5};
        fhicl::Atom<float> minionBG{ Name("minionBetaGamma"),
          Comment("Minimum beta*gamma to consider a particle minimmum-ionizing"),0.5};
        fhicl::Atom<float> minionKE{ Name("minionKineticEnergy"),
          Comment("Minimum kinetic energy to consider a particle minimmum-ionizing (MeV)"),20.0};
        fhicl::Atom<float> curlRatio{ Name("CurlRatio"),
          Comment("Maximum bend radius to straw radius ratio to consider a particle a curler"),1.0};
        fhicl::Atom<float> lineRatio{ Name("LineRatio"),
          Comment("Minimum bend radius to straw radius ratio to consider a particle path a line (mm)"),10.0};
        fhicl::Atom<string> trackerSteps { Name("trackerStepPoints"),
          Comment("Tracker StepPointMC Instance name"),"tracker"};
        fhicl::Atom<string> stepsToSkip { Name("SkipTheseStepPoints"),
          Comment("Tracker StepPointMC producers to skip"), ""};
        fhicl::Atom<string> keepDeltas { Name("KeepDeltasModule"),
          Comment("Dont combine Deltas from this module's collection")};
        fhicl::Atom<unsigned> startSize { Name("StartSize"),
          Comment("Starting size for straw-particle vector"),4};
        fhicl::Atom<bool> allStepsAssns{ Name("AllStepsAssns"),
          Comment("Build the association to all the contributing StepPointMCs"),false};
      };
      using Parameters = art::EDProducer::Table<Config>;
      explicit MakeStrawGasSteps(const Parameters& conf);

    private:
      void beginJob() override;
      void beginRun(art::Run& run) override;
      void produce(art::Event& e) override;
      typedef pair<StrawId,cet::map_vector_key> SSPair; // key for pair of straw, SimParticle
      typedef art::Ptr<StepPointMC> SPMCP;
      typedef vector<SPMCP> SPMCPV;
      typedef map< SSPair , SPMCPV > SPSMap; // steps by straw, SimParticle
      typedef art::Handle<StepPointMCCollection> SPMCCH;
      typedef vector< SPMCCH > SPMCCHV;
      void fillMap(Tracker const& tracker, SPMCCH const& spmcch, SPSMap& spsmap);
      void compressDeltas(SPSMap& spsmap);
      void setStepType(SPMCP const& spmcptr, ParticleData const& pdata, StrawGasStep::StepType& stype);
      void fillStep(SPMCPV const& spmcptrs, Straw const& straw,
          ParticleData const& pdata, cet::map_vector_key pid, StrawGasStep& sgs);
      void fillStepDiag(Straw const& straw, StrawGasStep const& sgs, SPMCPV const& spmcptrs);
      int _debug, _diag;
      bool _combineDeltas, _allAssns;
      float _maxDeltaLen;
      float _minionBG, _minionKE;
      float _curlfac, _linefac;
      float _curlmom, _linemom;
      unsigned _ssize;
      string _keepDeltas;
      // StepPointMC selector
      // This selector will select only data products with the given instance name.
      // optionally exclude modules: this is a fix
      art::Selector _selector;
      bool _firstEvent;
      // cache the BField direction at the tracker center
      Hep3Vector _bdir;
      float _bnom; // BField in units of (MeV/c)/mm
      double _rstraw; // straw radius cache
      // diagnostic histograms
      TH1F *_hendrad, *_hphi;
      TTree* _sgsdiag;
      Float_t _prilen, _pridist, _elen, _erad, _epri, _esec, _partP, _brot, _width, _doca;
      vector<Float_t> _sdist, _sdot, _sp, _slen;
      Int_t _npri, _nsec, _partPDG, _sion, _sshape;
  };

  MakeStrawGasSteps::MakeStrawGasSteps(const Parameters& config )  :
    art::EDProducer{config},
    _debug(config().debug()),
    _diag(config().diag()),
    _combineDeltas(config().combineDeltas()),
    _allAssns(config().allStepsAssns()),
    _maxDeltaLen(config().maxDeltaLength()),
    _minionBG(config().minionBG()),
    _minionKE(config().minionKE()),
    _curlfac(config().curlRatio()),
    _linefac(config().lineRatio()),
    _ssize(config().startSize()),
    _keepDeltas(config().keepDeltas()),
    _selector{art::ProductInstanceNameSelector(config().trackerSteps()) &&
      !art::ModuleLabelSelector(config().stepsToSkip()) },
    _firstEvent(false)
    {
      consumesMany<StepPointMCCollection>();
      produces <StrawGasStepCollection>();
      // associations: to all the constituent StepPointMCs
      if(_allAssns)produces <StrawGasStepAssns>();
    }

  void MakeStrawGasSteps::beginJob(){
    art::ServiceHandle<art::TFileService> tfs;
    if(_diag > 0){
      _hendrad = tfs->make<TH1F>("endrad","EndStep Radius",100,2.0,3.0);
      _hphi = tfs->make<TH1F>("phi","Step rotation angle",100,0.0,M_PI);
      if(_diag > 1) {
        _sgsdiag=tfs->make<TTree>("sgsdiag","StrawGasStep diagnostics");
        _sgsdiag->Branch("prilen",&_prilen,"prilen/F");
        _sgsdiag->Branch("elen",&_elen,"elen/F");
        _sgsdiag->Branch("pridist",&_pridist,"pridist/F");
        _sgsdiag->Branch("brot",&_brot,"brot/F");
        _sgsdiag->Branch("erad",&_erad,"erad/F");
        _sgsdiag->Branch("epri",&_epri,"epri/F");
        _sgsdiag->Branch("esec",&_esec,"esec/F");
        _sgsdiag->Branch("width",&_width,"width/F");
        _sgsdiag->Branch("doca",&_doca,"doca/F");
        _sgsdiag->Branch("npri",&_npri,"npri/I");
        _sgsdiag->Branch("nsec",&_nsec,"nsec/I");
        _sgsdiag->Branch("partP",&_partP,"partP/F");
        _sgsdiag->Branch("partPDG",&_partPDG,"partPDG/I");
        _sgsdiag->Branch("sion",&_sion,"sion/I");
        _sgsdiag->Branch("sshape",&_sshape,"sshape/I");
        _sgsdiag->Branch("sdist",&_sdist);
        _sgsdiag->Branch("sdot",&_sdot);
        _sgsdiag->Branch("sp",&_sp);
        _sgsdiag->Branch("slen",&_slen);
      }
    }
  }

  void MakeStrawGasSteps::beginRun( art::Run& run ){
    // get field at the center of the tracker
    GeomHandle<BFieldManager> bfmgr;
    GeomHandle<DetectorSystem> det;
    auto vpoint_mu2e = det->toMu2e(Hep3Vector(0.0,0.0,0.0));
    auto bnom = bfmgr->getBField(vpoint_mu2e);
    _bdir = bnom.unit();
    // B in units of mm/MeV/c
    _bnom = bnom.mag()*BField::mmTeslaToMeVc;
    // pre-compute momentum thresholds for straight, arc, and curler
    const Tracker& tracker = *GeomHandle<Tracker>();
    _rstraw = tracker.strawProperties()._strawInnerRadius;
    float pstraw = _bnom*_rstraw;// transverse momentum with same radius as straw
    _curlmom = _curlfac*pstraw;
    _linemom = _linefac*pstraw;
  }

  void MakeStrawGasSteps::produce(art::Event& event) {
    // setup conditions, etc
    const Tracker& tracker = *GeomHandle<Tracker>();
    GlobalConstantsHandle<ParticleDataList> pdt;
    // create output
    unique_ptr<StrawGasStepCollection> sgsc(new StrawGasStepCollection);
    unique_ptr<StrawGasStepAssns> sgsa(new StrawGasStepAssns);
    // needed for making Ptrs
    auto StrawGasStepCollectionPID = event.getProductID<StrawGasStepCollection>();
    auto StrawGasStepCollectionGetter = event.productGetter(StrawGasStepCollectionPID);
    // Get all of the tracker StepPointMC collections from the event:
    // This selector will select only data products with the given instance name.
    SPMCCHV stepsHandles = event.getMany<StepPointMCCollection>( _selector);
    //    const Tracker& tracker = *GeomHandle<Tracker>();
    // Informational message on the first event.
    if ( _firstEvent && _debug>0 ) {
      mf::LogInfo log("StrawDigiSim");
      log << "mu2e::MakeStrawGasSteps will use StepPointMCs from: \n";
      for ( SPMCCHV::const_iterator i=stepsHandles.begin(), e=stepsHandles.end();
          i != e; ++i ){
        art::Provenance const& prov(*(i->provenance()));
        log  << "   " << prov.branchName() << "\n";
      }
      _firstEvent = false;
    }
    if(stepsHandles.empty()){
      throw cet::exception("SIM")<<"mu2e::MakeStrawGasSteps: No StepPointMC collections found for tracker" << endl;
    }
    // set initial container size
    unsigned nspss(0), nspmcs(0);
    for( auto const& handle : stepsHandles) {
      StepPointMCCollection const& steps(*handle);
      nspmcs += steps.size();
    }
    sgsc->reserve(nspmcs);
    // Loop over StepPointMC collections
    for( auto const& handle : stepsHandles) {
      // see if we should compress deltas from this collection
      bool dcomp = _combineDeltas && (handle.provenance()->moduleLabel() != _keepDeltas);
      if(_debug > 1){
        if(dcomp)
          cout << "Compressing collection " << handle.provenance()->moduleLabel() << endl;
        else
          cout << "No compression for collection " << handle.provenance()->moduleLabel() << endl;
      }
      // Loop over the StepPointMCs in this collection and sort them by straw and SimParticle
      SPSMap spsmap; // map of step points by straw,sim particle
      fillMap(tracker,handle, spsmap);
      // optionally combine delta-rays that never leave the straw with their parent particle
      if(dcomp)compressDeltas(spsmap);
      nspss += spsmap.size();
      // convert the SimParticle/straw pair steps into StrawGas objects and fill the collection.
      for(auto ispsmap = spsmap.begin(); ispsmap != spsmap.end(); ispsmap++){
        auto pid = ispsmap->first.second; // primary SimParticle
        auto const& spmcptrs = ispsmap->second;
        auto const& straw = tracker.getStraw(ispsmap->first.first);
        auto const& simptr = spmcptrs.front()->simParticle();
        auto pdata = pdt->particle(simptr->pdgId());
        StrawGasStep sgs;
        fillStep(spmcptrs,straw,pdata,pid,sgs);
        sgsc->push_back(sgs);
        auto sgsptr = art::Ptr<StrawGasStep>(StrawGasStepCollectionPID,sgsc->size()-1,StrawGasStepCollectionGetter);
        // optionall add Assns for all StepPoints, including delta-rays
        if(_allAssns){
          for(auto const& spmcptr : spmcptrs)
            sgsa->addSingle(sgsptr,spmcptr);
        }
        if(_diag > 0)fillStepDiag(straw,sgs,spmcptrs);
        if(_debug > 1){
          // checks and printout
          cout << " SGS with " << spmcptrs.size() << " steps, StrawId = " << sgs.strawId()  << " SimParticle Key = " << sgs.simParticle()->id()
            << " edep = " << sgs.ionizingEdep() << " pathlen = " << sgs.stepLength() << " glen = " << sqrt((sgs.endPosition()-sgs.startPosition()).mag2()) << " width = " << sgs.width()
            << " time = " << sgs.time() << endl;

          // check if end is inside physical straw
          const Straw& straw = tracker.getStraw(sgs.strawId());
          static double r2 = tracker.strawProperties()._strawInnerRadius * tracker.strawProperties()._strawInnerRadius;
          Hep3Vector hend = GenVector::Hep3Vec(sgs.endPosition());
          double rd2 = (hend-straw.strawPosition()).perpPart(straw.strawDirection()).mag2();
          if(rd2 - r2 > 1e-5 ) cout << "End outside straw, radius " << sqrt(rd2) << endl;
        }
      } // end of pair loop
    } // end of collection loop
    if(_debug > 0){
      cout << "Total number of StrawGasSteps " << sgsc->size() << " , StepPointMCs = " << nspmcs << endl;
    }
    event.put(move(sgsc));
    if(_allAssns) event.put(move(sgsa));
  } // end of produce

  void MakeStrawGasSteps::fillStep(SPMCPV const& spmcptrs, Straw const& straw,
      ParticleData const& pdata, cet::map_vector_key pid, StrawGasStep& sgs){
    // variables we accumulate for all the StepPoints in this pair
    double eion(0.0), pathlen(0.0);
    if(_diag>1){
      _npri=_nsec=0;
      _epri=_esec=0.0;
    }
    // keep track of the first and last PRIMARY step
    SPMCP  first;
    SPMCP  last;
    // loop over all  the StepPoints for this SimParticle
    for(auto const& spmcptr : spmcptrs){
      bool primary=spmcptr->simParticle()->id() == pid;
      // update eion for all contributions
      eion += spmcptr->ionizingEdep();
      // treat primary and secondary (delta-ray) energy differently
      if(primary) {
        // primary: update path length, and entry/exit
        pathlen += spmcptr->stepLength();
        if(first.isNull() || spmcptr->time() < first->time()) first = spmcptr;
        if(last.isNull() || spmcptr->time() > last->time()) last = spmcptr;
      }
      // diagnostics
      if(_diag >1){
        if(primary){
          _npri++;
          _epri += spmcptr->ionizingEdep();
        } else {
          _nsec++;
          _esec += spmcptr->ionizingEdep();
        }
      }
    }
    if(first.isNull() || last.isNull())
      throw cet::exception("SIM")<<"mu2e::MakeStrawGasSteps: No first or last step" << endl;
    // Define the position at entrance and exit; note the StepPointMC position is at the start of the step, so we have to extend the last
    XYZVectorF start = XYZVectorF(first->position());
    // determine the type of step
    StrawGasStep::StepType stype;
    setStepType(first,pdata,stype);
    // compute the end position and step type
    XYZVectorF end = XYZVectorF(last->postPosition());
    XYZVectorF momvec = XYZVectorF(0.5*(first->momentum() + last->momentum()));        // average first and last momentum
    float  mom = sqrt(momvec.mag2());
    // determine the width from the sigitta or curl radius
    auto pdir = first->momentum().unit();
    auto pperp = pdir.perp(_bdir);
    float bendrms = 0.5*std::min(_rstraw,mom*pperp/_bnom); // bend radius spread.  0.5 factor givs RMS of a circle
    // only sigitta perp to the wire counts
    float sint = (_bdir.cross(pdir).cross(straw.getDirection())).mag();
    static const float prms(1.0/(12.0*sqrt(5.0))); // RMS for a parabola.  This includes a factor 1/8 for the sagitta calculation too
    float sagrms = prms*sint*pathlen*pathlen*_bnom*pperp/mom;
    double width = std::min(sagrms,bendrms); // choose the smaller: different approximations work for different momenta/directions
    // create the gas step
    sgs = StrawGasStep( first->strawId(), stype,
        (float)eion,(float)pathlen, (float)width, first->time(),
        start, end, momvec, first->simParticle());
  }

  void MakeStrawGasSteps::fillMap(Tracker const& tracker,
      SPMCCH const& spmcch, SPSMap& spsmap) {
    StepPointMCCollection const& steps(*spmcch);
    for (size_t ispmc =0; ispmc<steps.size();++ispmc) {
      const auto& step = steps[ispmc];
      StrawId const & sid = step.strawId();
<<<<<<< HEAD
      // Skip straws that can't give signals,
      if (!trackerStatus.noSignal(sid)) {
        Straw const& straw = tracker.getStraw(sid);
        double wpos = fabs((step.position()-straw.strawPosition()).dot(straw.strawDirection()));
        //skip steps that occur in the deadened region near the end of each wire
        if( wpos <  straw.halfLength()){
          cet::map_vector_key tid = step.simParticle().get()->id();
          // create key
          SSPair stpair(sid,tid);
          // create ptr to this step
          SPMCP  spmcptr(spmcch,ispmc);
          vector<SPMCP > spmcptrv;
          spmcptrv.reserve(_ssize);
          spmcptrv.push_back(spmcptr);
          // check if this key exists and add it if not
          auto ssp = spsmap.emplace(stpair,spmcptrv);
          // if the key already exists, just add this Ptr to the vector
          if(!ssp.second)ssp.first->second.push_back(spmcptr);
        }
      } else if ( _debug>1 ) {
        std::cout << "No Signal, StrawId " << sid << endl;
=======
      Straw const& straw = tracker.getStraw(sid);
      double wpos = fabs((step.position()-straw.getMidPoint()).dot(straw.getDirection()));
      //skip steps that occur in the deadened region near the end of each wire
      if( wpos <  straw.halfLength()){
        cet::map_vector_key tid = step.simParticle().get()->id();
        // create key
        SSPair stpair(sid,tid);
        // create ptr to this step
        SPMCP  spmcptr(spmcch,ispmc);
        vector<SPMCP > spmcptrv;
        spmcptrv.reserve(_ssize);
        spmcptrv.push_back(spmcptr);
        // check if this key exists and add it if not
        auto ssp = spsmap.emplace(stpair,spmcptrv);
        // if the key already exists, just add this Ptr to the vector
        if(!ssp.second)ssp.first->second.push_back(spmcptr);
>>>>>>> c4a4b22f
      }
    }
  }

  void MakeStrawGasSteps::compressDeltas(SPSMap& spsmap) {
    // first, make some helper maps
    typedef map< cet::map_vector_key, StrawId > SMap; // map from key to Straw, to test for uniqueness
    typedef map< cet::map_vector_key, cet::map_vector_key> DMap; // map from delta ray to parent
    SMap smap;
    DMap dmap;
    for(auto isps = spsmap.begin(); isps != spsmap.end(); isps++ ) {
      auto sid = isps->first.first;
      auto tid = isps->first.second;
      // map key to straw
      auto sp = smap.emplace(tid,sid);
      if(!sp.second && sp.first->second != sid && sp.first->second.valid())sp.first->second = StrawId(); // Particle already seen in another straw: make invalid to avoid compressing it
    }

    // loop over particle-straw pairs looking for delta rays
    auto isps =spsmap.begin();
    while(isps != spsmap.end()){
      bool isdelta(false);
      auto& dsteps = isps->second;
      auto dkey =isps->first.second;
      // see if this particle is a delta-ray and if it's step is short
      auto pcode = dsteps.front()->simParticle()->creationCode();
      if(pcode == ProcessCode::eIoni || pcode == ProcessCode::hIoni){
        // make sure this particle doesnt have a step in any other straw
        auto ifnd = smap.find(dkey);
        if(ifnd == smap.end())
          throw cet::exception("SIM")<<"mu2e::MakeStrawGasSteps: No SimParticle found for delta key " << dkey << endl;
        else if(ifnd->second.valid()){ // only compress delta rays without hits in any other straw
          // add the lengths of all the steps in this straw
          float len(0.0);
          for(auto const& istep : dsteps)
            len += istep->stepLength();
          if(len < _maxDeltaLen){
            // short delta ray. flag for combination
            isdelta = true;
          }
        }
      }
      // if this is a delta, map it back to the primary
      if(isdelta){
        auto strawid = isps->first.first;
        // find its parent
        auto pkey = dsteps.front()->simParticle()->parentId();
        // map it so that potential daughters can map back through this particle even after compression
        dmap[dkey] = pkey;
        // find the parent. This must be recursive, as delta rays can come from delta rays (from delta rays...)
        auto jfnd = dmap.find(pkey);
        while(jfnd != dmap.end()){
          pkey = jfnd->second;
          jfnd = dmap.find(pkey);
        }
        // now, find the parent back in the original map
        auto ifnd = spsmap.find(make_pair(strawid,pkey));
        if(ifnd != spsmap.end()){
          if(_debug > 1)cout << "mu2e::MakeStrawGasSteps: SimParticle found for delta parent key " << pkey << " straw " << strawid << endl;
          // move the contents to the primary
          auto& psteps = ifnd->second;
          psteps.insert(psteps.end(),dsteps.begin(),dsteps.end());
          // erase the delta ray and advance the iterator
          isps = spsmap.erase(isps);
        } else {
          // there are a very few delta rays whose parents die in the straw walls that cause StepPoints, so this is not an error.  These stay
          // as uncompressed particles.
          if(_debug > 1)cout << "mu2e::MakeStrawGasSteps: No SimParticle found for delta parent key " << pkey << " straw " << strawid << endl;
          isps++;
        }
      } else
        // move to the next straw/particle pair
        isps++;
    }
  }

  void MakeStrawGasSteps::fillStepDiag(Straw const& straw, StrawGasStep const& sgs, SPMCPV const& spmcptrs) {
    _erad = sqrt((GenVector::Hep3Vec(sgs.endPosition())-straw.strawPosition()).perpPart(straw.strawDirection()).mag2());
    _hendrad->Fill(_erad);
    _hphi->Fill(_brot);
    if(_diag > 1){
      _sshape = sgs.stepType().shape();
      _sion = sgs.stepType().ionization();
      _prilen = sgs.stepLength();
      _pridist = sqrt((sgs.endPosition()-sgs.startPosition()).mag2());
      auto const& spmc = *spmcptrs.front();
      _partP = spmc.momentum().mag();
      _partPDG = spmc.simParticle()->pdgId();
      _elen = spmc.stepLength();
      _width = sgs.width();
      // compute DOCA to the wire
      TwoLinePCA poca(GenVector::Hep3Vec(sgs.startPosition()),GenVector::Hep3Vec(sgs.endPosition()-sgs.startPosition()),
          straw.wirePosition(),straw.wireDirection());
      _doca = poca.dca();
      _sdist.clear();
      _sdot.clear();
      _sp.clear();
      _slen.clear();
      auto sdir = GenVector::Hep3Vec(sgs.endPosition()-sgs.startPosition()).unit();
      for(auto const& spmcptr : spmcptrs){
        auto dist = ((spmcptr->position()-GenVector::Hep3Vec(sgs.startPosition())).cross(sdir)).mag();
        _sdist.push_back(dist);
        _sdot.push_back(sdir.dot(spmcptr->momentum().unit()));
        _sp.push_back(spmcptr->momentum().mag());
        _slen.push_back(spmcptr->stepLength());
      }
      _sgsdiag->Fill();
    }
  }

  void MakeStrawGasSteps::setStepType(SPMCP const& spmcptr, ParticleData const& pdata, StrawGasStep::StepType& stype) {
    // now determine ioniztion and shape
    int itype, shape;
    if(pdata.charge() == 0.0){
      itype = StrawGasStep::StepType::neutral;
      shape = StrawGasStep::StepType::point;
    } else {
      double mom = spmcptr->momentum().mag();
      if(mom < _curlmom)
        shape = StrawGasStep::StepType::curl;
      else if(mom < _linemom)
        shape = StrawGasStep::StepType::arc;
      else
        shape = StrawGasStep::StepType::line;
      double mass = pdata.mass();
      double bg = mom/mass; // betagamma
      double ke = sqrt(mom*mom + mass*mass)-mass; // kinetic energy
      if(bg > _minionBG && ke > _minionKE)
        itype =StrawGasStep::StepType::minion;
      else
        itype =StrawGasStep::StepType::highion;
    }
    stype = StrawGasStep::StepType( (StrawGasStep::StepType::Shape)shape,
        (StrawGasStep::StepType::Ionization)itype );
  }

}

DEFINE_ART_MODULE(mu2e::MakeStrawGasSteps)<|MERGE_RESOLUTION|>--- conflicted
+++ resolved
@@ -339,31 +339,8 @@
     for (size_t ispmc =0; ispmc<steps.size();++ispmc) {
       const auto& step = steps[ispmc];
       StrawId const & sid = step.strawId();
-<<<<<<< HEAD
-      // Skip straws that can't give signals,
-      if (!trackerStatus.noSignal(sid)) {
-        Straw const& straw = tracker.getStraw(sid);
-        double wpos = fabs((step.position()-straw.strawPosition()).dot(straw.strawDirection()));
-        //skip steps that occur in the deadened region near the end of each wire
-        if( wpos <  straw.halfLength()){
-          cet::map_vector_key tid = step.simParticle().get()->id();
-          // create key
-          SSPair stpair(sid,tid);
-          // create ptr to this step
-          SPMCP  spmcptr(spmcch,ispmc);
-          vector<SPMCP > spmcptrv;
-          spmcptrv.reserve(_ssize);
-          spmcptrv.push_back(spmcptr);
-          // check if this key exists and add it if not
-          auto ssp = spsmap.emplace(stpair,spmcptrv);
-          // if the key already exists, just add this Ptr to the vector
-          if(!ssp.second)ssp.first->second.push_back(spmcptr);
-        }
-      } else if ( _debug>1 ) {
-        std::cout << "No Signal, StrawId " << sid << endl;
-=======
       Straw const& straw = tracker.getStraw(sid);
-      double wpos = fabs((step.position()-straw.getMidPoint()).dot(straw.getDirection()));
+      double wpos = fabs((step.position()-straw.strawPosition()).dot(straw.strawDirection()));
       //skip steps that occur in the deadened region near the end of each wire
       if( wpos <  straw.halfLength()){
         cet::map_vector_key tid = step.simParticle().get()->id();
@@ -378,7 +355,6 @@
         auto ssp = spsmap.emplace(stpair,spmcptrv);
         // if the key already exists, just add this Ptr to the vector
         if(!ssp.second)ssp.first->second.push_back(spmcptr);
->>>>>>> c4a4b22f
       }
     }
   }
