--- conflicted
+++ resolved
@@ -36,11 +36,7 @@
 
 helper.make_plugins( [ mainlib,
                        'mu2e_SeedService_SeedService_service',
-<<<<<<< HEAD
 		       'mu2e_TrkChargeReco',
-                       'mu2e_TrkChargeRecoOld',
-=======
->>>>>>> 8ce76d1a
                        'mu2e_TrackerConditions',
                        'mu2e_Mu2eUtilities',
                        'mu2e_ConditionsService',
