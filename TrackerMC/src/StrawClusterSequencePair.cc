--- conflicted
+++ resolved
@@ -14,13 +14,8 @@
 namespace mu2e {
   namespace TrackerMC {
     StrawClusterSequencePair::StrawClusterSequencePair() {}
-<<<<<<< HEAD
-    StrawClusterSequencePair::StrawClusterSequencePair(StrawIndex index) : 
-      _scseq{StrawClusterSequence(index,StrawEnd::cal),StrawClusterSequence(index,StrawEnd::hv)}
-=======
     StrawClusterSequencePair::StrawClusterSequencePair(StrawId sid) : 
-      _scseq{StrawClusterSequence(sid,TrkTypes::cal),StrawClusterSequence(sid,TrkTypes::hv)}
->>>>>>> 960e7908
+      _scseq{StrawClusterSequence(sid,StrawEnd::cal),StrawClusterSequence(sid,StrawEnd::hv)}
     {}
 
     StrawClusterSequencePair::StrawClusterSequencePair(StrawClusterSequencePair const& other)
@@ -38,15 +33,9 @@
     }
 
     void StrawClusterSequencePair::insert(StrawClusterPair const& hpair) {
-<<<<<<< HEAD
       if(hpair[StrawEnd::cal].strawEnd() != StrawEnd::cal || 
 	  hpair[StrawEnd::hv].strawEnd() != StrawEnd::hv ||
-	  hpair[0].strawIndex() != hpair[1].strawIndex())	
-=======
-      if(hpair[TrkTypes::cal].strawEnd() != TrkTypes::cal || 
-	  hpair[TrkTypes::hv].strawEnd() != TrkTypes::hv ||
 	  hpair[0].strawId() != hpair[1].strawId())	
->>>>>>> 960e7908
 
 	throw cet::exception("SIM") 
 	  << "mu2e::StrawClusterSequence: tried to add inconsistent clust pair to sequence";
