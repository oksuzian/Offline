//
// StrawClusterSequence is a time-ordered sequence of StrawClusters
//
// $Id: StrawClusterSequence.cc,v 1.2 2013/12/10 01:32:51 brownd Exp $
// $Author: brownd $
// $Date: 2013/12/10 01:32:51 $
//
// Original author David Brown, LBNL
//
// mu2e includes
#include "TrackerMC/inc/StrawClusterSequence.hh"
#include "cetlib_except/exception.h"

using namespace std;

namespace mu2e {
  namespace TrackerMC {
<<<<<<< HEAD
    StrawClusterSequence::StrawClusterSequence() : _strawIndex(0), _end(StrawEnd::cal)
=======
    StrawClusterSequence::StrawClusterSequence() : _strawId(0), _end(TrkTypes::cal)
>>>>>>> 960e7908
    {}

    StrawClusterSequence::StrawClusterSequence(StrawCluster const& clust) :
      _strawId(clust.strawId()), _end(clust.strawEnd())
    {
      insert(clust);
    }

    StrawClusterSequence::StrawClusterSequence(StrawId const& sid, StrawEnd end) :
      _strawId(sid), _end(end)
    {}

    StrawClusterSequence::StrawClusterSequence(StrawClusterSequence const& other) : 
      _strawId(other._strawId), _end(other._end), _clist(other._clist) {}

    StrawClusterSequence& StrawClusterSequence::operator =(StrawClusterSequence const& other) {
      if(&other != this){
	_strawId = other._strawId;
	_end = other._end;
	_clist = other._clist;
      }
      return *this;
    }
    // insert a new clust.  This is the only non-trivial function
    ClusterList::iterator StrawClusterSequence::insert(StrawCluster const& clust) {
      ClusterList::iterator retval = _clist.end();
      if(clust.type() == StrawCluster::unknown){
	throw cet::exception("SIM") 
	  << "mu2e::StrawClusterSequence: tried to add unknown clust type" 
	  << endl;
	return retval;
      }
      // make sure the straw and end are the same
      if(!_clist.empty() && (clust.strawId() != strawId() 
	    || clust.strawEnd() != strawEnd())){
	throw cet::exception("SIM") 
	  << "mu2e::StrawClusterSequence: tried to add clust from a different straw/end to a sequence" 
	  << endl;
	return retval;
      }
      if(_clist.empty()){
	_clist.push_front(clust);
	_strawId = clust.strawId();
	_end = clust.strawEnd();
	retval = _clist.begin();
      } else {
	// loop over the contents and insert in the correct place
	ClusterList::iterator ibefore = _clist.begin();
	while(ibefore != _clist.end() && ibefore->time() < clust.time())
	  ++ibefore;
	retval = _clist.insert(ibefore,clust);
      }
      return retval;
    }
  }
}
<|MERGE_RESOLUTION|>--- conflicted
+++ resolved
@@ -15,11 +15,7 @@
 
 namespace mu2e {
   namespace TrackerMC {
-<<<<<<< HEAD
-    StrawClusterSequence::StrawClusterSequence() : _strawIndex(0), _end(StrawEnd::cal)
-=======
-    StrawClusterSequence::StrawClusterSequence() : _strawId(0), _end(TrkTypes::cal)
->>>>>>> 960e7908
+    StrawClusterSequence::StrawClusterSequence() : _strawId(0), _end(StrawEnd::cal)
     {}
 
     StrawClusterSequence::StrawClusterSequence(StrawCluster const& clust) :
