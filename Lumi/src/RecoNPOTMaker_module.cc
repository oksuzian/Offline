///////////////////////////////////////////////////////////////////////////////
// RecoNPOTMaker
// H. Applegate, 2025
///////////////////////////////////////////////////////////////////////////////

#include "art/Framework/Core/EDProducer.h"
#include "art/Framework/Principal/Event.h"
#include "art/Framework/Principal/Handle.h"
#include "fhiclcpp/ParameterSet.h"

//Reco DataProducts
#include "Offline/RecoDataProducts/inc/RecoProtonBunchIntensity.hh"
#include "Offline/RecoDataProducts/inc/IntensityInfoTimeCluster.hh"
#include "Offline/RecoDataProducts/inc/IntensityInfoTrackerHits.hh"
#include "Offline/RecoDataProducts/inc/IntensityInfoCalo.hh"

#include <cmath>
#include <memory>
#include <iostream>

namespace mu2e {

  class RecoNPOTMaker: public art::EDProducer {

  public:

    struct Config {
      using Name    = fhicl::Name;
      using Comment = fhicl::Comment;
      fhicl::Atom<art::InputTag>     caloIntInfoTag   {Name("caloIntInfoTag"    ), Comment("IntensityInfoCalo tag"                          ) };
      fhicl::Atom<art::InputTag>     tcIntInfoTZTag   {Name("tcIntInfoTZTag"    ), Comment("IntensityInfoTimeCluster TZClusterFinder tag"   ) };
      fhicl::Atom<art::InputTag>     tcIntInfoDFTag   {Name("tcIntInfoDFTag"    ), Comment("IntensityInfoTimeCluster DeltaFinder tag"       ) };
      fhicl::Atom<art::InputTag>     trkHitIntInfoTag {Name("trkHitIntInfoTag"  ), Comment("IntensityInfoTrackerHits tag"                   ) };
      fhicl::Atom<int>               debugLevel       {Name("debugLevel"        ), Comment("turn on/off debug"                              ), 0};
    };

    //-----------------------------------------------------------------------------
    // Data Storage SetUp
    //-----------------------------------------------------------------------------
    struct Data {
      const art::Event* _event;
      struct PredictionResult {
        std::string observable; //which observable gave this prediction
        double  observableValue = 0.0; //the value of the observable
        unsigned long long NPOT = 0; //nPOT observable predicted
      };
      std::vector<PredictionResult> predictions;

      void reset() { predictions.clear(); }
    };

  private:

    //-----------------------------------------------------------------------------
    // Data Members
    //-----------------------------------------------------------------------------

    //-----------------------------------------------------------------------------
    // Event Object Labels
    //-----------------------------------------------------------------------------
    art::InputTag   _caloIntInfoTag ;
    art::InputTag   _trkHitIntInfoTag ;
    art::InputTag   _tcIntInfoTZTag ;
    art::InputTag   _tcIntInfoDFTag ;

    int              _debugLevel;
    Data             _Data;



    //-----------------------------------------------------------------------------
    // collections
    //-----------------------------------------------------------------------------
    const IntensityInfoCalo*         _caloIntInfo;
    const IntensityInfoTrackerHits*  _trkHitIntInfo;
    const IntensityInfoTimeCluster*  _tcIntInfoTZ;
    const IntensityInfoTimeCluster*  _tcIntInfoDF;


    RecoProtonBunchIntensity*            recoPBI; //Pointer to collection module produces

  public:

    explicit RecoNPOTMaker(const art::EDProducer::Table<Config>& config);
    virtual ~RecoNPOTMaker();

    virtual void beginJob ();
    virtual void beginRun (art::Run&);
    virtual void produce  (art::Event& e);
    virtual void endJob   ();

    //-----------------------------------------------------------------------------
    // helper functions
    //-----------------------------------------------------------------------------
    void findData                                        (const art::Event& evt);
    //Add prediction to data storage
    void addPrediction                                   (Data& data, const std::string& obsName, const double obsVal, const unsigned long long POT);
    //Functions to reconstruct nPOT from observable
    unsigned long long POTfromCaloEnergy         (const double caloEnergy);
    unsigned long long POTfromCaloHits           (const int caloHits);
    unsigned long long POTfromTrackerHits        (const int trackerHits);
    unsigned long long POTfromTZTCs              (const int TCs);
    unsigned long long POTfromDFTCs              (const int TCs);

  };

  //-----------------------------------------------------------------------------
  // module constructor
  //-----------------------------------------------------------------------------
  RecoNPOTMaker::RecoNPOTMaker(const art::EDProducer::Table<Config>& config) :
    art::EDProducer{config}
    , _caloIntInfoTag           (config().caloIntInfoTag()                              )
    , _trkHitIntInfoTag         (config().trkHitIntInfoTag()                            )
    , _tcIntInfoTZTag           (config().tcIntInfoTZTag()                              )
    , _tcIntInfoDFTag           (config().tcIntInfoDFTag()                              )
    , _debugLevel               (config().debugLevel()                                  )
  {

    consumes<IntensityInfoCalo>(_caloIntInfoTag);
    consumes<IntensityInfoTrackerHits>(_trkHitIntInfoTag);
    consumes<IntensityInfoTimeCluster>(_tcIntInfoTZTag);
    consumes<IntensityInfoTimeCluster>(_tcIntInfoDFTag);

    produces<RecoProtonBunchIntensity>();

  }

  //-----------------------------------------------------------------------------
  // destructor
  //-----------------------------------------------------------------------------
  RecoNPOTMaker::~RecoNPOTMaker() {}

  //-----------------------------------------------------------------------------
  // beginJob
  //-----------------------------------------------------------------------------
  void RecoNPOTMaker::beginJob(){}

  //-----------------------------------------------------------------------------
  // beginRun
  //-----------------------------------------------------------------------------
  void RecoNPOTMaker::beginRun(art::Run& ) {}

  //-----------------------------------------------------------------------------
  // find input things
  //-----------------------------------------------------------------------------
  void RecoNPOTMaker::findData(const art::Event& evt) {

    //IntensityInfoCalo
    art::Handle<IntensityInfoCalo> caloIntInfoH;
    if(evt.getByLabel(_caloIntInfoTag, caloIntInfoH)) { _caloIntInfo = caloIntInfoH.product(); }
    else                                              { _caloIntInfo = nullptr;                }

    //IntensityInfoTrackerHits
    art::Handle<IntensityInfoTrackerHits> trkHitIntInfoH;
    if(evt.getByLabel(_trkHitIntInfoTag, trkHitIntInfoH)) { _trkHitIntInfo = trkHitIntInfoH.product(); }
    else                                                  { _trkHitIntInfo = nullptr  ;                }

    //IntensityInfoTimeCluster, TZClusterFinder
    art::Handle<IntensityInfoTimeCluster> tcIntInfoTZH;
    if(evt.getByLabel(_tcIntInfoTZTag, tcIntInfoTZH)) { _tcIntInfoTZ = tcIntInfoTZH.product(); }
    else                                              { _tcIntInfoTZ = nullptr;                }

    //IntensityInfoTimeCluster, DeltaFinder
    art::Handle<IntensityInfoTimeCluster> tcIntInfoDFH;
    if(evt.getByLabel(_tcIntInfoDFTag, tcIntInfoDFH)) { _tcIntInfoDF = tcIntInfoDFH.product(); }
    else                                              { _tcIntInfoDF = nullptr;                }
  }

  //-----------------------------------------------------------------------------
  // event entry point
  //-----------------------------------------------------------------------------
  void RecoNPOTMaker::produce(art::Event& event) {

    unsigned long long POT_caloEnergy(0), POT_caloHits(0), POT_trkHits(0), POT_TZTCs(0), POT_DFTCs(0);
    _Data.reset();
    _Data._event = &event;

    findData(event);

    //calo info
    if(_caloIntInfo) {
      const double caloEnergy = _caloIntInfo->caloEnergy();
      POT_caloEnergy = POTfromCaloEnergy(caloEnergy);
      addPrediction(_Data, "caloEnergy", caloEnergy, POT_caloEnergy);

      const int nCaloHits = _caloIntInfo->nCaloHits();
      POT_caloHits = POTfromCaloHits(nCaloHits);
      addPrediction(_Data, "caloHits", nCaloHits, POT_caloHits);
    }
    else if(_debugLevel > 0) {std:: cout <<"[RecoNPOTMaker::produce] Did not find IntensityInfoCalo data" << std::endl;}

    // tracker hits
    if(_trkHitIntInfo) {
      const int nHits = _trkHitIntInfo->nTrackerHits();
      POT_trkHits = POTfromTrackerHits(nHits);
      addPrediction(_Data, "trackerHits", nHits, POT_trkHits);
    }
    else if(_debugLevel > 0) {std:: cout <<"[RecoNPOTMaker::produce] Did not find IntensityInfoTrackerHits data" << std::endl;}

    // TZClusterFinder proton time clusters
    if(_tcIntInfoTZ) {
      const int nTCs = _tcIntInfoTZ->nProtonTCs();
      POT_TZTCs = POTfromTZTCs(nTCs);
      addPrediction(_Data, "TZTimeClusters", nTCs, POT_TZTCs);
    }
    else if(_debugLevel > 0) {std:: cout <<"[RecoNPOTMaker::produce] Did not find TZClusterFinder IntensityInfoTimeCluster data" << std::endl;}

    // DeltaFinder proton time clusters
    if(_tcIntInfoDF) {
      const int nTCs = _tcIntInfoDF->nProtonTCs();
      POT_DFTCs = POTfromDFTCs(nTCs);
      addPrediction(_Data, "DFTimeClusters", nTCs, POT_DFTCs);
    }
    else if(_debugLevel > 0) {std:: cout <<"[RecoNPOTMaker::produce] Did not find DeltaFinder IntensityInfoTimeCluster data" << std::endl;}

<<<<<<< HEAD
    auto recoPBI = std::make_unique<ProtonBunchIntensity>(POT_caloEnergy); // only using calo energy to make the estimate for now
//DNB ProtonBunchIntensity is a MC product, this module needs to use a reco data product FIXME
=======
    // only using calo energy to make the estimate for now, with a fixed 10% uncertainty
    auto recoPBI = std::make_unique<RecoProtonBunchIntensity>(POT_caloEnergy, 0.1*POT_caloEnergy);


>>>>>>> 225f7ae1
    event.put(std::move(recoPBI));

  }

  //-----------------------------------------------------------------------------
  // endJob
  //-----------------------------------------------------------------------------
  void RecoNPOTMaker::endJob(){}


  //-----------------------------------------------------------------------------
  // predict nPOT from CaloEnergy Observable
  //-----------------------------------------------------------------------------

  unsigned long long RecoNPOTMaker:: POTfromCaloEnergy(const double caloEnergy){
    unsigned long long POT(0);

    // FIXME: Using a piece-wise fit result for now
    if (caloEnergy < 3750.) {
      POT = 700948. + 12627.9*std::pow(caloEnergy,1) + 0.293111*std::pow(caloEnergy,2);
    } else if (caloEnergy < 6300.) {
      POT = 3.25191e+06 + 11524*std::pow(caloEnergy,1) + 0.403671*std::pow(caloEnergy,2);
    } else { // linear extrapolation to high POT
      POT = -5.36566e+06 + 15314.2*std::pow(caloEnergy,1);
    }
    return POT;
  }

  unsigned long long RecoNPOTMaker:: POTfromTrackerHits(const int /*nHits*/){
    unsigned long long POT(0);
    return POT;
  }

  unsigned long long RecoNPOTMaker:: POTfromTZTCs(const int /*nTCs*/){
    unsigned long long POT(0);
    return POT;
  }

  unsigned long long RecoNPOTMaker:: POTfromDFTCs(const int /*nTCs*/){
    unsigned long long POT(0);
    return POT;
  }

  unsigned long long RecoNPOTMaker:: POTfromCaloHits(const int /*nHits*/){
    unsigned long long POT(0);
    return POT;
  }

  //-----------------------------------------------------------------------------
  //add predicted nPOT to the vector of predictions of type PredictionResult in Data Struct
  //-----------------------------------------------------------------------------

  void RecoNPOTMaker::addPrediction(Data& data, const std::string& obsName,  const double obsVal, const unsigned long long predicted) {
    Data::PredictionResult pred;
    pred.observable = obsName;
    pred.observableValue = obsVal;
    pred.NPOT = predicted;
    data.predictions.push_back(pred);
  }
}
using mu2e::RecoNPOTMaker;
DEFINE_ART_MODULE(RecoNPOTMaker)<|MERGE_RESOLUTION|>--- conflicted
+++ resolved
@@ -213,15 +213,9 @@
     }
     else if(_debugLevel > 0) {std:: cout <<"[RecoNPOTMaker::produce] Did not find DeltaFinder IntensityInfoTimeCluster data" << std::endl;}
 
-<<<<<<< HEAD
-    auto recoPBI = std::make_unique<ProtonBunchIntensity>(POT_caloEnergy); // only using calo energy to make the estimate for now
-//DNB ProtonBunchIntensity is a MC product, this module needs to use a reco data product FIXME
-=======
     // only using calo energy to make the estimate for now, with a fixed 10% uncertainty
     auto recoPBI = std::make_unique<RecoProtonBunchIntensity>(POT_caloEnergy, 0.1*POT_caloEnergy);
 
-
->>>>>>> 225f7ae1
     event.put(std::move(recoPBI));
 
   }
