--- conflicted
+++ resolved
@@ -261,11 +261,7 @@
     return p0 * distFrac + p1 * (1 - distFrac);
   }
 
-<<<<<<< HEAD
-  double StrawElectronics::maxLinearResponse(Path ipath,double distance,double charge) const {
-=======
-  double StrawElectronics::maxLinearResponse(StrawId sid, TrkTypes::Path ipath,double distance,double charge) const {
->>>>>>> 960e7908
+  double StrawElectronics::maxLinearResponse(StrawId sid, Path ipath,double distance,double charge) const {
     int  distIndex = 0;
     for (size_t i=1;i<_wPoints.size()-1;i++){
       if (distance < _wPoints[i]._distance)
@@ -327,8 +323,8 @@
   }
 
   void StrawElectronics::uncalibrateTimes(TrkTypes::TDCTimes &times, const StrawId &id) const {
-    times[TrkTypes::hv] -= _timeOffsetPanel[id.getPanel()] + _timeOffsetStrawHV[id.getStraw()];
-    times[TrkTypes::cal] -= _timeOffsetPanel[id.getPanel()] + _timeOffsetStrawCal[id.getStraw()];
+    times[StrawEnd::hv] -= _timeOffsetPanel[id.getPanel()] + _timeOffsetStrawHV[id.getStraw()];
+    times[StrawEnd::cal] -= _timeOffsetPanel[id.getPanel()] + _timeOffsetStrawCal[id.getStraw()];
   }
 
   double StrawElectronics::adcVoltage(StrawId sid, uint16_t adcval) const {
