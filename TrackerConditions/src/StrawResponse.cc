
#include "TrackerConditions/inc/StrawResponse.hh"
#include <cmath>
#include <algorithm>

using namespace std;

namespace mu2e {


  // simple line interpolation, this should be a utility function, FIXME!
  double StrawResponse::PieceLine(std::vector<double> const& xvals, std::vector<double> const& yvals, double xval){
    double yval;
    if(xvals.size() != yvals.size() || xvals.size() < 2)
      std::cout << "size error " << std::endl;
    int imax = int(xvals.size()-1);
    // approximate constant binning to get initial guess
    double xbin = (xvals.back()-xvals.front())/(xvals.size()-1);
    int ibin = min(imax,max(0,int(floor((xval-xvals.front())/xbin))));
    // scan to exact bin
    while(ibin > 0 && xval < xvals[ibin])
      --ibin;
    while(ibin < imax && xval > xvals[ibin])
      ++ibin;
    // interpolate
    double slope(0.0);
    if(ibin >= 0 && ibin < imax){
      yval = yvals[ibin];
      int jbin = ibin+1;
      slope = (yvals[jbin]-yvals[ibin])/(xvals[jbin]-xvals[ibin]);
      yval += (xval-xvals[ibin])*slope;
    } else if(ibin >= imax){ 
      yval = yvals[imax];
      slope = (yvals[imax]-yvals[imax-1])/(xvals[imax]-xvals[imax-1]);
      yval += (xval-xvals[imax])*slope;
    } else {
      yval = yvals[0];
      slope = (yvals[1]-yvals[0])/(xvals[1]-xvals[0]);
      yval += (xval-xvals[0])*slope;
    }
    return yval;
  }

  double StrawResponse::driftDistanceToTime(StrawId strawId, 
				double ddist, double phi) const {
    if(_usenonlindrift){
      return _strawDrift->D2T(ddist,phi);
    }
    else{
      return ddist/_lindriftvel; //or return t assuming a constant drift speed of 0.06 mm/ns (for diagnosis)
    }
  }

  double StrawResponse::driftTimeToDistance(StrawId strawId, 
				 double dtime, double phi) const {
    if(_usenonlindrift){
      return _strawDrift->T2D(dtime,phi);
    }
    else{
      return dtime*_lindriftvel; //or return t assuming a constant drift speed of 0.06 mm/ns (for diagnosis)
    }
  }

  double StrawResponse::driftInstantSpeed(StrawId strawId, 
				 double doca, double phi) const {
    if(_usenonlindrift){
      return _strawDrift->GetInstantSpeedFromD(doca);
    }else{
      return _lindriftvel;
    }
  }

  double StrawResponse::driftDistanceError(StrawId strawId, 
		      double ddist, double phi, double DOCA) const {
    if (useParameterizedDriftError()){
      if (DOCA > 2.5)
        DOCA = 2.5;
      return PieceLine(_parDriftDocas, _parDriftRes, DOCA);
    }else if(useDriftError()){
      // maximum drift is the straw radius.  should come from conditions FIXME!
      static double rstraw(2.5);
      double doca = std::min(fabs(DOCA),rstraw);
      size_t idoca = std::min(_derr.size()-1,size_t(floor(_derr.size()*(doca/rstraw))));
      return _derr[idoca];
    }else{
      double rres = _rres_min;
      if(ddist < _rres_rad){
        rres = _rres_min+_rres_max*(_rres_rad-ddist)/_rres_rad;
      }
      return rres;
    }
  }

  double StrawResponse::driftDistanceOffset(StrawId strawId, double ddist, double phi, double DOCA) const {
<<<<<<< HEAD
    return PieceLine(_parDriftDocas, _parDriftOffsets, DOCA);
=======
    return 0;
>>>>>>> 17dc9d69
  }

  double StrawResponse::driftTimeError(StrawId strawId, 
		      double ddist, double phi, double DOCA) const {
    if (useParameterizedDriftError()){
      if (DOCA > 2.5)
        DOCA = 2.5;
      return PieceLine(_parDriftDocas, _parDriftRes, DOCA);
    }else{
      return driftDistanceError(strawId, ddist, phi, DOCA) / _lindriftvel;
    }
  }

  double StrawResponse::driftTimeOffset(StrawId strawId, double ddist, double phi, double DOCA) const {
    return PieceLine(_parDriftDocas, _parDriftOffsets, DOCA);
  }



  bool StrawResponse::wireDistance(Straw const& straw, double edep, 
	   double dt, double& wdist, double& wderr, double &halfpv) const {
    bool retval(true);
    double slen = straw.halfLength();
    // convert edep from Mev to KeV (should be standardized, FIXME!)
    double kedep = 1000.0*edep;
    halfpv = halfPropV(straw.id(),kedep);
    wdist = halfpv*(dt);
    wderr = wpRes(kedep,fabs(wdist));
    // truncate positions that exceed the length of the straw (with a buffer): these come from missing a cluster on one end
    if(fabs(wdist) > slen+_wbuf*wderr){
    // move the position to the correct half of the straw
      wdist = copysign(slen*_slfac,wdist);
      // inflat the error
      wderr *= _errfac;
      retval = false;
    }
    return retval;
  }

  double StrawResponse::halfPropV(StrawId strawId, double kedep) const {
    return PieceLine(_edep,_halfvp,kedep);
  }

  double StrawResponse::wpRes(double kedep,double wlen) const {
  // central resolution depends on edep
    double tdres = PieceLine(_edep,_centres,kedep);
    if( wlen > _central){
    // outside the central region the resolution depends linearly on the distance
    // along the wire.  The slope of that also depends on edep
      double wslope = PieceLine(_edep,_resslope,kedep);
      tdres += (wlen-_central)*wslope;
    }
    return tdres;
  }

  void StrawResponse::calibrateTimes(TrkTypes::TDCValues const& tdc, 
	       TrkTypes::TDCTimes &times, const StrawId &id) const {
    double electronicsTimeDelay = _strawElectronics->electronicsTimeDelay();
    times[StrawEnd::hv] = tdc[StrawEnd::hv]*_strawElectronics->tdcLSB() 
      - electronicsTimeDelay + _timeOffsetPanel[id.getPanel()] 
      + _timeOffsetStrawHV[id.getStraw()];
    times[StrawEnd::cal] = tdc[StrawEnd::cal]*_strawElectronics->tdcLSB() 
      - electronicsTimeDelay + _timeOffsetPanel[id.getPanel()] 
      + _timeOffsetStrawCal[id.getStraw()];
  }
 

  double StrawResponse::saturatedResponse(double vlin) const {
    if (vlin < _vsat)
      return vlin;
    else
      return _vsat;
  }

  double StrawResponse::driftTime(Straw const& straw, 
			      double tot, double edep) const {
    // straw is present in case of eventual calibration
    size_t totbin = (size_t) (tot/4.);
    size_t ebin = (size_t) (edep/0.00025);
    if (totbin > 15)
      totbin = 15;
    if (ebin > 9)
      ebin = 9;
    return _totdtime[totbin*10+ebin];
  }

  double StrawResponse::pathLength(Straw const& straw, double tot) const {
  // needs to be implemented, FIXME!!
    return 5.0;
  }
  
  void StrawResponse::print(std::ostream& os) const {
    os << endl << "StrawResponse parameters: "  << std::endl;

    printVector(os,"edep",_edep);
    printVector(os,"halfvp",_halfvp);
    os << "central = " << _central << endl;
    printVector(os,"centres",_centres);
    printVector(os,"resslope",_resslope);
    printVector(os,"totdtime",_totdtime);
    os << "usederr = " << _usederr << endl;
    printVector(os,"derr",_derr);
    os << "wbuf = " << _wbuf << endl;
    os << "slfac = " << _slfac << endl;
    os << "errfac = " << _errfac << endl;
    os << "usenonlindrift = " << _usenonlindrift << endl;
    os << "lindriftvel = " << _lindriftvel << endl;
    os << "rres_min = " << _rres_min << endl;
    os << "rres_max = " << _rres_max << endl;
    os << "mint0doca = " << _mint0doca << endl;
    os << "t0shift = " << _t0shift << endl;
    printVector(os,"pmpEnergyScale",_pmpEnergyScale);
    printVector(os,"timeOffsetPanel",_timeOffsetPanel);
    printVector(os,"timeOffsetStrawHV",_timeOffsetStrawHV);
    printVector(os,"timeOffsetStrawCal",_timeOffsetStrawCal);
    os << "electronicsTimeDelay = " << _electronicsTimeDelay << endl;
    os << "gasGain = " << _gasGain << endl;

    os << "analognoise["<<_analognoise.size()<<"] = ";
    for(auto x: _analognoise) os << x << " " ;
    os << endl;

    os << "dVdI["<<_dVdI.size()<<"] = ";
    for(auto x: _dVdI) os << x << " " ;
    os << endl;

    os << "vsat = " << _vsat << endl;
    os << "ADCped = " << _ADCped << endl;
    os << "pmpEnergyScaleAvg = " << _pmpEnergyScaleAvg << endl;

  }

  void StrawResponse::printVector(std::ostream& os, std::string const& name, 
				  std::vector<double> const& a) const {
    size_t n = a.size();
    if(n<=4) {
      os << name << " ("<<n<<") = ";
      for(auto x : a) os << x << " ";
      os << endl;
    } else {
      os << name <<" ("<<n<<") = " 
	 << a[0] << " " << a[1] << " ... " 
	 << a[n-2] << " " << a[n-1] << endl;
    }
  }

}<|MERGE_RESOLUTION|>--- conflicted
+++ resolved
@@ -72,11 +72,7 @@
 
   double StrawResponse::driftDistanceError(StrawId strawId, 
 		      double ddist, double phi, double DOCA) const {
-    if (useParameterizedDriftError()){
-      if (DOCA > 2.5)
-        DOCA = 2.5;
-      return PieceLine(_parDriftDocas, _parDriftRes, DOCA);
-    }else if(useDriftError()){
+    if(useDriftError()){
       // maximum drift is the straw radius.  should come from conditions FIXME!
       static double rstraw(2.5);
       double doca = std::min(fabs(DOCA),rstraw);
@@ -92,11 +88,7 @@
   }
 
   double StrawResponse::driftDistanceOffset(StrawId strawId, double ddist, double phi, double DOCA) const {
-<<<<<<< HEAD
-    return PieceLine(_parDriftDocas, _parDriftOffsets, DOCA);
-=======
     return 0;
->>>>>>> 17dc9d69
   }
 
   double StrawResponse::driftTimeError(StrawId strawId, 
