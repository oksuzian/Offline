--- conflicted
+++ resolved
@@ -4,80 +4,6 @@
 #include <algorithm>
 
 using namespace std;
-<<<<<<< HEAD
-namespace mu2e {
-  StrawResponse::StrawResponse(fhicl::ParameterSet const& pset) :
-    _strawDrift(new StrawDrift()),
-    _edep(pset.get<vector<float> >("EDep",
-	  vector<float>{0.214044 , 0.311385 , 0.405932 , 0.503041 , 0.601217 , 0.700171 , 0.799435 , 0.898859 , 0.998941 , 1.09876 , 1.19853 , 1.29892 , 1.39884 , 1.49879 , 1.59901 , 1.69917 , 1.799 , 1.8992 , 1.99935 , 2.09929 , 2.19977 , 2.29964 , 2.39963 , 2.49954 , 2.59964 , 2.70024 , 2.79984 , 2.89971 , 3.00015 , 3.10025 , 3.20018 , 3.3004 , 3.40047 , 3.50056 , 3.60085 , 3.70057 , 3.80023 , 3.89995 , 3.99972 , 4.1001 , 4.19994 , 4.29969 , 4.39939 , 4.49958 , 4.59949 , 4.70012 , 4.79972 , 4.89955 , 5.00006 , 5.09999 , 5.19956 , 5.29984 , 5.39941 , 5.49948 , 5.59953 , 5.69931 , 5.79903 , 5.89868 , 5.9986 , 6.09881 , 6.19851 , 6.29715 , 6.39709 , 6.49732 , 6.5966 , 6.69613 , 6.79413 , 7.11646 })), //KeV
-    _halfvp(pset.get<vector<float> >("HalfPropVelocity",
-	  vector<float>{78.2426 , 77.959 , 79.6768 , 81.9859 , 84.0565 , 85.7715 , 87.4105 , 88.9116 , 90.3429 , 91.6604 , 92.789 , 93.8731 , 94.9901 , 95.8371 , 96.7258 , 97.7119 , 98.4066 , 99.1643 , 100.082 , 100.903 , 101.591 , 102.627 , 103.56 , 104.628 , 105.924 , 106.967 , 108.189 , 108.931 , 109.836 , 110.911 , 112.013 , 113.362 , 114.558 , 116.156 , 117.553 , 119.312 , 120.478 , 121.325 , 122.056 , 122.498 , 122.872 , 123.221 , 123.242 , 123.056 , 122.908 , 122.972 , 122.926 , 123.092 , 122.91 , 123.313 , 123.347 , 123.571 , 123.815 , 124.01 , 124.2 , 124.678 , 124.802 , 124.926 , 125.056 , 125.349 , 125.687 , 126.092 , 125.699 , 125.636 , 125.562 , 125.487 , 123.53 , 118.477 })), // mm/ns 
-    _central(pset.get<float>("CentralWirePos",65.0)), // mm
-    _centres(pset.get<vector<float> >("TDCentralRes",
-	  vector<float>{76.2103 , 66.2778 , 58.3431 , 53.2878 , 49.9309 , 47.1836 , 45.13 , 42.9479 , 41.208 , 39.6033 , 38.1616 , 37.1039 , 35.9969 , 35.0815 , 34.0823 , 33.4877 , 32.9431 , 32.3805 , 32.071 , 31.4614 , 31.2776 , 30.635 , 30.1217 , 29.7487 , 29.1309 , 28.4732 , 28.1865 , 27.6331 , 27.5013 , 27.0485 , 26.4937 , 25.9912 , 25.5595 , 25.0649 , 24.0109 , 23.1914 , 22.2386 , 21.7544 , 21.3721 , 21.0055 , 20.5813 , 20.1229 , 20.2912 , 20.615 , 20.4152 , 20.6086 , 20.6452 , 20.6372 , 20.6297 , 20.4731 , 20.401 , 20.174 , 20.2679 , 20.3807 , 20.1217 , 19.7474 , 19.8524 , 19.8093 , 19.8447 , 19.8788 , 19.5326 , 19.1781 , 19.7947 , 19.3696 , 18.6408 , 18.0923 , 18.1123 , 21.371 })),
-    _resslope(pset.get<vector<float> >("TDResSlope",
-	  vector<float>{0.0160651 , 0.023741 , 0.0421304 , 0.0537863 , 0.0633849 , 0.0697326 , 0.0725653 , 0.0736391 , 0.0746531 , 0.0745937 , 0.0750631 , 0.0738193 , 0.0740473 , 0.0761049 , 0.0785487 , 0.0783369 , 0.0802156 , 0.081579 , 0.0815734 , 0.0830998 , 0.0824664 , 0.0847393 , 0.0857842 , 0.0846082 , 0.0866494 , 0.0879027 , 0.0883831 , 0.0917368 , 0.0909706 , 0.0899623 , 0.0899677 , 0.0890875 , 0.0888003 , 0.0865446 , 0.0847627 , 0.0794976 , 0.0802735 , 0.0797023 , 0.0798181 , 0.0750883 , 0.073853 , 0.0751729 , 0.0737468 , 0.071133 , 0.0698957 , 0.0661819 , 0.0642328 , 0.0635607 , 0.0623173 , 0.0606496 , 0.0574217 , 0.0562718 , 0.0532419 , 0.0510767 , 0.0493828 , 0.0472257 , 0.0447443 , 0.0425958 , 0.0419509 , 0.0391222 , 0.0372135 , 0.0399352 , 0.0340117 , 0.0375563 , 0.0368355 , 0.052548 , 0.0649657 , 0.168875 })),
-    _totdtime(pset.get<vector<float> >("TOTDriftTime",
-          vector<float>{25.0,  25.0,  25.0,  25.0,  25.0,  25.0,  25.0,  25.0,  25.0,  25.0,  
-          41.2,  33.4,  21.9,  17.4,  14.5,  13.1,  12.9,  11.2,  13.1,  12.9,  
-          40.8,  37.2,  23.0,  15.8,  13.0,  10.7,  10.1,  12.1,  11.0,  16.7,  
-          39.3,  36.7,  29.7,  17.5,  11.7,  9.6,  9.5,  8.6,  14.0,  10.4,  
-          37.8,  34.1,  31.5,  27.7,  21.0,  13.1,  8.5,  7.5,  7.9,  8.4,  
-          34.4,  29.9,  27.7,  27.2,  27.1,  27.1,  27.8,  26.5,  15.5,  7.2,  
-          33.1,  24.7,  22.7,  22.1,  22.6,  23.8,  25.7,  27.3,  27.4,  25.9,  
-          23.9,  20.2,  18.5,  17.7,  17.9,  18.5,  19.6,  21.1,  22.3,  22.5,  
-          25.0,  15.2,  14.4,  14.3,  14.3,  14.2,  15.0,  15.8,  16.5,  17.6,  
-          12.7,  12.3,  11.7,  11.4,  11.2,  11.1,  11.4,  11.7,  12.3,  12.9,  
-          23.9,  9.6,  8.7,  8.7,  8.5,  8.6,  8.8,  8.4,  8.9,  9.6,  
-          9.1,  9.1,  7.0,  5.9,  5.8,  6.5,  6.4,  6.2,  6.5,  6.9,  
-          1.9,  1.9,  5.0,  4.2,  3.8,  5.0,  4.7,  4.3,  5.2,  5.0,  
-          5.5,  5.5,  5.5,  0.6,  1.2,  2.3,  4.8,  2.4,  5.5,  2.7,  
-          3.0,  3.0,  3.0,  3.0,  3.0,  3.0,  3.0,  3.0,  3.0,  3.0,  
-          12.0,  12.0,  12.0,  12.0,  12.0,  12.0,  12.0,  12.0, 12.0,  12.0 })),
-    _usederr(pset.get<bool>("UseDriftErrorCalibration",true)),
-    _derr(pset.get<vector<float> >("DriftErrorParameters",vector<float>{
-	  0.363559, 0.362685, 0.359959, 0.349385, 0.336731, 0.321784, 0.302363, 0.282691, 0.268223, 0.252673, 0.238557, 0.229172, 0.2224, 0.219224, 0.217334, 0.212797, 0.210303, 0.209876, 0.208739, 0.207411, 0.208738, 0.209646, 0.210073, 0.207101, 0.20431, 0.203994, 0.202931, 0.19953, 0.196999, 0.194559, 0.191766, 0.187725, 0.185959, 0.181423, 0.17848, 0.171357, 0.171519, 0.168422, 0.161338, 0.156641, 0.151196, 0.146546, 0.144069, 0.139858, 0.135838, 0.13319, 0.132159, 0.130062, 0.123545, 0.120212})),
-    _wbuf(pset.get<float>("WireLengthBuffer",2.0)), //sigma
-    _slfac(pset.get<float>("StrawLengthFactor",0.9)),
-    _errfac(pset.get<float>("ErrorFactor",1.0)),
-    _driftFile(pset.get<string>("DriftFile","TrackerConditions/data/E2v.tbl")),
-    _wirevoltage(pset.get<double>("WireVoltage",1400)),
-    _phiBins(pset.get<int>("DriftPhiBins",20)),
-    _dIntegrationBins(pset.get<int>("DriftIntegrationBins",50)),
-    _usenonlindrift(pset.get<bool>("UseNonLinearDrift",true)),
-    _lindriftvel(pset.get<double>("LinearDriftVelocity",0.0625)), // mm/ns, only used if nonlindrift==0
-    _rres_min(pset.get<double>("MinDriftRadiusResolution",0.2)), //mm
-    _rres_max(pset.get<double>("MaxDriftRadiusResolution",0.2)), //mm
-    _rres_rad(pset.get<double>("DriftRadiusResolutionRadius",-1)), //mm
-    _mint0doca(pset.get<double>("minT0DOCA", -0.2)), //FIXME should be moved to a reconstruction configuration 
-    _t0shift(pset.get<double>("t0shift",4.0)), //FIXME should be average slewing?
-
-    _pmpEnergyScale(pset.get<vector<double> >("peakMinusPedestalEnergyScale",vector<double>(96,0.0042))), // fudge factor for peak minus pedestal energy method
-    _timeOffsetPanel(pset.get<vector<double> >("TimeOffsetPanel",vector<double>(240,0))),
-    _timeOffsetStrawHV(pset.get<vector<double> >("TimeOffsetStrawHV",vector<double>(96,0))),
-    _timeOffsetStrawCal(pset.get<vector<double> >("TimeOffsetStrawHV",vector<double>(96,0)))
-    {
-      _strawele = ConditionsHandle<StrawElectronics>("ignored");
-      _strawphys = ConditionsHandle<StrawPhysics>("ignored");
-
-      _electronicsTimeDelay = pset.get<double>("ElectronicsTimeDelay",_strawele->electronicsTimeDelay());
-      _gasGain = pset.get<double>("GasGain",_strawphys->strawGain());
-      _analognoise[StrawElectronics::thresh] = pset.get<double>("thresholdAnalogNoise",_strawele->analogNoise(StrawElectronics::thresh));
-      _analognoise[StrawElectronics::adc] = pset.get<double>("adcAnalogNoise",_strawele->analogNoise(StrawElectronics::adc));
-      _dVdI[StrawElectronics::thresh] = pset.get<double>("thresholddVdI",_strawele->currentToVoltage(StrawId(0,0,0),StrawElectronics::thresh));
-      _dVdI[StrawElectronics::adc] = pset.get<double>("adcdVdI",_strawele->currentToVoltage(StrawId(0,0,0),StrawElectronics::adc));
-      _vsat = pset.get<double>("SaturationVoltage",_strawele->saturationVoltage()); // mVolt
-      _ADCped = pset.get<unsigned>("ADCPedestal",_strawele->ADCPedestal(StrawId(0,0,0)));
-
-
-    _pmpEnergyScaleAvg = 0;
-      for (size_t i=0;i<_pmpEnergyScale.size();i++)
-        _pmpEnergyScaleAvg += _pmpEnergyScale[i];
-      _pmpEnergyScaleAvg /= (double) _pmpEnergyScale.size();
-
-    }
-=======
->>>>>>> fa4b95c9
 
 namespace mu2e {
 
