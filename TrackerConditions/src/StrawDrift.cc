
#include <iostream>
#include <sstream>
#include <string>
#include <vector>
#include <cmath>
#include <algorithm>
#include "TMath.h"

#include "TrackerConditions/inc/StrawDrift.hh"
#include "messagefacility/MessageLogger/MessageLogger.h"
#include "cetlib_except/exception.h"


using namespace std;

namespace mu2e {
  

  //look up and return the average speed from vectors
  double StrawDrift::GetAverageSpeed(double dist) const {
<<<<<<< HEAD
    if (dist < _distances[1]){
      return _distances[1]/_times[_phiBins];
    }
    int index = min(int(_distances.size())-2,max(0,int(floor(dist/_deltaD))));
    double time = _times[index*_phiBins] + (dist - _distances[index])/(_deltaD) * (_times[(index+1)*_phiBins] - _times[index*_phiBins]);
=======
    if (dist < _distances_dbins[1]){
      return _distances_dbins[1]/_times_dbins[_phiBins];
    }
    int index = min(int(_distances_dbins.size())-2,max(0,int(floor(dist/_deltaD))));
    double time = _times_dbins[index*_phiBins] + (dist - _distances_dbins[index])/(_deltaD) * (_times_dbins[(index+1)*_phiBins] - _times_dbins[index*_phiBins]);
>>>>>>> 17dc9d69
    return dist/time;
  }
  
  double StrawDrift::GetInstantSpeedFromD(double dist) const {
<<<<<<< HEAD
    int index = min(int(_distances.size())-2,max(0,int(floor(dist/_deltaD))));
    return _instantSpeed[index] + (dist - _distances[index])/(_deltaD) * (_instantSpeed[index+1] - _instantSpeed[index]);
=======
    int index = min(int(_distances_dbins.size())-2,max(0,int(floor(dist/_deltaD))));
    return _instantSpeed_dbins[index] + (dist - _distances_dbins[index])/(_deltaD) * (_instantSpeed_dbins[index+1] - _instantSpeed_dbins[index]);
>>>>>>> 17dc9d69
  }
  
  double StrawDrift::GetInstantSpeedFromT(double time) const
  {
    int lowerIndex = 0;
    //step through and find time larger than what is specified
<<<<<<< HEAD
    for (size_t i=0; i < (_distances.size() - 2); i++) {
      int fullIndex = i*(_phiBins) + 0; //map from a 2D index to a 1D index (at phi=0)
      if(time < _times[fullIndex]){
=======
    for (size_t i=0; i < (_distances_dbins.size() - 2); i++) {
      int fullIndex = i*(_phiBins) + 0; //map from a 2D index to a 1D index (at phi=0)
      if(time < _times_dbins[fullIndex]){
>>>>>>> 17dc9d69
        lowerIndex = i;
        break;
      }
    }

<<<<<<< HEAD
    return _instantSpeed[lowerIndex] + (time - _times[lowerIndex*_phiBins])/(_times[(lowerIndex+1)*_phiBins]-_times[lowerIndex*_phiBins]) * (_instantSpeed[lowerIndex+1]-_instantSpeed[lowerIndex]);
=======
    return _instantSpeed_dbins[lowerIndex] + (time - _times_dbins[lowerIndex*_phiBins])/(_times_dbins[(lowerIndex+1)*_phiBins]-_times_dbins[lowerIndex*_phiBins]) * (_instantSpeed_dbins[lowerIndex+1]-_instantSpeed_dbins[lowerIndex]);
>>>>>>> 17dc9d69
  }
  
  //D2T for sims
  double StrawDrift::D2T(double distance, double phi) const {
    float phiSliceWidth = (TMath::Pi()/2.0)/float(_phiBins-1);
    //For the purposes of lorentz corrections, the phi values can be contracted to between 0-90
    float reducedPhi = ConstrainAngle(phi);
    //for interpolation, define a high and a low index
    int upperPhiIndex = ceil(reducedPhi/phiSliceWidth); //rounds the index up to the nearest integer
    int lowerPhiIndex = floor(reducedPhi/phiSliceWidth); //rounds down

<<<<<<< HEAD
    int index = min(int(_distances.size())-2,max(0,int(floor(distance/_deltaD))));
    double lowerTime = _times[index*_phiBins+lowerPhiIndex] + (distance - _distances[index])/(_deltaD) * (_times[(index+1)*_phiBins+lowerPhiIndex] - _times[index*_phiBins+lowerPhiIndex]);
    double upperTime = _times[index*_phiBins+upperPhiIndex] + (distance - _distances[index])/(_deltaD) * (_times[(index+1)*_phiBins+upperPhiIndex] - _times[index*_phiBins+upperPhiIndex]);
=======
    int index = min(int(_distances_dbins.size())-2,max(0,int(floor(distance/_deltaD))));
    double lowerTime = _times_dbins[index*_phiBins+lowerPhiIndex] + (distance - _distances_dbins[index])/(_deltaD) * (_times_dbins[(index+1)*_phiBins+lowerPhiIndex] - _times_dbins[index*_phiBins+lowerPhiIndex]);
    double upperTime = _times_dbins[index*_phiBins+upperPhiIndex] + (distance - _distances_dbins[index])/(_deltaD) * (_times_dbins[(index+1)*_phiBins+upperPhiIndex] - _times_dbins[index*_phiBins+upperPhiIndex]);
>>>>>>> 17dc9d69
    if (phi == 0)
      return lowerTime;

    double lowerPhi = lowerPhiIndex * phiSliceWidth;
    return lowerTime + (reducedPhi - lowerPhi)/phiSliceWidth * (upperTime - lowerTime);
  }
  
  //T2D for reco
  double StrawDrift::T2D(double time, double phi) const {
    if (time < 0)
      return 0;
    float phiSliceWidth = (TMath::Pi()/2.0)/float(_phiBins-1);
    //For the purposes of lorentz corrections, the phi values can be contracted to between 0-90
    float reducedPhi = ConstrainAngle(phi);
    //for interpolation, define a high and a low index
    int upperPhiIndex = ceil(reducedPhi/phiSliceWidth); //rounds the index up to the nearest integer
    int lowerPhiIndex = floor(reducedPhi/phiSliceWidth); //rounds down

<<<<<<< HEAD
    int index = 0;
    //step through and find time larger than what is specified
    for (size_t i=0; i < (_distances.size() - 2); i++) {
      int fullIndex = i*(_phiBins) + lowerPhiIndex; //map from a 2D index to a 1D index (at phi=0)
      if(time < _times[fullIndex]){
        index = i;
        break;
      }
    }

    double lowerDist = _distances[index] + (time - _times[index*_phiBins+lowerPhiIndex])/(_times[(index+1)*_phiBins+lowerPhiIndex]-_times[index*_phiBins+lowerPhiIndex]) * _deltaD;
    double upperDist = _distances[index] + (time - _times[index*_phiBins+upperPhiIndex])/(_times[(index+1)*_phiBins+upperPhiIndex]-_times[index*_phiBins+upperPhiIndex]) * _deltaD;
=======
    int index = min(int(_times_tbins.size())-2,max(0,int(floor(time/_deltaT))));
    double lowerDist = _distances_tbins[index*_phiBins+lowerPhiIndex] + (time - _times_tbins[index])/(_deltaT) * (_distances_tbins[(index+1)*_phiBins+lowerPhiIndex] - _distances_tbins[index*_phiBins+lowerPhiIndex]);
    double upperDist = _distances_tbins[index*_phiBins+upperPhiIndex] + (time - _times_tbins[index])/(_deltaT) * (_distances_tbins[(index+1)*_phiBins+upperPhiIndex] - _distances_tbins[index*_phiBins+upperPhiIndex]);
>>>>>>> 17dc9d69
    if (phi == 0)
      return lowerDist;

    double lowerPhi = lowerPhiIndex * phiSliceWidth;
    return lowerDist + (reducedPhi - lowerPhi)/phiSliceWidth * (upperDist - lowerDist);
  }
  
  double StrawDrift::ConstrainAngle(double phi) const {
    if (phi < 0) {
      phi = -1.0*phi;
    }
    phi = fmod(phi,TMath::Pi());
    if (phi > TMath::Pi()/2.0) {
      phi = phi - 2.0*fmod(phi,TMath::Pi()/2.0);
    }
    return phi;
  }
 
  void StrawDrift::print(std::ostream& os) const {
<<<<<<< HEAD
    size_t n = _times.size();
    size_t nd = _distances.size();
    float phiSliceWidth = (TMath::Pi()/2.0)/float(_phiBins-1);
    os << endl << "StrawDrift parameters: "  << std::endl
       << "Times (size=" << n << ") Distances (size=" << nd << "): " << endl;
    os << "  effectiveSpeed = " << _distances[1]/_times[1*_phiBins] << " " 
       << _distances[1]/_times[1*_phiBins+1]
       << " ... " << _distances[nd-1]/_times[n-2] << " " 
       << _distances[nd-1]/_times[n-1] << endl;
    os << "  time = " << _times[0] << " " 
       << _times[1]
       << " ... " << _times[n-2] << " " 
       << _times[n-1] << endl;
    os << "  phi width= " << phiSliceWidth << endl;

    os << "distances = " << _distances[0] << " " << _distances[1]
       << " ... " << _distances[nd-2] << " " << _distances[nd-1] << endl;
    os << "instantSpeeds = " << _instantSpeed[0] << " "<<  _instantSpeed[1]
       << " ... " << _instantSpeed[nd-2] << " " << _instantSpeed[nd-1] << endl;
=======
    size_t n = _times_dbins.size();
    size_t nd = _distances_dbins.size();
    float phiSliceWidth = (TMath::Pi()/2.0)/float(_phiBins-1);
    os << endl << "StrawDrift parameters: "  << std::endl
       << "Times (size=" << n << ") Distances (size=" << nd << "): " << endl;
    os << "  effectiveSpeed = " << _distances_dbins[1]/_times_dbins[1*_phiBins] << " " 
       << _distances_dbins[1]/_times_dbins[1*_phiBins+1]
       << " ... " << _distances_dbins[nd-1]/_times_dbins[n-2] << " " 
       << _distances_dbins[nd-1]/_times_dbins[n-1] << endl;
    os << "  time = " << _times_dbins[0] << " " 
       << _times_dbins[1]
       << " ... " << _times_dbins[n-2] << " " 
       << _times_dbins[n-1] << endl;
    os << "  phi width= " << phiSliceWidth << endl;

    os << "distances= " << _distances_dbins[0] << " " << _distances_dbins[1]
       << " ... " << _distances_dbins[nd-2] << " " << _distances_dbins[nd-1] << endl;
    os << "instantSpeeds = " << _instantSpeed_dbins[0] << " "<<  _instantSpeed_dbins[1]
       << " ... " << _instantSpeed_dbins[nd-2] << " " << _instantSpeed_dbins[nd-1] << endl;
>>>>>>> 17dc9d69
  }
}
<|MERGE_RESOLUTION|>--- conflicted
+++ resolved
@@ -19,55 +19,32 @@
 
   //look up and return the average speed from vectors
   double StrawDrift::GetAverageSpeed(double dist) const {
-<<<<<<< HEAD
-    if (dist < _distances[1]){
-      return _distances[1]/_times[_phiBins];
-    }
-    int index = min(int(_distances.size())-2,max(0,int(floor(dist/_deltaD))));
-    double time = _times[index*_phiBins] + (dist - _distances[index])/(_deltaD) * (_times[(index+1)*_phiBins] - _times[index*_phiBins]);
-=======
     if (dist < _distances_dbins[1]){
       return _distances_dbins[1]/_times_dbins[_phiBins];
     }
     int index = min(int(_distances_dbins.size())-2,max(0,int(floor(dist/_deltaD))));
     double time = _times_dbins[index*_phiBins] + (dist - _distances_dbins[index])/(_deltaD) * (_times_dbins[(index+1)*_phiBins] - _times_dbins[index*_phiBins]);
->>>>>>> 17dc9d69
     return dist/time;
   }
   
   double StrawDrift::GetInstantSpeedFromD(double dist) const {
-<<<<<<< HEAD
-    int index = min(int(_distances.size())-2,max(0,int(floor(dist/_deltaD))));
-    return _instantSpeed[index] + (dist - _distances[index])/(_deltaD) * (_instantSpeed[index+1] - _instantSpeed[index]);
-=======
     int index = min(int(_distances_dbins.size())-2,max(0,int(floor(dist/_deltaD))));
     return _instantSpeed_dbins[index] + (dist - _distances_dbins[index])/(_deltaD) * (_instantSpeed_dbins[index+1] - _instantSpeed_dbins[index]);
->>>>>>> 17dc9d69
   }
   
   double StrawDrift::GetInstantSpeedFromT(double time) const
   {
     int lowerIndex = 0;
     //step through and find time larger than what is specified
-<<<<<<< HEAD
-    for (size_t i=0; i < (_distances.size() - 2); i++) {
-      int fullIndex = i*(_phiBins) + 0; //map from a 2D index to a 1D index (at phi=0)
-      if(time < _times[fullIndex]){
-=======
     for (size_t i=0; i < (_distances_dbins.size() - 2); i++) {
       int fullIndex = i*(_phiBins) + 0; //map from a 2D index to a 1D index (at phi=0)
       if(time < _times_dbins[fullIndex]){
->>>>>>> 17dc9d69
         lowerIndex = i;
         break;
       }
     }
 
-<<<<<<< HEAD
-    return _instantSpeed[lowerIndex] + (time - _times[lowerIndex*_phiBins])/(_times[(lowerIndex+1)*_phiBins]-_times[lowerIndex*_phiBins]) * (_instantSpeed[lowerIndex+1]-_instantSpeed[lowerIndex]);
-=======
     return _instantSpeed_dbins[lowerIndex] + (time - _times_dbins[lowerIndex*_phiBins])/(_times_dbins[(lowerIndex+1)*_phiBins]-_times_dbins[lowerIndex*_phiBins]) * (_instantSpeed_dbins[lowerIndex+1]-_instantSpeed_dbins[lowerIndex]);
->>>>>>> 17dc9d69
   }
   
   //D2T for sims
@@ -79,15 +56,9 @@
     int upperPhiIndex = ceil(reducedPhi/phiSliceWidth); //rounds the index up to the nearest integer
     int lowerPhiIndex = floor(reducedPhi/phiSliceWidth); //rounds down
 
-<<<<<<< HEAD
-    int index = min(int(_distances.size())-2,max(0,int(floor(distance/_deltaD))));
-    double lowerTime = _times[index*_phiBins+lowerPhiIndex] + (distance - _distances[index])/(_deltaD) * (_times[(index+1)*_phiBins+lowerPhiIndex] - _times[index*_phiBins+lowerPhiIndex]);
-    double upperTime = _times[index*_phiBins+upperPhiIndex] + (distance - _distances[index])/(_deltaD) * (_times[(index+1)*_phiBins+upperPhiIndex] - _times[index*_phiBins+upperPhiIndex]);
-=======
     int index = min(int(_distances_dbins.size())-2,max(0,int(floor(distance/_deltaD))));
     double lowerTime = _times_dbins[index*_phiBins+lowerPhiIndex] + (distance - _distances_dbins[index])/(_deltaD) * (_times_dbins[(index+1)*_phiBins+lowerPhiIndex] - _times_dbins[index*_phiBins+lowerPhiIndex]);
     double upperTime = _times_dbins[index*_phiBins+upperPhiIndex] + (distance - _distances_dbins[index])/(_deltaD) * (_times_dbins[(index+1)*_phiBins+upperPhiIndex] - _times_dbins[index*_phiBins+upperPhiIndex]);
->>>>>>> 17dc9d69
     if (phi == 0)
       return lowerTime;
 
@@ -106,24 +77,9 @@
     int upperPhiIndex = ceil(reducedPhi/phiSliceWidth); //rounds the index up to the nearest integer
     int lowerPhiIndex = floor(reducedPhi/phiSliceWidth); //rounds down
 
-<<<<<<< HEAD
-    int index = 0;
-    //step through and find time larger than what is specified
-    for (size_t i=0; i < (_distances.size() - 2); i++) {
-      int fullIndex = i*(_phiBins) + lowerPhiIndex; //map from a 2D index to a 1D index (at phi=0)
-      if(time < _times[fullIndex]){
-        index = i;
-        break;
-      }
-    }
-
-    double lowerDist = _distances[index] + (time - _times[index*_phiBins+lowerPhiIndex])/(_times[(index+1)*_phiBins+lowerPhiIndex]-_times[index*_phiBins+lowerPhiIndex]) * _deltaD;
-    double upperDist = _distances[index] + (time - _times[index*_phiBins+upperPhiIndex])/(_times[(index+1)*_phiBins+upperPhiIndex]-_times[index*_phiBins+upperPhiIndex]) * _deltaD;
-=======
     int index = min(int(_times_tbins.size())-2,max(0,int(floor(time/_deltaT))));
     double lowerDist = _distances_tbins[index*_phiBins+lowerPhiIndex] + (time - _times_tbins[index])/(_deltaT) * (_distances_tbins[(index+1)*_phiBins+lowerPhiIndex] - _distances_tbins[index*_phiBins+lowerPhiIndex]);
     double upperDist = _distances_tbins[index*_phiBins+upperPhiIndex] + (time - _times_tbins[index])/(_deltaT) * (_distances_tbins[(index+1)*_phiBins+upperPhiIndex] - _distances_tbins[index*_phiBins+upperPhiIndex]);
->>>>>>> 17dc9d69
     if (phi == 0)
       return lowerDist;
 
@@ -143,27 +99,6 @@
   }
  
   void StrawDrift::print(std::ostream& os) const {
-<<<<<<< HEAD
-    size_t n = _times.size();
-    size_t nd = _distances.size();
-    float phiSliceWidth = (TMath::Pi()/2.0)/float(_phiBins-1);
-    os << endl << "StrawDrift parameters: "  << std::endl
-       << "Times (size=" << n << ") Distances (size=" << nd << "): " << endl;
-    os << "  effectiveSpeed = " << _distances[1]/_times[1*_phiBins] << " " 
-       << _distances[1]/_times[1*_phiBins+1]
-       << " ... " << _distances[nd-1]/_times[n-2] << " " 
-       << _distances[nd-1]/_times[n-1] << endl;
-    os << "  time = " << _times[0] << " " 
-       << _times[1]
-       << " ... " << _times[n-2] << " " 
-       << _times[n-1] << endl;
-    os << "  phi width= " << phiSliceWidth << endl;
-
-    os << "distances = " << _distances[0] << " " << _distances[1]
-       << " ... " << _distances[nd-2] << " " << _distances[nd-1] << endl;
-    os << "instantSpeeds = " << _instantSpeed[0] << " "<<  _instantSpeed[1]
-       << " ... " << _instantSpeed[nd-2] << " " << _instantSpeed[nd-1] << endl;
-=======
     size_t n = _times_dbins.size();
     size_t nd = _distances_dbins.size();
     float phiSliceWidth = (TMath::Pi()/2.0)/float(_phiBins-1);
@@ -183,6 +118,5 @@
        << " ... " << _distances_dbins[nd-2] << " " << _distances_dbins[nd-1] << endl;
     os << "instantSpeeds = " << _instantSpeed_dbins[0] << " "<<  _instantSpeed_dbins[1]
        << " ... " << _instantSpeed_dbins[nd-2] << " " << _instantSpeed_dbins[nd-1] << endl;
->>>>>>> 17dc9d69
   }
 }
