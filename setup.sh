--- conflicted
+++ resolved
@@ -132,20 +132,12 @@
 fi
 
 # Get access to raw data formats.
-<<<<<<< HEAD
-setup -B mu2e_artdaq_core v1_05_10 -q${MU2E_UPS_QUALIFIERS}:+${MU2E_ART_SQUALIFIER}
+setup -B mu2e_artdaq_core v1_05_09_01 -q${MU2E_UPS_QUALIFIERS}:+${MU2E_ART_SQUALIFIER}
 
 setup -B heppdt   v03_04_02 -q${MU2E_UPS_QUALIFIERS}
 setup cetpkgsupport
 setup -B KinKal   v00_01_05a  -q${MU2E_UPS_QUALIFIERS}:p392
 setup -B BTrk   v1_02_31  -q${MU2E_UPS_QUALIFIERS}:p392
-=======
-setup -B mu2e_artdaq_core v1_05_09_01 -q${MU2E_UPS_QUALIFIERS}:+${MU2E_ART_SQUALIFIER}
-
-setup -B heppdt   v03_04_02 -q${MU2E_UPS_QUALIFIERS}
-setup -B BTrk   v1_02_30  -q${MU2E_UPS_QUALIFIERS}:p383b
-setup -B KinKal   v00_01_06  -q${MU2E_UPS_QUALIFIERS}:p383b
->>>>>>> a367645a
 setup -B cry   v1_7n  -q${MU2E_UPS_QUALIFIERS}
 setup -B gsl v2_6a
 setup curl v7_64_1
