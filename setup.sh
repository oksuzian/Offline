--- conflicted
+++ resolved
@@ -134,14 +134,7 @@
 fi
 
 # Get access to raw data formats.
-<<<<<<< HEAD
 setup -B mu2e_artdaq_core v1_04_08_indev -q${MU2E_UPS_QUALIFIERS}:+${MU2E_ART_SQUALIFIER}:offline
-=======
-setup -B mu2e_artdaq_core v1_04_07 -q${MU2E_UPS_QUALIFIERS}:+${MU2E_ART_SQUALIFIER}:offline
-
-# Other libraries we need.
-setup -B pcie_linux_kernel_module v2_03_06 -q${MU2E_UPS_QUALIFIERS}:+${MU2E_ART_SQUALIFIER}
->>>>>>> ded218ce
 
 setup -B heppdt   v03_04_02 -q${MU2E_UPS_QUALIFIERS}
 setup -B BTrk   v1_02_27  -q${MU2E_UPS_QUALIFIERS}:p383b
