--- conflicted
+++ resolved
@@ -107,12 +107,7 @@
 # and is therefore different from the value shown in
 # SETUP_<productname> environment vars, or by the "ups active" command.
 export MU2E_UPS_QUALIFIERS=+e17:+${build}
-<<<<<<< HEAD
-#export MU2E_ART_SQUALIFIER=s74
-export MU2E_ART_SQUALIFIER=s73
-=======
 export MU2E_ART_SQUALIFIER=s79
->>>>>>> 961aa279
 
 MU2E_G4_GRAPHICS_QUALIFIER=''
 if [[ $($MU2E_BASE_RELEASE/buildopts --g4vis) == qt ]]; then
@@ -127,11 +122,7 @@
 export MU2E_G4_EXTRA_QUALIFIER=''
 
 # Setup the framework and its dependent products
-<<<<<<< HEAD
-setup -B art v2_11_05 -q${MU2E_UPS_QUALIFIERS}
-=======
 setup -B art v2_12_01 -q${MU2E_UPS_QUALIFIERS}
->>>>>>> 961aa279
 
 # Geant4 and its cross-section files.
 if [[ $($MU2E_BASE_RELEASE/buildopts --trigger) == "off" ]]; then
@@ -141,12 +132,7 @@
 fi
 
 # Get access to raw data formats.
-<<<<<<< HEAD
-#setup -B mu2e_artdaq_core v1_02_18 -q${MU2E_UPS_QUALIFIERS}:+${MU2E_ART_SQUALIFIER}:offline
 setup -B mu2e_artdaq_core v1_02_19 -q${MU2E_UPS_QUALIFIERS}:+${MU2E_ART_SQUALIFIER}:offline
-=======
-setup -B mu2e_artdaq_core v1_02_14 -q${MU2E_UPS_QUALIFIERS}:+${MU2E_ART_SQUALIFIER}:offline
->>>>>>> 961aa279
 
 # Other libraries we need.
 setup -B pcie_linux_kernel_module v2_01_02 -q${MU2E_UPS_QUALIFIERS}
