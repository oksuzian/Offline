--- conflicted
+++ resolved
@@ -54,13 +54,8 @@
 # products that need qualifiers.  Note it includes the '+' character
 # and is therefore different from the value shown in
 # SETUP_<productname> environment vars, or by the "ups active" command.
-<<<<<<< HEAD
-export MU2E_UPS_QUALIFIERS=+e10:+${build}
-export MU2E_ART_SQUALIFIER=s47
-=======
 export MU2E_UPS_QUALIFIERS=+e15:+${build}
 export MU2E_ART_SQUALIFIER=s64
->>>>>>> e0cfa38d
 
 MU2E_G4_GRAPHICS_QUALIFIER=''
 if [[ $($MU2E_BASE_RELEASE/buildopts --g4vis) == qt ]]; then
