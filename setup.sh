--- conflicted
+++ resolved
@@ -88,15 +88,9 @@
 #fi
 
 # Other libraries we need.
-<<<<<<< HEAD
-setup -B heppdt v3_04_01f -q${MU2E_UPS_QUALIFIERS}
-setup -B BTrk   v1_01_08  -q${MU2E_UPS_QUALIFIERS}
-setup -B xerces_c v3_1_3 -q${MU2E_UPS_QUALIFIERS}
-=======
 setup -B heppdt   v3_04_01f -q${MU2E_UPS_QUALIFIERS}
 setup -B BTrk     v1_01_08a -q${MU2E_UPS_QUALIFIERS}
 setup -B xerces_c v3_1_4a   -q${MU2E_UPS_QUALIFIERS}
->>>>>>> 5d5ee5aa
 
 # The build system.
 setup -B scons v2_5_1 -q p2713b
