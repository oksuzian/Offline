--- conflicted
+++ resolved
@@ -130,27 +130,16 @@
 fi
 
 # Get access to raw data formats.
-<<<<<<< HEAD
 setup -B mu2e_artdaq_core v1_02_21 -q${MU2E_UPS_QUALIFIERS}:+${MU2E_ART_SQUALIFIER}:offline
-=======
-setup -B mu2e_artdaq_core v1_02_19 -q${MU2E_UPS_QUALIFIERS}:+${MU2E_ART_SQUALIFIER}:offline
->>>>>>> 36a0b101
 
 # Other libraries we need.
 setup -B pcie_linux_kernel_module v2_01_02 -q${MU2E_UPS_QUALIFIERS}
 
 setup -B heppdt   v3_04_01h -q${MU2E_UPS_QUALIFIERS}
-<<<<<<< HEAD
 setup -B BTrk   v1_02_16  -q${MU2E_UPS_QUALIFIERS}
 setup -B cry   v1_7m  -q${MU2E_UPS_QUALIFIERS}
 setup -B gsl v2_5  -q${build}
 
-=======
-setup -B BTrk   v1_02_14  -q${MU2E_UPS_QUALIFIERS}
-setup -B cry   v1_7k  -q${MU2E_UPS_QUALIFIERS}
-setup -B gsl v2_4  -q${build}
-setup curl v7_64_1
->>>>>>> 36a0b101
 # The build system.
 setup -B scons v3_0_5  -q p2715a
 
