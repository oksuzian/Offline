--- conflicted
+++ resolved
@@ -6,9 +6,4 @@
 physics.filters.cprSeedDeMTSFilter.maxChi2DOF    : 20.0
 physics.filters.cprSeedDeMTSFilter.maxMomErr     : 10.0
 physics.filters.cprSeedDeMTSFilter.minD0         : -200.0
-<<<<<<< HEAD
-physics.filters.cprSeedDeMTSFilter.maxD0         : 200.0
-physics.filters.cprSeedDeMTSFilter.triggerAlg    : ["CprSeedDeM"]
-=======
-physics.filters.cprSeedDeMTSFilter.maxD0         : 200.0
->>>>>>> 2711f476
+physics.filters.cprSeedDeMTSFilter.maxD0         : 200.0