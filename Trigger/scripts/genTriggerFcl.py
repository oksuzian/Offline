################################################################################
#           HOW RUN THE TRIGGER-FCL GENERATOR SCRIPT                           #
#------------------------------------------------------------------------------#
# 1) 
#
#
# 2) 

import re
import sys
import string
import os
import shutil
from shutil import copyfile

from argparse import ArgumentParser

<<<<<<< HEAD
def appendEpilog(trig_path, output_file, project_name):
=======
def appendEpilog(trig_path, output_file, project_name, trig_path_counter):
>>>>>>> 2711f476

    trk_filters      = ['EventPrescale','SDCountFilter','TCFilter', 'HSFilter', 'TSFilter','Prescale']
    helix_filters    = ['EventPrescale','SDCountFilter','TCFilter', 'HSFilter', 'Prescale']
    tc_filters       = ['EventPrescale','SDCountFilter','TCFilter', 'Prescale']
    calo_filters     = ['EventPrescale','CDCountFilter','Filter'  , 'Prescale']
    unbiased_filters = ['Prescale']
    minbias_filters  = ['EventPrescale','Filter'       , 'Prescale']

    filters     = []

#undestand which kind of trigger path are we dealing with
    if "Seed" in trig_path:
        filters = trk_filters
    elif "Helix" in trig_path:
        filters = helix_filters
    elif "TimeCluster" in trig_path:
        filters = tc_filters
    elif "calo" in trig_path:
        filters = calo_filters
    elif "unbiased" in trig_path:
        filters = unbiased_filters
    elif "Count" in trig_path:
        filters = minbias_filters

    trk_alg     = trig_path

#create the directory where to fill all the sub-epilog files
    project_dir = os.environ["MU2E_BASE_RELEASE"] +"/"+ project_name

    print project_dir
#check if the dir with the subconfig files exists, otherwise create it
    if os.path.exists(project_dir) == False:
        #os.makedirs(project_dir)
        project_name = 'TriggerEpilogs'
        project_dir  = os.environ["MU2E_BASE_RELEASE"] +"/TriggerEpilogs"

    #create the sub-epilog file
    sub_epilog_name = project_name + "/" + trig_path + ".fcl"
    sub_epilog_file = open(sub_epilog_name,"a")

    is_first = True

#    for i in range(0,len(trk_filters)):
#        filterName       = trk_alg+trk_filters[i]
    for i in range(0,len(filters)):
        filterName       = trk_alg+filters[i]
        if os.path.exists(project_dir) == False:
            os.makedirs(project_dir)

        project_subdir   = project_dir + "/"+trig_path
        subconfig_file   = project_subdir +"/"+filterName+ ".config"

        subconfig_exists = os.path.isfile(subconfig_file)
#if the file doesn't exist use the default
        epilog_fileName  = ""
        if subconfig_exists == False:
#            subconfig_file = os.environ["MU2E_BASE_RELEASE"]+'/Trigger/scripts/inputs/' + trig_path + "/main_"+ filterName + ".config"
#            epilog_fileName = 'Trigger/scripts/inputs/' + trig_path + "/main_"+ filterName + '.fcl' 
            epilog_fileName = project_name + "/" + trig_path + "/main_"+ filterName + '.fcl' 
            dirDefault      = 'Trigger/scripts/inputs/' + trig_path
            dirDest         = project_name + "/" + trig_path
            if is_first == True: 
                shutil.copytree(dirDefault, dirDest)
                is_first = False
        else:
            subconfig_file = open(subconfig_file,"r")

#check if the subdir for the epilog file exists, otherwise create it
            epilog_subdir      = os.environ["MU2E_BASE_RELEASE"] +"/"+ project_name + '/' + trig_path
            if os.path.exists(epilog_subdir) == False:
                os.makedirs(epilog_subdir)
                print epilog_subdir

#create the epilog file
                epilog_fileName = project_name + '/' + trig_path +'/'+ filterName+'.fcl'
                epilog_file     = open(epilog_fileName,"a")

#now read the sub-config file
                for line in subconfig_file:
                    vec_varName  = []
                    vec_varValue = []
                    for t in line.split():
                        try:
                            vec_varValue.append(float(t))
                        except ValueError:
                            vec_varName.append(t)
                            
                            if len(vec_varValue) == 1:
                                new_line   =("physics.filters."+filterName+"."+str(vec_varName[0])+" : "+str(vec_varValue[0])+ "\n")
                                epilog_file.write(new_line)
                            elif len(vec_varName) == 2:
                                new_line   =("physics.filters."+filterName+"."+str(vec_varName[0])+" : "+str(vec_varName[1])+ "\n")
                                epilog_file.write(new_line)
                                epilog_file.close()
        # set the TriggerAlg using the trig_path_counter
        epilog_file     = open(epilog_fileName,"a")
        trigAlg_line    = ("physics.filters."+filterName+".triggerAlg        " + " : [" + "\"Trig"+str(trig_path_counter) + "\" ] \n")
        epilog_file.write(trigAlg_line)

        epilog=("\n#include \""+epilog_fileName +"\"")
        print epilog

        sub_epilog_file.write(epilog)
    
    sub_epilog=("\n#include \""+sub_epilog_name+"\"")
    output_file.write(sub_epilog)

    return True

parser = ArgumentParser()
parser.add_argument("-c", "--config-file", dest="configfilename",
                    help="file with Trigger configuration. Paths available are: unbiased, minimumbiasSdCount,largeSdCount, minimumbiasCdCount,largeCdCount, caloOnly, caloMixed, caloCosmicMuon, tprDeMSeed, tprDePSeed, cprDeMSeed, cprDePSeed, triggerOutput", metavar="FILE")
parser.add_argument("-o", "--output-file", dest="outputfilename",
                    help="name of the generated fcl file for running the Trigger executable", metavar="OUTPUT")
parser.add_argument("-t", "--template", dest="templatefilename", default= os.environ["MU2E_BASE_RELEASE"]+'/Trigger/scripts/main.fcl',
                    help="name of the fcl template file used to create the Trigger executable", metavar="TEMPLATE")
parser.add_argument("-q", "--quiet",
                    action="store_false", dest="verbose", default=True,
                    help="don't print status messages to stdout")

args = parser.parse_args()
#print args

fh = open(args.configfilename, "r")

trig_paths = [
    #unbiased trigger path
    "unbiased",
    #minimum bias filters
    "minimumbiasSdCount",
    #path for selecting events with large ammount of strawDigis
    "largeSdCount",
    #path for the calorimeter only trigger
    "caloMVACE",
    #path for calorimeter cosmic muon calibration
    "caloCalibCosmic",
    #paths for TrkPatRec downstream e- and e+
    "tprSeedDeM",
    "tprSeedDeP",
    #paths for CalPatRec downstream e- and e+
    "cprSeedDeM",
    "cprSeedDeP"
    ]

trig_prolog_files = [
    os.environ["MU2E_BASE_RELEASE"]+'/Trigger/fcl/templates.fcl',
    os.environ["MU2E_BASE_RELEASE"]+'/TrkFilters/fcl/prolog_trigger.fcl',
    os.environ["MU2E_BASE_RELEASE"]+'/CaloFilters/fcl/prolog_trigger.fcl'
    ]

#print fh.readline()
new_file   = args.outputfilename
input_file = args.templatefilename 

isOnlineMode = False
if 'Mu2eProducer' in open(input_file).read():
    isOnlineMode = True

copyfile(input_file, new_file)

new_file = open(new_file,"a")

path_list = ""
trig_list = ""

hasFilteroutput=0

tmp_name     = args.outputfilename
fname_len    = len(tmp_name)-4
project_name = tmp_name[0:fname_len]
project_dir  = os.environ["MU2E_BASE_RELEASE"] + "/" + project_name

if os.path.exists(project_dir) == False:
    project_name = "TriggerEpilogs"
    project_dir  = os.environ["MU2E_BASE_RELEASE"] +"/" + project_name
    os.makedirs(project_dir)

new_epilog   = project_name + "/" + "allPaths.fcl"
<<<<<<< HEAD

new_epilog   = open(new_epilog, "a");

=======
new_epilog   = open(new_epilog, "a");

#we need a counter for associating the trig bits
#with a given string in the TriggerInfoMerger module
trigger_path_counter= 0

>>>>>>> 2711f476
for line in fh:
    vec_path     = []
    vec_prescale = []
    for t in line.split():
        try:
            vec_prescale.append(int(t))
            # new_line= ("physics.filters."+str(vec_path[0])+"EventPrescale"+" : "+ str(vec_prescale[0])+" \n")
            # new_file.write(new_line)
        except ValueError:
            vec_path.append(t)

    if vec_path[0] != "triggerOutput":
        #check if the name of the path is present in the prolog_trigger files
        pathCheck=False
        for i in range(0, len(trig_prolog_files)):
            if vec_path[0] in open(trig_prolog_files[i]).read():
                pathCheck  = True
        if pathCheck == False: 
            print (vec_path[0]+" NOT FOUND IN ANY PROLOG_TRIGGER.FCL FILES. PLEASE, CHECK THE INPUT FILE PROVIDED \n")
            exit()
        print pathCheck

        if path_list == "":
            path_list += vec_path[0]+"_path"
            trig_list += "\""+vec_path[0]+"\""
        else:
            path_list += ", "+vec_path[0]+"_path"
            trig_list += ", "+"\""+vec_path[0]+"\""
    
        if isOnlineMode == False:
            new_path= ("\nphysics."+vec_path[0]+"_path"+" : [ @sequence::Trigger.paths."+vec_path[0]+" ] \n") 
        else:
            digi_path=""
            if 'tpr'  in vec_path[0] or 'cpr' in vec_path[0] or 'Sd' in vec_path[0]: 
                digi_path += "makeSD, "
            if 'calo' in vec_path[0] or 'cpr' in vec_path[0] or 'Cd' in vec_path[0]: 
                digi_path += "CaloDigiFromShower, "
            new_path= ("physics."+vec_path[0]+"_path"+" : [ "+ digi_path +"@sequence::Trigger.paths."+vec_path[0]+" ] \n")

#now append the epilog files for setting the filters in the path
        
#        if "Seed" in vec_path[0]:
<<<<<<< HEAD
        appendEpilog(str(vec_path[0]), new_epilog, project_name)
=======
        appendEpilog(str(vec_path[0]), new_epilog, project_name, trigger_path_counter)
>>>>>>> 2711f476

        new_epilog.write(new_path)

    else:
        trigerOutput_line= ("\nphysics.out : [ readTriggerInfo, triggerOutput ]"+" \n")
        new_epilog.write(trigerOutput_line)
        hasFilteroutput=1

<<<<<<< HEAD

=======
    trigger_path_counter = trigger_path_counter + 1
>>>>>>> 2711f476
    # if vec_path[0] != "triggerOutput":
    #     if len(vec_prescale) == 1:
    #         new_line= ("physics.filters."+str(vec_path[0])+"Prescale.nPrescale"+" : "+ str(vec_prescale[0])+" \n \n")
    #         new_epilog.write(new_line)
    #     elif len(vec_prescale) == 2:
    #         new_line= ("physics.filters."+str(vec_path[0])+"Prescale.nPrescale"+" : "+ str(vec_prescale[0])+" \n")
    #         new_epilog.write(new_line)
            
    #         new_line= ("physics.filters."+str(vec_path[0])+"EventPrescale.nPrescale"+" : "+ str(vec_prescale[1])+" \n \n")
    #         new_epilog.write(new_line)

new_epilog.write("\n")
<<<<<<< HEAD
=======
new_epilog.close()
>>>>>>> 2711f476
       
new_file.write("\n#include \"TriggerEpilogs/allPaths.fcl\"\n")

analyzer_line= ("physics.analyzers.readTriggerInfo.SelectEvents : [ "+path_list+" ]"+" \n")
new_epilog.write(analyzer_line)

trigInfoMerger_line = ("physics.producers.triggerInfoMerger.trigAlgNames : [ "+trig_list+" ]"+" \n")
new_file.write(trigInfoMerger_line)

if hasFilteroutput == 1:
    triggerOutput_line= ("outputs.triggerOutput.SelectEvents : [ "+path_list+" ]"+" \n")
<<<<<<< HEAD
    new_epilog.write(triggerOutput_line)

new_epilog.close()

new_file.write("\n#include \"TriggerEpilogs/allPaths.fcl\"\n")
=======
    new_file.write(triggerOutput_line)

#new_epilog.close()

>>>>>>> 2711f476
new_file.close()<|MERGE_RESOLUTION|>--- conflicted
+++ resolved
@@ -15,11 +15,7 @@
 
 from argparse import ArgumentParser
 
-<<<<<<< HEAD
-def appendEpilog(trig_path, output_file, project_name):
-=======
 def appendEpilog(trig_path, output_file, project_name, trig_path_counter):
->>>>>>> 2711f476
 
     trk_filters      = ['EventPrescale','SDCountFilter','TCFilter', 'HSFilter', 'TSFilter','Prescale']
     helix_filters    = ['EventPrescale','SDCountFilter','TCFilter', 'HSFilter', 'Prescale']
@@ -198,18 +194,12 @@
     os.makedirs(project_dir)
 
 new_epilog   = project_name + "/" + "allPaths.fcl"
-<<<<<<< HEAD
-
-new_epilog   = open(new_epilog, "a");
-
-=======
 new_epilog   = open(new_epilog, "a");
 
 #we need a counter for associating the trig bits
 #with a given string in the TriggerInfoMerger module
 trigger_path_counter= 0
 
->>>>>>> 2711f476
 for line in fh:
     vec_path     = []
     vec_prescale = []
@@ -252,24 +242,16 @@
 #now append the epilog files for setting the filters in the path
         
 #        if "Seed" in vec_path[0]:
-<<<<<<< HEAD
-        appendEpilog(str(vec_path[0]), new_epilog, project_name)
-=======
         appendEpilog(str(vec_path[0]), new_epilog, project_name, trigger_path_counter)
->>>>>>> 2711f476
 
         new_epilog.write(new_path)
 
     else:
         trigerOutput_line= ("\nphysics.out : [ readTriggerInfo, triggerOutput ]"+" \n")
-        new_epilog.write(trigerOutput_line)
+        new_file.write(trigerOutput_line)
         hasFilteroutput=1
 
-<<<<<<< HEAD
-
-=======
     trigger_path_counter = trigger_path_counter + 1
->>>>>>> 2711f476
     # if vec_path[0] != "triggerOutput":
     #     if len(vec_prescale) == 1:
     #         new_line= ("physics.filters."+str(vec_path[0])+"Prescale.nPrescale"+" : "+ str(vec_prescale[0])+" \n \n")
@@ -282,31 +264,20 @@
     #         new_epilog.write(new_line)
 
 new_epilog.write("\n")
-<<<<<<< HEAD
-=======
 new_epilog.close()
->>>>>>> 2711f476
        
 new_file.write("\n#include \"TriggerEpilogs/allPaths.fcl\"\n")
 
 analyzer_line= ("physics.analyzers.readTriggerInfo.SelectEvents : [ "+path_list+" ]"+" \n")
-new_epilog.write(analyzer_line)
+new_file.write(analyzer_line)
 
 trigInfoMerger_line = ("physics.producers.triggerInfoMerger.trigAlgNames : [ "+trig_list+" ]"+" \n")
 new_file.write(trigInfoMerger_line)
 
 if hasFilteroutput == 1:
     triggerOutput_line= ("outputs.triggerOutput.SelectEvents : [ "+path_list+" ]"+" \n")
-<<<<<<< HEAD
-    new_epilog.write(triggerOutput_line)
-
-new_epilog.close()
-
-new_file.write("\n#include \"TriggerEpilogs/allPaths.fcl\"\n")
-=======
     new_file.write(triggerOutput_line)
 
 #new_epilog.close()
 
->>>>>>> 2711f476
 new_file.close()