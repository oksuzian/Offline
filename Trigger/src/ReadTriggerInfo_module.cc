//
// An EDAnalyzer module that reads the Trigger Info 
//
// Original author G. Pezzullo
//

#include "art/Framework/Core/EDAnalyzer.h"
#include "art/Framework/Core/ModuleMacros.h"
#include "art/Framework/Principal/Event.h"
#include "art/Framework/Principal/Run.h"
#include "art/Framework/Principal/SubRun.h"
#include "art_root_io/TFileService.h"
#include "art_root_io/TFileDirectory.h"
#include "art/Framework/Principal/Handle.h"
#include "art/Framework/Principal/Selector.h"
#include "art/Framework/Principal/Provenance.h"
#include "canvas/Persistency/Common/TriggerResults.h"
#include "art/Framework/Services/System/TriggerNamesService.h"
#include "cetlib_except/exception.h"
#include "fhiclcpp/ParameterSet.h"
#include "fhiclcpp/ParameterSetRegistry.h"

#include "messagefacility/MessageLogger/MessageLogger.h"
// #include "canvas/Utilities/InputTag.h"
#include "BFieldGeom/inc/BFieldManager.hh"
#include "GeometryService/inc/GeomHandle.hh"
#include "GeometryService/inc/DetectorSystem.hh"
#include "TrackerGeom/inc/Tracker.hh"

//Conditions
#include "ConditionsService/inc/AcceleratorParams.hh"
#include "ConditionsService/inc/ConditionsHandle.hh"

//Dataproducts
#include "RecoDataProducts/inc/CaloCluster.hh"
#include "RecoDataProducts/inc/CaloTrigSeed.hh"
#include "RecoDataProducts/inc/HelixSeed.hh"
#include "RecoDataProducts/inc/KalSeed.hh"
#include "RecoDataProducts/inc/TriggerInfo.hh"
#include "RecoDataProducts/inc/ComboHit.hh"
#include "RecoDataProducts/inc/StrawDigi.hh"
#include "RecoDataProducts/inc/StrawDigiCollection.hh"
#include "RecoDataProducts/inc/CaloDigi.hh"
#include "RecoDataProducts/inc/CaloDigiCollection.hh"
#include "DataProducts/inc/XYZVec.hh"

//MC dataproducts
#include "MCDataProducts/inc/SimParticle.hh"
#include "MCDataProducts/inc/SimParticleCollection.hh"
#include "MCDataProducts/inc/StrawDigiMC.hh"
#include "MCDataProducts/inc/StrawDigiMCCollection.hh"
#include "MCDataProducts/inc/StepPointMC.hh"
#include "MCDataProducts/inc/StepPointMCCollection.hh"
#include "MCDataProducts/inc/ProtonBunchIntensity.hh"

#include "GlobalConstantsService/inc/GlobalConstantsHandle.hh"
#include "GlobalConstantsService/inc/ParticleDataTable.hh"

//Utilities
#include "Mu2eUtilities/inc/TriggerResultsNavigator.hh"
#include "Mu2eUtilities/inc/HelixTool.hh"

//ROOT
#include "TH1F.h"
#include "TH2F.h"

#include <cmath>
// #include <iostream>
#include <string>
// #include <map>
#include <vector>



namespace mu2e {


  class ReadTriggerInfo : public art::EDAnalyzer {

  public:

    enum {
      kNTrigInfo     = 40,
      kNTrackTrig    = 20,
      kNTrackTrigVar = 30,
      kNHelixTrig    = 10,
      kNHelixTrigVar = 100,
      kNCaloCalib    = 5,
      kNCaloCalibVar = 5,
      kNCaloOnly     = 5,
      kNCaloOnlyVar  = 5,
      kNOcc          = 40,
      kNOccVar       = 10
    };

    struct MCInfo {
      double  pMC;  
      double  pTMC;  
      double  pZMC;  
      double  dpMC;  
      double  dpTMC; 
      double  dpZMC; 
      double  pdg;   
      double  origZ; 
      double  origR; 
      double  pdgM;  
      double  lambda;
      double  d0;
      double  p;
    };

    struct  trigInfo_ {
      int           counts;
      int           exclusive_counts;
      std::string   label;
      
      trigInfo_ ():counts(0), exclusive_counts(0){}
    };

    struct  summaryInfoHist_  {
      TH1F *_hTrigInfo  [kNTrigInfo];
      TH2F *_h2DTrigInfo[kNTrigInfo];
      TH1F *_hTrigBDW   [kNTrigInfo];
      
      summaryInfoHist_() {
	for (int i=0; i<kNTrigInfo; ++i){ 
	  _hTrigInfo  [i] = NULL;
	  _h2DTrigInfo[i] = NULL;
	  _hTrigBDW   [i] = NULL;
	}
      }
    };
    
    struct  trackInfoHist_    {
      TH1F *_hTrkInfo [kNTrackTrig][kNTrackTrigVar];

      trackInfoHist_ (){
	for (int i=0; i<kNTrackTrig; ++i){ 
	  for (int j=0; j<kNTrackTrigVar; ++j){
	    _hTrkInfo  [i][j] = NULL;
	  }
	}     
      }
    };
    
    struct  helixInfoHist_    {
      TH1F *_hHelInfo [kNHelixTrig][kNHelixTrigVar];
      
      helixInfoHist_(){
	for (int i=0; i<kNHelixTrig; ++i){ 
	  for (int j=0; j<kNHelixTrigVar; ++j){
	    _hHelInfo  [i][j] = NULL;
	  }
	}	
      }
    };  

    struct  caloTrigSeedHist_ {
      TH1F *_hCaloOnlyInfo [kNCaloOnly][kNCaloOnlyVar];
      
      caloTrigSeedHist_(){
	for (int i=0; i<kNCaloOnly; ++i){ 
	  for (int j=0; j<kNCaloOnlyVar; ++j){
	    _hCaloOnlyInfo  [i][j] = NULL;
	  }
	}	
      }
    };
    
    struct  caloCalibrationHist_ {
      TH1F *_hCaloCalibInfo[kNCaloCalib][kNCaloCalibVar];
      
      caloCalibrationHist_ (){
	for (int i=0; i<kNCaloCalib; ++i){ 
	  for (int j=0; j<kNCaloCalibVar; ++j){
	    _hCaloCalibInfo  [i][j] = NULL;
	  }
	}
      }
   };
    
    struct  occupancyHist_       {
      TH1F *_hOccInfo  [kNOcc][kNOccVar];
      TH2F *_h2DOccInfo[kNOcc][kNOccVar];
      
      occupancyHist_ (){
	for (int i=0; i<kNOcc; ++i){ 
	  for (int j=0; j<kNOccVar; ++j){
	    _hOccInfo    [i][j] = NULL;
	    _h2DOccInfo  [i][j] = NULL;
	  }
	}
      }
    };
      
    explicit ReadTriggerInfo(fhicl::ParameterSet const& pset);
    virtual ~ReadTriggerInfo() { }

    virtual void beginJob();
    virtual void endJob();
    virtual void endSubRun(const art::SubRun& sr);

    // This is called for each event.
    virtual void analyze(const art::Event& e);
    virtual void beginRun(const art::Run & run);

    void     bookHistograms           ();
    void     bookTrigInfoHist         (art::ServiceHandle<art::TFileService> & Tfs, summaryInfoHist_       &Hist);
    void     bookTrackInfoHist        (art::ServiceHandle<art::TFileService> & Tfs, trackInfoHist_         &Hist);
    void     bookHelixInfoHist        (art::ServiceHandle<art::TFileService> & Tfs, helixInfoHist_         &Hist);
    void     bookCaloTrigSeedInfoHist (art::ServiceHandle<art::TFileService> & Tfs, caloTrigSeedHist_      &Hist);
    void     bookCaloCalibInfoHist    (art::ServiceHandle<art::TFileService> & Tfs, caloCalibrationHist_   &Hist);
    void     bookOccupancyInfoHist    (art::ServiceHandle<art::TFileService> & Tfs, occupancyHist_         &Hist);


    void     findTrigIndex            (std::vector<trigInfo_> &Vec, std::string &ModuleLabel, int &Index);
    void     fillTrackTrigInfo        (int TrkTrigIndex  , const KalSeed*   KSeed, trackInfoHist_         &Hist);
    void     fillHelixTrigInfo        (int HelTrigIndex  , const HelixSeed* HSeed, helixInfoHist_         &Hist);
    void     fillHelixTrigInfoAdd     (int HelTrigIndex  , int MCMotherIndex, const HelixSeed* HSeed, helixInfoHist_         &Hist, MCInfo &TMPMCInfo);
    void     fillCaloTrigSeedInfo     (int CTrigSeedIndex, const CaloTrigSeed*HCl, caloTrigSeedHist_      &Hist);
    void     fillCaloCalibTrigInfo    (int ClCalibIndex  , const CaloCluster* HCl, caloCalibrationHist_   &Hist);
    void     fillOccupancyInfo        (int Index         , const StrawDigiCollection*SDCol, const CaloDigiCollection*CDCol, occupancyHist_   &Hist);

    void     findCorrelatedEvents (std::vector<string>& VecLabels, double &NCorrelated);
    void     evalTriggerRate      ();

  private:

    int                       _diagLevel;
    size_t                    _nMaxTrig;    
    int                       _nTrackTrig;
    int                       _nCaloTrig;
    int                       _nCaloCalibTrig;
    std::vector<std::string>  _trigPaths;
    art::InputTag             _trigAlgTag;
    art::InputTag             _sdMCTag;
    art::InputTag             _sdTag;
    art::InputTag             _chTag;    
    art::InputTag             _cdTag;
    art::InputTag             _evtWeightTag;
    double                    _duty_cycle;
    string                    _processName;

    float                     _nProcess;
    double                    _bz0;

    double                    _nPOT;
    
    std::vector<trigInfo_>    _trigAll;	     
    std::vector<trigInfo_>    _trigFinal;    
    std::vector<trigInfo_>    _trigCaloOnly; 
    std::vector<trigInfo_>    _trigCaloCalib;
    std::vector<trigInfo_>    _trigTrack;    
    std::vector<trigInfo_>    _trigHelix;    
    std::vector<trigInfo_>    _trigEvtPS;    
    
    summaryInfoHist_          _sumHist;
    trackInfoHist_            _trkHist;
    helixInfoHist_            _helHist;

    caloTrigSeedHist_         _caloTSeedHist;
    caloCalibrationHist_      _caloCalibHist;
    occupancyHist_            _occupancyHist;

    const mu2e::Tracker*      _tracker;
    
    //the following pointer is needed to navigate the MC truth info of the strawHits
    const mu2e::StrawDigiMCCollection* _mcdigis;
    const mu2e::ComboHitCollection*    _chcol;
    const art::Event*                  _event;
  };


  ReadTriggerInfo::ReadTriggerInfo(fhicl::ParameterSet const& pset) :
    art::EDAnalyzer(pset), 
    _diagLevel     (pset.get<int>   ("diagLevel", 0)),
    _nMaxTrig      (pset.get<size_t>("nFilters", 70)),
    _nTrackTrig    (pset.get<size_t>("nTrackTriggers", 4)),
    _nCaloTrig     (pset.get<size_t>("nCaloTriggers", 4)),
    _nCaloCalibTrig(pset.get<size_t>("nCaloCalibTriggers", 4)),
    _trigPaths     (pset.get<std::vector<std::string>>("triggerPathsList")),
    _sdMCTag       (pset.get<art::InputTag>("strawDigiMCCollection", "compressDigiMCs")),
    _sdTag         (pset.get<art::InputTag>("strawDigiCollection"  , "makeSD")),
    _chTag         (pset.get<art::InputTag>("comboHitCollection"   , "TTmakeSH")),
    _cdTag         (pset.get<art::InputTag>("caloDigiCollection"   , "CaloDigiFromShower")),
    _evtWeightTag  (pset.get<art::InputTag>("protonBunchIntensity" , "protonBunchIntensity")),
    _duty_cycle    (pset.get<float> ("dutyCycle", 1.)),
    _processName   (pset.get<string> ("processName", "globalTrigger")),
    _nProcess      (pset.get<float> ("nEventsProcessed", 1.))
  {
    _trigAll.      resize(_nMaxTrig);	     
    _trigFinal.    resize(_nMaxTrig);    
    _trigCaloOnly. resize(_nMaxTrig); 
    _trigCaloCalib.resize(_nMaxTrig);
    _trigTrack.    resize(_nMaxTrig);    
    _trigHelix.    resize(_nMaxTrig);    
    _trigEvtPS.    resize(_nMaxTrig);    
  }
  
  
  void     ReadTriggerInfo::bookHistograms           (){
    art::ServiceHandle<art::TFileService> tfs;
    
    bookTrigInfoHist(tfs, _sumHist);

    bookTrackInfoHist(tfs, _trkHist);
    
    bookHelixInfoHist(tfs, _helHist);
    
    bookCaloTrigSeedInfoHist(tfs, _caloTSeedHist);
    
    bookCaloCalibInfoHist(tfs, _caloCalibHist);

    bookOccupancyInfoHist(tfs, _occupancyHist);
  }
  //--------------------------------------------------------------------------------//
  void     ReadTriggerInfo::bookTrigInfoHist         (art::ServiceHandle<art::TFileService> & Tfs, summaryInfoHist_       &Hist){
    art::TFileDirectory trigInfoDir = Tfs->mkdir("trigInfo");

    Hist._hTrigInfo[0]   = trigInfoDir.make<TH1F>("hTrigInfo_global"    , "Global Trigger rejection"                   , (_nMaxTrig+2), -0.5, (_nMaxTrig+1.5));       
    Hist._hTrigInfo[1]   = trigInfoDir.make<TH1F>("hTrigInfo_track"     , "Calo-only Triggers rejection"               , (_nMaxTrig+2), -0.5, (_nMaxTrig+1.5));       
    Hist._hTrigInfo[2]   = trigInfoDir.make<TH1F>("hTrigInfo_calo"      , "Track Triggers rejection"                   , (_nMaxTrig+2), -0.5, (_nMaxTrig+1.5));       
    Hist._hTrigInfo[3]   = trigInfoDir.make<TH1F>("hTrigInfo_evtPS"     , "Event prescaler Trigger bits distribution"  , (_nMaxTrig+2), -0.5, (_nMaxTrig+1.5));       
    Hist._hTrigInfo[4]   = trigInfoDir.make<TH1F>("hTrigInfo_helix"     , "HelixSeed Triggers rejection"               , (_nMaxTrig+2), -0.5, (_nMaxTrig+1.5));       
    Hist._hTrigInfo[5]   = trigInfoDir.make<TH1F>("hTrigInfo_caloCalib" , "Calo Calibration rejection"                 , (_nMaxTrig+2), -0.5, (_nMaxTrig+1.5));       
    Hist._hTrigInfo[6]   = trigInfoDir.make<TH1F>("hTrigInfo_final"     , "Global Trigger rejection of the paths"      , (_nMaxTrig+2), -0.5, (_nMaxTrig+1.5));       

    Hist._hTrigInfo[10]  = trigInfoDir.make<TH1F>("hTrigInfo_unique_all", "Events found only by each Trig path"        , (_nMaxTrig+2), -0.5, (_nMaxTrig+1.5));       
    Hist._hTrigInfo[11]  = trigInfoDir.make<TH1F>("hTrigInfo_unique"    , "Events found only by each Trig path"        , (_nMaxTrig+2), -0.5, (_nMaxTrig+1.5));       

    Hist._hTrigInfo[15]  = trigInfoDir.make<TH1F>("hTrigInfo_paths"     , "Rejection of all the Trigger paths"         , (_nMaxTrig+2), -0.5, (_nMaxTrig+1.5));       


    Hist._h2DTrigInfo[0] = trigInfoDir.make<TH2F>("h2DTrigInfo_map_all" , "Trigger correlation map from all filters"   , (_nMaxTrig+2), -0.5, (_nMaxTrig+1.5), (_nMaxTrig+2), -0.5, (_nMaxTrig+1.5));       
    Hist._h2DTrigInfo[1] = trigInfoDir.make<TH2F>("h2DTrigInfo_map"     , "Trigger correlation map"                    , (_nMaxTrig+2), -0.5, (_nMaxTrig+1.5), (_nMaxTrig+2), -0.5, (_nMaxTrig+1.5));   

    art::TFileDirectory trigBDWDir = Tfs->mkdir("trigBDW");

    Hist._hTrigBDW[0]   = trigBDWDir.make<TH1F>("hTrigBDW_global"    , "Trigger bandwidth; ; rate [Hz]"                   , (_nMaxTrig+2), -0.5, (_nMaxTrig+1.5));       
    Hist._hTrigBDW[1]   = trigBDWDir.make<TH1F>("hTrigBDW_cumulative", "Cumulative Trigger bandwidth; ; rate [Hz]"        , (_nMaxTrig+2), -0.5, (_nMaxTrig+1.5));       
    
  }
  //--------------------------------------------------------------------------------//
  void     ReadTriggerInfo::bookTrackInfoHist        (art::ServiceHandle<art::TFileService> & Tfs, trackInfoHist_         &Hist){
    for (int i=0; i<_nTrackTrig; ++i){
      art::TFileDirectory trkInfoDir  = Tfs->mkdir(Form("trk_%i", i));
      Hist._hTrkInfo[i][0] = trkInfoDir.make<TH1F>(Form("hP_%i"     , i), "Track Momentum; p[MeV/c]", 400, 0, 200);
      Hist._hTrkInfo[i][1] = trkInfoDir.make<TH1F>(Form("hPt_%i"    , i), "Track Pt; p_{t} [MeV/c]", 400, 0, 200);
      Hist._hTrkInfo[i][2] = trkInfoDir.make<TH1F>(Form("hNSh_%i"   , i), "N-StrawHits; nStrawHits", 101, -0.5, 100.5);
      Hist._hTrkInfo[i][3] = trkInfoDir.make<TH1F>(Form("hD0_%i"    , i), "Track impact parameter; d0 [mm]", 801, -400.5, 400.5);
      Hist._hTrkInfo[i][4] = trkInfoDir.make<TH1F>(Form("hChi2d_%i" , i), "Track #chi^{2}/ndof;#chi^{2}/ndof", 100, 0, 50);
      Hist._hTrkInfo[i][5] = trkInfoDir.make<TH1F>(Form("hClE_%i"   , i), "calorimeter Cluster energy; E [MeV]", 240, 0, 120);
      Hist._hTrkInfo[i][6] = trkInfoDir.make<TH1F>(Form("hNLoops_%i", i), "Helix nLoops", 500, 0, 50);

      Hist._hTrkInfo[i][10] = trkInfoDir.make<TH1F>(Form("hPMC_%i" , i), "MC Track Momentum @ tracker front; p[MeV/c]", 400, 0, 200);
      Hist._hTrkInfo[i][11] = trkInfoDir.make<TH1F>(Form("hPtMC_%i", i), "MC Track Pt @ tracker front; p_{t} [MeV/c]" , 400, 0, 200);
      Hist._hTrkInfo[i][12] = trkInfoDir.make<TH1F>(Form("hPzMC_%i", i), "MC Track Pt @ tracker front; p_{t} [MeV/c]" , 400, 0, 200);
      Hist._hTrkInfo[i][13] = trkInfoDir.make<TH1F>(Form("hDP_%i"  , i), "#Delta p @ tracker front; #Delta p = p_{trk} - p_{MC} [MeV/c]"     , 800, -200, 200);
      Hist._hTrkInfo[i][14] = trkInfoDir.make<TH1F>(Form("hDPt_%i"  , i), "#Delta pT @ tracker front; #Delta pT = pT_{trk} - pT_{MC} [MeV/c]", 800, -200, 200);
      Hist._hTrkInfo[i][15] = trkInfoDir.make<TH1F>(Form("hDPz_%i"  , i), "#Delta pZ @ tracker front; #Delta pZ = pZ_{trk} - pZ_{MC} [MeV/c]", 800, -200, 200);
      Hist._hTrkInfo[i][16] = trkInfoDir.make<TH1F>(Form("hPDG_%i"  , i), "PDG Id; PdgId"                        , 2253,   -30.5,   2222.5);
      Hist._hTrkInfo[i][17] = trkInfoDir.make<TH1F>(Form("hGenZ_%i" , i), "z origin; z-origin [mm]"              , 300,   0,   15000);
      Hist._hTrkInfo[i][18] = trkInfoDir.make<TH1F>(Form("hGenR_%i" , i), "radial position origin; r-origin [mm]", 500,   0,   5000);
      Hist._hTrkInfo[i][19] = trkInfoDir.make<TH1F>(Form("hPDGM_%i" , i), "PDG Mother Id; PdgId-mother"          , 2253,   -30.5,   2222.5);
      Hist._hTrkInfo[i][20] = trkInfoDir.make<TH1F>(Form("hEMC_%i"  , i), "MC Energy; E_{MC} [MeV]"              , 400,   0,   200);


  
    }
  }
  //--------------------------------------------------------------------------------//
  void     ReadTriggerInfo::bookHelixInfoHist        (art::ServiceHandle<art::TFileService> & Tfs, helixInfoHist_         &Hist){
    for (int i=0; i<_nTrackTrig; ++i){
      art::TFileDirectory helInfoDir  = Tfs->mkdir(Form("helix_%i", i));
      Hist._hHelInfo[i][0] = helInfoDir.make<TH1F>(Form("hP_%i"        , i), "Helix Momentum; p[MeV/c]", 400, 0, 200);
      Hist._hHelInfo[i][1] = helInfoDir.make<TH1F>(Form("hPt_%i"       , i), "Helix Pt; p_{t} [MeV/c]", 400, 0, 200);
      Hist._hHelInfo[i][2] = helInfoDir.make<TH1F>(Form("hNSh_%i"      , i), "N-StrawHits; nStrawHits", 101, -0.5, 100.5);
      Hist._hHelInfo[i][3] = helInfoDir.make<TH1F>(Form("hD0_%i"       , i), "Helix impact parameter; d0 [mm]", 801, -400.5, 400.5);
      Hist._hHelInfo[i][4] = helInfoDir.make<TH1F>(Form("hChi2dXY_%i"  , i), "Helix #chi^{2}_{xy}/ndof;#chi^{2}_{xy}/ndof"      , 100, 0, 50);
      Hist._hHelInfo[i][5] = helInfoDir.make<TH1F>(Form("hChi2dZPhi_%i", i), "Helix #chi^{2}_{z#phi}/ndof;#chi^{2}_{z#phi}/ndof", 100, 0, 50);
      Hist._hHelInfo[i][6] = helInfoDir.make<TH1F>(Form("hClE_%i"      , i), "calorimeter Cluster energy; E [MeV]", 240, 0, 120);
      Hist._hHelInfo[i][7] = helInfoDir.make<TH1F>(Form("hLambda_%i"   , i), "Helix #lambda=dz/d#phi; |#lambda| [mm/rad]", 500, 0, 500);
      Hist._hHelInfo[i][8] = helInfoDir.make<TH1F>(Form("hNLoops_%i"   , i), "Helix nLoops; nLoops", 500, 0, 50);
      Hist._hHelInfo[i][9] = helInfoDir.make<TH1F>(Form("hHitRatio_%i" , i), "Helix hitRatio; NComboHits/nExpectedComboHits", 200, 0, 2);

        
      Hist._hHelInfo[i][10] = helInfoDir.make<TH1F>(Form("hPMC_%i" , i), "MC Track Momentum @ tracker front; p[MeV/c]", 400, 0, 200);
      Hist._hHelInfo[i][11] = helInfoDir.make<TH1F>(Form("hPtMC_%i", i), "MC Track Pt @ tracker front; p_{t} [MeV/c]" , 400, 0, 200);
      Hist._hHelInfo[i][12] = helInfoDir.make<TH1F>(Form("hPzMC_%i", i), "MC Track Pt @ tracker front; p_{z} [MeV/c]" , 400, 0, 200);
      Hist._hHelInfo[i][13] = helInfoDir.make<TH1F>(Form("hDP_%i"  , i), "#Delta p @ tracker front; #Delta p = p_{hel} - p_{MC} [MeV/c]"     , 800, -200, 200);
      Hist._hHelInfo[i][14] = helInfoDir.make<TH1F>(Form("hDPt_%i"  , i), "#Delta pT @ tracker front; #Delta pT = pT_{hel} - pT_{MC} [MeV/c]", 800, -200, 200);
      Hist._hHelInfo[i][15] = helInfoDir.make<TH1F>(Form("hDPz_%i"  , i), "#Delta pZ @ tracker front; #Delta pZ = pZ_{hel} - pZ_{MC} [MeV/c]", 800, -200, 200);
      Hist._hHelInfo[i][16] = helInfoDir.make<TH1F>(Form("hPDG_%i"  , i), "PDG Id; PdgId"                        , 2253,   -30.5,   2222.5);
      Hist._hHelInfo[i][17] = helInfoDir.make<TH1F>(Form("hGenZ_%i" , i), "z origin; z-origin [mm]"              , 300,   0,   15000);
      Hist._hHelInfo[i][18] = helInfoDir.make<TH1F>(Form("hGenR_%i" , i), "radial position origin; r-origin [mm]", 500,   0,   5000);
      Hist._hHelInfo[i][19] = helInfoDir.make<TH1F>(Form("hPDGM_%i" , i), "PDG Mother Id; PdgId-mother"          , 2253,   -30.5,   2222.5);
      //      Hist._hHelInfo[i][20] = helInfoDir.make<TH1F>(Form("hEMC_%i"  , i), "MC Energy; E_{MC} [MeV]"              , 400,   0,   200);
      
      Hist._hHelInfo[i][20] = helInfoDir.make<TH1F>(Form("hMuMinusPMC_%i" , i), "MC Track Momentum @ tracker front; p[MeV/c]", 400, 0, 200);
      Hist._hHelInfo[i][21] = helInfoDir.make<TH1F>(Form("hMuMinusP_%i", i), "Track P; p [MeV/c]" , 400, 0, 200);
      Hist._hHelInfo[i][22] = helInfoDir.make<TH1F>(Form("hMuMinusD0_%i", i), "Helix impact parameter; d0 [mm]", 801, -400.5, 400.5);
      Hist._hHelInfo[i][23] = helInfoDir.make<TH1F>(Form("hMuMinusDP_%i"  , i), "#Delta p @ tracker front; #Delta p = p_{hel} - p_{MC} [MeV/c]"     , 800, -200, 200);
      Hist._hHelInfo[i][24] = helInfoDir.make<TH1F>(Form("hMuMinusDPt_%i"  , i), "#Delta pT @ tracker front; #Delta pT = pT_{hel} - pT_{MC} [MeV/c]", 800, -200, 200);
      Hist._hHelInfo[i][25] = helInfoDir.make<TH1F>(Form("hMuMinusDPz_%i"  , i), "#Delta pZ @ tracker front; #Delta pZ = pZ_{hel} - pZ_{MC} [MeV/c]", 800, -200, 200);
      Hist._hHelInfo[i][26] = helInfoDir.make<TH1F>(Form("hMuMinusPDG_%i"  , i), "PDG Id; PdgId"                        , 2253,   -30.5,   2222.5);
      Hist._hHelInfo[i][27] = helInfoDir.make<TH1F>(Form("hMuMinusGenZ_%i" , i), "origin; z-origin [mm]", 300,   0,   15000);
      Hist._hHelInfo[i][28] = helInfoDir.make<TH1F>(Form("hMuMinusGenR_%i" , i), "r origin; r-origin [mm]",500,   0,   5000);
      Hist._hHelInfo[i][29] = helInfoDir.make<TH1F>(Form("hMuMinusLambda_%i" , i), "Helix #lambda=dz/d#phi; |#lambda| [mm/rad]", 500, 0, 500);
     
      Hist._hHelInfo[i][30] = helInfoDir.make<TH1F>(Form("hMuPlusPMC_%i" , i), "MC Track Momentum @ tracker front; p[MeV/c]", 400, 0, 200);
      Hist._hHelInfo[i][31] = helInfoDir.make<TH1F>(Form("hMuPlusP_%i", i), "Track P; p [MeV/c]" , 400, 0, 200);
      Hist._hHelInfo[i][32] = helInfoDir.make<TH1F>(Form("hMuPlusD0_%i", i), "Helix impact parameter; d0 [mm]", 801, -400.5, 400.5);
      Hist._hHelInfo[i][33] = helInfoDir.make<TH1F>(Form("hMuPlusDP_%i"  , i), "#Delta p @ tracker front; #Delta p = p_{hel} - p_{MC} [MeV/c]"     , 800, -200, 200);
      Hist._hHelInfo[i][34] = helInfoDir.make<TH1F>(Form("hMuPlusDPt_%i"  , i), "#Delta pT @ tracker front; #Delta pT = pT_{hel} - pT_{MC} [MeV/c]", 800, -200, 200);
      Hist._hHelInfo[i][35] = helInfoDir.make<TH1F>(Form("hMuPlusDPz_%i"  , i), "#Delta pZ @ tracker front; #Delta pZ = pZ_{hel} - pZ_{MC} [MeV/c]", 800, -200, 200);
      Hist._hHelInfo[i][36] = helInfoDir.make<TH1F>(Form("hMuPlusPDG_%i"  , i), "PDG Id; PdgId"                        , 2253,   -30.5,   2222.5);
      Hist._hHelInfo[i][37] = helInfoDir.make<TH1F>(Form("hMuPlusGenZ_%i" , i), "origin; z-origin [mm];", 300,   0,   15000);
      Hist._hHelInfo[i][38] = helInfoDir.make<TH1F>(Form("hMuPlusGenR_%i" , i), "r origin;  r-origin [mm]", 500,   0,   5000);
      Hist._hHelInfo[i][39] = helInfoDir.make<TH1F>(Form("hMuPlusLambda_%i" , i), "Helix #lambda=dz/d#phi; |#lambda| [mm/rad]", 500, 0, 500);

      Hist._hHelInfo[i][40] = helInfoDir.make<TH1F>(Form("hIPAMuPMC_%i" , i), "MC Track Momentum @ tracker front; p[MeV/c]", 400, 0, 200);
      Hist._hHelInfo[i][41] = helInfoDir.make<TH1F>(Form("hIPAMuP_%i", i), "Track P; p [MeV/c]" , 400, 0, 200);
      Hist._hHelInfo[i][42] = helInfoDir.make<TH1F>(Form("hIPAMuD0_%i", i), "Helix impact parameter; d0 [mm]", 801, -400.5, 400.5);
      Hist._hHelInfo[i][43] = helInfoDir.make<TH1F>(Form("hIPAMuDP_%i"  , i), "#Delta p @ tracker front; #Delta p = p_{hel} - p_{MC} [MeV/c]"     , 800, -200, 200);
      Hist._hHelInfo[i][44] = helInfoDir.make<TH1F>(Form("hIPAMuDPt_%i"  , i), "#Delta pT @ tracker front; #Delta pT = pT_{hel} - pT_{MC} [MeV/c]", 800, -200, 200);
      Hist._hHelInfo[i][45] = helInfoDir.make<TH1F>(Form("hIPAMuDPz_%i"  , i), "#Delta pZ @ tracker front; #Delta pZ = pZ_{hel} - pZ_{MC} [MeV/c]", 800, -200, 200);
      Hist._hHelInfo[i][46] = helInfoDir.make<TH1F>(Form("hIPAMuPDG_%i"  , i), "PDG Id; PdgId"                        , 2253,   -30.5,   2222.5);
      Hist._hHelInfo[i][47] = helInfoDir.make<TH1F>(Form("hIPAMuGenZ_%i" , i), "z origin; z-origin [mm]", 300,   0,   15000);
      Hist._hHelInfo[i][48] = helInfoDir.make<TH1F>(Form("hIPAMuGenR_%i" , i), "r origin; r-origin [mm]", 500,   0,   5000);
      Hist._hHelInfo[i][49] = helInfoDir.make<TH1F>(Form("hIPAMuLambda_%i" , i), "Helix #lambda=dz/d#phi; |#lambda| [mm/rad]", 500, 0, 500);

      Hist._hHelInfo[i][50] = helInfoDir.make<TH1F>(Form("hGammaPMC_%i" , i), "MC Track Momentum @ tracker front; p[MeV/c]", 400, 0, 200);
      Hist._hHelInfo[i][51] = helInfoDir.make<TH1F>(Form("hGammaP_%i", i), "Track P; p [MeV/c]" , 400, 0, 200);
      Hist._hHelInfo[i][52] = helInfoDir.make<TH1F>(Form("hGammaD0_%i", i), "Helix impact parameter; d0 [mm]", 801, -400.5, 400.5);
      Hist._hHelInfo[i][53] = helInfoDir.make<TH1F>(Form("hGammaDP_%i"  , i), "#Delta p @ tracker front; #Delta p = p_{hel} - p_{MC} [MeV/c]"     , 800, -200, 200);
      Hist._hHelInfo[i][54] = helInfoDir.make<TH1F>(Form("hGammaDPt_%i"  , i), "#Delta pT @ tracker front; #Delta pT = pT_{hel} - pT_{MC} [MeV/c]", 800, -200, 200);
      Hist._hHelInfo[i][55] = helInfoDir.make<TH1F>(Form("hGammaDPz_%i"  , i), "#Delta pZ @ tracker front; #Delta pZ = pZ_{hel} - pZ_{MC} [MeV/c]", 800, -200, 200);
      Hist._hHelInfo[i][56] = helInfoDir.make<TH1F>(Form("hGammaPDG_%i"  , i), "PDG Id; PdgId"                        , 2253,   -30.5,   2222.5);
      Hist._hHelInfo[i][57] = helInfoDir.make<TH1F>(Form("hGammaGenZ_%i" , i), "origin; z-origin [mm]", 300,   0,   15000);
      Hist._hHelInfo[i][58] = helInfoDir.make<TH1F>(Form("hGammaGenR_%i" , i), "radial position origin; r-origin [mm]", 500,   0,   5000);
      Hist._hHelInfo[i][59] = helInfoDir.make<TH1F>(Form("hGammaLambda_%i" , i), "Helix #lambda=dz/d#phi; |#lambda| [mm/rad]", 500, 0, 500);

      Hist._hHelInfo[i][60] = helInfoDir.make<TH1F>(Form("hProtonPMC_%i" , i), "MC Track Momentum @ tracker front; p[MeV/c]", 400, 0, 200);
      Hist._hHelInfo[i][61] = helInfoDir.make<TH1F>(Form("hProtonP_%i", i), "Track P; p [MeV/c]" , 400, 0, 200);
      Hist._hHelInfo[i][62] = helInfoDir.make<TH1F>(Form("hProtonD0_%i", i), "Helix impact parameter; d0 [mm]", 801, -400.5, 400.5);
      Hist._hHelInfo[i][63] = helInfoDir.make<TH1F>(Form("hProtonDP_%i"  , i), "#Delta p @ tracker front; #Delta p = p_{hel} - p_{MC} [MeV/c]"     , 800, -200, 200);
      Hist._hHelInfo[i][64] = helInfoDir.make<TH1F>(Form("hProtonDPt_%i"  , i), "#Delta pT @ tracker front; #Delta pT = pT_{hel} - pT_{MC} [MeV/c]", 800, -200, 200);
      Hist._hHelInfo[i][65] = helInfoDir.make<TH1F>(Form("hProtonDPz_%i"  , i), "#Delta pZ @ tracker front; #Delta pZ = pZ_{hel} - pZ_{MC} [MeV/c]", 800, -200, 200);
      Hist._hHelInfo[i][66] = helInfoDir.make<TH1F>(Form("hProtonPDG_%i"  , i), "PDG Id; PdgId"                        , 2253,   -30.5,   2222.5);
      Hist._hHelInfo[i][67] = helInfoDir.make<TH1F>(Form("hProtonGenZ_%i" , i), "origin; z-origin [mm]", 300,   0,   15000);
      Hist._hHelInfo[i][68] = helInfoDir.make<TH1F>(Form("hProtonGenR_%i" , i), "radial position origin; r-origin [mm]", 500,   0,   5000);
      Hist._hHelInfo[i][69] = helInfoDir.make<TH1F>(Form("hProtonLambda_%i" , i), "Helix #lambda=dz/d#phi; |#lambda| [mm/rad]", 500, 0, 500);

      Hist._hHelInfo[i][70] = helInfoDir.make<TH1F>(Form("hN0PMC_%i" , i), "MC Track Momentum @ tracker front; p[MeV/c]", 400, 0, 200);
      Hist._hHelInfo[i][71] = helInfoDir.make<TH1F>(Form("hN0P_%i", i), "Track P; p [MeV/c]" , 400, 0, 200);
      Hist._hHelInfo[i][72] = helInfoDir.make<TH1F>(Form("hN0D0_%i", i), "Helix impact parameter; d0 [mm]", 801, -400.5, 400.5);
      Hist._hHelInfo[i][73] = helInfoDir.make<TH1F>(Form("hN0DP_%i"  , i), "#Delta p @ tracker front; #Delta p = p_{hel} - p_{MC} [MeV/c]"     , 800, -200, 200);
      Hist._hHelInfo[i][74] = helInfoDir.make<TH1F>(Form("hN0DPt_%i"  , i), "#Delta pT @ tracker front; #Delta pT = pT_{hel} - pT_{MC} [MeV/c]", 800, -200, 200);
      Hist._hHelInfo[i][75] = helInfoDir.make<TH1F>(Form("hN0DPz_%i"  , i), "#Delta pZ @ tracker front; #Delta pZ = pZ_{hel} - pZ_{MC} [MeV/c]", 800, -200, 200);
      Hist._hHelInfo[i][76] = helInfoDir.make<TH1F>(Form("hN0PDG_%i"  , i), "PDG Id; PdgId"                        , 2253,   -30.5,   2222.5);
      Hist._hHelInfo[i][77] = helInfoDir.make<TH1F>(Form("hN0GenZ_%i" , i), "origin; z-origin [mm]", 300,   0,   15000);
      Hist._hHelInfo[i][78] = helInfoDir.make<TH1F>(Form("hN0GenR_%i" , i), "radial position origin; r-origin [mm]", 500,   0,   5000);
      Hist._hHelInfo[i][79] = helInfoDir.make<TH1F>(Form("hN0Lambda_%i" , i), "Helix #lambda=dz/d#phi; |#lambda| [mm/rad]", 500, 0, 500);
      
      Hist._hHelInfo[i][80] = helInfoDir.make<TH1F>(Form("hPiMinusPMC_%i" , i), "MC Track Momentum @ tracker front; p[MeV/c]", 400, 0, 200);
      Hist._hHelInfo[i][81] = helInfoDir.make<TH1F>(Form("hPiMinusP_%i", i), "Track P; p [MeV/c]" , 400, 0, 200);
      Hist._hHelInfo[i][82] = helInfoDir.make<TH1F>(Form("hPiMinusD0_%i", i), "Helix impact parameter; d0 [mm]", 801, -400.5, 400.5);
      Hist._hHelInfo[i][83] = helInfoDir.make<TH1F>(Form("hPiMinusDP_%i"  , i), "#Delta p @ tracker front; #Delta p = p_{hel} - p_{MC} [MeV/c]"     , 800, -200, 200);
      Hist._hHelInfo[i][84] = helInfoDir.make<TH1F>(Form("hPiMinusDPt_%i"  , i), "#Delta pT @ tracker front; #Delta pT = pT_{hel} - pT_{MC} [MeV/c]", 800, -200, 200);
      Hist._hHelInfo[i][85] = helInfoDir.make<TH1F>(Form("hPiMinusDPz_%i"  , i), "#Delta pZ @ tracker front; #Delta pZ = pZ_{hel} - pZ_{MC} [MeV/c]", 800, -200, 200);
      Hist._hHelInfo[i][86] = helInfoDir.make<TH1F>(Form("hPiMinusPDG_%i"  , i), "PDG Id; PdgId"                        , 2253,   -30.5,   2222.5);
      Hist._hHelInfo[i][87] = helInfoDir.make<TH1F>(Form("hPiMinusGenZ_%i" , i), "origin; z-origin [mm]", 300,   0,   15000);
      Hist._hHelInfo[i][88] = helInfoDir.make<TH1F>(Form("hPiMinusGenR_%i" , i), "r origin; r-origin [mm]",500,   0,   5000);
      Hist._hHelInfo[i][89] = helInfoDir.make<TH1F>(Form("hPiMinusLambda_%i" , i), "Helix #lambda=dz/d#phi; |#lambda| [mm/rad]", 500, 0, 500);
     
      Hist._hHelInfo[i][90] = helInfoDir.make<TH1F>(Form("hPiPlusPMC_%i" , i), "MC Track Momentum @ tracker front; p[MeV/c]", 400, 0, 200);
      Hist._hHelInfo[i][91] = helInfoDir.make<TH1F>(Form("hPiPlusP_%i", i), "Track P; p [MeV/c]" , 400, 0, 200);
      Hist._hHelInfo[i][92] = helInfoDir.make<TH1F>(Form("hPiPlusD0_%i", i), "Helix impact parameter; d0 [mm]", 801, -400.5, 400.5);
      Hist._hHelInfo[i][93] = helInfoDir.make<TH1F>(Form("hPiPlusDP_%i"  , i), "#Delta p @ tracker front; #Delta p = p_{hel} - p_{MC} [MeV/c]"     , 800, -200, 200);
      Hist._hHelInfo[i][94] = helInfoDir.make<TH1F>(Form("hPiPlusDPt_%i"  , i), "#Delta pT @ tracker front; #Delta pT = pT_{hel} - pT_{MC} [MeV/c]", 800, -200, 200);
      Hist._hHelInfo[i][95] = helInfoDir.make<TH1F>(Form("hPiPlusDPz_%i"  , i), "#Delta pZ @ tracker front; #Delta pZ = pZ_{hel} - pZ_{MC} [MeV/c]", 800, -200, 200);
      Hist._hHelInfo[i][96] = helInfoDir.make<TH1F>(Form("hPiPlusPDG_%i"  , i), "PDG Id; PdgId"                        , 2253,   -30.5,   2222.5);
      Hist._hHelInfo[i][97] = helInfoDir.make<TH1F>(Form("hPiPlusGenZ_%i" , i), "origin; z-origin [mm];", 300,   0,   15000);
      Hist._hHelInfo[i][98] = helInfoDir.make<TH1F>(Form("hPiPlusGenR_%i" , i), "r origin;  r-origin [mm]", 500,   0,   5000);
      Hist._hHelInfo[i][99] = helInfoDir.make<TH1F>(Form("hPiPlusLambda_%i" , i), "Helix #lambda=dz/d#phi; |#lambda| [mm/rad]", 500, 0, 500);

 
    }
  }
  //--------------------------------------------------------------------------------//
  void     ReadTriggerInfo::bookCaloTrigSeedInfoHist (art::ServiceHandle<art::TFileService> & Tfs, caloTrigSeedHist_      &Hist){
    for (int i=0; i<_nCaloTrig; ++i){
      art::TFileDirectory caloInfoDir = Tfs->mkdir(Form("caloOnly_%i",i));
      Hist._hCaloOnlyInfo[i][0] = caloInfoDir.make<TH1F>(Form("hEPeak_%i"   , i), "peak energy; E[MeV]"        , 400, 0, 200);
      Hist._hCaloOnlyInfo[i][1] = caloInfoDir.make<TH1F>(Form("hR1Max1_%i"   , i), "ring1 max; ring1max [MeV]" , 400, 0, 200);
      Hist._hCaloOnlyInfo[i][2] = caloInfoDir.make<TH1F>(Form("hR1Max2_%i"   , i), "ring1 max; ring1max2 [MeV]", 400, 0, 200);    
    }
  }
  //--------------------------------------------------------------------------------//
  void     ReadTriggerInfo::bookCaloCalibInfoHist    (art::ServiceHandle<art::TFileService> & Tfs, caloCalibrationHist_   &Hist){      
    for (int i=0; i<_nCaloCalibTrig; ++i){
      art::TFileDirectory caloCalibInfoDir = Tfs->mkdir(Form("caloCalib_%i",i));
      Hist._hCaloCalibInfo[i][0] = caloCalibInfoDir.make<TH1F>(Form("hE_%i"   , i), "Cluster energy; E[MeV]", 800, 0, 800);
      Hist._hCaloCalibInfo[i][1] = caloCalibInfoDir.make<TH1F>(Form("hN_%i"   , i), "Cluster size; nCrystalHits", 101, -0.5, 100.5);
    }    
  }

  //--------------------------------------------------------------------------------//
  //--------------------------------------------------------------------------------//
  void     ReadTriggerInfo::bookOccupancyInfoHist         (art::ServiceHandle<art::TFileService> & Tfs, occupancyHist_       &Hist){
    
    for (int i=0; i<_nTrackTrig; ++i){
      art::TFileDirectory occInfoDir = Tfs->mkdir(Form("occInfoTrk_%i", i));
      Hist._hOccInfo  [i][0]  = occInfoDir.make<TH1F>(Form("hInstLum_%i"  ,i),"distrbution of instantaneous lum; p/#mu-bunch"  ,  1000, 1e6, 4e8);
      
      Hist._h2DOccInfo[i][0]  = occInfoDir.make<TH2F>(Form("hNSDVsLum_%i" ,i),"inst lum vs nStrawDigi; p/#mu-bunch; nStrawDigi",  1000, 1e6, 4e8, 5000, 0., 20000.);
      Hist._h2DOccInfo[i][1]  = occInfoDir.make<TH2F>(Form("hNCDVsLum_%i" ,i),"inst lum vs nCaloDigi; p/#mu-bunch; nCaloDigi"  ,  1000, 1e6, 4e8, 5000, 0., 20000.);
    }
    
    for (int i=_nTrackTrig; i<_nTrackTrig*2; ++i){
      art::TFileDirectory occInfoDir = Tfs->mkdir(Form("occInfoHel_%i", i));
      Hist._hOccInfo  [i][0]  = occInfoDir.make<TH1F>(Form("hInstLum_%i"  ,i),"distrbution of instantaneous lum; p/#mu-bunch"  ,  1000, 1e6, 4e8);
      
      Hist._h2DOccInfo[i][0]  = occInfoDir.make<TH2F>(Form("hNSDVsLum_%i" ,i),"inst lum vs nStrawDigi; p/#mu-bunch; nStrawDigi",  1000, 1e6, 4e8, 5000, 0., 20000.);
      Hist._h2DOccInfo[i][1]  = occInfoDir.make<TH2F>(Form("hNCDVsLum_%i" ,i),"inst lum vs nCaloDigi; p/#mu-bunch; nCaloDigi"  ,  1000, 1e6, 4e8, 5000, 0., 20000.);
    }
    
    for (int i=_nTrackTrig*2; i<_nTrackTrig*2+_nCaloTrig; ++i){
      art::TFileDirectory occInfoDir = Tfs->mkdir(Form("occInfoCaloTrig_%i", i));
      Hist._hOccInfo  [i][0]  = occInfoDir.make<TH1F>(Form("hInstLum_%i"  ,i),"distrbution of instantaneous lum; p/#mu-bunch"  ,  1000, 1e6, 4e8);
      			    
      Hist._h2DOccInfo[i][0]  = occInfoDir.make<TH2F>(Form("hNSDVsLum_%i" ,i),"inst lum vs nStrawDigi; p/#mu-bunch; nStrawDigi",  1000, 1e6, 4e8, 5000, 0., 20000.);
      Hist._h2DOccInfo[i][1]  = occInfoDir.make<TH2F>(Form("hNCDVsLum_%i" ,i),"inst lum vs nCaloDigi; p/#mu-bunch; nCaloDigi"  ,  1000, 1e6, 4e8, 5000, 0., 20000.);
    }
    
     int    index_last = _nTrackTrig+_nCaloTrig;
     art::TFileDirectory occInfoDir = Tfs->mkdir("occInfoGeneral");
     Hist._hOccInfo  [index_last][0]  = occInfoDir.make<TH1F>(Form("hInstLum_%i"  ,index_last),"distrbution of instantaneous lum; p/#mu-bunch"  ,  1000, 1e6, 4e8);
      
     Hist._h2DOccInfo[index_last][0]  = occInfoDir.make<TH2F>(Form("hNSDVsLum_%i" ,index_last),"inst lum vs nStrawDigi; p/#mu-bunch; nStrawDigi",  1000, 1e6, 4e8, 5000, 0., 20000.);
     Hist._h2DOccInfo[index_last][1]  = occInfoDir.make<TH2F>(Form("hNCDVsLum_%i" ,index_last),"inst lum vs nCaloDigi; p/#mu-bunch; nCaloDigi"  ,  1000, 1e6, 4e8, 5000, 0., 20000.);
 
	
    
  }

  //--------------------------------------------------------------------------------//
  void ReadTriggerInfo::beginJob(){

    bookHistograms();
  }

  //--------------------------------------------------------------------------------//
  void ReadTriggerInfo::endJob(){

    //set hitograms' titles
    //Helix
    for (int i=0; i<_nTrackTrig; ++i){
      for (int j=0; j<kNHelixTrigVar; ++j){
	if (_helHist._hHelInfo[i][j] == NULL)    continue;
	string title = _trigHelix[i].label +": "+ _helHist._hHelInfo[i][j]->GetTitle();
	_helHist._hHelInfo[i][j]->SetTitle(title.c_str());
      }
    }
    
    //Tracks
    for (int i=0; i<_nTrackTrig; ++i){
      for (int j=0; j<kNTrackTrigVar; ++j){
	if (_trkHist._hTrkInfo[i][j] == NULL)    continue;
	string title = _trigTrack[i].label +": "+ _trkHist._hTrkInfo[i][j]->GetTitle();
	_trkHist._hTrkInfo[i][j]->SetTitle(title.c_str());
      }
    }

 
    //occupancy
    //tracks
    for (int i=0; i<_nTrackTrig; ++i){
      for (int j=0; j<kNOccVar; ++j){
	if (_occupancyHist._hOccInfo[i][j] != NULL)    {
	  string title = _trigTrack[i].label +": "+ _occupancyHist._hOccInfo[i][j]->GetTitle();
	  _occupancyHist._hOccInfo[i][j]->SetTitle(title.c_str());
	}
	if (_occupancyHist._h2DOccInfo[i][j] != NULL)    {
	  string title = _trigTrack[i].label +": "+ _occupancyHist._h2DOccInfo[i][j]->GetTitle();
	  _occupancyHist._h2DOccInfo[i][j]->SetTitle(title.c_str());
	}
      }
    }
    //helix
    for (int i=_nTrackTrig; i<_nTrackTrig*2; ++i){
      for (int j=0; j<kNOccVar; ++j){
	if (_occupancyHist._hOccInfo[i][j] != NULL)    {
	  string title = _trigHelix[i].label +": "+ _occupancyHist._hOccInfo[i][j]->GetTitle();
	  _occupancyHist._hOccInfo[i][j]->SetTitle(title.c_str());
	}
	if (_occupancyHist._h2DOccInfo[i][j] != NULL)    {
	  string title = _trigHelix[i].label +": "+ _occupancyHist._h2DOccInfo[i][j]->GetTitle();
	  _occupancyHist._h2DOccInfo[i][j]->SetTitle(title.c_str());
	}
      }
    }
    //calo trig
    for (int i=_nTrackTrig*2; i<_nTrackTrig*2+_nCaloTrig; ++i){
      for (int j=0; j<kNOccVar; ++j){
	if (_occupancyHist._hOccInfo[i][j] != NULL)    {
	  string title = _trigCaloOnly[i].label +": "+ _occupancyHist._hOccInfo[i][j]->GetTitle();
	  _occupancyHist._hOccInfo[i][j]->SetTitle(title.c_str());
	}
	if (_occupancyHist._h2DOccInfo[i][j] != NULL)    {
	  string title = _trigCaloOnly[i].label +": "+ _occupancyHist._h2DOccInfo[i][j]->GetTitle();
	  _occupancyHist._h2DOccInfo[i][j]->SetTitle(title.c_str());
	}
      }   
    }


    int    indexTrigInfo11(0);

    //fill the histograms
    for (size_t i=0; i<_trigAll.size(); ++i ){
      _sumHist._hTrigInfo  [0]->GetXaxis()->SetBinLabel(i+1, _trigAll[i].label.c_str());
      _sumHist._h2DTrigInfo[0]->GetXaxis()->SetBinLabel(i+1, _trigAll[i].label.c_str());

      if (_trigAll[i].counts > 0) {
	_sumHist._hTrigInfo[0]->SetBinContent(i+1, _nProcess/_trigAll[i].counts);
	for (size_t j=0; j<_trigAll.size(); ++j ){
	  _sumHist._h2DTrigInfo[0]->GetYaxis()->SetBinLabel(j+1, _trigAll[j].label.c_str());
	}
      }

      _sumHist._hTrigInfo[1]->GetXaxis()->SetBinLabel(i+1, _trigTrack[i].label.c_str());
      if (_trigTrack[i].counts > 0) _sumHist._hTrigInfo[1]->SetBinContent(i+1, _nProcess/_trigTrack[i].counts);

      _sumHist._hTrigInfo[2]->GetXaxis()->SetBinLabel(i+1, _trigCaloOnly[i].label.c_str());
      if (_trigCaloOnly[i].counts > 0) _sumHist._hTrigInfo[2]->SetBinContent(i+1, _nProcess/_trigCaloOnly[i].counts);

      _sumHist._hTrigInfo[3]->GetXaxis()->SetBinLabel(i+1, _trigEvtPS[i].label.c_str());
      if (_trigEvtPS[i].counts > 0) _sumHist._hTrigInfo[3]->SetBinContent(i+1, _trigEvtPS[i].counts);

      _sumHist._hTrigInfo[4]->GetXaxis()->SetBinLabel(i+1, _trigHelix[i].label.c_str());
      if (_trigHelix[i].counts > 0) _sumHist._hTrigInfo[4]->SetBinContent(i+1, _trigHelix[i].counts);

      _sumHist._hTrigInfo[5]->GetXaxis()->SetBinLabel(i+1, _trigCaloCalib[i].label.c_str());
      if (_trigCaloCalib[i].counts > 0) _sumHist._hTrigInfo[5]->SetBinContent(i+1, _trigCaloCalib[i].counts);

      if (_trigFinal[i].counts > 0) {
	_sumHist._hTrigInfo  [6]->GetXaxis()->SetBinLabel(i+1, _trigFinal[i].label.c_str());
	_sumHist._hTrigInfo  [6]->SetBinContent(i+1, _nProcess/_trigFinal[i].counts);
      }

      //fill  the histograms that shows how many events were found exclusively by each trigger path
      _sumHist._hTrigInfo  [10]->GetXaxis()->SetBinLabel(i+1, _trigAll[i].label.c_str());
      double    content_trigInfo11 = _sumHist._hTrigInfo [10]->GetBinContent(i+1);
      if (content_trigInfo11>0){
	_sumHist._hTrigInfo  [11]->GetXaxis()->SetBinLabel(indexTrigInfo11 +1, _trigAll[i].label.c_str());
	_sumHist._hTrigInfo  [11]->SetBinContent(indexTrigInfo11 +1, content_trigInfo11);
	++indexTrigInfo11;
      }

    }

    //now let's filter the 2D correlation histogram with only those that actually triggered at least one event
    int                nbinsx = _sumHist._h2DTrigInfo[0]->GetNbinsX();
    int                nbinsy = _sumHist._h2DTrigInfo[0]->GetNbinsY();
    std::vector<int>   binsToSkip;

    for (int i=0; i<nbinsx; ++i){
      bool used(false);

      for (int j=0; j<nbinsy; ++j){
	if (_sumHist._h2DTrigInfo[0]->GetBinContent(i+1, j+1) > 0) {
	  used = true;
	  break;
	}
      }
      if (!used) binsToSkip.push_back(i);
    }

    int   index_x(0);
    for (int i=0; i<nbinsx; ++i){
      int    counts = std::count(binsToSkip.begin(), binsToSkip.end(), i);
      if (counts >= 1)       continue;
      //set the label
      _sumHist._h2DTrigInfo[1]->GetXaxis()->SetBinLabel(index_x+1, _trigAll[i].label.c_str());

      int    index_y(0);

      for (int j=0; j<nbinsy; ++j){
	counts = std::count(binsToSkip.begin(), binsToSkip.end(), j);
	if (counts >= 1)       continue;
	double  content =  _sumHist._h2DTrigInfo[0]->GetBinContent(i+1, j+1);
	_sumHist._h2DTrigInfo[1]->SetBinContent(index_x+1, index_y+1, content);
	
	//set the label
	if (index_x == 0){
	  _sumHist._h2DTrigInfo[1]->GetYaxis()->SetBinLabel(index_y+1, _trigAll[j].label.c_str());
	}

	++index_y;
      }
      ++index_x;
    }
    
    // now evaluate the bandwidth
    // NOTE: "evalTriggerrate" re-order the vectors _trigFinal
    evalTriggerRate();
  }
  
  //--------------------------------------------------------------------------------  
  void   ReadTriggerInfo::evalTriggerRate        (){
    //order the array with the filter used at the end of each path
    std::sort(_trigFinal.begin(), _trigFinal.end(), [](const auto a, const auto b) {return a.counts < b.counts; });
    
    ConditionsHandle<AcceleratorParams> accPar("ignored");
    double    mbtime         = accPar->deBuncherPeriod;
    double    mean_mb_rate   = 1./(mbtime/CLHEP::s)*_duty_cycle;

    bool      isFirst(true);
    int       index(0);
   
    std::vector<string>    labels_by_rate;

    for (size_t i=0; i< _trigFinal.size(); ++i){
      double  nEvents = (double)_trigFinal[i].counts;
      if ( nEvents <= 1e-3)                 continue;

      labels_by_rate.push_back(_trigFinal[i].label);

      double  eff   = nEvents/_nProcess;
      double  rate  = mean_mb_rate*eff;
      _sumHist._hTrigBDW[0]->GetXaxis()->SetBinLabel(index+1, _trigFinal[i].label.c_str());
      _sumHist._hTrigBDW[1]->GetXaxis()->SetBinLabel(index+1, _trigFinal[i].label.c_str());
      _sumHist._hTrigBDW[0]->SetBinContent(index+1, rate);
      
      if (isFirst) {
      	_sumHist._hTrigBDW[1]->SetBinContent(index+1, rate);
      	//	rate_ref  = rate;
      	isFirst = false;
      }else{
	double    nCorrelated(0);
	findCorrelatedEvents(labels_by_rate, nCorrelated);

	rate = _sumHist._hTrigBDW[1]->GetBinContent(index) + (nEvents-nCorrelated)/(double)_nProcess*mean_mb_rate;
      	_sumHist._hTrigBDW[1]->SetBinContent(index+1, rate);
      }

      ++index;
    }

  }



  void   ReadTriggerInfo::findCorrelatedEvents(std::vector<string>& VecLabels, double &NCorrelated){
    
    NCorrelated = 0;
    
    const char* label_ref = VecLabels.at(VecLabels.size()-1).c_str();

    //    char* label(0);
    
    int        nLabels = VecLabels.size() -1;
    int        nbins   = _sumHist._h2DTrigInfo[1]->GetNbinsX();
    for(int i=0; i<nbins; ++i){
      const char* label = _sumHist._h2DTrigInfo[1]->GetXaxis()->GetBinLabel(i+1);
      if (std::strcmp(label_ref, label) != 0)      continue;
      
      for (int k=0; k<nLabels; ++k){
       	label_ref = VecLabels.at(k).c_str();
	for (int j=0; j<nbins; ++j){
	  if (j == i)      break;
	  label =   _sumHist._h2DTrigInfo[1]->GetYaxis()->GetBinLabel(j+1);
	  if (std::strcmp(label_ref, label) != 0)        continue;
	  NCorrelated += _sumHist._h2DTrigInfo[1]->GetBinContent(i+1, j+1);
	}
      }
      break;
    }

  }

  //================================================================
  void   ReadTriggerInfo::beginRun(const art::Run & run){
    // get bfield
    GeomHandle<BFieldManager> bfmgr;
    GeomHandle<DetectorSystem> det;
    CLHEP::Hep3Vector vpoint_mu2e = det->toMu2e(CLHEP::Hep3Vector(0.0,0.0,0.0));
    _bz0 = bfmgr->getBField(vpoint_mu2e).z();

    mu2e::GeomHandle<mu2e::Tracker> th;
    _tracker  = th.get();
  }

  void ReadTriggerInfo::endSubRun(const art::SubRun& sr){}

  void ReadTriggerInfo::analyze(const art::Event& event) {

    //get the number of POT
    _nPOT  = -1.;
    art::Handle<ProtonBunchIntensity> evtWeightH;
    event.getByLabel(_evtWeightTag, evtWeightH);
    if (evtWeightH.isValid()){
      _nPOT  = (double)evtWeightH->intensity();
    }

    //    std::vector<art::Handle<TriggerInfo> > hTrigInfoVec;
    
    //    event.getManyByType(hTrigInfoVec);

    //get the TriggerResult
    art::InputTag const tag{Form("TriggerResults::%s", _processName.c_str())};  
    auto const trigResultsH   = event.getValidHandle<art::TriggerResults>(tag);
    const art::TriggerResults*trigResults = trigResultsH.product();
    TriggerResultsNavigator   trigNavig(trigResults);
    
    for (unsigned int i=0; i< _trigPaths.size(); ++i){
      string&path = _trigPaths.at(i);
      if (trigNavig.accepted(path)) _sumHist._hTrigInfo[15]->Fill((double)i);
    }
    
    //get the strawDigiMC truth if present
    art::Handle<mu2e::StrawDigiMCCollection> mcdH;
    event.getByLabel(_sdMCTag, mcdH);
    if (mcdH.isValid()) {
      _mcdigis = mcdH.product();
      _event   = &event;
    }else {
      _mcdigis = NULL;
    }

    //get the StrawDigi Collection
    art::Handle<mu2e::StrawDigiCollection> sdH;
    event.getByLabel(_sdTag, sdH);
    const StrawDigiCollection* sdCol(0);
    if (sdH.isValid()) {
      sdCol = sdH.product();
    }

    //get the ComboHitCollection
    art::Handle<mu2e::ComboHitCollection> chH;
    event.getByLabel(_chTag, chH);
    if (chH.isValid()) {
      _chcol = chH.product();
    }else {
      _chcol = NULL;
    }

    //get the CaloDigi Collection
    art::Handle<mu2e::CaloDigiCollection> cdH;
    event.getByLabel(_cdTag, cdH);
    const CaloDigiCollection* cdCol(0);
    if (cdH.isValid()) {
      cdCol = cdH.product();
    }
    
    //fill the general occupancy histogram
    fillOccupancyInfo   (_nTrackTrig+_nCaloTrig, sdCol, cdCol, _occupancyHist);

    std::vector<int>   trigFlagAll_index, trigFlag_index;

    art::Handle<TriggerInfo> hTrigInfoH;
    const mu2e::TriggerInfo* trigInfo(0);

    for (unsigned int i=0; i< _trigPaths.size(); ++i){
      string&path = _trigPaths.at(i);
      if (trigNavig.accepted(path)) {
	std::vector<std::string>      moduleNames = trigNavig.triggerModules(path);

	for (size_t j=0; j<moduleNames.size(); ++j){
	  std::string  moduleLabel = moduleNames[j];
	  int          index_all(0);         
	  int          index(0);         
    
	  //fill the Global Trigger bits info
	  findTrigIndex(_trigAll, moduleLabel, index_all);
	  _trigAll[index_all].label  = moduleLabel;

	  event.getByLabel(moduleLabel, hTrigInfoH);
	  if (hTrigInfoH.isValid()){
	    trigInfo = hTrigInfoH.product();
	  }
	  if ( moduleLabel.find(std::string("HSFilter")) != std::string::npos) {
	    findTrigIndex(_trigHelix, moduleLabel, index);
	    _trigHelix[index].label  = moduleLabel;
	    _trigHelix[index].counts = _trigHelix[index].counts + 1;
	    const HelixSeed*hseed = trigInfo->helix().get();
	    if(hseed) {
	      fillHelixTrigInfo(index, hseed, _helHist);
	      fillOccupancyInfo(_nTrackTrig+index, sdCol, cdCol, _occupancyHist);
	    }
	    
	  }else if ( moduleLabel.find("TSFilter") != std::string::npos){
	    findTrigIndex(_trigTrack, moduleLabel, index);
	    _trigTrack[index].label  = moduleLabel;
	    _trigTrack[index].counts = _trigTrack[index].counts + 1;
	    const KalSeed*kseed = trigInfo->track().get();
	    if(kseed) {
	      fillTrackTrigInfo(index, kseed, _trkHist);
	      fillOccupancyInfo(index, sdCol, cdCol, _occupancyHist);
	    }
	    trigFlag_index.push_back(index_all);
	  }else if ( moduleLabel.find("EventPrescale") != std::string::npos){
	    findTrigIndex(_trigEvtPS, moduleLabel, index);
	    _trigEvtPS[index].label  = moduleLabel;
	    _trigEvtPS[index].counts = _trigEvtPS[index].counts + 1;
	  }else if ( moduleLabel.find("CaloCosmicCalib") != std::string::npos){
	    findTrigIndex(_trigCaloCalib, moduleLabel, index);
	    _trigCaloCalib[index].label  = moduleLabel;
	    _trigCaloCalib[index].counts = _trigCaloCalib[index].counts + 1;
	    const CaloCluster*cluster = trigInfo->caloCluster().get();
	    if(cluster) fillCaloCalibTrigInfo(index, cluster, _caloCalibHist);
	    trigFlag_index.push_back(index_all);
	  }else if ( (moduleLabel.find("caloMVACEFilter") != std::string::npos) || (moduleLabel.find("caloLHCEFilter") != std::string::npos) ){
	    findTrigIndex(_trigCaloOnly, moduleLabel, index);
	    _trigCaloOnly[index].label  = moduleLabel;
	    _trigCaloOnly[index].counts = _trigCaloOnly[index].counts + 1;
	    const CaloTrigSeed*clseed = trigInfo->caloTrigSeed().get();
	    if(clseed) {
	      fillCaloTrigSeedInfo(index, clseed, _caloTSeedHist);
	      fillOccupancyInfo   (_nTrackTrig*2+index, sdCol, cdCol, _occupancyHist);
	    }
	    trigFlag_index.push_back(index_all);	    
	  }
	  

	  if ( moduleLabel.find("caloMVACEFilter") || moduleLabel.find("TSFilter")){ 
	    findTrigIndex(_trigFinal, moduleLabel, index);
	    _trigFinal[index].label    = moduleLabel;
	    _trigFinal[index].counts   = _trigFinal[index].counts + 1;
	    _trigAll[index_all].counts = _trigAll[index_all].counts + 1;
	    trigFlagAll_index.push_back(index_all);
	  }
	}//end loop over the modules in a given trigger path
      }
    }
  
    //now fill the correlation matrix
    for (size_t i=0; i<trigFlagAll_index.size(); ++i){
      for (size_t j=0; j<trigFlagAll_index.size(); ++j){
	_sumHist._h2DTrigInfo[0]->Fill(trigFlagAll_index.at(i), trigFlagAll_index.at(j));
      }
    }
    
    if (trigFlagAll_index.size() == 1) _sumHist._hTrigInfo[10]->Fill(trigFlagAll_index.at(0));

  }
  
  void   ReadTriggerInfo::findTrigIndex(std::vector<trigInfo_> &Vec, std::string& ModuleLabel, int &Index){
    //reset the index value
    Index = 0;
    for (size_t i=0; i<Vec.size(); ++i){
      if (Vec[i].label == ModuleLabel) { 
	Index = i;
	break;
      }else if (Vec[i].label != ""){
	Index = i+1;
      }
    }
  }

  void   ReadTriggerInfo::fillTrackTrigInfo(int TrkTrigIndex, const KalSeed*KSeed, trackInfoHist_   &Hist){
    GlobalConstantsHandle<ParticleDataTable> pdt;
    HelixTool helTool(KSeed->helix().get(), _tracker);

    int                nsh = (int)KSeed->hits().size();
    KalSegment const& fseg = KSeed->segments().front();

    double     ndof  = std::max(1.0,nsh - 5.0);
    double     p     = fseg.mom();
    double     chi2d = KSeed->chisquared()/ndof;
    double     pt    = p*std::cos(std::atan(fseg.helix().tanDip()));
    double     d0    = fseg.helix().d0();
    double     clE(-1.);
    if (KSeed->caloCluster()) clE = KSeed->caloCluster()->energyDep();
    double     nLoops    = helTool.nLoops();

    Hist._hTrkInfo[TrkTrigIndex][0]->Fill(p);
    Hist._hTrkInfo[TrkTrigIndex][1]->Fill(pt);
    Hist._hTrkInfo[TrkTrigIndex][2]->Fill(nsh);
    Hist._hTrkInfo[TrkTrigIndex][3]->Fill(d0);
    Hist._hTrkInfo[TrkTrigIndex][4]->Fill(chi2d);
    Hist._hTrkInfo[TrkTrigIndex][5]->Fill(clE);
    Hist._hTrkInfo[TrkTrigIndex][6]->Fill(nLoops);

    //add the MC info if available
    if (_mcdigis) {
      const mu2e::ComboHit*    hit(0), *hit_0(0);
      hit_0     = &_chcol->at(0);

      int                      loc(-1);
      std::vector<int>         hits_simp_id, hits_simp_index, hits_simp_z;

      for (int j=0; j<nsh; ++j){
	int  hitIndex  = int(KSeed->hits().at(j).index());
	hit            = &_chcol->at(hitIndex);
	loc            = hit - hit_0;
	const mu2e::StrawGasStep* step(0);
	const mu2e::StrawDigiMC* sdmc = &_mcdigis->at(loc);
	if (sdmc->wireEndTime(mu2e::StrawEnd::cal) < sdmc->wireEndTime(mu2e::StrawEnd::hv)) {
	  step = sdmc->strawGasStep(mu2e::StrawEnd::cal).get();
	}
	else {
	  step = sdmc->strawGasStep(mu2e::StrawEnd::hv ).get();
	}
	
	if (step) {
	  art::Ptr<mu2e::SimParticle> const& simptr = step->simParticle(); 
	  int sim_id        = simptr->id().asInt();

	  hits_simp_id.push_back   (sim_id); 
	  hits_simp_index.push_back(loc);
	  hits_simp_z.push_back(step->position().z());
	}
      }//end loop over the hits
    
      int     max(0), mostvalueindex(-1);//, mostvalue= hits_simp_id[0];
      float   dz_most(1e4);
      for (int k=0; k<(int)hits_simp_id.size(); ++k){
	int co = (int)std::count(hits_simp_id.begin(), hits_simp_id.end(), hits_simp_id[k]);
	if ( (co>0) &&  (co>max)) {
	  float  dz      = std::fabs(hits_simp_z[k]);
	  if (dz < dz_most){
	    dz_most        = dz;
	    max            = co;
	    //	    mostvalue      = hits_simp_id[k];
	    mostvalueindex = hits_simp_index[k];
	  }
	}
      }
    
      //finally, get the info of the first StrawDigi
      const mu2e::StrawDigiMC* sdmc = &_mcdigis->at(mostvalueindex);
	art::Ptr<mu2e::SimParticle> const& simptr = sdmc->earlyStrawGasStep()->simParticle();
	int     pdg   = simptr->pdgId();
	art::Ptr<mu2e::SimParticle> mother = simptr;

	while(mother->hasParent()) 
	  mother = mother->parent();
	//sim = mother.operator->();
	int      pdgM   = mother->pdgId();
	double   pXMC   = simptr->startMomentum().x();
	double   pYMC   = simptr->startMomentum().y();
	double   pZMC   = simptr->startMomentum().z();
	double   mass(-1.);//  = part->Mass();
	double   energy(-1.);// = sqrt(px*px+py*py+pz*pz+mass*mass);
	mass   = pdt->particle(pdg).ref().mass();
	energy = sqrt(pXMC*pXMC+pYMC*pYMC+pZMC*pZMC+mass*mass);
      
	double   pTMC   = sqrt(pXMC*pXMC + pYMC*pYMC);
	double   pMC    = sqrt(pZMC*pZMC + pTMC*pTMC);
      
	const CLHEP::Hep3Vector* sp = &simptr->startPosition();
	XYZVec origin;
	origin.SetX(sp->x()+3904);
	origin.SetY(sp->y());
	origin.SetZ(sp->z());
	double origin_r = sqrt(origin.x()*origin.x() + origin.y()*origin.y());
	double pz     = sqrt(p*p - pt*pt);

	//now fill the MC histograms
	Hist._hTrkInfo[TrkTrigIndex][10]->Fill(pMC);
	Hist._hTrkInfo[TrkTrigIndex][11]->Fill(pTMC);
	Hist._hTrkInfo[TrkTrigIndex][12]->Fill(pZMC);
	Hist._hTrkInfo[TrkTrigIndex][13]->Fill(p - pMC);
	Hist._hTrkInfo[TrkTrigIndex][14]->Fill(pt - pTMC);
	Hist._hTrkInfo[TrkTrigIndex][15]->Fill(pz - pZMC);
	Hist._hTrkInfo[TrkTrigIndex][16]->Fill(pdg);
	Hist._hTrkInfo[TrkTrigIndex][17]->Fill(origin.z());
	Hist._hTrkInfo[TrkTrigIndex][18]->Fill(origin_r);
	Hist._hTrkInfo[TrkTrigIndex][19]->Fill(pdgM);
	Hist._hTrkInfo[TrkTrigIndex][20]->Fill(energy);
    }
  }


  void     ReadTriggerInfo::fillHelixTrigInfoAdd     (int HelTrigIndex  , int MCMotherIndex, const HelixSeed* HSeed, helixInfoHist_         &Hist, MCInfo &TMPMCInfo){
    Hist._hHelInfo[HelTrigIndex][MCMotherIndex + 0]->Fill(TMPMCInfo.pMC);	   
    Hist._hHelInfo[HelTrigIndex][MCMotherIndex + 1]->Fill(TMPMCInfo.p);	   
    Hist._hHelInfo[HelTrigIndex][MCMotherIndex + 2]->Fill(TMPMCInfo.d0);	   
    Hist._hHelInfo[HelTrigIndex][MCMotherIndex + 3]->Fill(TMPMCInfo.dpMC);   
    Hist._hHelInfo[HelTrigIndex][MCMotherIndex + 4]->Fill(TMPMCInfo.dpTMC); 
    Hist._hHelInfo[HelTrigIndex][MCMotherIndex + 5]->Fill(TMPMCInfo.dpZMC); 
    Hist._hHelInfo[HelTrigIndex][MCMotherIndex + 6]->Fill(TMPMCInfo.pdg);	   
    Hist._hHelInfo[HelTrigIndex][MCMotherIndex + 7]->Fill(TMPMCInfo.origZ);
    Hist._hHelInfo[HelTrigIndex][MCMotherIndex + 8]->Fill(TMPMCInfo.origR);  
    Hist._hHelInfo[HelTrigIndex][MCMotherIndex + 9]->Fill(TMPMCInfo.lambda);      
  }


  
  void   ReadTriggerInfo::fillHelixTrigInfo(int HelTrigIndex, const HelixSeed*HSeed, helixInfoHist_  &Hist){
    GlobalConstantsHandle<ParticleDataTable> pdt;
    HelixTool helTool(HSeed, _tracker);

    int        nch       = (int)HSeed->hits().size();
    int        nsh(0);
    for (int i=0; i<nch; ++i) {
      nsh += HSeed->hits().at(i).nStrawHits();
    }
    float      mm2MeV    = (3./10.)*_bz0;

    double     p         = HSeed->helix().momentum()*mm2MeV;
    double     chi2dZPhi = HSeed->helix().chi2dZPhi();
    double     chi2dXY   = HSeed->helix().chi2dXY();
    double     pt        = HSeed->helix().radius()*mm2MeV;
    double     d0        = HSeed->helix().rcent() - HSeed->helix().radius();
    double     clE(-1.);
    double     lambda    = fabs(HSeed->helix().lambda());
    if (HSeed->caloCluster()) clE = HSeed->caloCluster()->energyDep();
    double     nLoops    = helTool.nLoops();

    Hist._hHelInfo[HelTrigIndex][0]->Fill(p);
    Hist._hHelInfo[HelTrigIndex][1]->Fill(pt);
    Hist._hHelInfo[HelTrigIndex][2]->Fill(nsh);
    Hist._hHelInfo[HelTrigIndex][3]->Fill(d0);
    Hist._hHelInfo[HelTrigIndex][4]->Fill(chi2dXY);
    Hist._hHelInfo[HelTrigIndex][5]->Fill(chi2dZPhi);
    Hist._hHelInfo[HelTrigIndex][6]->Fill(clE);
    Hist._hHelInfo[HelTrigIndex][7]->Fill(lambda);
    Hist._hHelInfo[HelTrigIndex][8]->Fill(nLoops);
    Hist._hHelInfo[HelTrigIndex][9]->Fill(helTool.hitRatio());

     //add the MC info if available
    if (_mcdigis) {
      //      const mu2e::ComboHit*    hit(0);
      std::vector<int>         hits_simp_id, hits_simp_index, hits_simp_z;

      for (int j=0; j<nch; ++j){
	std::vector<StrawDigiIndex> shids;
	HSeed->hits().fillStrawDigiIndices((*_event),j,shids);	
	//	hit            = &HSeed->hits().at(j);

	for (size_t k=0; k<shids.size(); ++k) {
	  const mu2e::StrawDigiMC* sdmc = &_mcdigis->at(shids[k]);
	  auto const& spmcp = sdmc->earlyStrawGasStep();
	    art::Ptr<mu2e::SimParticle> const& simptr = spmcp->simParticle(); 
	    int sim_id        = simptr->id().asInt();
	    float   dz        = spmcp->position().z();// - trackerZ0;
	    hits_simp_id.push_back   (sim_id); 
	    hits_simp_index.push_back(shids[k]);
	    hits_simp_z.push_back(dz);
	    break;
	}
      }//end loop over the hits
    
      int     max(0), mostvalueindex(-1);//, mostvalue= hits_simp_id[0];
      float   dz_most(1e4);
      for (int k=0; k<(int)hits_simp_id.size(); ++k){
	int co = (int)std::count(hits_simp_id.begin(), hits_simp_id.end(), hits_simp_id[k]);
	if ( (co>0) &&  (co>max)) {
	  float  dz      = std::fabs(hits_simp_z[k]);
	  if (dz < dz_most){
	    dz_most        = dz;
	    max            = co;
	    //	    mostvalue      = hits_simp_id[k];
	    mostvalueindex = hits_simp_index[k];
	  }
	}
      }
    
      //finally, get the info of the first StrawDigi
      const mu2e::StrawDigiMC* sdmc = &_mcdigis->at(mostvalueindex);
      auto const& spmcp = sdmc->earlyStrawGasStep();
	art::Ptr<mu2e::SimParticle> const& simptr = spmcp->simParticle(); 
	int     pdg   = simptr->pdgId();
	art::Ptr<mu2e::SimParticle> mother = simptr;

	while(mother->hasParent()) mother = mother->parent();
<<<<<<< HEAD
	int      pdgM   = mother->pdgId();
	double   pXMC   = spmcp->momentum().x();
	double   pYMC   = spmcp->momentum().y();
	double   pZMC   = spmcp->momentum().z();
	double   mass(-1.);//  = part->Mass();
	double   energy(-1.);// = sqrt(px*px+py*py+pz*pz+mass*mass);
	mass   = pdt->particle(pdg).ref().mass();
	energy = sqrt(pXMC*pXMC+pYMC*pYMC+pZMC*pZMC+mass*mass);
=======
	sim = mother.operator ->();
	int      pdgM   = sim->pdgId();
	double   pXMC   = step->momentum().x();
	double   pYMC   = step->momentum().y();
	double   pZMC   = step->momentum().z();
	// double   mass(-1.);//  = part->Mass();
	// double   energy(-1.);// = sqrt(px*px+py*py+pz*pz+mass*mass);
	// mass   = pdt->particle(pdg).ref().mass();
	// energy = sqrt(pXMC*pXMC+pYMC*pYMC+pZMC*pZMC+mass*mass);
>>>>>>> dde98129
      
	//need to check the mother of the particle
	//the possible cases we are interested are:
	// 1) IPA negative muon: 
	// 2) atmospheric negative muon:
	// 3) atmospheric positive muon:
	// 4) photon
	// 5) proton
	// 6) neutron

	int   indexMother(-1);

	if (pdgM == 13){ //negative muon
	  XYZVec  mother_origin;
	  mother_origin.SetX(mother->startPosition().x()+3904);
	  mother_origin.SetY(mother->startPosition().y());
	  mother_origin.SetZ(mother->startPosition().z());
	  double mother_origin_r =  sqrt(mother_origin.x()*mother_origin.x() + mother_origin.y()*mother_origin.y());
	  double IPA_z(7400.), IPA_z_tolerance(600.);
	  // case 1: origin in the IPA and PDG-Id
	  if ( (fabs(mother_origin_r) <= 300.5) && 
	       (fabs(mother_origin_r) >= 299.5) && 
	       (fabs(mother_origin.z() - IPA_z) < IPA_z_tolerance) &&
	       (mother->startMomentum().px() < 1e-10) &&
	       (mother->startMomentum().py() < 1e-10) &&
	       (mother->startMomentum().pz() < 1e-10)){
	    indexMother = 40;
	  }else{//case 2: negative cosmic muon
	    indexMother = 20;	  
	  }
	}else if (pdgM == -13){//case 3: positive muon
	  indexMother = 30;
	}else if (pdgM == 22){//case 4: photon
	  indexMother = 50;
	}else if (pdgM == 2212){//case 5: proton
	  indexMother = 60;
	}else if (pdgM == 2112){ //case 6: neutron
	  indexMother = 70;
	}else if (pdgM == -211){ //case 7: pi minus
	  indexMother = 80;
	}else if (pdgM == 211){ //case 8: pi plus
	  indexMother = 90;
	}


	double   pTMC   = sqrt(pXMC*pXMC + pYMC*pYMC);
	double   pMC    = sqrt(pZMC*pZMC + pTMC*pTMC);
      
	const CLHEP::Hep3Vector* sp = &simptr->startPosition();
	XYZVec origin;
	origin.SetX(sp->x()+3904);
	origin.SetY(sp->y());
	origin.SetZ(sp->z());
	double origin_r = sqrt(origin.x()*origin.x() + origin.y()*origin.y());
	// trackSeed->fOrigin1.SetXYZT(sp->x(),sp->y(),sp->z(),simptr->startGlobalTime());
	double pz     = sqrt(p*p - pt*pt);

	//now fill the MC histograms
	Hist._hHelInfo[HelTrigIndex][10]->Fill(pMC);	   
	Hist._hHelInfo[HelTrigIndex][11]->Fill(pTMC);	   
	Hist._hHelInfo[HelTrigIndex][12]->Fill(pZMC);	   
	Hist._hHelInfo[HelTrigIndex][13]->Fill(p - pMC);   
	Hist._hHelInfo[HelTrigIndex][14]->Fill(pt - pTMC); 
	Hist._hHelInfo[HelTrigIndex][15]->Fill(pz - pZMC); 
	Hist._hHelInfo[HelTrigIndex][16]->Fill(pdg);	   
	Hist._hHelInfo[HelTrigIndex][17]->Fill(origin.z());
<<<<<<< HEAD
	Hist._hHelInfo[HelTrigIndex][18]->Fill(origin_r);
	Hist._hHelInfo[HelTrigIndex][19]->Fill(pdgM);
	Hist._hHelInfo[HelTrigIndex][20]->Fill(energy);
=======
	Hist._hHelInfo[HelTrigIndex][18]->Fill(origin_r);  
	Hist._hHelInfo[HelTrigIndex][19]->Fill(pdgM);      

	//fill the "add" info
	if (indexMother>0){
	  MCInfo tmpMCInfo;
	  tmpMCInfo.pMC   = (pMC);	
	  tmpMCInfo.pTMC  = (pTMC);	
	  tmpMCInfo.pZMC  = (pZMC);	
	  tmpMCInfo.dpMC  = (p - pMC); 
	  tmpMCInfo.dpTMC = (pt - pTMC);
	  tmpMCInfo.dpZMC = (pz - pZMC);
	  tmpMCInfo.pdg   = (pdg);	 
	  tmpMCInfo.origZ = (origin.z());
	  tmpMCInfo.origR = (origin_r);  
	  tmpMCInfo.pdgM  = (pdgM);      
	  tmpMCInfo.lambda  = lambda;      
	  tmpMCInfo.d0    = d0;      
	  tmpMCInfo.p     = p;      
	  

	  fillHelixTrigInfoAdd(HelTrigIndex, indexMother, HSeed, Hist, tmpMCInfo);
	}

	// Hist._hHelInfo[HelTrigIndex][20]->Fill(energy);
      }
>>>>>>> dde98129
    }
  }
  //--------------------------------------------------------------------------------
  
  void   ReadTriggerInfo::fillCaloCalibTrigInfo(int ClCalibIndex, const CaloCluster*HCl, caloCalibrationHist_   &Hist){
    int        clsize    = HCl->size();
    double     energy    = HCl->energyDep();

    Hist._hCaloCalibInfo[ClCalibIndex][0]->Fill(energy);
    Hist._hCaloCalibInfo[ClCalibIndex][1]->Fill(clsize);
  }
  //--------------------------------------------------------------------------------

  void   ReadTriggerInfo::fillCaloTrigSeedInfo(int Index, const CaloTrigSeed*HCl, caloTrigSeedHist_      &Hist){
    Hist._hCaloOnlyInfo[Index][0]->Fill(HCl->epeak());
    Hist._hCaloOnlyInfo[Index][1]->Fill(HCl->ring1max());
    Hist._hCaloOnlyInfo[Index][2]->Fill(HCl->ring1max2());
  }
  //--------------------------------------------------------------------------------
  
  void   ReadTriggerInfo::fillOccupancyInfo(int Index         , const StrawDigiCollection*SDCol, const CaloDigiCollection*CDCol, occupancyHist_   &Hist){
    if (_nPOT < 0)          return;
    int   nSD(-1), nCD(-1);
    if (SDCol) nSD = SDCol->size();
    if (CDCol) nCD = CDCol->size();
    
    Hist._hOccInfo  [Index][0]->Fill(_nPOT);
    			    
    Hist._h2DOccInfo[Index][0]->Fill(_nPOT, nSD);
    Hist._h2DOccInfo[Index][1]->Fill(_nPOT, nCD);
  }

  
  
}  

DEFINE_ART_MODULE(mu2e::ReadTriggerInfo);<|MERGE_RESOLUTION|>--- conflicted
+++ resolved
@@ -1167,16 +1167,6 @@
 	art::Ptr<mu2e::SimParticle> mother = simptr;
 
 	while(mother->hasParent()) mother = mother->parent();
-<<<<<<< HEAD
-	int      pdgM   = mother->pdgId();
-	double   pXMC   = spmcp->momentum().x();
-	double   pYMC   = spmcp->momentum().y();
-	double   pZMC   = spmcp->momentum().z();
-	double   mass(-1.);//  = part->Mass();
-	double   energy(-1.);// = sqrt(px*px+py*py+pz*pz+mass*mass);
-	mass   = pdt->particle(pdg).ref().mass();
-	energy = sqrt(pXMC*pXMC+pYMC*pYMC+pZMC*pZMC+mass*mass);
-=======
 	sim = mother.operator ->();
 	int      pdgM   = sim->pdgId();
 	double   pXMC   = step->momentum().x();
@@ -1186,7 +1176,6 @@
 	// double   energy(-1.);// = sqrt(px*px+py*py+pz*pz+mass*mass);
 	// mass   = pdt->particle(pdg).ref().mass();
 	// energy = sqrt(pXMC*pXMC+pYMC*pYMC+pZMC*pZMC+mass*mass);
->>>>>>> dde98129
       
 	//need to check the mother of the particle
 	//the possible cases we are interested are:
@@ -1253,11 +1242,6 @@
 	Hist._hHelInfo[HelTrigIndex][15]->Fill(pz - pZMC); 
 	Hist._hHelInfo[HelTrigIndex][16]->Fill(pdg);	   
 	Hist._hHelInfo[HelTrigIndex][17]->Fill(origin.z());
-<<<<<<< HEAD
-	Hist._hHelInfo[HelTrigIndex][18]->Fill(origin_r);
-	Hist._hHelInfo[HelTrigIndex][19]->Fill(pdgM);
-	Hist._hHelInfo[HelTrigIndex][20]->Fill(energy);
-=======
 	Hist._hHelInfo[HelTrigIndex][18]->Fill(origin_r);  
 	Hist._hHelInfo[HelTrigIndex][19]->Fill(pdgM);      
 
@@ -1284,7 +1268,6 @@
 
 	// Hist._hHelInfo[HelTrigIndex][20]->Fill(energy);
       }
->>>>>>> dde98129
     }
   }
   //--------------------------------------------------------------------------------
