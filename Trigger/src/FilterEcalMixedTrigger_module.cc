--- conflicted
+++ resolved
@@ -341,38 +341,6 @@
     event.getByLabel(_caloTrigSeedModuleLabel, caloTrigSeedsHandle);
     CaloTrigSeedCollection const& caloTrigSeeds(*caloTrigSeedsHandle);
     if (_step==1) return false;
-<<<<<<< HEAD
-    // Iterate on reconstructed digi
-    for (int idisk=0;idisk<nECALDISKs;idisk++){
-      _DigiMapE[idisk].clear();
-    }
-    cry_index=0;
-    for (std::vector<int>::iterator it=_cryIDs.begin(); it!=_cryIDs.end(); ++it){
-      _tpeak= _TPEAKs.at(cry_index);
-      if (_tpeak<_T0MIN){
-	cry_index++;
-	continue;
-      }
-      cryID=*it;
-      amp= (float) _EPEAKs.at(cry_index);
-      //
-      _EcalTrigDigi.cryId= cryID;
-      crystalPos = cal.crystal(cryID).localPosition();
-      _EcalTrigDigi.x=crystalPos.x();
-      _EcalTrigDigi.y=crystalPos.y();
-      _EcalTrigDigi.phi = atan2(_EcalTrigDigi.y,_EcalTrigDigi.x);
-      _EcalTrigDigi.tpeak = _tpeak; 
-      _EcalTrigDigi.amp = amp; 
-      disk = cal.crystal(cryID).diskId();
-      _DigiMapE[disk].insert(std::make_pair(amp,_EcalTrigDigi));
-      cry_index++;
-    }
-    if (_step==2) return false;
-
-
-    //******************************************************************************
-=======
->>>>>>> ddb30620
     // Find Good shower peaks
     _peaklist.clear();
 
@@ -412,8 +380,8 @@
       }
       // good peak
       peak.disk=disk;
-      xpeak= cal.crystal((int)seedIt->crystalid()).localPositionFF().x();
-      ypeak= cal.crystal((int)seedIt->crystalid()).localPositionFF().y();
+      xpeak= cal.crystal((int)seedIt->crystalid()).localPosition().x();
+      ypeak= cal.crystal((int)seedIt->crystalid()).localPosition().y();
       peak.x=xpeak;
       peak.y=ypeak;
       peak.t=_tpeak;
