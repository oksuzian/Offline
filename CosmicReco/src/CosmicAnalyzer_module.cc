#define _USE_MATH_DEFINES
#include <iostream>
#include <string>
#include <cmath>

// Cosmic Tracks:
#include "CosmicReco/inc/CosmicTrackFit.hh"
#include "CosmicReco/inc/CosmicTrackFinderData.hh"
#include "RecoDataProducts/inc/CosmicTrack.hh"
#include "RecoDataProducts/inc/CosmicTrackSeed.hh"
#include "CosmicReco/inc/CosmicTrackMCInfo.hh"

//Mu2e Data Prods:
#include "RecoDataProducts/inc/StrawHitFlagCollection.hh"
#include "RecoDataProducts/inc/StrawHit.hh"
#include "RecoDataProducts/inc/StrawHitFlag.hh"
#include "MCDataProducts/inc/StrawDigiMC.hh"
#include "MCDataProducts/inc/MCRelationship.hh"
#include "MCDataProducts/inc/SimParticleCollection.hh"
#include "MCDataProducts/inc/StepPointMCCollection.hh"
#include "RecoDataProducts/inc/ComboHit.hh"
#include "DataProducts/inc/XYZVec.hh"

//Utilities
#include "Mu2eUtilities/inc/SimParticleTimeOffset.hh"
#include "TrkDiag/inc/TrkMCTools.hh"
#include "CosmicReco/inc/DriftFitUtils.hh"
#include "Mu2eUtilities/inc/ParametricFit.hh"

// Mu2e diagnostics
#include "TrkDiag/inc/ComboHitInfo.hh"
#include "GeneralUtilities/inc/ParameterSetHelpers.hh"
#include "GeometryService/inc/GeomHandle.hh"
#include "GeometryService/inc/DetectorSystem.hh"
// Framework includes.
#include "art/Framework/Core/EDAnalyzer.h"
#include "art/Framework/Principal/Event.h"
#include "art/Framework/Principal/Handle.h"
#include "art/Framework/Core/ModuleMacros.h"
#include "art_root_io/TFileService.h"
<<<<<<< HEAD

//Geom
#include "TrackerGeom/inc/Tracker.hh"
#include "TrackerGeom/inc/Straw.hh"
#include "TrackerConditions/inc/StrawResponse.hh"
=======
#include "fhiclcpp/types/Atom.h"
#include "fhiclcpp/types/Sequence.h"
#include "fhiclcpp/types/Table.h"

>>>>>>> afba9734
// ROOT incldues
#include "TStyle.h"
#include "Rtypes.h"
#include "TH1F.h"
#include "TCanvas.h"
#include "TH2F.h"
#include "TLegend.h"
#include "TTree.h"
#include "TLatex.h"
#include "TGraph.h"
#include "TProfile.h"
using namespace std; 

namespace mu2e 
{
  class CosmicAnalyzer : public art::EDAnalyzer {
    public:
	struct Config{
	      using Name=fhicl::Name;
	      using Comment=fhicl::Comment;
	      fhicl::Atom<int> diag{Name("diagLevel"), Comment("set to 1 for info"),1};
	      fhicl::Atom<bool> mcdiag{Name("mcdiag"), Comment("set on for MC info"),true};
	      fhicl::Atom<art::InputTag> chtag{Name("ComboHitCollection"),Comment("tag for combo hit collection")};
	      fhicl::Atom<art::InputTag> tctag{Name("TimeClusterCollection"),Comment("tag for time cluster collection")};
	      fhicl::Atom<art::InputTag> costag{Name("CosmicTrackSeedCollection"),Comment("tag for cosmci track seed collection")};
	      fhicl::Atom<art::InputTag> mcdigistag{Name("StrawDigiMCCollection"),Comment("StrawDigi collection tag"),"makeSD"};
	      fhicl::Table<SimParticleTimeOffset::Config> toff{Name("TimeOffsets"), Comment("Sim particle time offset ")};
	    };
      typedef art::EDAnalyzer::Table<Config> Parameters;

      explicit CosmicAnalyzer(const Parameters& conf);
      virtual ~CosmicAnalyzer();
      virtual void beginJob();
      
      virtual void analyze(const art::Event& e) override;
      virtual void endJob();
    private: 
      
      Config _conf;

      int  _diag;
      bool _mcdiag;
      std::ofstream outputfile;
      art::InputTag   _chtag;//combo
      art::InputTag   _tctag;//timeclusters
      art::InputTag   _costag;//Striaght tracks
      art::InputTag   _mcdigistag; //MC digis
      SimParticleTimeOffset _toff;
      const ComboHitCollection* _chcol;
      const CosmicTrackSeedCollection* _coscol;
      const TimeClusterCollection* _tccol;
      const StrawDigiMCCollection* _mcdigis;
      CosmicTrackMCInfo trueinfo;

    
      	//TTree Info:
      TTree* _cosmic_analysis;

      	//Seed Info:
      TH1F* _seed_a1;
      TH1F* _seed_b1;
      TH1F* _seed_a0;
      TH1F* _seed_b0;

      	//Seed Info in Det Frame:
      TH1F* _seed_a1XYZ;
      TH1F* _seed_b1XYZ;
      TH1F* _seed_a0XYZ;
      TH1F* _seed_b0XYZ;
      TH1F* _niters;

     //Looking for geo bias:
      TH2F* _chi_v_true_theta;

     //Looking for hidden correlations between seed paramters
      TH2F* _seedA0_v_seedA1;
      TH2F* _seedB0_v_seedB1;
      TH2F* _seedA0_v_seedB1;
      TH2F* _seedB1_v_seedA1;
      TH2F* _seedA0_v_seedB0;
    
    //True MC paramets in global coords:
      TH1F* _truea1XYZ;
      TH1F* _trueb1XYZ;
      TH1F* _truea0XYZ;
      TH1F* _trueb0XYZ;
      
      //Angles Info:
      TH1F* _mc_phi_angle;
      TH1F* _reco_phi_angle;
      TH1F* _mc_theta_angle;
      TH1F* _reco_theta_angle;

      //Looking for difference between seed parameter and true parameters:
      TH1F* _A0SeedMCDiff;
      TH1F* _A1SeedMCDiff;
      TH1F* _B0SeedMCDiff;
      TH1F* _B1SeedMCDiff;

     //Look at distributions of covarience of each seed parameter:
      TH1F* _Seed_Cov_A0;
      TH1F* _Seed_Cov_A1;
      TH1F* _Seed_Cov_B0;
      TH1F* _Seed_Cov_B1;
      TH1F* _Seed_Cov_B0B1;
      TH1F* _Seed_Cov_A0A1;

     //look for correlataions between true angle and parameters pulls
      TProfile* _A0pull_v_theta_true;
      TProfile* _B0pull_v_theta_true;
      TProfile* _A1pull_v_theta_true;
      TProfile* _B1pull_v_theta_true;

      //Seed Diagnostics:
      TH1F* _total_residualsX_init;
      TH1F* _total_pullsX_init;
      TH1F* _total_residualsY_init;
      TH1F* _total_pullsY_init;
      TH1F* _chisq_ndf_plot_final;
      TH1F* _chisq_ndf_plot_finalX;
      TH1F* _chisq_ndf_plot_finalY;
      TH1F* _chisq_ndf_plot_initX;
      TH1F* _chisq_ndf_plot_initY;
      TH1F* _chisq_ndf_plot_init;
      TH1F* _change_chisq_ndf_plot_X;
      TH1F* _change_chisq_ndf_plot_Y;
      TH1F* _change_chisq_ndf_plot_Total;
      TH1F* _total_residualsX_final;
      TH1F* _total_pullsX_final;
      TH1F* _total_residualsY_final;
      TH1F* _total_pullsY_final;
      TH1F* _FinalErrX;
      TH1F* _FinalErrY;
      TH1F* _InitErrX;
      TH1F* _InitErrY;
      TH1F* _FinalErrTot;
      TH1F* _InitErrTot;

      	//Drift Parameters
      TH1F* _total_residualsX_Minuit;
      TH1F* _total_residualsY_Minuit;

	//difference between seed and minuit fits
      TH1F* _A0MinuitFitDiff;
      TH1F* _A1MinuitFitDiff;
      TH1F* _B0MinuitFitDiff;
      TH1F* _B1MinuitFitDiff;

	//Track Parameters from end of minuit minimzation rotuine:
      TH1F* _A0Minuit;
      TH1F* _A1Minuit;
      TH1F* _B0Minuit;
      TH1F* _B1Minuit;
	//Difference in minuit derived parameters and MC true
      TH1F* _A0MinuitMCDiff;
      TH1F* _A1MinuitMCDiff;
      TH1F* _B0MinuitMCDiff;
      TH1F* _B1MinuitMCDiff;
      

      	//Drift diags:
      TH1F* _FullFitEndDOCAs;
      TH1F* _TrueDOCAs;
      TH1F* _FullFitEndTimeResiduals;
      TH1F* _StartTimeResiduals;
      TH1F* _TrueTimeResiduals;
      TH1F* _StartDOCAs;
      TH1F* _GaussianEndDOCAs;
      TH1F* _GaussianEndTimeResiduals;
      TH1F* _minuit_pullsX_final;
      TH1F* _minuit_pullsY_final;
      TH1F* _NLL;
      TH2F* _AMBIG;

         //Compare residual with end result :
      TH2F* _seedDeltaA0_v_minuitA0;
      TH2F* _seedDeltaA1_v_minuitA1;
      TH2F* _seedDeltaB0_v_minuitB0;
      TH2F* _seedDeltaB1_v_minuitB1;

      // add event id
      Int_t _evt; 

      //Numbers:
      Int_t _nsh, _nch; // # associated straw hits / event
      Int_t _ntc; // # clusters/event
      Int_t _nhits, _nused; // # hits used
      Int_t _n_panels; // # panels
      Int_t _n_stations; // # stations
      Int_t _n_planes; // # stations
      int n_analyze =0;
      Float_t _hit_time, _hit_drift_time, _cluster_time, _dt;
      StrawResponse _srep;

      //Flags:
	Bool_t _StraightTrackInit, _StraightTrackConverged, _StraightTrackOK, _hitsOK;
      Int_t _strawid; 
      vector<ComboHitInfoMC> _chinfomc;
      CosmicTrackMCInfo FitMC(const StrawDigiMCCollection*& _mcdigis);
      CosmicTrackMCInfo FillDriftMC(ComboHit chit, double reco_ambig, CosmicTrackMCInfo info);
      bool findData(const art::Event& evt);
    };

    CosmicAnalyzer::CosmicAnalyzer(const Parameters& conf) :
	art::EDAnalyzer(conf),
	_diag (conf().diag()),
	_mcdiag (conf().mcdiag()),
	_chtag (conf().chtag()),
	_tctag (conf().tctag()),
	_costag (conf().costag()),
	_mcdigistag (conf().mcdigistag()),
	_toff (conf().toff())
    {
      
	if(_mcdiag){
	      for (auto const& tag : conf().toff().inputs()) {
		consumes<SimParticleTimeMap>(tag);
	      }
	}
    }

    CosmicAnalyzer::~CosmicAnalyzer(){}


    void CosmicAnalyzer::beginJob() {
      // create diagnostics if requested...
      if(_diag > 0){
	if(_mcdiag) { 
		
		outputfile.open("CosmicAnalysis.csv");
	}
	art::ServiceHandle<art::TFileService> tfs;
	//Tree for detailed diagnostics
	_cosmic_analysis=tfs->make<TTree>("cosmic_analysis"," Diagnostics for Cosmic Track Fitting");

        //Create branches:
        _cosmic_analysis->Branch("evt",&_evt,"evt/I");  // add event id
        _cosmic_analysis->Branch("nhits",&_nhits,"nhits/I");
        _cosmic_analysis->Branch("StrawHitsInEvent", &_nsh, "StrawHitsInEvent/I");
	_cosmic_analysis->Branch("ComboHitsInEvent", &_nch, "ComboHitsInEvent/I");
        _cosmic_analysis->Branch("PanelsCrossedInEvent", &_n_panels, "PanelsCrossedInEvent/I");
        _cosmic_analysis->Branch("PlanesCrossedInEvent", &_n_planes, "PlanesCrossedInEvent/I");
        _cosmic_analysis->Branch("StatonsCrossedInEvent", &_n_stations, "StationsCrossedInEvent/I");
        _cosmic_analysis->Branch("TimeClustersInEvent", &_ntc, "TimeClusterInEvent/I"); 
        _cosmic_analysis->Branch("hit_time", &_hit_time, "hit_time/F");
        _cosmic_analysis->Branch("hit_drit_time", &_hit_drift_time, "hit_drift_time/F");
        _cosmic_analysis->Branch("cluster_time", &_cluster_time, "cluster_time/F");
        _cosmic_analysis->Branch("dt", &_dt, "dt/F");
        _cosmic_analysis->Branch("hitsOK",&_hitsOK,"hitsOK/B");
        _cosmic_analysis->Branch("StraightTrackInit",&_StraightTrackInit,"StraightTrackInit/B");
        _cosmic_analysis->Branch("StraightTrackOK",&_StraightTrackOK,"StraightTrackOK/B");
        _cosmic_analysis->Branch("StraightTrackConverged",&_StraightTrackConverged,"StraightTrackConverged/B");
        
	
	//--------------------------------Truth----------------------------------------//
	if(_mcdiag ){
		
		_truea0XYZ = tfs->make<TH1F>("True Track Parameter A0 XYZ","True Track Parameter A0 XYZ " ,50,-10000, 10000);
		_truea0XYZ->GetXaxis()->SetTitle("Track Parameter A0 XYZ");
		_truea0XYZ->SetStats();
		
		_trueb0XYZ = tfs->make<TH1F>("True Track Parameter B0 XYZ","True Track Parameter B0 XYZ " ,50,-5000, 5000);
		_trueb0XYZ->GetXaxis()->SetTitle("Track Parameter B0 XYZ");
		_trueb0XYZ->SetStats();
		
		_truea1XYZ = tfs->make<TH1F>("True Track Parameter A1 XYZ ","True Track Parameter A1 XYZ" ,50,-5,5);
		_truea1XYZ->GetXaxis()->SetTitle("Track Parameter A1 XYZ");
		_truea1XYZ->SetStats();
		
		_trueb1XYZ = tfs->make<TH1F>("True Track Parameter B1 XYZ ","True Track Parameter B1 XYZ " ,50,-5,5);
		_trueb1XYZ->GetXaxis()->SetTitle("Track Parameter B1");
		_trueb1XYZ->SetStats();

		
		_mc_phi_angle = tfs->make<TH1F>("#phi_{true, fit}","#phi_{true, fit}" ,100,-3.141529,3.141529);
		_mc_phi_angle->GetXaxis()->SetTitle("#phi_{true, fit} [rad]");

		_mc_theta_angle = tfs->make<TH1F>("#theta_{true, fit}","#theta_{true, fit}" ,20,0,3.141529);
		_mc_theta_angle->GetXaxis()->SetTitle("#theta_{true, fit} [rad]");

		_AMBIG = tfs->make<TH2F>("True v Reco", "True v Reco", 2,-2,2,2,-2,2);
		_AMBIG->GetXaxis()->SetTitle("True");
		_AMBIG->GetYaxis()->SetTitle("Reco");

		_TrueDOCAs = tfs->make<TH1F>("True DOCAs ","TrueDOCAs" ,50, 0,10);
		_TrueDOCAs->GetXaxis()->SetTitle("True DOCAs [mm]");
		_TrueDOCAs->SetStats();

		_TrueTimeResiduals = tfs->make<TH1F>("True Time Res ","True Time Resid" ,50,0,500);
		_TrueTimeResiduals->GetXaxis()->SetTitle("True Time Res [ns]");
		_TrueTimeResiduals->SetStats();

		_A0pull_v_theta_true= tfs->make<TProfile>("Seed Parameter Pull A_{0} v #theta_{true,fit}  ","Seed Parameter Pull A_{0} v #theta_{true,fit} ",100,0,3.141529,-200,200);
		_A0pull_v_theta_true->GetXaxis()->SetTitle("#theta_{true}");
		_A0pull_v_theta_true->GetYaxis()->SetTitle("Parameter Pull A_{0}");
		
		_B0pull_v_theta_true= tfs->make<TProfile>("Seed Parameter Pull B_{0} v #theta_{true,fit}  ","Seed Parameter Pull B_{0} v #theta_{true,fit} ",100,0,3.141529,-200,200);
		_B0pull_v_theta_true->GetXaxis()->SetTitle("#theta_{true}");
		_B0pull_v_theta_true->GetYaxis()->SetTitle("Parameter Pull B_{0}");
		
		_A1pull_v_theta_true= tfs->make<TProfile>("Seed Parameter Pull A_{1} v #theta_{true,fit}  ","Seed Parameter Pull A_{1} v #theta_{true,fit} ",100,0,3.141529,-10,10);
		_A1pull_v_theta_true->GetXaxis()->SetTitle("#theta_{true}");
		_A1pull_v_theta_true->GetYaxis()->SetTitle("Parameter Pull A_{1}");
		
		_B1pull_v_theta_true= tfs->make<TProfile>("Seed Parameter Pull B_{1} v #theta_{true,fit}  ","Seed Parameter Pull B_{1} v #theta_{true,fit} ",100,0,3.141529,-10,10);
		_B1pull_v_theta_true->GetXaxis()->SetTitle("#theta_{true}");
		_B1pull_v_theta_true->GetYaxis()->SetTitle("Parameter Pull B_{1}");
		
		_A0SeedMCDiff = tfs->make<TH1F>("A^{seed}_{0}- A^{MC}_{0} ","A^{seed}_{0}- A^{MC}_{0}" ,100,-100, 100);
		_A0SeedMCDiff->GetXaxis()->SetTitle("#Delta #A_{0}");
		_A0SeedMCDiff->SetStats();
		
		_A1SeedMCDiff = tfs->make<TH1F>("A^{seed}_{1} - A^{MC}_{1}","A^{seed}_{1} - A^{MC}_{1}" ,100,-0.5 , 0.5);
		_A1SeedMCDiff->GetXaxis()->SetTitle("#Delta A_{1}");
		_A1SeedMCDiff->SetStats();
		
		_B0SeedMCDiff = tfs->make<TH1F>("B^{seed}_{0} - B^{seed}_{0}" ,"B^{seed}_{0} - B^{MC}_{0}",100,-100, 100);
		_B0SeedMCDiff->GetXaxis()->SetTitle("#Delta B^{seed}_{0}");
		_B0SeedMCDiff->SetStats();
		
		_B1SeedMCDiff = tfs->make<TH1F>("B^{seed}_{1} - B^{seed}_{1}", "B^{seed}_{1} - B^{seed}_{1}" ,100,-0.5, 0.5);
		_B1SeedMCDiff->GetXaxis()->SetTitle("#Delta B^{seed}_{1}");
		_B1SeedMCDiff->SetStats();

		_A0MinuitMCDiff = tfs->make<TH1F>(" A0_{Minuit} - A0_{MC} "," A0_{Minuit} - A0_{Minuit}" ,100,-100,100);
		_A0MinuitMCDiff->GetXaxis()->SetTitle("#Delta A0 [mm]");
		_A0MinuitMCDiff->SetStats();
		
		_A1MinuitMCDiff = tfs->make<TH1F>(" A1_{Minuit} - A1_{MC} "," A1_{Minuit} - A1_{MC}" ,100,-0.5,0.5);
		_A1MinuitMCDiff->GetXaxis()->SetTitle("#Delta A1 ");
		_A1MinuitMCDiff->SetStats();
		
		_B0MinuitMCDiff = tfs->make<TH1F>(" B0_{Minuit} - B0_{MC} "," B0_{Minuit} - B0_{MC}" ,100,-100,100);
		_B0MinuitMCDiff->GetXaxis()->SetTitle("#Delta B0 [mm]");
		_B0MinuitMCDiff->SetStats();
		
		_B1MinuitMCDiff = tfs->make<TH1F>(" B1_{Minuit} - B1_{MC}  "," B1_{Minuit} - B1_{MC}" ,100,-0.5,0.5);
		_B1MinuitMCDiff->GetXaxis()->SetTitle("#Delta B1 ");
		_B1MinuitMCDiff->SetStats();

		_seedDeltaA0_v_minuitA0  = tfs->make<TH2F>("#Delta A^{seed-MC}_{0} v A^{straw}_{0}", "A^{straw}_{0}", 50, -100,100, 50, -5000, 5000);
		_seedDeltaA0_v_minuitA0->GetXaxis()->SetTitle("#Delta A^{seed-MC}_{0}");
		_seedDeltaA0_v_minuitA0->GetYaxis()->SetTitle("A^{straw}_{0}");

		_seedDeltaA1_v_minuitA1  = tfs->make<TH2F>("#Delta A^{seed-MC}_{1} v A^{straw}_{1}", "A^{straw}_{1}", 50, -0.5, 0.5, 50, -5, 5);
		_seedDeltaA1_v_minuitA1->GetXaxis()->SetTitle("#Delta A^{seed-MC}_{1}");
		_seedDeltaA1_v_minuitA1->GetYaxis()->SetTitle("A^{straw}_{1}");

		_seedDeltaB0_v_minuitB0  = tfs->make<TH2F>("#Delta B^{seed-MC}_{0} v B^{straw}_{0}", "B^{straw}_{0}", 50, -100,100, 50, -5000, 5000);
		_seedDeltaB0_v_minuitB0->GetXaxis()->SetTitle("#Delta B^{seed-MC}_{0}");
		_seedDeltaB0_v_minuitB0->GetYaxis()->SetTitle("B^{straw}_{0}");

		_seedDeltaB1_v_minuitB1  = tfs->make<TH2F>("#Delta B^{seed-MC}_{1} v B^{straw}_{1}", "B^{straw}_{1}", 50, -0.5, 0.5, 50, -5, 5);
		_seedDeltaB1_v_minuitB1->GetXaxis()->SetTitle("#Delta B^{seed-MC}_{1}");
		_seedDeltaB1_v_minuitB1->GetYaxis()->SetTitle("B^{straw}_{1}");
	}
	_reco_phi_angle = tfs->make<TH1F>("#phi Angle of Reconstructred Track","#phi_{reco} Angle of Tracl " ,20,0,3.141529);
	_reco_phi_angle->GetXaxis()->SetTitle("#phi_{reco} [rad]");
	_reco_phi_angle->SetStats();
	

        //------------------------------------------Seed---------------------------- --------------//

	_seed_a0 = tfs->make<TH1F>("Seed Track Parameter A0 ","Seed Track Parameter A0 " ,50,-2000, 2000);
	_seed_a0->GetXaxis()->SetTitle("Seed Track Parameter A0");
	_seed_a0->SetStats();
	
	_seed_b0 = tfs->make<TH1F>("Seed  Track Parameter B0 ","Seed Track Parameter B0  " ,50,-2000, 2000);
	_seed_b0->GetXaxis()->SetTitle("Seed Track Parameter B0");
	_seed_b0->SetStats();
	
	_seed_a1 = tfs->make<TH1F>("Seed Track Parameter A1  ","Seed vTrack Parameter A1 " ,50,-1,1);
	_seed_a1->GetXaxis()->SetTitle("Seed Track Parameter A1");
	_seed_a1->SetStats();
	
	_seed_b1 = tfs->make<TH1F>("Seed Track Parameter B1  ","Seed Track Parameter B1  " ,50,-1,1);
	_seed_b1->GetXaxis()->SetTitle("Seed Track Parameter B1");
	_seed_b1->SetStats();

	_seed_a0XYZ = tfs->make<TH1F>("Seed Track Parameter A0 XYZ","Seed Track Parameter A0 XYZ " ,50,-10000, 10000);
	_seed_a0XYZ->GetXaxis()->SetTitle("Seed Track Parameter A0 XYZ");
	_seed_a0XYZ->SetStats();
	
	_seed_b0XYZ = tfs->make<TH1F>("Seedf Track Parameter B0 XYZ","Seed Track Parameter B0 XYZ " ,50,-5000, 5000);
	_seed_b0XYZ->GetXaxis()->SetTitle("Seed Track Parameter B0 XYZ");
	_seed_b0XYZ->SetStats();
	
	_seed_a1XYZ = tfs->make<TH1F>("Seedf Track Parameter A1 XYZ ","Seed Track Parameter A1 XYZ" ,50,-5,5);
	_seed_a1XYZ->GetXaxis()->SetTitle("Seed Track Parameter A1 XYZ");
	_seed_a1XYZ->SetStats();
	
	_seed_b1XYZ = tfs->make<TH1F>("Seed Track Parameter B1 XYZ ","Seed Track Parameter B1 XYZ " ,50,-5,5);
	_seed_b1XYZ->GetXaxis()->SetTitle("Seed Track Parameter B1");
	_seed_b1XYZ->SetStats();

	_niters  = tfs->make<TH1F>("Seed Number of Iterations Until Seed Fit Converged  ","Number of Iterations Until Seed Fit Converged " ,100,0, 100);
	_niters->GetXaxis()->SetTitle("Seed Number of Iterations Until Seed Fit Converged");
	_niters->SetStats();
	
	_seedA0_v_seedA1 = tfs->make<TH2F>("Seed A_{0} v A_{1}", "Seed A_{0} v A_{1}", 50, -0.2, 0.2, 50, -1500, 1500);
	_seedA0_v_seedA1->GetXaxis()->SetTitle("A_{1}");
	_seedA0_v_seedA1->GetYaxis()->SetTitle("A_{0}");

	_seedB0_v_seedB1 = tfs->make<TH2F>("Seed B_{0} v B_{1}", "Seed B_{0} v B_{1}", 50, -0.2, 0.2, 50, -1500, 1500);
	_seedB0_v_seedB1->GetXaxis()->SetTitle("B_{1}");
	_seedB0_v_seedB1->GetYaxis()->SetTitle("B_{0}");
	
	_seedA0_v_seedB1 = tfs->make<TH2F>("Seed A_{0} v B_{1}", "Seed A_{0} v B_{1}", 50, -0.2, 0.2, 50, -1500, 1500);
	_seedA0_v_seedB1->GetXaxis()->SetTitle("B_{1}");
	_seedA0_v_seedB1->GetYaxis()->SetTitle("A_{0");
	
	_seedA0_v_seedB0 = tfs->make<TH2F>("Seed B_{0} v A_{0}", "Seed B_{0} v A_{0}", 50, -1500,1500, 50, -2000, 2000);
	_seedA0_v_seedB0->GetXaxis()->SetTitle("B_{0}");
	_seedA0_v_seedB0->GetYaxis()->SetTitle("A_{0} ");
	
	_seedB1_v_seedA1 = tfs->make<TH2F>("Seed B_{1} v A_{1}", "Seed B_{1} v A_{1}", 100, -0.2,0.2, 100, -0.2,0.2);
	_seedB1_v_seedA1->GetXaxis()->SetTitle("B_{1}");
	_seedB1_v_seedA1->GetYaxis()->SetTitle("A_{1} ");
	
	_Seed_Cov_A0 = tfs->make<TH1F>("#sigma_{A_{0}}", "#sigma_{A_{0}}" ,100,0, 100);
	_Seed_Cov_A0->GetXaxis()->SetTitle("#sigma_{A_{0}}");

	_Seed_Cov_A0A1 = tfs->make<TH1F>("Seed #sigma_{A_{0}A_{1}}", "Seed #sigma_{A_{0}A_{1}}" ,100,0, 100);
	_Seed_Cov_A0A1->GetXaxis()->SetTitle("#sigma_{A_{0}A_{1}}");

	_Seed_Cov_A1 = tfs->make<TH1F>("Seed #sigma_{A_{1}}", "Seed #sigma_{A_{1}}" ,100,0, 0.5);
	_Seed_Cov_A1->GetXaxis()->SetTitle("#sigma_{A_{1}}");
	
	_Seed_Cov_B0 = tfs->make<TH1F>("Seed #sigma_{B_{0}}", "Seed #sigma_{B_{0}}" ,100,0, 100);
	_Seed_Cov_B0->GetXaxis()->SetTitle("#sigma_{B_{0}}");
		
	_Seed_Cov_B1 = tfs->make<TH1F>("Seed #sigma_{B_{1}}", "Seed #sigma_{B_{1}}" ,100,0, 0.5);
	_Seed_Cov_B1->GetXaxis()->SetTitle("#sigma_{B_{1}}");

        _Seed_Cov_B0B1 = tfs->make<TH1F>("Seed #sigma_{B_{0}B_{1}}", "Seed #sigma_{B_{0}B_{1}}" ,100,0, 100);
	_Seed_Cov_B0B1->GetXaxis()->SetTitle("#sigma_{B_{0}B_{1}}");

	_chisq_ndf_plot_init = tfs->make<TH1F>("Seed Init ChiSq/NDF","Seed Init ChiSq/NDF" ,100,0, 10);
	_chisq_ndf_plot_init->GetXaxis()->SetTitle("Init. #Chi^{2}/N");
	
	_chisq_ndf_plot_final = tfs->make<TH1F>("Seed Final ChiSq/NDF","Seed Final ChiSq/NDF" ,100,0,10);
	_chisq_ndf_plot_final->GetXaxis()->SetTitle("Final #Chi^{2}/N");
	
	_chisq_ndf_plot_finalX = tfs->make<TH1F>("Seed Final ChiSq/NDF X''","Seed Final ChiSq/NDF X''" ,100,0,10);
	_chisq_ndf_plot_finalX->GetXaxis()->SetTitle("Final X '' #Chi^{2}/N");
	
        _chisq_ndf_plot_finalY = tfs->make<TH1F>("Seed Final ChiSq/NDF Y''","Seed Final ChiSq/NDF Y''" ,100,0,10);
	_chisq_ndf_plot_finalY->GetXaxis()->SetTitle("Final Y '' #Chi^{2}/N");
	
	_chisq_ndf_plot_initX = tfs->make<TH1F>("Seed Init Chi2/NDF  X''","Seed Init Chi2/NDF X''" ,100,0,10);
	_chisq_ndf_plot_initX->GetXaxis()->SetTitle("Initial X '' #Chi^{2}/N");
	
        _chisq_ndf_plot_initY = tfs->make<TH1F>("Seed Init Chi2/NDF Y''","initial chisq_ndf_plot Y''" ,100,0,10);
	_chisq_ndf_plot_initY->GetXaxis()->SetTitle("Initial Y '' #Chi^{2}/N");
	
	_change_chisq_ndf_plot_X = tfs->make<TH1F>("Seed Total Change in Chisq/ ndf X''","Total Change in Chisq/ ndf X''" ,50,-10,20);
	_change_chisq_ndf_plot_X->GetXaxis()->SetTitle("Initial X '' #Chi^{2}/N");
	
	_change_chisq_ndf_plot_Y = tfs->make<TH1F>("Seed Total Change in Chisq/ ndf Y''","Seed Total Change in Chisq/ ndf Y''" ,50,-10,20);
	_change_chisq_ndf_plot_Y->GetXaxis()->SetTitle("Initial Y '' #Chi^{2}/N");
	
	_change_chisq_ndf_plot_Total = tfs->make<TH1F>("Seed Total Change in #Chi^{2}/ ndf","Seed Total Change in #Chi^{2}/ ndf" ,50,-5,20);
	_change_chisq_ndf_plot_Total->GetXaxis()->SetTitle("Total Change in #Chi^{2}/ndf");
	
        _total_residualsX_init = tfs->make<TH1F>("Seedf Initial Residuals X'' ","Initial Residuals X'' " ,50,-1000,1000);
	_total_residualsX_init->GetXaxis()->SetTitle("Initial Residual X'' [mm]");
	_total_residualsX_init->SetStats();
	
	_total_residualsY_init = tfs->make<TH1F>("Seed Initial Residuals Y''","Seed Initial Residuals Y'' " ,50,-1000,1000);
	_total_residualsY_init->GetXaxis()->SetTitle("Initial Residual Y'' [mm]");
	_total_residualsY_init->SetStats();

	_total_pullsX_init = tfs->make<TH1F>("Seed Initial PullSeed  X","Initial Pull X''" ,200,-50, 50);
	_total_pullsX_init->GetXaxis()->SetTitle("Pull X");
	_total_pullsX_init->SetStats();
	
	_total_pullsY_init = tfs->make<TH1F>("Seed Initial Pull Y''","Seed Initial Pull Y''" ,200,-50, 50);
	_total_pullsY_init->GetXaxis()->SetTitle("Initial Pull Y");
	_total_pullsY_init->SetStats();
       
	_total_residualsX_final = tfs->make<TH1F>("Seed Final Residuals X''  ","Seed Final Residuals X''#chi^{2}/dof all  " ,100,-200,200);
	_total_residualsX_final->GetXaxis()->SetTitle("Residual X'' [mm]");
	_total_residualsX_final->SetStats();
	
	_total_residualsY_final = tfs->make<TH1F>("Seed Final Residuals Y'' ","Seed Final Residuals Y'' #chi^{2}/dof all " ,100,-200,200);
	_total_residualsY_final->GetXaxis()->SetTitle("Final Residual Y'' [mm]");
	_total_residualsY_final->SetStats();
	
	_total_pullsX_final = tfs->make<TH1F>("Seed Final Pull X'' #chi^{2}/dof alSeed l ","Seed Final Pull X''#chi^{2}/dof all " ,50,-2, 2);
	_total_pullsX_final->GetXaxis()->SetTitle("Final Pull X''");
	
	
	_total_pullsY_final = tfs->make<TH1F>("Seed Final Pull Y''#chi^{2}/dof all ","Seed Final Pull Y''#chi^{2}/dof all " ,50,-2, 2);
	_total_pullsY_final->GetXaxis()->SetTitle("Final Pull Y''");
	
	_FinalErrX = tfs->make<TH1F>("Seed Final Errors in X''","Seed Final Errors in X'' " ,50,0, 100);
	_FinalErrX->GetXaxis()->SetTitle("#sigma_{X''} [mm]");
	_FinalErrX->SetStats();
	
	_FinalErrY = tfs->make<TH1F>("Seed Final Errors in Y''","Seed Final Errors in Y'' " ,50,0, 100);
	_FinalErrY->GetXaxis()->SetTitle("#sigma_{Y''} [mm]");
	_FinalErrY->SetStats();
	
	_InitErrX = tfs->make<TH1F>("Seed Initial Errors in X''","Seed Initial Errors in X'' " ,50,0, 100);
	_InitErrX->GetXaxis()->SetTitle("#sigma_{X''} [mm]");
	_InitErrX->SetStats();
	
	_InitErrY = tfs->make<TH1F>("Seed Initial Errors in Y''","Seed Initial Errors in Y'' " ,50,0, 100);
	_InitErrY->GetXaxis()->SetTitle("#sigma_{Y''} [mm]");
	_InitErrY->SetStats();
	
	_FinalErrTot = tfs->make<TH1F>("Seed Final Errors Total","Seed Final Errors Total " ,50,0, 100);
	_FinalErrTot->GetXaxis()->SetTitle("#sigma_{Y''} [mm]");
	_FinalErrTot->SetStats();
	
	_InitErrTot = tfs->make<TH1F>("Seed Initial Errors Total","Seed Initial Errors Total " ,50,0, 100);
	_InitErrTot->GetXaxis()->SetTitle("#sigma_{X''} [mm]");
	_InitErrTot->SetStats();

	//------------------------Straw Fit-------------------------------//
	
	_total_residualsX_Minuit = tfs->make<TH1F>("Minuit Residuals X''  ","Minuit Final Residuals X'' " ,100,-200,200);
	_total_residualsX_Minuit->GetXaxis()->SetTitle("Minuit Res. X'' [mm]");
	_total_residualsX_Minuit->SetStats();
	
	_total_residualsY_Minuit = tfs->make<TH1F>("Minuit Residuals Y'' ","Minuit Residuals Y''  " ,100,-200,200);
	_total_residualsY_Minuit->GetXaxis()->SetTitle("Minuit Res. Y'' [mm]");
	_total_residualsY_Minuit->SetStats();
	
	_FullFitEndDOCAs = tfs->make<TH1F>("Final DOCAs ","Final DOCAs" ,50,0,10);
	_FullFitEndDOCAs->GetXaxis()->SetTitle("Final DOCAs [mm]");
	_FullFitEndDOCAs->SetStats();

	_GaussianEndDOCAs = tfs->make<TH1F>("Gaussian DOCAs ","Gaussian DOCAs" ,50,0,10);
	_GaussianEndDOCAs->GetXaxis()->SetTitle("Gaussian DOCAs [mm]");
	_GaussianEndDOCAs->SetStats();
	
	_StartDOCAs = tfs->make<TH1F>("Initial DOCAs ","InitialDOCAs" ,50, 0,10);
	_StartDOCAs->GetXaxis()->SetTitle("Initial DOCAs [mm]");
	_StartDOCAs->SetStats();

	_FullFitEndTimeResiduals = tfs->make<TH1F>("Final Time Res ","Final Time Resid" ,50,0,500);
	_FullFitEndTimeResiduals->GetXaxis()->SetTitle("Final Time Res [ns]");
	_FullFitEndTimeResiduals->SetStats();

	_GaussianEndTimeResiduals = tfs->make<TH1F>("Gaussian Time Res ","Gaussian Time Resid" ,50,0,500);
	_GaussianEndTimeResiduals->GetXaxis()->SetTitle("Gaussian Time Res [ns]");
	_GaussianEndTimeResiduals->SetStats();

	_StartTimeResiduals = tfs->make<TH1F>("Start Time Res ","Start Time Resid" ,50,0,500);
	_StartTimeResiduals->GetXaxis()->SetTitle("Start Time Res [ns]");
	_StartTimeResiduals->SetStats();

	_A0MinuitFitDiff = tfs->make<TH1F>(" A0 Minuit Diff "," A0 Minuit Diff" ,100,-100,100);
	_A0MinuitFitDiff->GetXaxis()->SetTitle("#Delta A0 [mm]");
	_A0MinuitFitDiff->SetStats();
	
	_A1MinuitFitDiff = tfs->make<TH1F>(" A1 Minuit Diff "," A1 Minuit Diff" ,100,-3,3);
	_A1MinuitFitDiff->GetXaxis()->SetTitle("#Delta A1 ");
	_A1MinuitFitDiff->SetStats();
	
	_B0MinuitFitDiff = tfs->make<TH1F>(" B0 Minuit Diff "," B0 Minuit Diff" ,100,-100,100);
	_B0MinuitFitDiff->GetXaxis()->SetTitle("#Delta B0 [mm] ");
	_B0MinuitFitDiff->SetStats();
	
	_B1MinuitFitDiff = tfs->make<TH1F>(" B1 Minuit Diff "," B1 Minuit Diff" ,100,-3,3);
	_B1MinuitFitDiff->GetXaxis()->SetTitle("#Delta B1 ");
	_B1MinuitFitDiff->SetStats();
	
	_minuit_pullsX_final = tfs->make<TH1F>("Miuit Pull X'' ","Minuit Pull X'' " ,50,-2, 2);
	_minuit_pullsX_final->GetXaxis()->SetTitle("Minuit Pull X''");
	
	_minuit_pullsY_final = tfs->make<TH1F>("Minuit Pull Y'' ","Minuit Pull Y'' " ,50,-2, 2);
	_minuit_pullsY_final->GetXaxis()->SetTitle("Minuit Pull Y''");
	
	_NLL = tfs->make<TH1F>(" Log(L) "," Log(L)" ,200,0,1000);
	_NLL->GetXaxis()->SetTitle("Log(L) ");
	_NLL->SetStats();
	
	_A0Minuit = tfs->make<TH1F>(" A0_{Minuit} "," A0_{Minuit} " ,50,-10000,10000);
	_A0Minuit->GetXaxis()->SetTitle(" [mm]");
	_A0Minuit->SetStats();
	
	_A1Minuit = tfs->make<TH1F>(" A1_{Minuit}  "," A1_{Minuit}" ,50,-5,5);
	_A1Minuit->GetXaxis()->SetTitle("A1 ");
	_A1Minuit->SetStats();
	
	_B0Minuit = tfs->make<TH1F>(" B0_{Minuit}"," B0_{Minuit} " ,50,-5000,5000);
	_B0Minuit->GetXaxis()->SetTitle(" [mm]");
	_B0Minuit->SetStats();
	
	_B1Minuit = tfs->make<TH1F>(" B1_{Minuit}  "," B1_{Minuit} " ,50,-5,5);
	_B1Minuit->GetXaxis()->SetTitle(" B1 ");
	_B1Minuit->SetStats();
	
	
	}
      }
	
      void CosmicAnalyzer::analyze(const art::Event& event) {
       
        _evt = event.id().event();  // add event id
        if(!findData(event)) // find data
      		throw cet::exception("RECO")<<"No Time Clusters in event"<< endl; 
       
        //find time clusters:
    	_ntc = _tccol->size();
        _nch = _chcol->size();
        
        for(size_t itc=0; itc<_tccol->size();++itc){
		TimeCluster tc = (*_tccol)[itc];
        	_cluster_time =  tc._t0._t0;
                
	}
	
	
        //loop over tracks
        for(size_t ist = 0;ist < _coscol->size(); ++ist){
        	n_analyze+=1;
        	
        	CosmicTrackSeed sts =(*_coscol)[ist];
		CosmicTrack st = sts._track;
		TrkFitFlag const& status = sts._status;
        	if (!status.hasAllProperties(TrkFitFlag::helixOK) ){ continue;}
		if(st.converged == false or st.minuit_converged  == false) { continue;}
		std::vector<int> panels, planes, stations;

		_reco_phi_angle->Fill(st.get_fit_phi()); 
		_niters->Fill(st.get_iter()); 
		
                _seed_a1->Fill(st.FitParams.A1);
                _seed_b1->Fill(st.FitParams.B1);
                _seed_a0->Fill(st.FitParams.A0);
                _seed_b0->Fill(st.FitParams.B0);

		_seed_a1XYZ->Fill(st.FitEquationXYZ.Dir.X());
                _seed_b1XYZ->Fill(st.FitEquationXYZ.Dir.Y());
                _seed_a0XYZ->Fill(st.FitEquationXYZ.Pos.X());
                _seed_b0XYZ->Fill(st.FitEquationXYZ.Pos.Y());

                _Seed_Cov_A0->Fill(st.FitParams.Covarience.sigA0);
                _Seed_Cov_A1->Fill(st.FitParams.Covarience.sigA1);
                _Seed_Cov_B0->Fill(st.FitParams.Covarience.sigB0);
                _Seed_Cov_B1->Fill(st.FitParams.Covarience.sigB1);
                _Seed_Cov_B0B1->Fill(st.FitParams.Covarience.sigB1B0);
		_Seed_Cov_A0A1->Fill(st.FitParams.Covarience.sigA1A0);
	
                _seedA0_v_seedA1->Fill(st.FitParams.A1,st.FitParams.A0);
                _seedB0_v_seedB1->Fill(st.FitParams.B1,st.FitParams.B0);
                _seedA0_v_seedB1->Fill(st.FitParams.B1,st.FitParams.A0);
	        _seedA0_v_seedB0->Fill(st.FitParams.A0,st.FitParams.B0);
	        _seedB1_v_seedA1->Fill(st.FitParams.B1,st.FitParams.A1);
	 	
		_A0MinuitFitDiff->Fill(st.MinuitFitParams.A0-st.FitEquationXYZ.Pos.X());
		_A1MinuitFitDiff->Fill(st.MinuitFitParams.A1-st.FitEquationXYZ.Dir.X());
		_B0MinuitFitDiff->Fill(st.MinuitFitParams.B0- st.FitEquationXYZ.Pos.Y());
		_B1MinuitFitDiff->Fill(st.MinuitFitParams.B1-st.FitEquationXYZ.Dir.Y());
		
	        _A0Minuit->Fill(st.MinuitFitParams.A0);
	        _A1Minuit->Fill(st.MinuitFitParams.A1);
	        _B0Minuit->Fill(st.MinuitFitParams.B0);
	        _B1Minuit->Fill(st.MinuitFitParams.B1);

	       if(_mcdiag){
			
			trueinfo = FitMC(_mcdigis);
			
			_mc_phi_angle->Fill(trueinfo.TruePhi);
	                _mc_theta_angle->Fill(trueinfo.TrueTheta);                  
	                
			_truea1XYZ->Fill(trueinfo.TrueFitEquation.Dir.X());
		        _trueb1XYZ->Fill(trueinfo.TrueFitEquation.Dir.Y());
		        _truea0XYZ->Fill(trueinfo.TrueFitEquation.Pos.X());
		        _trueb0XYZ->Fill(trueinfo.TrueFitEquation.Pos.Y());

			if(st.MinuitFitParams.Covarience.sigA0 !=0){
				_A0MinuitMCDiff->Fill((trueinfo.TrueFitEquation.Pos.X()- st.MinuitFitParams.A0));///(st.MinuitFitParams.Covarience.sigA0));
			}if(st.MinuitFitParams.Covarience.sigA1 !=0){
				_A1MinuitMCDiff->Fill((trueinfo.TrueFitEquation.Dir.X() - st.MinuitFitParams.A1));///(st.MinuitFitParams.Covarience.sigA1));
		 	}if(st.MinuitFitParams.Covarience.sigB0 !=0){
				_B0MinuitMCDiff->Fill((trueinfo.TrueFitEquation.Pos.Y()- st.MinuitFitParams.B0));///(st.MinuitFitParams.Covarience.sigB0));
				
			}if(st.MinuitFitParams.Covarience.sigB1 !=0){
				_B1MinuitMCDiff->Fill((trueinfo.TrueFitEquation.Dir.Y() - st.MinuitFitParams.B1));//(st.MinuitFitParams.Covarience.sigB1));
		       }

		      	_A0SeedMCDiff->Fill(trueinfo.TrueFitEquation.Pos.X()- st.FitEquationXYZ.Pos.X());
		      	_A1SeedMCDiff->Fill(trueinfo.TrueFitEquation.Dir.X() -st.FitEquationXYZ.Dir.X());
	       	     	_B0SeedMCDiff->Fill(trueinfo.TrueFitEquation.Pos.Y() - st.FitEquationXYZ.Pos.Y());
		     	_B1SeedMCDiff->Fill(trueinfo.TrueFitEquation.Dir.Y()  - st.FitEquationXYZ.Dir.Y());
		      
			_seedDeltaA0_v_minuitA0->Fill(trueinfo.TrueFitEquation.Pos.X()- st.FitEquationXYZ.Pos.X(), st.MinuitFitParams.A0);
			_seedDeltaB0_v_minuitB0->Fill(trueinfo.TrueFitEquation.Pos.Y()- st.FitEquationXYZ.Pos.Y(), st.MinuitFitParams.B0);
		        _seedDeltaA1_v_minuitA1->Fill(trueinfo.TrueFitEquation.Dir.X()- st.FitEquationXYZ.Dir.X(), st.MinuitFitParams.A1);
			_seedDeltaB1_v_minuitB1->Fill(trueinfo.TrueFitEquation.Dir.Y()- st.FitEquationXYZ.Dir.Y(), st.MinuitFitParams.B1);
	  		
			
	    }
		
		_chisq_ndf_plot_init->Fill(st.Diag.InitialChiTot);
                _chisq_ndf_plot_final->Fill(st.Diag.FinalChiTot);
                
                _chisq_ndf_plot_finalX->Fill(st.Diag.FinalChiX);
                _chisq_ndf_plot_finalY->Fill(st.Diag.FinalChiY);
               
                _chisq_ndf_plot_initX->Fill(st.Diag.InitialChiX);
                _chisq_ndf_plot_initY->Fill(st.Diag.InitialChiY);
               
                _change_chisq_ndf_plot_X->Fill(st.Diag.InitialChiX-st.Diag.FinalChiX);
                _change_chisq_ndf_plot_Y->Fill(st.Diag.InitialChiY-st.Diag.FinalChiY);
                _change_chisq_ndf_plot_Total->Fill(st.Diag.InitialChiTot-st.Diag.FinalChiTot);
		
		for(size_t i=0; i<sts._straw_chits.size();i++){
			    ComboHit chit = sts._straw_chits[i];
			    cout<<"getting hits "<<endl;
			    double StartDOCA = DriftFitUtils::GetTestDOCA(chit, st.FitParams.A0,st.FitParams.A1, st.FitParams.B0, st.FitParams.B1);
			    _StartDOCAs->Fill(StartDOCA);
			    //double StartTOCA = DriftFitUtils::TimeResidual(StartDOCA, srep, sts._t0.t0(), chit);
			    //_FullFitEndTimeResiduals->Fill(TOCA);
			    ///_StartTimeResiduals->Fill(st.DriftDiag.StartTimeResiduals[i]);

			    double DOCA = DriftFitUtils::GetTestDOCA(chit, st.MinuitFitParams.A0,st.MinuitFitParams.A1, st.MinuitFitParams.B0, st.MinuitFitParams.B1);
			    _FullFitEndDOCAs->Fill(DOCA);
			    //double TOCA = DriftFitUtils::TimeResidual(DOCA, srep, sts._t0.t0(), chit);
			    //_FullFitEndTimeResiduals->Fill(TOCA);
			   int RecoAmbig = DriftFitUtils::GetAmbig(chit, st.MinuitFitParams.A0,st.MinuitFitParams.A1, st.MinuitFitParams.B0, st.MinuitFitParams.B1);
			    _FullFitEndDOCAs->Fill(DOCA);

		   	if(_mcdiag){
				trueinfo = FitMC(_mcdigis);
				trueinfo = FillDriftMC(chit, RecoAmbig, trueinfo);
		                if(DriftFitUtils::GetTestDOCA(chit, trueinfo.TrueFitEquation.Pos.X(), trueinfo.TrueFitEquation.Dir.X(), trueinfo.TrueFitEquation.Pos.Y(),trueinfo.TrueFitEquation.Dir.Y())<2.5 and DOCA<2.5 and abs(trueinfo.TrueFitEquation.Pos.X() ) < 5000 and abs(trueinfo.TrueFitEquation.Pos.Y())<5000 and abs(trueinfo.TrueFitEquation.Dir.X())<5 and abs(trueinfo.TrueFitEquation.Dir.Y())<5){

					outputfile<<DriftFitUtils::GetTestDOCA(chit, trueinfo.TrueFitEquation.Pos.X(), trueinfo.TrueFitEquation.Dir.X(), trueinfo.TrueFitEquation.Pos.Y(),trueinfo.TrueFitEquation.Dir.Y())<<","<<DOCA<<","<<RecoAmbig/DriftFitUtils::GetAmbig(chit, trueinfo.TrueFitEquation.Pos.X(), trueinfo.TrueFitEquation.Dir.X(), trueinfo.TrueFitEquation.Pos.Y(),trueinfo.TrueFitEquation.Dir.Y())<<","<<trueinfo.TrueTheta<<","<<st.MinuitFitParams.A0<<","<<st.MinuitFitParams.A1
<<","<<st.MinuitFitParams.B0<<","<<st.MinuitFitParams.B1<<","<<trueinfo.TrueFitEquation.Pos.X()<<","<<trueinfo.TrueFitEquation.Dir.X()
<<","<<trueinfo.TrueFitEquation.Pos.Y()<<","<<trueinfo.TrueFitEquation.Dir.Y()<<endl;
			}      
			}
	        }

     
	        for(auto const& tseed : *_coscol) {   
                	TrkFitFlag const& status = tseed._status;
                	_hitsOK = status.hasAllProperties(TrkFitFlag::hitsOK);
                	_StraightTrackOK = status.hasAllProperties(TrkFitFlag::helixOK);
                	_StraightTrackConverged = status.hasAllProperties(TrkFitFlag::helixConverged);
                	_StraightTrackInit = status.hasAllProperties(TrkFitFlag::circleInit);
        	}

		for(size_t ich = 0;ich < _chcol->size(); ++ich){
                        ComboHit const& chit =(*_chcol)[ich];
			
                //-----------Fill diag details:----------//
                        _nhits = chit.nStrawHits();
                        _nsh = chit.nStrawHits(); 
                        panels.push_back(chit.strawId().panel());
		        planes.push_back(chit.strawId().plane());
			stations.push_back(chit.strawId().station());
		//-----------Hit details:---------------//
		        _hit_time = chit.time();
			_hit_drift_time = chit.driftTime();
                        _dt =  _hit_time - _cluster_time;
			}
                //----------------Get panels/planes/stations per track:------------------//
                _n_panels = std::set<float>( panels.begin(), panels.end() ).size();
		_n_planes = std::set<float>( planes.begin(), planes.end() ).size();
		_n_stations = std::set<float>( stations.begin(), stations.end() ).size();
	 
      }//end analyze
      _cosmic_analysis->Fill();
      if(_mcdiag){
	      cout<<"true + "<< _AMBIG->GetBinContent(2,2)/_AMBIG->Integral()<<endl;
	      cout<<"true - "<< _AMBIG->GetBinContent(1,1)/_AMBIG->Integral()<<endl;	
	      cout<<"false + "<< _AMBIG->GetBinContent(2,1)/_AMBIG->Integral()<<endl;
	      cout<<"false - "<< _AMBIG->GetBinContent(1,2)/_AMBIG->Integral()<<endl;
	      
      }
	
     }

void CosmicAnalyzer::endJob() {
	if(_diag and _mcdiag) outputfile.close();
}

CosmicTrackMCInfo CosmicAnalyzer::FitMC(const StrawDigiMCCollection*& _mcdigis){	
	::BuildLinearFitMatrixSums S; 
        CosmicTrackMCInfo TrackTrueInfo;
    	
        StrawDigiMC hitP1; 
	StrawDigiMC first = (*_mcdigis)[0];

        //Get StepPointMC:
	auto const& spmcp0= first.strawGasStep(StrawEnd::cal);
        XYZVec pos0(spmcp0->position().x(), spmcp0->position().y(), spmcp0->position().z());
        XYZVec dir0(spmcp0->momentum().x(), spmcp0->momentum().y(), spmcp0->momentum().z());
	
        for(size_t ich = 0;ich < _mcdigis->size(); ++ich){
            hitP1 = (*_mcdigis)[ich];
	    
            //Get StepPointMC:
	    auto const& spmcp = hitP1.strawGasStep(StrawEnd::cal);
            XYZVec posN(spmcp->position().x(), spmcp->position().y(), spmcp->position().z());
            
            //Use Step Point MC direction as the True Axes:
            XYZVec ZPrime = spmcp->momentum().unit();
            
            //Store True Track details:
            TrackAxes TrueAxes = ParametricFit::GetTrackAxes(ZPrime);
            TrackTrueInfo.TrueTrackCoordSystem = (TrueAxes);
	    
            //Apply routine to the True Tracks (for validation):
            XYZVec point(posN.x(), posN.y(), posN.z());
            XYZVec X(1,0,0);
            XYZVec Y(0,1,0);
            XYZVec Z(0,0,1);
            S.addPoint( point, X,Y,Z, 1,1);
            
        }   
    
     TrackParams RawTrueParams(S.GetAlphaX()[0][0], S.GetAlphaX()[1][0], S.GetAlphaY()[0][0], S.GetAlphaY()[1][0]);
     
     XYZVec TruePos(S.GetAlphaX()[0][0], S.GetAlphaY()[0][0], 0);
     
     XYZVec TrueDir(S.GetAlphaX()[1][0], S.GetAlphaY()[1][0], 1);
     TrueDir = TrueDir.Unit();
     TrueDir = TrueDir/TrueDir.Z();
     
     pos0.SetX(pos0.X()-(dir0.X()*pos0.Z()/dir0.Z()));
     pos0.SetY(pos0.Y()-(dir0.Y()*pos0.Z()/dir0.Z()));
     pos0.SetZ(pos0.Z()-(dir0.Z()*pos0.Z()/dir0.Z()));
     dir0 = dir0/dir0.Z();
  
     TrackEquation TrueTrack(pos0, dir0);
     
     TrackTrueInfo.TrueFitEquation = (TrueTrack);
     TrackTrueInfo.TruePhi =(atan(TrueDir.y()/TrueDir.x()));
     TrackTrueInfo.TrueTheta = (acos(TrueDir.x()/sqrt(TrueDir.Mag2())));
     
     return TrackTrueInfo;
     }

CosmicTrackMCInfo CosmicAnalyzer::FillDriftMC(ComboHit chit, double RecoAmbig, CosmicTrackMCInfo info){

     double true_doca = DriftFitUtils::GetTestDOCA(chit, info.TrueFitEquation.Pos.X(), info.TrueFitEquation.Dir.X(), info.TrueFitEquation.Pos.Y(),info.TrueFitEquation.Dir.Y());
     double trueambig = DriftFitUtils::GetAmbig(chit, info.TrueFitEquation.Pos.X(), info.TrueFitEquation.Dir.X(), info.TrueFitEquation.Pos.Y(),info.TrueFitEquation.Dir.Y());
     //double true_time_residual = DriftFitUtils::TimeResidual(true_doca, _srep, sts._t0.t0(), chit);
     info.Ambig.push_back(trueambig);
     info.TrueDOCA.push_back(true_doca);
     //info.TrueTimeResiduals.push_back(true_time_residual);
     _TrueDOCAs->Fill(true_doca);
     //_TrueTimeResiduals->Fill(true_time_residual);
     _AMBIG->Fill(RecoAmbig, trueambig);
     return info;
}

bool CosmicAnalyzer::findData(const art::Event& evt){
	_chcol = 0; 
        _tccol = 0;
        _coscol = 0; 
	auto chH = evt.getValidHandle<ComboHitCollection>(_chtag);
	_chcol = chH.product();
	auto tcH = evt.getValidHandle<TimeClusterCollection>(_tctag);
	_tccol =tcH.product();
	auto stH = evt.getValidHandle<CosmicTrackSeedCollection>(_costag);
	_coscol =stH.product();
        if(_mcdiag){
	    
	   _mcdigis=0;
           auto mcdH = evt.getValidHandle<StrawDigiMCCollection>(_mcdigistag);
           _mcdigis = mcdH.product();
           _toff.updateMap(evt);
        }
	return _chcol != 0 && _tccol!=0 && _coscol !=0 && (_mcdigis != 0 || !_mcdiag);
       }

}

using mu2e::CosmicAnalyzer;
DEFINE_ART_MODULE(CosmicAnalyzer);<|MERGE_RESOLUTION|>--- conflicted
+++ resolved
@@ -38,19 +38,7 @@
 #include "art/Framework/Principal/Handle.h"
 #include "art/Framework/Core/ModuleMacros.h"
 #include "art_root_io/TFileService.h"
-<<<<<<< HEAD
-
-//Geom
-#include "TrackerGeom/inc/Tracker.hh"
-#include "TrackerGeom/inc/Straw.hh"
-#include "TrackerConditions/inc/StrawResponse.hh"
-=======
-#include "fhiclcpp/types/Atom.h"
-#include "fhiclcpp/types/Sequence.h"
-#include "fhiclcpp/types/Table.h"
-
->>>>>>> afba9734
-// ROOT incldues
+//ROOT
 #include "TStyle.h"
 #include "Rtypes.h"
 #include "TH1F.h"
@@ -764,7 +752,7 @@
 		
 		for(size_t i=0; i<sts._straw_chits.size();i++){
 			    ComboHit chit = sts._straw_chits[i];
-			    cout<<"getting hits "<<endl;
+			    
 			    double StartDOCA = DriftFitUtils::GetTestDOCA(chit, st.FitParams.A0,st.FitParams.A1, st.FitParams.B0, st.FitParams.B1);
 			    _StartDOCAs->Fill(StartDOCA);
 			    //double StartTOCA = DriftFitUtils::TimeResidual(StartDOCA, srep, sts._t0.t0(), chit);
