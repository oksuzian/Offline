--- conflicted
+++ resolved
@@ -74,11 +74,7 @@
     for(auto icos = coscol->begin(); icos != coscol->end(); ++icos) {
       auto const& cosmic = *icos;
      
-<<<<<<< HEAD
-      if( cosmic.status().hasAllProperties(_goodcosmic) && cosmic.status().hasAllProperties(_convergedcosmic) && cosmic.trkstrawhits().size() > _minnsh ){ // && cosmic._panelHitIdxs.size() >_minnch
-=======
       if( cosmic.status().hasAllProperties(_goodcosmic) && cosmic.trkstrawhits().size() > _minnsh ){
->>>>>>> 17dc9d69
        
         ++_npass;
         
