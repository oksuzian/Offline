--- conflicted
+++ resolved
@@ -50,17 +50,6 @@
     unsigned        _nevt, _npass;
   };
 
-<<<<<<< HEAD
-  CosmicSeedFilter::CosmicSeedFilter(fhicl::ParameterSet const& pset) :
-    art::EDFilter{pset},
-    _cosmicTag     (pset.get<art::InputTag>("CosmicTrackSeedCollection","KSFDeM")),
-    _goodcosmic(pset.get<vector<string> >("comsicseedFitFlag",std::vector<std::string>{"HelixOK"})),
-    _convergedcosmic(pset.get<vector<string> > ("comsicseedFitFlag", std::vector<std::string>{"HelixConverged"})),
-    _minnsh (pset.get<unsigned int>   ("minnsh",8)),
-    _minnch (pset.get<unsigned int>   ("minnch",8)),
-    _trigPath  (pset.get<std::string>("triggerPath")),
-    _debug     (pset.get<int>   ("debugLevel",0)),
-=======
   CosmicSeedFilter::CosmicSeedFilter(const Parameters& conf) :
     art::EDFilter(conf),
     _cosmicTag (conf().cosmictag()),
@@ -68,7 +57,6 @@
     _minnsh (conf().minnsh()),
     _trigPath (conf().trigpath()),
     _debug (conf().debug()),
->>>>>>> a8757f2b
     _nevt(0), _npass(0)
   {
     produces<TriggerInfo>();
