//Author: S Middleton
//Date: August 2019
//Purpose: PDF Functions for minuit fitting

//ROOT:
#include "Math/VectorUtil.h"
#include "TMath.h"
#include "Math/Math.h"
#include <TSystem.h>
#include <TROOT.h>
#include <TObjString.h>

//For Drift:
#include "BTrk/BaBar/BaBar.hh"
#include "BTrk/BbrGeom/Trajectory.hh"
#include "BTrk/KalmanTrack/KalRep.hh"
#include "BTrk/BbrGeom/HepPoint.h"
#include "BTrk/TrkBase/TrkPoca.hh"
#include "BTrkData/inc/TrkStrawHit.hh"
#include "BTrk/BbrGeom/BbrVectorErr.hh"
#include "BTrk/ProbTools/ChisqConsistency.hh"
#include "BTrk/TrkBase/TrkMomCalculator.hh"

//Tracker Details:
#include "TrackerGeom/inc/Tracker.hh"
#include "TrackerConditions/inc/StrawDrift.hh"
#include "TrackerConditions/inc/StrawResponse.hh"

//Utilities:
#include "CosmicReco/inc/PDFFit.hh"
#include "CosmicReco/inc/DriftFitUtils.hh"
#include "Mu2eUtilities/inc/TwoLinePCA.hh"

//Minuit
#include <Minuit2/FCNBase.h>
#include <Minuit2/MnMigrad.h>
#include <Minuit2/MnMinos.h>
#include <Minuit2/MnStrategy.h>
#include <Minuit2/MnUserParameters.h>
#include <Minuit2/FunctionMinimum.h>

using namespace mu2e;

//For Gaussian:
const double drift_v = 0.065; //mm/ns TODO fix this in the code
const double sigma = 1.0; //ns (for full fit only) , if gaussian the sigma is set to 24ns in the FCL parametets
const double tau = 10.7; //ns
//For Full fit:
const int N_tbins = 500;
const int N_taubins = 50;
const int N_sbins = 50;

float wireradius = 12.5/1000.; //12.5 um in mm
float strawradius = 2.5; //2.5 mm in mm

FullDriftFit::FullDriftFit(ComboHitCollection _chits, StrawResponse const& _srep , CosmicTrack _track, std::vector<double> &_constraint_means, std::vector<double> &_constraints, double _sigma_t, int _k, const Tracker* _tracker) : GaussianPDFFit(_chits,  _srep, _track,  _constraint_means, _constraints, _sigma_t, _k, _tracker)
{
	pdf_times = new double[N_tbins];
	pdf_taus = new double[N_taubins];
	pdf_sigmas = new double[N_sbins];
	pdf = new double[N_tbins*N_taubins*N_sbins];

	Min_t = 0.1;
	Min_tau = 5;
	Min_s = -1;
	Max_t = 1000;
	Max_tau = 15.;
	Max_s = 30.;
	k=1;

	delta_T = (Max_t-Min_t)/((double) N_tbins);
	delta_S = (Max_s-Min_s)/((double) N_sbins);
	delta_Tau = (Max_tau-Min_tau)/((double) N_taubins);

	for (int i=0;i<N_tbins;i++){
		pdf_times[i] = Min_t + delta_T * i;
	}
	for (int i=0;i<N_sbins;i++){
		pdf_sigmas[i] = Min_s + delta_S * i;
	}
	for (int i=0;i<N_taubins;i++){
		pdf_taus[i] = Min_tau + delta_Tau * i;
	}
	this->CalculateFullPDF();
};

    int FullDriftFit::Factorial(int k)
    {
	if (k == 0)
	return 1;
	int response = 1;
	for (int i=1;i<k;i++){
		response *= i;
	}
	return response;
    }

    void FullDriftFit::CalculateFullPDF() {

	for (int is=0;is<N_sbins;is++){
		double sigma = this->pdf_sigmas[is];
		for (int it0=0;it0<N_tbins;it0++){
			double time_gaus = this->pdf_times[it0];
			double time_gaussian = 1.0/sqrt(2*TMath::Pi()*sigma*sigma)*exp(-(time_gaus*time_gaus)/(2*sigma*sigma));

			for (int itau=0;itau<N_taubins;itau++){
				double tau = this->pdf_taus[itau];
				for (int it1=0;it1<N_tbins-it0;it1++){
				  	double time_tau = this->delta_T*it1;
				  	double val_tau = pow(1/tau,k)*pow(time_tau,k-1)*exp(-time_tau/tau)/(double) Factorial(k-1);
				  	this->pdf[is * N_taubins * N_tbins + itau * N_tbins + (it0+it1)] += time_gaussian * val_tau;

				}
		      	}
	    	}
  	}

	for (int is=0; is < N_sbins;is++){
		for (int itau=0;itau<N_taubins;itau++){
			double total = 0;
			for (int it=0;it<N_tbins;it++){
				total += this->pdf[is * N_taubins * N_tbins + itau * N_tbins + it];
			}

	      	for (int it=0;it<N_tbins;it++){
			this->pdf[(is*N_taubins*N_tbins)+(itau*N_tbins) + it] /= total;
	      }
	    }
  	}
}

    void FullDriftFit::DeleteArrays() const{

	delete []  pdf_sigmas;
	delete []  pdf_taus;
	delete []  pdf_times;
	delete []  pdf;

    }

    double FullDriftFit::InterpolatePDF(double time_residual, double sigma, double tau) const
    {

	int bin_s = (sigma - this->Min_s)/(this->delta_S);
	if (bin_s >= N_sbins-1){
		bin_s = N_sbins-2;
	}
	if (bin_s < 0){
		bin_s = 0;
	}
	double s_d = (sigma - (bin_s*this->delta_S+this->Min_s))/(this->delta_S);
	int bin_tau = (tau - this->Min_tau)/(this->delta_Tau);

	if (bin_tau >= N_taubins-1){
		bin_tau = N_taubins-2;
	}

	double tau_d = (tau - (bin_tau*this->delta_Tau+this->Min_tau))/(this->delta_Tau);
	int bin_t = (time_residual - this->Min_t)/(this->delta_T);

	if (bin_t >= N_tbins-1){
		bin_t = N_tbins-2;
	}
	if (bin_t < 0){
		bin_t = 0;
	}
	double t_d = (time_residual - (bin_t*this->delta_T+this->Min_t))/(this->delta_T);

	double pdf_val000 = this->pdf[(bin_s+0) * N_taubins * N_tbins + (bin_tau+0) * N_tbins + (bin_t+0)];

	double pdf_val100 = this->pdf[(bin_s+1) * N_taubins * N_tbins + (bin_tau+0) * N_tbins + (bin_t+0)];

	double pdf_val001 = this->pdf[(bin_s+0) * N_taubins * N_tbins + (bin_tau+0) * N_tbins + (bin_t+1)];

	double pdf_val101 = this->pdf[(bin_s+1) * N_taubins * N_tbins + (bin_tau+0) * N_tbins + (bin_t+1)];

	double pdf_val010 = this->pdf[(bin_s+0) * N_taubins * N_tbins + (bin_tau+1) * N_tbins + (bin_t+0)];

	double pdf_val110 = this->pdf[(bin_s+1) * N_taubins * N_tbins + (bin_tau+1) * N_tbins + (bin_t+0)];

	double pdf_val011 = this->pdf[(bin_s+0) * N_taubins * N_tbins + (bin_tau+1) * N_tbins + (bin_t+1)];

	double pdf_val111 = this->pdf[(bin_s+1) * N_taubins * N_tbins + (bin_tau+1) * N_tbins + (bin_t+1)];

	double pdf_val00 = pdf_val000*(1-s_d) + pdf_val100*s_d;
	double pdf_val01 = pdf_val001*(1-s_d) + pdf_val101*s_d;
	double pdf_val10 = pdf_val010*(1-s_d) + pdf_val110*s_d;
	double pdf_val11 = pdf_val011*(1-s_d) + pdf_val111*s_d;
	double pdf_val0 = pdf_val00*(1-tau_d) + pdf_val10*tau_d;
	double pdf_val1 = pdf_val01*(1-tau_d) + pdf_val11*tau_d;
	double pdf_val = pdf_val0*(1-t_d) + pdf_val1*t_d;

	return pdf_val;

}

    // This 3 functions talk to the drift util:
    double GaussianPDFFit::calculate_DOCA(ComboHit const& chit, double a0, double a1, double b0, double b1, const Tracker* tracker)const{
	double doca = DriftFitUtils::GetTestDOCA(chit, a0,a1,b0,b1, tracker);
	return (doca);
}

    double GaussianPDFFit::calculate_ambig(ComboHit const& chit, double a0, double a1, double b0, double b1, const Tracker* tracker)const{
	double ambig = DriftFitUtils::GetAmbig(chit, a0,a1,b0,b1, tracker);
	return (ambig);
}

    double GaussianPDFFit::TimeResidual(double doca, StrawResponse const& srep , double t0 ,  ComboHit const& hit, const Tracker* tracker)const{
	double tres =  DriftFitUtils::TimeResidual(doca, srep, t0, hit, tracker);
	return (tres);
}


    double GaussianPDFFit::operator() (const std::vector<double> &x) const
   {

	double const& a0 = x[0];
	double const& a1 = x[1];
	double const& b0 = x[2];
	double const& b1 = x[3];
	double t0 = x[4];
	long double llike = 0;


	for (size_t i=0;i<this->chits.size();i++){
		double doca = calculate_DOCA(this->chits[i], a0, a1, b0, b1,  this->tracker);
		double time_residual = this->TimeResidual(doca, this->srep, t0,this->chits[i], this->tracker);
		double pdf_t = 1/sqrt(2*TMath::Pi()*this->sigma_t*this->sigma_t) * exp(-(time_residual*time_residual)/(2*this->sigma_t*this->sigma_t));

		llike -=log(pdf_t);
		t0 += time_residual/this->chits.size();

  	}

	for (int i=0;i<this->nparams;i++){
		if (this->constraints[i] > 0){
			llike += pow((x[i]-this->constraint_means[i])/this->constraints[i],2);
		}
  	}

  	return llike;
    }

    double FullDriftFit::operator() (const std::vector<double> &x) const
    {

	if (sigma > Max_s){
		return 1e10;
	}

	double const& a0 = x[0];
	double const& a1 = x[1];
	double const& b0 = x[2];
	double const& b1 = x[3];
	double t0 = x[4];
	long double llike = 0;

	for (size_t i=0;i<this->chits.size();i++){
		double doca = calculate_DOCA(this->chits[i], a0, a1, b0, b1, this->tracker);
		double doca_penalty = 1;
		double time_residual = this->TimeResidual(doca, this->srep, t0, this->chits[i], this->tracker);

		if(time_residual>40){
			time_residual = 40;
		}

		double hypotenuse = sqrt(pow(doca,2) + pow((tau * 0.0625),2));

		double tau_eff = (hypotenuse/0.0625) - (doca/0.0625);

		double pdf_val = this->InterpolatePDF(time_residual,sigma,tau_eff);
		pdf_val *= doca_penalty;//unused

		if (pdf_val < 1e-3){
			pdf_val = 1e-3;
		}
		llike -= log(pdf_val);

  	}

	for (int i=0;i<7;i++){
		if (this->constraints[i] > 0){
			llike += pow((x[i]-this->constraint_means[i])/this->constraints[i],2);
		}
	}
 	return llike;
}

double GaussianDriftFit::operator() (const std::vector<double> &x) const
{
  double a0 = x[0];
  double b0 = x[1];
  double a1 = x[2];
  double b1 = x[3];
<<<<<<< HEAD
  double t0 = x[4];
=======
  double t0 = x[4]; 
>>>>>>> 17dc9d69
  long double llike = 0;

  CLHEP::Hep3Vector intercept(a0,0,b0);
  CLHEP::Hep3Vector dir(a1,-1,b1);
  dir = dir.unit();

  for (size_t i=0;i<this->shs.size();i++){
    Straw const& straw = tracker->getStraw(this->shs[i].strawId());
    TwoLinePCA pca(straw.getMidPoint(), straw.getDirection(), intercept, dir);
    double longdist = (pca.point1()-straw.getMidPoint()).dot(straw.getDirection());
    double longres = srep.wpRes(this->shs[i].energyDep()*1000., fabs(longdist));

    llike += pow(longdist-this->shs[i].wireDist(),2)/pow(longres,2);

    double drift_time = srep.driftDistanceToTime(this->shs[i].strawId(), pca.dca(), 0);
<<<<<<< HEAD
    drift_time += srep.driftDistanceOffset(this->shs[i].strawId(), 0, 0, pca.dca());

    double drift_res = srep.driftDistanceError(this->shs[i].strawId(), 0, 0, pca.dca());
=======
    drift_time += srep.driftTimeOffset(this->shs[i].strawId(), 0, 0, pca.dca());

    double drift_res = srep.driftTimeError(this->shs[i].strawId(), 0, 0, pca.dca());
>>>>>>> 17dc9d69

    double traj_time = ((pca.point2() - intercept).dot(dir))/299.9;
    double hit_t0 = this->shs[i].time() - this->shs[i].propTime() - traj_time - drift_time;
    llike += pow(hit_t0-t0,2)/pow(drift_res,2);
  }
//  std::cout << x[0] << " " << x[1] << " " << x[2] << " " << x[3] << " " << x[4] << "  =>  " << llike << std::endl;
<<<<<<< HEAD

=======
  
>>>>>>> 17dc9d69
  return llike;
}

double GaussianDriftFit::DOCAresidual(ComboHit const& sh, const std::vector<double> &x) const
{
  double a0 = x[0];
  double b0 = x[1];
  double a1 = x[2];
  double b1 = x[3];
<<<<<<< HEAD
  double t0 = x[4];
=======
  double t0 = x[4]; 
>>>>>>> 17dc9d69

  CLHEP::Hep3Vector intercept(a0,0,b0);
  CLHEP::Hep3Vector dir(a1,-1,b1);
  dir = dir.unit();

  Straw const& straw = tracker->getStraw(sh.strawId());
  TwoLinePCA pca(straw.getMidPoint(), straw.getDirection(), intercept, dir);
  double traj_time = ((pca.point2() - intercept).dot(dir))/299.9;
<<<<<<< HEAD

  double predictedDistance = pca.dca();
  double hit_t0 = sh.propTime() + traj_time + t0 + srep.driftDistanceOffset(sh.strawId(), 0, 0, pca.dca());
  double measuredDistance = srep.driftTimeToDistance(sh.strawId(), sh.time()-hit_t0, 0);

  return (pca.s2() > 0 ? predictedDistance: -predictedDistance) - measuredDistance;
}

double GaussianDriftFit::reduced_chisq(const std::vector<double> &x)
{
	double const& a0 = x[0];
	double const& b0 = x[1];
	double const& a1 = x[2];
	double const& b1 = x[3];

	CLHEP::Hep3Vector intercept(a0,0,b0);
	CLHEP::Hep3Vector dir(a1,-1,b1);
	dir = dir.unit();

	double chi_sq = 0;
	size_t ndof = this->shs.size() - x.size();

	for (size_t i=0;i<this->shs.size();i++) {
		Straw const& straw = tracker->getStraw(shs[i].strawId());
		TwoLinePCA pca(straw.getMidPoint(), straw.getDirection(), intercept, dir);

		double drift_res = srep.driftDistanceError(shs[i].strawId(), 0, 0, pca.dca());
		chi_sq += pow(TimeResidual(shs[i], x) / drift_res, 2);
	}

	return chi_sq / ndof;
}

double GaussianDriftFit::TimeResidual(ComboHit const& sh, const std::vector<double> &x) const
{
  double a0 = x[0];
  double b0 = x[1];
  double a1 = x[2];
  double b1 = x[3];
  double t0 = x[4];

  CLHEP::Hep3Vector intercept(a0,0,b0);
  CLHEP::Hep3Vector dir(a1,-1,b1);
  //dir = dir.unit();

  Straw const& straw = tracker->getStraw(sh.strawId());
  TwoLinePCA pca(straw.getMidPoint(), straw.getDirection(), intercept, dir);
  dir = dir.unit();

  double traj_time = ((pca.point2() - intercept).dot(dir))/299.9;

  double predictedTime = srep.driftDistanceToTime(sh.strawId(), pca.dca(), 0);
  predictedTime = (pca.s2() > 0 ? predictedTime : -predictedTime);
  double hit_t0 = sh.propTime() + traj_time + t0 + srep.driftDistanceOffset(sh.strawId(), 0, 0, pca.dca());
  double measuredTime = sh.time() - hit_t0;

  return predictedTime - measuredTime;
=======
  double hit_t0 = sh.propTime() + traj_time + t0 + srep.driftTimeOffset(sh.strawId(), 0, 0, pca.dca());

  double predictedDistance = pca.dca();
  double measuredDistance = srep.driftTimeToDistance(sh.strawId(), sh.time()-hit_t0, 0);

  return predictedDistance-measuredDistance;
>>>>>>> 17dc9d69
}

double GaussianDriftFit::DOCAresidualError(ComboHit const& sh, const std::vector<double> &x, const std::vector<double> &cov) const
{
  double a0 = x[0];
  double b0 = x[1];
  double a1 = x[2];
  double b1 = x[3];
//  double t0 = x[4];

  CLHEP::Hep3Vector intercept(a0,0,b0);
  CLHEP::Hep3Vector dir(a1,-1,b1);
  dir = dir.unit();

  Straw const& straw = tracker->getStraw(sh.strawId());
  TwoLinePCA pca(straw.getMidPoint(), straw.getDirection(), intercept, dir);

  auto s0 = straw.getMidPoint();
  auto s1 = straw.getDirection();
  double x0 = s0.x();
  double y0 = s0.y();
  double z0 = s0.z();
  double x1= s1.x();
  double y1= s1.y();
  double z1 = s1.z();

  double da0 = (-(b1*y1) + z1)/sqrt(pow(x1+a1*y1,2)+pow(-b1*y1-z1,2)+pow(b1*x1-a1*z1,2));
  double db0 = (a1*y1+x1)/sqrt(pow(x1+a1*y1,2)+pow(-b1*y1-z1,2)+pow(b1*x1-a1*z1,2));
  double da1 = -(((x1 + a1*y1)*(b0 - z0) + (a0 - x0)*(-(b1*y1) + z1) - y0*(b1*x1 - a1*z1))*(2*y1*(x1 + a1*y1) - 2*z1*(b1*x1 - a1*z1)))/(2*pow(pow(x1 + a1*y1,2) + pow(-(b1*y1) - z1,2) + pow(b1*x1 - a1*z1,2),3/2.)) + (y1*(b0 - z0) + y0*z1)/sqrt(pow(x1 + a1*y1,2) + pow(-(b1*y1) - z1,2) + pow(b1*x1 - a1*z1,2));
  double db1 = -((-2*y1*(-(b1*y1) - z1) + 2*x1*(b1*x1 - a1*z1))*((x1 + a1*y1)*(b0 - z0) + (a0 - x0)*(-(b1*y1) + z1) - y0*(b1*x1 - a1*z1)))/(2*pow(pow(x1 + a1*y1,2) + pow(-(b1*y1) - z1,2) + pow(b1*x1 - a1*z1,2),3/2.)) + (-(x1*y0) - (a0 - x0)*y1)/sqrt(pow(x1 + a1*y1,2) + pow(-(b1*y1) - z1,2) + pow(b1*x1 - a1*z1,2));
  double dt0 = srep.driftInstantSpeed(sh.strawId(),pca.dca(),0);

  std::vector<double> dx = {da0,db0,da1,db1,dt0};
  std::vector<double> temp(5,0);
  for (size_t i=0;i<5;i++){
    for (size_t j=0;j<5;j++){
      double thiscov = cov[i+j*(j+1)/2];
      if (j < i)
        thiscov = cov[j+i*(i+1)/2];

      temp[i] += dx[j]*thiscov;
    }
  }

  double residerror = 0;
  for (size_t i=0;i<5;i++){
    residerror += temp[i]*dx[i];
  }

  return sqrt(residerror);
}<|MERGE_RESOLUTION|>--- conflicted
+++ resolved
@@ -292,11 +292,7 @@
   double b0 = x[1];
   double a1 = x[2];
   double b1 = x[3];
-<<<<<<< HEAD
   double t0 = x[4];
-=======
-  double t0 = x[4]; 
->>>>>>> 17dc9d69
   long double llike = 0;
 
   CLHEP::Hep3Vector intercept(a0,0,b0);
@@ -312,83 +308,20 @@
     llike += pow(longdist-this->shs[i].wireDist(),2)/pow(longres,2);
 
     double drift_time = srep.driftDistanceToTime(this->shs[i].strawId(), pca.dca(), 0);
-<<<<<<< HEAD
-    drift_time += srep.driftDistanceOffset(this->shs[i].strawId(), 0, 0, pca.dca());
-
-    double drift_res = srep.driftDistanceError(this->shs[i].strawId(), 0, 0, pca.dca());
-=======
     drift_time += srep.driftTimeOffset(this->shs[i].strawId(), 0, 0, pca.dca());
 
     double drift_res = srep.driftTimeError(this->shs[i].strawId(), 0, 0, pca.dca());
->>>>>>> 17dc9d69
 
     double traj_time = ((pca.point2() - intercept).dot(dir))/299.9;
     double hit_t0 = this->shs[i].time() - this->shs[i].propTime() - traj_time - drift_time;
     llike += pow(hit_t0-t0,2)/pow(drift_res,2);
   }
 //  std::cout << x[0] << " " << x[1] << " " << x[2] << " " << x[3] << " " << x[4] << "  =>  " << llike << std::endl;
-<<<<<<< HEAD
-
-=======
-  
->>>>>>> 17dc9d69
+
   return llike;
 }
 
 double GaussianDriftFit::DOCAresidual(ComboHit const& sh, const std::vector<double> &x) const
-{
-  double a0 = x[0];
-  double b0 = x[1];
-  double a1 = x[2];
-  double b1 = x[3];
-<<<<<<< HEAD
-  double t0 = x[4];
-=======
-  double t0 = x[4]; 
->>>>>>> 17dc9d69
-
-  CLHEP::Hep3Vector intercept(a0,0,b0);
-  CLHEP::Hep3Vector dir(a1,-1,b1);
-  dir = dir.unit();
-
-  Straw const& straw = tracker->getStraw(sh.strawId());
-  TwoLinePCA pca(straw.getMidPoint(), straw.getDirection(), intercept, dir);
-  double traj_time = ((pca.point2() - intercept).dot(dir))/299.9;
-<<<<<<< HEAD
-
-  double predictedDistance = pca.dca();
-  double hit_t0 = sh.propTime() + traj_time + t0 + srep.driftDistanceOffset(sh.strawId(), 0, 0, pca.dca());
-  double measuredDistance = srep.driftTimeToDistance(sh.strawId(), sh.time()-hit_t0, 0);
-
-  return (pca.s2() > 0 ? predictedDistance: -predictedDistance) - measuredDistance;
-}
-
-double GaussianDriftFit::reduced_chisq(const std::vector<double> &x)
-{
-	double const& a0 = x[0];
-	double const& b0 = x[1];
-	double const& a1 = x[2];
-	double const& b1 = x[3];
-
-	CLHEP::Hep3Vector intercept(a0,0,b0);
-	CLHEP::Hep3Vector dir(a1,-1,b1);
-	dir = dir.unit();
-
-	double chi_sq = 0;
-	size_t ndof = this->shs.size() - x.size();
-
-	for (size_t i=0;i<this->shs.size();i++) {
-		Straw const& straw = tracker->getStraw(shs[i].strawId());
-		TwoLinePCA pca(straw.getMidPoint(), straw.getDirection(), intercept, dir);
-
-		double drift_res = srep.driftDistanceError(shs[i].strawId(), 0, 0, pca.dca());
-		chi_sq += pow(TimeResidual(shs[i], x) / drift_res, 2);
-	}
-
-	return chi_sq / ndof;
-}
-
-double GaussianDriftFit::TimeResidual(ComboHit const& sh, const std::vector<double> &x) const
 {
   double a0 = x[0];
   double b0 = x[1];
@@ -398,6 +331,54 @@
 
   CLHEP::Hep3Vector intercept(a0,0,b0);
   CLHEP::Hep3Vector dir(a1,-1,b1);
+  dir = dir.unit();
+
+  Straw const& straw = tracker->getStraw(sh.strawId());
+  TwoLinePCA pca(straw.getMidPoint(), straw.getDirection(), intercept, dir);
+  double traj_time = ((pca.point2() - intercept).dot(dir))/299.9;
+
+  double predictedDistance = pca.dca();
+  double hit_t0 = sh.propTime() + traj_time + t0 + srep.driftTimeOffset(sh.strawId(), 0, 0, pca.dca());
+  double measuredDistance = srep.driftTimeToDistance(sh.strawId(), sh.time()-hit_t0, 0);
+
+  return (pca.s2() > 0 ? predictedDistance: -predictedDistance) - measuredDistance;
+}
+
+double GaussianDriftFit::reduced_chisq(const std::vector<double> &x)
+{
+	double const& a0 = x[0];
+	double const& b0 = x[1];
+	double const& a1 = x[2];
+	double const& b1 = x[3];
+
+	CLHEP::Hep3Vector intercept(a0,0,b0);
+	CLHEP::Hep3Vector dir(a1,-1,b1);
+	dir = dir.unit();
+
+	double chi_sq = 0;
+	size_t ndof = this->shs.size() - x.size();
+
+	for (size_t i=0;i<this->shs.size();i++) {
+		Straw const& straw = tracker->getStraw(shs[i].strawId());
+		TwoLinePCA pca(straw.getMidPoint(), straw.getDirection(), intercept, dir);
+
+		double drift_res = srep.driftDistanceError(shs[i].strawId(), 0, 0, pca.dca());
+		chi_sq += pow(TimeResidual(shs[i], x) / drift_res, 2);
+	}
+
+	return chi_sq / ndof;
+}
+
+double GaussianDriftFit::TimeResidual(ComboHit const& sh, const std::vector<double> &x) const
+{
+  double a0 = x[0];
+  double b0 = x[1];
+  double a1 = x[2];
+  double b1 = x[3];
+  double t0 = x[4];
+
+  CLHEP::Hep3Vector intercept(a0,0,b0);
+  CLHEP::Hep3Vector dir(a1,-1,b1);
   //dir = dir.unit();
 
   Straw const& straw = tracker->getStraw(sh.strawId());
@@ -412,14 +393,6 @@
   double measuredTime = sh.time() - hit_t0;
 
   return predictedTime - measuredTime;
-=======
-  double hit_t0 = sh.propTime() + traj_time + t0 + srep.driftTimeOffset(sh.strawId(), 0, 0, pca.dca());
-
-  double predictedDistance = pca.dca();
-  double measuredDistance = srep.driftTimeToDistance(sh.strawId(), sh.time()-hit_t0, 0);
-
-  return predictedDistance-measuredDistance;
->>>>>>> 17dc9d69
 }
 
 double GaussianDriftFit::DOCAresidualError(ComboHit const& sh, const std::vector<double> &x, const std::vector<double> &cov) const
