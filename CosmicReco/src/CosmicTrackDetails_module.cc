//Author: S Middleton
//Date: Oct 2019
//Purpose: An improved analyzer for Cosmics

#define _USE_MATH_DEFINES
#include <iostream>
#include <string>
#include <cmath>

// Cosmic Tracks:
#include "CosmicReco/inc/CosmicTrackFit.hh"
#include "RecoDataProducts/inc/CosmicTrack.hh"
#include "RecoDataProducts/inc/CosmicTrackSeed.hh"
#include "CosmicReco/inc/CosmicTrackMCInfo.hh"
#include "ProditionsService/inc/ProditionsHandle.hh"

//Mu2e Data Prods:
#include "RecoDataProducts/inc/StrawHitFlagCollection.hh"
#include "RecoDataProducts/inc/StrawHit.hh"
#include "RecoDataProducts/inc/StrawHitFlag.hh"
#include "MCDataProducts/inc/StrawDigiMC.hh"
#include "MCDataProducts/inc/MCRelationship.hh"
#include "MCDataProducts/inc/SimParticleCollection.hh"
#include "MCDataProducts/inc/StepPointMCCollection.hh"
#include "RecoDataProducts/inc/ComboHit.hh"
#include "DataProducts/inc/XYZVec.hh"

//Utilities
#include "Mu2eUtilities/inc/SimParticleTimeOffset.hh"
#include "TrkDiag/inc/TrkMCTools.hh"
#include "CosmicReco/inc/DriftFitUtils.hh"
#include "Mu2eUtilities/inc/ParametricFit.hh"
#include "TrackerConditions/inc/StrawResponse.hh"
#include "Mu2eUtilities/inc/BuildLinearFitMatrixSums.hh"

// Mu2e diagnostics
#include "TrkDiag/inc/ComboHitInfo.hh"
#include "GeneralUtilities/inc/ParameterSetHelpers.hh"
#include "GeometryService/inc/GeomHandle.hh"
#include "GeometryService/inc/DetectorSystem.hh"

// Framework includes.
#include "art/Framework/Core/EDAnalyzer.h"
#include "art/Framework/Principal/Event.h"
#include "art/Framework/Principal/Handle.h"
#include "art/Framework/Core/ModuleMacros.h"
#include "art_root_io/TFileService.h"

// ROOT incldues
#include "TStyle.h"
#include "Rtypes.h"
#include "TH1F.h"
#include "TCanvas.h"
#include "TH2F.h"
#include "TLegend.h"
#include "TTree.h"
#include "TLatex.h"
#include "TGraph.h"
#include "TProfile.h"

//Geom
#include "TrackerGeom/inc/Tracker.hh"
#include "TrackerGeom/inc/Straw.hh"

using namespace std;

namespace mu2e
{
	class CosmicTrackDetails : public art::EDAnalyzer {
	public:
	struct Config{
	      using Name=fhicl::Name;
	      using Comment=fhicl::Comment;
	      fhicl::Atom<int> diag{Name("diagLevel"), Comment("set to 1 for info"),1};
	      fhicl::Atom<bool> mcdiag{Name("mcdiag"), Comment("set on for MC info"),true};
	      fhicl::Atom<art::InputTag> chtag{Name("ComboHitCollection"),Comment("tag for combo hit collection")};
	      fhicl::Atom<art::InputTag> tctag{Name("TimeClusterCollection"),Comment("tag for time cluster collection")};
	      fhicl::Atom<art::InputTag> costag{Name("CosmicTrackSeedCollection"),Comment("tag for cosmci track seed collection")};
	      fhicl::Atom<art::InputTag> mcdigistag{Name("StrawDigiMCCollection"),Comment("StrawDigi collection tag"),"makeSD"};
	      fhicl::Table<SimParticleTimeOffset::Config> toff{Name("TimeOffsets"), Comment("Sim particle time offset ")};
	    };
	typedef art::EDAnalyzer::Table<Config> Parameters;

	explicit CosmicTrackDetails(const Parameters& conf);
	virtual ~CosmicTrackDetails();
	virtual void beginJob() override;
	virtual void beginRun(const art::Run& r) override;
	virtual void analyze(const art::Event& e) override;
	virtual void endJob() override;
    private:

	Config _conf;

	int  _diag;
	bool _mcdiag;
	std::ofstream outputfile;
	art::InputTag   _chtag; //ComboHits
	art::InputTag   _tctag; //Timeclusters
	art::InputTag   _costag; //Straight tracks
	art::InputTag   _mcdigistag; //MC Digis
	SimParticleTimeOffset _toff;

	const ComboHitCollection* _chcol;
	const CosmicTrackSeedCollection* _coscol;
	const TimeClusterCollection* _tccol;
	const StrawDigiMCCollection* _mcdigis;
	CosmicTrackMCInfo trueinfo;

	TTree* _cosmic_tree;

	Float_t _mc_phi_angle;
	Float_t _reco_phi_angle;
	Float_t _mc_theta_angle;
	Float_t _reco_theta_angle;

	Float_t _MinuitA0;
	Float_t _MinuitA1;
	Float_t _MinuitB1;
	Float_t _MinuitB0;

	Float_t _FitCovA0;
	Float_t _FitCovA1;
	Float_t _FitCovB0;
	Float_t _FitCovB1;
	Float_t _FitCovA0A1;
	Float_t _FitCovB0B1;

	Float_t _ErrorA0;
	Float_t _ErrorA1;
	Float_t _ErrorB1;
	Float_t _ErrorB0;

	Float_t _TrueA0;
	Float_t _TrueA1;
	Float_t _TrueB1;
	Float_t _TrueB0;

	Float_t _PhiSIM;
	Float_t _ThetaSIM;
	Float_t _MomentumSIM;

	float _FitDOCAs[8129];
	float _TrueDOCAs[8129];
	float _FitTOCAs[8129];
	float _RecoAmbig[8129];
	float _TrueTimeResiduals[8129];
	float _PullsX[8129];
	float _PullsY[8129];
	Float_t _NLL;
	float _TrueAmbig[8129];
	float _hit_time[8129];
	float _hit_drift_time[8129];
	float _RecoResiduals[8129];
	float _TrueResiduals[8129];
	float _AmbigRatio[8129];
        float _DriftDistance[8129];
	float _TrueDriftDistance[8129];

	Int_t _evt;

	Int_t _nsh, _nch; // # associated straw hits / event
	Int_t _ntc; // # clusters/event
	int _nhits[8129]; // # hits used
	Int_t _n_panels; // # panels
	Int_t _n_stations; // # stations
	Int_t _n_planes; // # stations

	int _nused;
	Float_t _cluster_time;

	ProditionsHandle<Tracker> _alignedTracker_h;
	ProditionsHandle<StrawResponse> _strawResponse_h;

	Bool_t _StraightTrackInit, _StraightTrackConverged, _StraightTrackOK, _hitsOK;
	Int_t _strawid;
	vector<ComboHitInfoMC> _chinfomc;

	CosmicTrackMCInfo FitMC(const StrawDigiMCCollection*& _mcdigis);
	CosmicTrackMCInfo FillDriftMC(ComboHit const& chi, double reco_ambig, CosmicTrackMCInfo info, double t0, const Tracker* tracker);
      	bool findData(const art::Event& evt);

    };

    CosmicTrackDetails::CosmicTrackDetails(const Parameters& conf) :
	art::EDAnalyzer(conf),
	_diag (conf().diag()),
	_mcdiag (conf().mcdiag()),
	_chtag (conf().chtag()),
	_tctag (conf().tctag()),
	_costag (conf().costag()),
	_mcdigistag (conf().mcdigistag()),
	_toff (conf().toff())
	{
      		if(_mcdiag){
			for (auto const& tag : conf().toff().inputs()) {
				consumes<SimParticleTimeMap>(tag);
			}
		}
       }

    CosmicTrackDetails::~CosmicTrackDetails(){}

    void CosmicTrackDetails::beginJob() {

	if(_diag > 0){
		art::ServiceHandle<art::TFileService> tfs;
		_cosmic_tree=tfs->make<TTree>("cosmic_tree"," Diagnostics for Cosmic Track Fitting");
		_cosmic_tree->Branch("nused",  &_nused ,   "nused/I");
		_cosmic_tree->Branch("evt",&_evt,"evt/I");
		_cosmic_tree->Branch("nhits",&_nhits,"nhits[nused]/I");
		_cosmic_tree->Branch("StrawHitsInEvent", &_nsh, "StrawHitsInEvent/I");
		_cosmic_tree->Branch("ComboHitsInEvent", &_nch, "ComboHitsInEvent/I");
		_cosmic_tree->Branch("PanelsCrossedInEvent", &_n_panels, "PanelsCrossedInEvent/I");
		_cosmic_tree->Branch("PlanesCrossedInEvent", &_n_planes, "PlanesCrossedInEvent/I");
		_cosmic_tree->Branch("StatonsCrossedInEvent", &_n_stations, "StationsCrossedInEvent/I");
		_cosmic_tree->Branch("TimeClustersInEvent", &_ntc, "TimeClusterInEvent/I");
		_cosmic_tree->Branch("hit_time", &_hit_time, "hit_time[nused]/F");
		_cosmic_tree->Branch("hit_drit_time", &_hit_drift_time, "hit_drift_time[nused]/F");
		_cosmic_tree->Branch("hitsOK",&_hitsOK,"hitsOK/B");
		_cosmic_tree->Branch("StraightTrackInit",&_StraightTrackInit,"StraightTrackInit/B");
		_cosmic_tree->Branch("StraightTrackOK",&_StraightTrackOK,"StraightTrackOK/B");
		_cosmic_tree->Branch("StraightTrackConverged",&_StraightTrackConverged,"StraightTrackConverged/B");

		_cosmic_tree->Branch("MinuitA0",&_MinuitA0,"MinuitA0/F");
		_cosmic_tree->Branch("MinuitA1",&_MinuitA1,"MinuitA1/F");
		_cosmic_tree->Branch("MinuitB0",&_MinuitA0,"MinuitB0/F");
		_cosmic_tree->Branch("MinuitB1",&_MinuitA1,"MinuitB1/F");


		_cosmic_tree->Branch("ErrorA0",&_ErrorA0,"ErrorA0/F");
		_cosmic_tree->Branch("ErrorA1",&_ErrorA1,"ErrorA1/F");
		_cosmic_tree->Branch("ErrorB0",&_ErrorA0,"ErrorB0/F");
		_cosmic_tree->Branch("ErrorB1",&_ErrorA1,"ErrorB1/F");

		_cosmic_tree->Branch("FitCovA0",&_FitCovA0,"FitCovA0/F");
		_cosmic_tree->Branch("FitCovA1",&_FitCovA1,"FitCovA1/F");
		_cosmic_tree->Branch("FitCovB0",&_FitCovA0,"FitCovB0/F");
		_cosmic_tree->Branch("FitCovB1",&_FitCovB1,"FitCovB1/F");
		_cosmic_tree->Branch("FitCovA0A1",&_FitCovA0A1,"FitCovA0A1/F");
		_cosmic_tree->Branch("FitCovB0B1",&_FitCovB0B1,"FitCovB0B1/F");

		_cosmic_tree->Branch("RecoPhi",&_reco_phi_angle, "RecoPhi/F");
		_cosmic_tree->Branch("RecoTheta",&_reco_theta_angle, "RecoTheta/F");

		_cosmic_tree->Branch("FitDOCAs",&_FitDOCAs,"FitDOCAs[nused]/F");
		_cosmic_tree->Branch("RecoAmbig",&_RecoAmbig,"RecoAmbig[nused]/F");
		_cosmic_tree->Branch("FitTOCAs",&_FitTOCAs,"FitTOCAs[nused]/F");
		_cosmic_tree->Branch("PullsX",&_PullsX,"PullsX[nused]/F");
		_cosmic_tree->Branch("PullsY",&_PullsY,"PullsY[nused]/F");
		_cosmic_tree->Branch("RecoResiduals",&_RecoResiduals,"RecoResiduals[nused]/F");

		_cosmic_tree->Branch("DriftDistance",&_DriftDistance,"DriftDistance[nused]/F");

		if(_mcdiag ){
			_cosmic_tree->Branch("AmbigRatio",&_AmbigRatio,"AmbigRatio[nused]/F");
			_cosmic_tree->Branch("TrueA0",&_TrueA0,"TrueA0/F");
			_cosmic_tree->Branch("TrueA1",&_TrueA1,"TrueA1/F");
			_cosmic_tree->Branch("TrueB0",&_TrueA0,"TrueB0/F");
			_cosmic_tree->Branch("TrueB1",&_TrueA1,"TrueB1/F");

			_cosmic_tree->Branch("TruePhi",&_mc_phi_angle, "TruePhi/F");
			_cosmic_tree->Branch("TrueTheta",&_mc_theta_angle, "TrueTheta/F");
			_cosmic_tree->Branch("TrueDOCAs",&_TrueDOCAs,"TrueDOCAs[nused]/F");
			_cosmic_tree->Branch("TrueTimeResiduals",&_TrueTimeResiduals,"TrueTimeResiduals[nused]/F");
			_cosmic_tree->Branch("TrueAmbig",&_TrueAmbig,"TrueAmbig[nused]/F");
			_cosmic_tree->Branch("TrueResiduals",&_TrueResiduals,"TrueResiduals[nused]/F");
			_cosmic_tree->Branch("TrueDriftDistance",&_TrueDriftDistance,"TrueDriftDistance[nused]/F");
			_cosmic_tree->Branch("Momentum", &_MomentumSIM, "Momentum/F");
		}

	}
      }

    void CosmicTrackDetails::beginRun(const art::Run& run){}

    void CosmicTrackDetails::analyze(const art::Event& event) {

	const Tracker *tracker = _alignedTracker_h.getPtr(event.id()).get();
	StrawResponse const& srep = _strawResponse_h.get(event.id());

	_evt = event.id().event();

	if(!findData(event))
		throw cet::exception("RECO")<<"No Time Clusters in event"<< endl;

	_ntc = _tccol->size();
	_nch = _chcol->size();

	for(size_t itc=0; itc<_tccol->size();++itc){
		TimeCluster tc = (*_tccol)[itc];
		_cluster_time =  tc._t0._t0;

	}

        for(size_t ist = 0;ist < _coscol->size(); ++ist){

		CosmicTrackSeed sts =(*_coscol)[ist];
		CosmicTrack st = sts._track;
		double t0 = sts._t0.t0();
		TrkFitFlag const& status = sts._status;

		if (!status.hasAllProperties(TrkFitFlag::helixOK) ){ continue; }
		if(st.converged == false or st.minuit_converged  == false) { continue; }

		std::vector<int> panels, planes, stations;
<<<<<<< HEAD

=======
                    
>>>>>>> 17dc9d69
		_reco_phi_angle=acos(st.FitEquation.Dir.x()/st.FitEquation.Dir.Mag2());
		_reco_theta_angle=acos(st.FitEquation.Dir.y()/sqrt(st.FitEquation.Dir.Mag2()));
		_MinuitA0=(st.MinuitParams.A0);
		_MinuitA1=(st.MinuitParams.A1);
		_MinuitB1=(st.MinuitParams.B1);
		_MinuitB0=(st.MinuitParams.B0);

		_ErrorA0=(st.MinuitParams.deltaA0);
		_ErrorA1=(st.MinuitParams.deltaA1);
		_ErrorB1=(st.MinuitParams.deltaB1);
		_ErrorB0=(st.MinuitParams.deltaB0);

		_FitCovA0  = st.MinuitParams.Covarience.sigA0;
		_FitCovA1 = st.MinuitParams.Covarience.sigA1;
		_FitCovB0 = st.MinuitParams.Covarience.sigB0;
		_FitCovB1 = st.MinuitParams.Covarience.sigB1;
		_FitCovA0A1 = st.MinuitParams.Covarience.sigA0A1;
		_FitCovB0B1 = st.MinuitParams.Covarience.sigB0B1;

	       if(_mcdiag){

			trueinfo = FitMC(_mcdigis);

			_mc_phi_angle=(trueinfo.TruePhi);
			_mc_theta_angle=(trueinfo.TrueTheta);

			_TrueA1=(trueinfo.TrueFitEquation.Dir.X());
			_TrueB1=(trueinfo.TrueFitEquation.Dir.Y());
			_TrueA0=(trueinfo.TrueFitEquation.Pos.X());
			_TrueB0=(trueinfo.TrueFitEquation.Pos.Y());
		}
		for(size_t i=0; i<sts._straw_chits.size();i++){
			ComboHit const& chit = sts._straw_chits[i];
			_nused = i;

			_nhits[_nused] = chit.nStrawHits();
			panels.push_back(chit.strawId().panel());
			planes.push_back(chit.strawId().plane());
			stations.push_back(chit.strawId().station());
			_hit_time[_nused] = chit.time();
			_hit_drift_time[_nused] = chit.driftTime();

			if(_mcdiag){
				trueinfo = FitMC(_mcdigis);
				trueinfo = FillDriftMC(chit, _RecoAmbig[_nused], trueinfo, t0, tracker);
		    		double truedoca = DriftFitUtils::GetTestDOCA(chit, trueinfo.TrueFitEquation.Pos.X(), trueinfo.TrueFitEquation.Dir.X(), trueinfo.TrueFitEquation.Pos.Y(),trueinfo.TrueFitEquation.Dir.Y(),  tracker);
<<<<<<< HEAD

				double fitdoca = DriftFitUtils::GetTestDOCA(chit, st.MinuitParams.A0,st.MinuitParams.A1, st.MinuitParams.B0, st.MinuitParams.B1,  tracker);

=======
				
				double fitdoca = DriftFitUtils::GetTestDOCA(chit, st.MinuitParams.A0,st.MinuitParams.A1, st.MinuitParams.B0, st.MinuitParams.B1,  tracker);

>>>>>>> 17dc9d69
				double recoambig = DriftFitUtils::GetAmbig(chit, st.MinuitParams.A0,st.MinuitParams.A1, st.MinuitParams.B0, st.MinuitParams.B1, tracker);

				double res = DriftFitUtils::GetRPerp(srep, chit, st.MinuitParams.A0,st.MinuitParams.A1, st.MinuitParams.B0, st.MinuitParams.B1, tracker);

				double trueambig = DriftFitUtils::GetAmbig(chit, trueinfo.TrueFitEquation.Pos.X(), trueinfo.TrueFitEquation.Dir.X(), trueinfo.TrueFitEquation.Pos.Y(),trueinfo.TrueFitEquation.Dir.Y(), tracker);

				double trueres = DriftFitUtils::GetRPerp(srep,chit, trueinfo.TrueFitEquation.Pos.X(), trueinfo.TrueFitEquation.Dir.X(), trueinfo.TrueFitEquation.Pos.Y(),trueinfo.TrueFitEquation.Dir.Y(),  tracker);

				double truedriftdistance = DriftFitUtils::GetDriftDistance(srep,chit, trueinfo.TrueFitEquation.Pos.X(), trueinfo.TrueFitEquation.Dir.X(), trueinfo.TrueFitEquation.Pos.Y(),trueinfo.TrueFitEquation.Dir.Y(),  tracker);

				double driftdistance = DriftFitUtils::GetDriftDistance(srep, chit, st.MinuitParams.A0,st.MinuitParams.A1, st.MinuitParams.B0, st.MinuitParams.B1, tracker);

				if(fitdoca < 2.5 and truedoca < 2.5 and abs(trueinfo.TrueFitEquation.Pos.X() ) < 5000 and abs(trueinfo.TrueFitEquation.Pos.Y()) < 5000 and abs(trueinfo.TrueFitEquation.Dir.X())< 5 and abs(trueinfo.TrueFitEquation.Dir.Y())< 5){
					_RecoAmbig[_nused] = recoambig;
					_FitDOCAs[_nused] = recoambig*fitdoca;
					_RecoResiduals[_nused] = res ;
					_FitTOCAs[_nused] = fitdoca / 0.0625;
					_TrueDOCAs[_nused] = trueambig*truedoca;
					_TrueTimeResiduals[_nused] = truedoca / 0.0625;
					_TrueAmbig[_nused] = trueambig;
					_TrueResiduals[_nused] = trueres ;
					_MomentumSIM = trueinfo.TrueMomentum;
					_AmbigRatio[_nused] = trueambig/recoambig;
					_TrueDriftDistance[_nused] = truedriftdistance;
					_DriftDistance[_nused] = driftdistance;
		           }
		}
		}
		_hitsOK = status.hasAllProperties(TrkFitFlag::hitsOK);
		if(status.hasAllProperties(TrkFitFlag::Straight)){
			_StraightTrackOK = status.hasAllProperties(TrkFitFlag::helixOK);
			_StraightTrackConverged = status.hasAllProperties(TrkFitFlag::helixConverged);
			_StraightTrackInit = status.hasAllProperties(TrkFitFlag::circleInit);
        	}

                _n_panels = std::set<float>( panels.begin(), panels.end() ).size();
		_n_planes = std::set<float>( planes.begin(), planes.end() ).size();
		_n_stations = std::set<float>( stations.begin(), stations.end() ).size();
		if(st.minuit_converged == true){
	 		_cosmic_tree->Fill();
	       }
	}

}


    void CosmicTrackDetails::endJob() {}

    CosmicTrackMCInfo CosmicTrackDetails::FitMC(const StrawDigiMCCollection*& _mcdigis){

	::BuildLinearFitMatrixSums S;
	CosmicTrackMCInfo TrackTrueInfo;

	StrawDigiMC hitP1;
	StrawDigiMC first = (*_mcdigis)[0];

	auto const& spmcp0= first.earlyStrawGasStep();
	XYZVec pos0(spmcp0->position().x(), spmcp0->position().y(), spmcp0->position().z());
	XYZVec dir0(spmcp0->momentum().x(), spmcp0->momentum().y(), spmcp0->momentum().z());

        for(size_t ich = 0;ich < _mcdigis->size(); ++ich){
            hitP1 = (*_mcdigis)[ich];

	    auto const& spmcp= hitP1.earlyStrawGasStep();
            XYZVec posN(spmcp->position().x(), spmcp->position().y(), spmcp->position().z());

            XYZVec ZPrime = (spmcp->momentum().Unit());

            TrackAxes TrueAxes = ParametricFit::GetTrackAxes(ZPrime);
            TrackTrueInfo.TrueTrackCoordSystem = (TrueAxes);

            XYZVec point(posN.x(), posN.y(), posN.z());
            XYZVec X(1,0,0);
            XYZVec Y(0,1,0);
            XYZVec Z(0,0,1);
            S.addPoint( point, X,Y,Z, 1,1);

        }

	TrackParams RawTrueParams(S.GetAlphaX()[0][0], S.GetAlphaX()[1][0], S.GetAlphaY()[0][0], S.GetAlphaY()[1][0]);

	XYZVec TruePos(S.GetAlphaX()[0][0], S.GetAlphaY()[0][0], 0);

	XYZVec TrueDir(S.GetAlphaX()[1][0], S.GetAlphaY()[1][0], 1);
	TrueDir = TrueDir.Unit();
	TrueDir = TrueDir/TrueDir.Z();

	pos0.SetX(pos0.X()-(dir0.X()*pos0.Z()/dir0.Z()));
	pos0.SetY(pos0.Y()-(dir0.Y()*pos0.Z()/dir0.Z()));
	pos0.SetZ(pos0.Z()-(dir0.Z()*pos0.Z()/dir0.Z()));
	dir0 = dir0/dir0.Z();

	TrackEquation TrueTrack(pos0, dir0);

	TrackTrueInfo.TrueFitEquation = (TrueTrack);
	TrackTrueInfo.TruePhi =(atan(TrueDir.y()/TrueDir.x()));
	TrackTrueInfo.TrueTheta = (acos(TrueDir.x()/sqrt(TrueDir.Mag2())));


	int n{-1};
	for(size_t ich = 0;ich < _mcdigis->size(); ++ich){
		StrawDigiMC digimc= (*_mcdigis)[ich];
		auto const& sim_cal = digimc.strawGasStep(mu2e::StrawEnd::cal)->simParticle();
		auto const& sim_hv  = digimc.strawGasStep(mu2e::StrawEnd::cal)->simParticle();
		if ( sim_cal == sim_hv ){

		  if (n == 0){
			TrackTrueInfo.TrueMomentum = sqrt(digimc.strawGasStep(mu2e::StrawEnd::cal)->momentum().mag2());;
		    	TrackTrueInfo.TrueThetaSIM = acos(digimc.strawGasStep(mu2e::StrawEnd::cal)->momentum().z()/TrackTrueInfo.TrueMomentum );
		    	TrackTrueInfo.TruePhiSIM = atan(digimc.strawGasStep(mu2e::StrawEnd::cal)->momentum().y()/digimc.strawGasStep(mu2e::StrawEnd::cal)->momentum().x());
		 }
		 n++;
      }
    }

    return TrackTrueInfo;
   }

    CosmicTrackMCInfo CosmicTrackDetails::FillDriftMC(ComboHit const& chit, double RecoAmbig, CosmicTrackMCInfo info, double t0,  const Tracker* tracker){
	double true_doca = DriftFitUtils::GetTestDOCA(chit, info.TrueFitEquation.Pos.X(), info.TrueFitEquation.Dir.X(), info.TrueFitEquation.Pos.Y(),info.TrueFitEquation.Dir.Y(),  tracker);
	double trueambig = DriftFitUtils::GetAmbig(chit, info.TrueFitEquation.Pos.X(), info.TrueFitEquation.Dir.X(), info.TrueFitEquation.Pos.Y(),info.TrueFitEquation.Dir.Y(),  tracker);
	info.Ambig.push_back(trueambig);
	info.TrueDOCA.push_back(true_doca);

	return info;
    }

    bool CosmicTrackDetails::findData(const art::Event& evt){
	_chcol = 0;
	_tccol = 0;
	_coscol = 0;
	auto chH = evt.getValidHandle<ComboHitCollection>(_chtag);
	_chcol = chH.product();
	auto tcH = evt.getValidHandle<TimeClusterCollection>(_tctag);
	_tccol =tcH.product();
	auto stH = evt.getValidHandle<CosmicTrackSeedCollection>(_costag);
	_coscol =stH.product();
	if(_mcdiag){
		_mcdigis=0;
		auto mcdH = evt.getValidHandle<StrawDigiMCCollection>(_mcdigistag);
		_mcdigis = mcdH.product();
		_toff.updateMap(evt);
	}
	return _chcol != 0 && _tccol!=0 && _coscol !=0 && (_mcdigis != 0 || !_mcdiag);
       }

}

using mu2e::CosmicTrackDetails;
DEFINE_ART_MODULE(CosmicTrackDetails);<|MERGE_RESOLUTION|>--- conflicted
+++ resolved
@@ -303,11 +303,7 @@
 		if(st.converged == false or st.minuit_converged  == false) { continue; }
 
 		std::vector<int> panels, planes, stations;
-<<<<<<< HEAD
-
-=======
                     
->>>>>>> 17dc9d69
 		_reco_phi_angle=acos(st.FitEquation.Dir.x()/st.FitEquation.Dir.Mag2());
 		_reco_theta_angle=acos(st.FitEquation.Dir.y()/sqrt(st.FitEquation.Dir.Mag2()));
 		_MinuitA0=(st.MinuitParams.A0);
@@ -354,15 +350,9 @@
 				trueinfo = FitMC(_mcdigis);
 				trueinfo = FillDriftMC(chit, _RecoAmbig[_nused], trueinfo, t0, tracker);
 		    		double truedoca = DriftFitUtils::GetTestDOCA(chit, trueinfo.TrueFitEquation.Pos.X(), trueinfo.TrueFitEquation.Dir.X(), trueinfo.TrueFitEquation.Pos.Y(),trueinfo.TrueFitEquation.Dir.Y(),  tracker);
-<<<<<<< HEAD
 
 				double fitdoca = DriftFitUtils::GetTestDOCA(chit, st.MinuitParams.A0,st.MinuitParams.A1, st.MinuitParams.B0, st.MinuitParams.B1,  tracker);
 
-=======
-				
-				double fitdoca = DriftFitUtils::GetTestDOCA(chit, st.MinuitParams.A0,st.MinuitParams.A1, st.MinuitParams.B0, st.MinuitParams.B1,  tracker);
-
->>>>>>> 17dc9d69
 				double recoambig = DriftFitUtils::GetAmbig(chit, st.MinuitParams.A0,st.MinuitParams.A1, st.MinuitParams.B0, st.MinuitParams.B1, tracker);
 
 				double res = DriftFitUtils::GetRPerp(srep, chit, st.MinuitParams.A0,st.MinuitParams.A1, st.MinuitParams.B0, st.MinuitParams.B1, tracker);
