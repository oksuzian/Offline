//Author: S Middleton
//Date: Oct 2019
//Purpose: An improved analyzer for Cosmics

#define _USE_MATH_DEFINES
#include <iostream>
#include <string>
#include <cmath>

// Cosmic Tracks:
#include "CosmicReco/inc/CosmicTrackFit.hh"
#include "RecoDataProducts/inc/CosmicTrack.hh"
#include "RecoDataProducts/inc/CosmicTrackSeed.hh"
#include "CosmicReco/inc/CosmicTrackMCInfo.hh"
#include "ProditionsService/inc/ProditionsHandle.hh"

//Mu2e Data Prods:
#include "RecoDataProducts/inc/StrawHitFlagCollection.hh"
#include "RecoDataProducts/inc/StrawHit.hh"
#include "RecoDataProducts/inc/StrawHitFlag.hh"
#include "MCDataProducts/inc/StrawDigiMC.hh"
#include "MCDataProducts/inc/MCRelationship.hh"
#include "MCDataProducts/inc/SimParticleCollection.hh"
#include "MCDataProducts/inc/StepPointMCCollection.hh"
#include "RecoDataProducts/inc/ComboHit.hh"
#include "DataProducts/inc/XYZVec.hh"

//Utilities
#include "Mu2eUtilities/inc/SimParticleTimeOffset.hh"
#include "TrkDiag/inc/TrkMCTools.hh"
#include "CosmicReco/inc/DriftFitUtils.hh"
#include "Mu2eUtilities/inc/ParametricFit.hh"
#include "TrackerConditions/inc/StrawResponse.hh"
#include "Mu2eUtilities/inc/BuildLinearFitMatrixSums.hh"

// Mu2e diagnostics
#include "TrkDiag/inc/ComboHitInfo.hh"
#include "GeneralUtilities/inc/ParameterSetHelpers.hh"
#include "GeometryService/inc/GeomHandle.hh"
#include "GeometryService/inc/DetectorSystem.hh"

// Framework includes.
#include "art/Framework/Core/EDAnalyzer.h"
#include "art/Framework/Principal/Event.h"
#include "art/Framework/Principal/Handle.h"
#include "art/Framework/Core/ModuleMacros.h"
#include "art_root_io/TFileService.h"

// ROOT incldues
#include "TStyle.h"
#include "Rtypes.h"
#include "TH1F.h"
#include "TCanvas.h"
#include "TH2F.h"
#include "TLegend.h"
#include "TTree.h"
#include "TLatex.h"
#include "TGraph.h"
#include "TProfile.h"

//Geom
#include "TrackerGeom/inc/Tracker.hh"
#include "TrackerGeom/inc/Straw.hh"

using namespace std; 

namespace mu2e 
{
	class CosmicTrackDetails : public art::EDAnalyzer {
	public:
	struct Config{
	      using Name=fhicl::Name;
	      using Comment=fhicl::Comment;
	      fhicl::Atom<int> diag{Name("diagLevel"), Comment("set to 1 for info"),1};
	      fhicl::Atom<bool> mcdiag{Name("mcdiag"), Comment("set on for MC info"),true};
	      fhicl::Atom<art::InputTag> chtag{Name("ComboHitCollection"),Comment("tag for combo hit collection")};
	      fhicl::Atom<art::InputTag> tctag{Name("TimeClusterCollection"),Comment("tag for time cluster collection")};
	      fhicl::Atom<art::InputTag> costag{Name("CosmicTrackSeedCollection"),Comment("tag for cosmci track seed collection")};
	      fhicl::Atom<art::InputTag> mcdigistag{Name("StrawDigiMCCollection"),Comment("StrawDigi collection tag"),"makeSD"};
	      fhicl::Table<SimParticleTimeOffset::Config> toff{Name("TimeOffsets"), Comment("Sim particle time offset ")};
	    };
	typedef art::EDAnalyzer::Table<Config> Parameters;

	explicit CosmicTrackDetails(const Parameters& conf);
	virtual ~CosmicTrackDetails();
	virtual void beginJob() override;
	virtual void beginRun(const art::Run& r) override;
	virtual void analyze(const art::Event& e) override;
	virtual void endJob() override;
    private: 
      
	Config _conf;

	int  _diag;
	bool _mcdiag;
	std::ofstream outputfile;
	art::InputTag   _chtag; //ComboHits
	art::InputTag   _tctag; //Timeclusters
	art::InputTag   _costag; //Straight tracks
	art::InputTag   _mcdigistag; //MC Digis
	SimParticleTimeOffset _toff;

	const ComboHitCollection* _chcol;
	const CosmicTrackSeedCollection* _coscol;
	const TimeClusterCollection* _tccol;
	const StrawDigiMCCollection* _mcdigis;
	CosmicTrackMCInfo trueinfo;

	TTree* _cosmic_tree;
	
	Float_t _mc_phi_angle;
	Float_t _reco_phi_angle;
	Float_t _mc_theta_angle;
	Float_t _reco_theta_angle;

	Float_t _MinuitA0;
	Float_t _MinuitA1;
	Float_t _MinuitB1;
	Float_t _MinuitB0;

	Float_t _FitCovA0;
	Float_t _FitCovA1;
	Float_t _FitCovB0;
	Float_t _FitCovB1;
	Float_t _FitCovA0A1;
	Float_t _FitCovB0B1;

	Float_t _ErrorA0;
	Float_t _ErrorA1;
	Float_t _ErrorB1;
	Float_t _ErrorB0;

	Float_t _TrueA0;
	Float_t _TrueA1;
	Float_t _TrueB1;
	Float_t _TrueB0;

	Float_t _PhiSIM;
	Float_t _ThetaSIM;
	Float_t _MomentumSIM;

	float _FitDOCAs[8129];
	float _TrueDOCAs[8129];
	float _FitTOCAs[8129];
	float _RecoAmbig[8129];
	float _TrueTimeResiduals[8129];
	float _PullsX[8129];
	float _PullsY[8129];
	Float_t _NLL;
	float _TrueAmbig[8129];
	float _hit_time[8129];
	float _hit_drift_time[8129];
	float _RecoResiduals[8129];
	float _TrueResiduals[8129];
	float _AmbigRatio[8129];
        float _DriftDistance[8129];
	float _TrueDriftDistance[8129];

	Int_t _evt; 

	Int_t _nsh, _nch; // # associated straw hits / event
	Int_t _ntc; // # clusters/event
	int _nhits[8129]; // # hits used
	Int_t _n_panels; // # panels
	Int_t _n_stations; // # stations
	Int_t _n_planes; // # stations

	int _nused;
	Float_t _cluster_time;

	ProditionsHandle<Tracker> _alignedTracker_h;
	ProditionsHandle<StrawResponse> _strawResponse_h; 

	Bool_t _StraightTrackInit, _StraightTrackConverged, _StraightTrackOK, _hitsOK;
	Int_t _strawid; 
	vector<ComboHitInfoMC> _chinfomc;

	CosmicTrackMCInfo FitMC(const StrawDigiMCCollection*& _mcdigis);
	CosmicTrackMCInfo FillDriftMC(ComboHit const& chi, double reco_ambig, CosmicTrackMCInfo info, double t0, const Tracker* tracker);
      	bool findData(const art::Event& evt);

    };

    CosmicTrackDetails::CosmicTrackDetails(const Parameters& conf) :
	art::EDAnalyzer(conf),
	_diag (conf().diag()),
	_mcdiag (conf().mcdiag()),
	_chtag (conf().chtag()),
	_tctag (conf().tctag()),
	_costag (conf().costag()),
	_mcdigistag (conf().mcdigistag()),
	_toff (conf().toff())
	{
      		if(_mcdiag){
			for (auto const& tag : conf().toff().inputs()) {
				consumes<SimParticleTimeMap>(tag);
			}
		}
       }

    CosmicTrackDetails::~CosmicTrackDetails(){}

    void CosmicTrackDetails::beginJob() {
    
	if(_diag > 0){
		art::ServiceHandle<art::TFileService> tfs;
		_cosmic_tree=tfs->make<TTree>("cosmic_tree"," Diagnostics for Cosmic Track Fitting");
		_cosmic_tree->Branch("nused",  &_nused ,   "nused/I");
		_cosmic_tree->Branch("evt",&_evt,"evt/I");  
		_cosmic_tree->Branch("nhits",&_nhits,"nhits[nused]/I");
		_cosmic_tree->Branch("StrawHitsInEvent", &_nsh, "StrawHitsInEvent/I");
		_cosmic_tree->Branch("ComboHitsInEvent", &_nch, "ComboHitsInEvent/I");
		_cosmic_tree->Branch("PanelsCrossedInEvent", &_n_panels, "PanelsCrossedInEvent/I");
		_cosmic_tree->Branch("PlanesCrossedInEvent", &_n_planes, "PlanesCrossedInEvent/I");
		_cosmic_tree->Branch("StatonsCrossedInEvent", &_n_stations, "StationsCrossedInEvent/I");
		_cosmic_tree->Branch("TimeClustersInEvent", &_ntc, "TimeClusterInEvent/I"); 
		_cosmic_tree->Branch("hit_time", &_hit_time, "hit_time[nused]/F");
		_cosmic_tree->Branch("hit_drit_time", &_hit_drift_time, "hit_drift_time[nused]/F");
		_cosmic_tree->Branch("hitsOK",&_hitsOK,"hitsOK/B");
		_cosmic_tree->Branch("StraightTrackInit",&_StraightTrackInit,"StraightTrackInit/B");
		_cosmic_tree->Branch("StraightTrackOK",&_StraightTrackOK,"StraightTrackOK/B");
		_cosmic_tree->Branch("StraightTrackConverged",&_StraightTrackConverged,"StraightTrackConverged/B");

		_cosmic_tree->Branch("MinuitA0",&_MinuitA0,"MinuitA0/F");
		_cosmic_tree->Branch("MinuitA1",&_MinuitA1,"MinuitA1/F");
		_cosmic_tree->Branch("MinuitB0",&_MinuitA0,"MinuitB0/F");
		_cosmic_tree->Branch("MinuitB1",&_MinuitA1,"MinuitB1/F");


		_cosmic_tree->Branch("ErrorA0",&_ErrorA0,"ErrorA0/F");
		_cosmic_tree->Branch("ErrorA1",&_ErrorA1,"ErrorA1/F");
		_cosmic_tree->Branch("ErrorB0",&_ErrorA0,"ErrorB0/F");
		_cosmic_tree->Branch("ErrorB1",&_ErrorA1,"ErrorB1/F");

		_cosmic_tree->Branch("FitCovA0",&_FitCovA0,"FitCovA0/F");
		_cosmic_tree->Branch("FitCovA1",&_FitCovA1,"FitCovA1/F");
		_cosmic_tree->Branch("FitCovB0",&_FitCovA0,"FitCovB0/F");
		_cosmic_tree->Branch("FitCovB1",&_FitCovB1,"FitCovB1/F");
		_cosmic_tree->Branch("FitCovA0A1",&_FitCovA0A1,"FitCovA0A1/F");
		_cosmic_tree->Branch("FitCovB0B1",&_FitCovB0B1,"FitCovB0B1/F");

		_cosmic_tree->Branch("RecoPhi",&_reco_phi_angle, "RecoPhi/F");
		_cosmic_tree->Branch("RecoTheta",&_reco_theta_angle, "RecoTheta/F");

		_cosmic_tree->Branch("FitDOCAs",&_FitDOCAs,"FitDOCAs[nused]/F");
		_cosmic_tree->Branch("RecoAmbig",&_RecoAmbig,"RecoAmbig[nused]/F");
		_cosmic_tree->Branch("FitTOCAs",&_FitTOCAs,"FitTOCAs[nused]/F");
		_cosmic_tree->Branch("PullsX",&_PullsX,"PullsX[nused]/F");
		_cosmic_tree->Branch("PullsY",&_PullsY,"PullsY[nused]/F");
		_cosmic_tree->Branch("RecoResiduals",&_RecoResiduals,"RecoResiduals[nused]/F");
		
		_cosmic_tree->Branch("DriftDistance",&_DriftDistance,"DriftDistance[nused]/F");

		if(_mcdiag ){
			_cosmic_tree->Branch("AmbigRatio",&_AmbigRatio,"AmbigRatio[nused]/F");
			_cosmic_tree->Branch("TrueA0",&_TrueA0,"TrueA0/F");
			_cosmic_tree->Branch("TrueA1",&_TrueA1,"TrueA1/F");
			_cosmic_tree->Branch("TrueB0",&_TrueA0,"TrueB0/F");
			_cosmic_tree->Branch("TrueB1",&_TrueA1,"TrueB1/F");

			_cosmic_tree->Branch("TruePhi",&_mc_phi_angle, "TruePhi/F");
			_cosmic_tree->Branch("TrueTheta",&_mc_theta_angle, "TrueTheta/F");
			_cosmic_tree->Branch("TrueDOCAs",&_TrueDOCAs,"TrueDOCAs[nused]/F");
			_cosmic_tree->Branch("TrueTimeResiduals",&_TrueTimeResiduals,"TrueTimeResiduals[nused]/F");
			_cosmic_tree->Branch("TrueAmbig",&_TrueAmbig,"TrueAmbig[nused]/F");
			_cosmic_tree->Branch("TrueResiduals",&_TrueResiduals,"TrueResiduals[nused]/F");
			_cosmic_tree->Branch("TrueDriftDistance",&_TrueDriftDistance,"TrueDriftDistance[nused]/F");
			_cosmic_tree->Branch("Momentum", &_MomentumSIM, "Momentum/F");
		}

	}
      }

    void CosmicTrackDetails::beginRun(const art::Run& run){}

    void CosmicTrackDetails::analyze(const art::Event& event) {

	const Tracker *tracker = _alignedTracker_h.getPtr(event.id()).get();
	StrawResponse const& srep = _strawResponse_h.get(event.id());

	_evt = event.id().event();  

	if(!findData(event)) 
		throw cet::exception("RECO")<<"No Time Clusters in event"<< endl; 

	_ntc = _tccol->size();
	_nch = _chcol->size();

	for(size_t itc=0; itc<_tccol->size();++itc){
		TimeCluster tc = (*_tccol)[itc];
		_cluster_time =  tc._t0._t0;
		
	}

        for(size_t ist = 0;ist < _coscol->size(); ++ist){

		CosmicTrackSeed sts =(*_coscol)[ist];
		CosmicTrack st = sts._track;
		double t0 = sts._t0.t0();
		TrkFitFlag const& status = sts._status;

		if (!status.hasAllProperties(TrkFitFlag::helixOK) ){ continue; }
		if(st.converged == false or st.minuit_converged  == false) { continue; }
		
		std::vector<int> panels, planes, stations;
<<<<<<< HEAD
                    
		_reco_phi_angle=acos(st.FitEquation.Dir.x()/st.FitEquation.Dir.Mag2());
		_reco_theta_angle=acos(st.FitEquation.Dir.y()/sqrt(st.FitEquation.Dir.Mag2()));
		_MinuitA0=(st.MinuitParams.A0);
		_MinuitA1=(st.MinuitParams.A1);
		_MinuitB1=(st.MinuitParams.B1);
		_MinuitB0=(st.MinuitParams.B1);

		_ErrorA0=(st.MinuitParams.deltaA0);
		_ErrorA1=(st.MinuitParams.deltaA1);
		_ErrorB1=(st.MinuitParams.deltaB1);
		_ErrorB0=(st.MinuitParams.deltaB1);

		_FitCovA0  = st.MinuitParams.Covarience.sigA0;
		_FitCovA1 = st.MinuitParams.Covarience.sigA1;
		_FitCovB0 = st.MinuitParams.Covarience.sigB0;
		_FitCovB1 = st.MinuitParams.Covarience.sigB1;
		_FitCovA0A1 = st.MinuitParams.Covarience.sigA0A1;
		_FitCovB0B1 = st.MinuitParams.Covarience.sigB0B1;
=======

		_reco_phi_angle=(st.get_fit_phi()); 
		_reco_theta_angle=(st.get_fit_theta()); 
		_MinuitA0=(st.MinuitFitParams.A0);
		_MinuitA1=(st.MinuitFitParams.A1);
		_MinuitB1=(st.MinuitFitParams.B1);
		_MinuitB0=(st.MinuitFitParams.B0);

		_ErrorA0=(st.MinuitFitParams.deltaA0);
		_ErrorA1=(st.MinuitFitParams.deltaA1);
		_ErrorB1=(st.MinuitFitParams.deltaB1);
		_ErrorB0=(st.MinuitFitParams.deltaB0);

		_FitCovA0  = st.MinuitFitParams.Covarience.sigA0;
		_FitCovA1 = st.MinuitFitParams.Covarience.sigA1;
		_FitCovB0 = st.MinuitFitParams.Covarience.sigB0;
		_FitCovB1 = st.MinuitFitParams.Covarience.sigB1;
		_FitCovA0A1 = st.MinuitFitParams.Covarience.sigA0A1;
		_FitCovB0B1 = st.MinuitFitParams.Covarience.sigB0B1;
>>>>>>> 559db414

	       if(_mcdiag){
			
			trueinfo = FitMC(_mcdigis);

			_mc_phi_angle=(trueinfo.TruePhi);
			_mc_theta_angle=(trueinfo.TrueTheta);                  

			_TrueA1=(trueinfo.TrueFitEquation.Dir.X());
			_TrueB1=(trueinfo.TrueFitEquation.Dir.Y());
			_TrueA0=(trueinfo.TrueFitEquation.Pos.X());
			_TrueB0=(trueinfo.TrueFitEquation.Pos.Y());
		}
		for(size_t i=0; i<sts._straw_chits.size();i++){
			ComboHit const& chit = sts._straw_chits[i];
			_nused = i;

			_nhits[_nused] = chit.nStrawHits();
			panels.push_back(chit.strawId().panel());
			planes.push_back(chit.strawId().plane());
			stations.push_back(chit.strawId().station());
			_hit_time[_nused] = chit.time();
			_hit_drift_time[_nused] = chit.driftTime();
    
			if(_mcdiag){
				trueinfo = FitMC(_mcdigis);
				trueinfo = FillDriftMC(chit, _RecoAmbig[_nused], trueinfo, t0, tracker);
		    		double truedoca = DriftFitUtils::GetTestDOCA(chit, trueinfo.TrueFitEquation.Pos.X(), trueinfo.TrueFitEquation.Dir.X(), trueinfo.TrueFitEquation.Pos.Y(),trueinfo.TrueFitEquation.Dir.Y(),  tracker);
				
				double fitdoca = DriftFitUtils::GetTestDOCA(chit, st.MinuitParams.A0,st.MinuitParams.A1, st.MinuitParams.B0, st.MinuitParams.B1,  tracker);

				double recoambig = DriftFitUtils::GetAmbig(chit, st.MinuitParams.A0,st.MinuitParams.A1, st.MinuitParams.B0, st.MinuitParams.B1, tracker);

				double res = DriftFitUtils::GetRPerp(srep, chit, st.MinuitParams.A0,st.MinuitParams.A1, st.MinuitParams.B0, st.MinuitParams.B1, tracker);

				double trueambig = DriftFitUtils::GetAmbig(chit, trueinfo.TrueFitEquation.Pos.X(), trueinfo.TrueFitEquation.Dir.X(), trueinfo.TrueFitEquation.Pos.Y(),trueinfo.TrueFitEquation.Dir.Y(), tracker);
				
				double trueres = DriftFitUtils::GetRPerp(srep,chit, trueinfo.TrueFitEquation.Pos.X(), trueinfo.TrueFitEquation.Dir.X(), trueinfo.TrueFitEquation.Pos.Y(),trueinfo.TrueFitEquation.Dir.Y(),  tracker);

				double truedriftdistance = DriftFitUtils::GetDriftDistance(srep,chit, trueinfo.TrueFitEquation.Pos.X(), trueinfo.TrueFitEquation.Dir.X(), trueinfo.TrueFitEquation.Pos.Y(),trueinfo.TrueFitEquation.Dir.Y(),  tracker);

				double driftdistance = DriftFitUtils::GetDriftDistance(srep, chit, st.MinuitParams.A0,st.MinuitParams.A1, st.MinuitParams.B0, st.MinuitParams.B1, tracker);

				if(fitdoca < 2.5 and truedoca < 2.5 and abs(trueinfo.TrueFitEquation.Pos.X() ) < 5000 and abs(trueinfo.TrueFitEquation.Pos.Y()) < 5000 and abs(trueinfo.TrueFitEquation.Dir.X())< 5 and abs(trueinfo.TrueFitEquation.Dir.Y())< 5){
					_RecoAmbig[_nused] = recoambig;
					_FitDOCAs[_nused] = recoambig*fitdoca;
					_RecoResiduals[_nused] = res ; 
					_FitTOCAs[_nused] = fitdoca / 0.0625;
					_TrueDOCAs[_nused] = trueambig*truedoca;
					_TrueTimeResiduals[_nused] = truedoca / 0.0625;
					_TrueAmbig[_nused] = trueambig;
					_TrueResiduals[_nused] = trueres ; 
					_MomentumSIM = trueinfo.TrueMomentum;
					_AmbigRatio[_nused] = trueambig/recoambig;
					_TrueDriftDistance[_nused] = truedriftdistance;
					_DriftDistance[_nused] = driftdistance;
		           }
		}
		}
		_hitsOK = status.hasAllProperties(TrkFitFlag::hitsOK);
		if(status.hasAllProperties(TrkFitFlag::Straight)){
			_StraightTrackOK = status.hasAllProperties(TrkFitFlag::helixOK);
			_StraightTrackConverged = status.hasAllProperties(TrkFitFlag::helixConverged);
			_StraightTrackInit = status.hasAllProperties(TrkFitFlag::circleInit);
        	}

                _n_panels = std::set<float>( panels.begin(), panels.end() ).size();
		_n_planes = std::set<float>( planes.begin(), planes.end() ).size();
		_n_stations = std::set<float>( stations.begin(), stations.end() ).size();
		if(st.minuit_converged == true){
	 		_cosmic_tree->Fill();
	       }
	}
      
}


    void CosmicTrackDetails::endJob() {}

    CosmicTrackMCInfo CosmicTrackDetails::FitMC(const StrawDigiMCCollection*& _mcdigis){	
	
	::BuildLinearFitMatrixSums S; 
	CosmicTrackMCInfo TrackTrueInfo;

	StrawDigiMC hitP1; 
	StrawDigiMC first = (*_mcdigis)[0];

	auto const& spmcp0= first.earlyStrawGasStep();
	XYZVec pos0(spmcp0->position().x(), spmcp0->position().y(), spmcp0->position().z());
	XYZVec dir0(spmcp0->momentum().x(), spmcp0->momentum().y(), spmcp0->momentum().z());
	
        for(size_t ich = 0;ich < _mcdigis->size(); ++ich){
            hitP1 = (*_mcdigis)[ich];
	    
	    auto const& spmcp= hitP1.earlyStrawGasStep();
            XYZVec posN(spmcp->position().x(), spmcp->position().y(), spmcp->position().z());
            
            XYZVec ZPrime = (spmcp->momentum().Unit());
            
            TrackAxes TrueAxes = ParametricFit::GetTrackAxes(ZPrime);
            TrackTrueInfo.TrueTrackCoordSystem = (TrueAxes);
	    
            XYZVec point(posN.x(), posN.y(), posN.z());
            XYZVec X(1,0,0);
            XYZVec Y(0,1,0);
            XYZVec Z(0,0,1);
            S.addPoint( point, X,Y,Z, 1,1);
            
        }   
    
	TrackParams RawTrueParams(S.GetAlphaX()[0][0], S.GetAlphaX()[1][0], S.GetAlphaY()[0][0], S.GetAlphaY()[1][0]);

	XYZVec TruePos(S.GetAlphaX()[0][0], S.GetAlphaY()[0][0], 0);

	XYZVec TrueDir(S.GetAlphaX()[1][0], S.GetAlphaY()[1][0], 1);
	TrueDir = TrueDir.Unit();
	TrueDir = TrueDir/TrueDir.Z();

	pos0.SetX(pos0.X()-(dir0.X()*pos0.Z()/dir0.Z()));
	pos0.SetY(pos0.Y()-(dir0.Y()*pos0.Z()/dir0.Z()));
	pos0.SetZ(pos0.Z()-(dir0.Z()*pos0.Z()/dir0.Z()));
	dir0 = dir0/dir0.Z();

	TrackEquation TrueTrack(pos0, dir0);

	TrackTrueInfo.TrueFitEquation = (TrueTrack);
	TrackTrueInfo.TruePhi =(atan(TrueDir.y()/TrueDir.x()));
	TrackTrueInfo.TrueTheta = (acos(TrueDir.x()/sqrt(TrueDir.Mag2())));


	int n{-1};
	for(size_t ich = 0;ich < _mcdigis->size(); ++ich){
		StrawDigiMC digimc= (*_mcdigis)[ich];
		auto const& sim_cal = digimc.strawGasStep(mu2e::StrawEnd::cal)->simParticle();
		auto const& sim_hv  = digimc.strawGasStep(mu2e::StrawEnd::cal)->simParticle();
		if ( sim_cal == sim_hv ){
		  
		  if (n == 0){
			TrackTrueInfo.TrueMomentum = sqrt(digimc.strawGasStep(mu2e::StrawEnd::cal)->momentum().mag2());;
		    	TrackTrueInfo.TrueThetaSIM = acos(digimc.strawGasStep(mu2e::StrawEnd::cal)->momentum().z()/TrackTrueInfo.TrueMomentum );
		    	TrackTrueInfo.TruePhiSIM = atan(digimc.strawGasStep(mu2e::StrawEnd::cal)->momentum().y()/digimc.strawGasStep(mu2e::StrawEnd::cal)->momentum().x());
		 }
		 n++;
      }
    }
     
    return TrackTrueInfo;
   }

    CosmicTrackMCInfo CosmicTrackDetails::FillDriftMC(ComboHit const& chit, double RecoAmbig, CosmicTrackMCInfo info, double t0,  const Tracker* tracker){
	double true_doca = DriftFitUtils::GetTestDOCA(chit, info.TrueFitEquation.Pos.X(), info.TrueFitEquation.Dir.X(), info.TrueFitEquation.Pos.Y(),info.TrueFitEquation.Dir.Y(),  tracker);
	double trueambig = DriftFitUtils::GetAmbig(chit, info.TrueFitEquation.Pos.X(), info.TrueFitEquation.Dir.X(), info.TrueFitEquation.Pos.Y(),info.TrueFitEquation.Dir.Y(),  tracker);
	info.Ambig.push_back(trueambig);
	info.TrueDOCA.push_back(true_doca);

	return info;
    }

    bool CosmicTrackDetails::findData(const art::Event& evt){
	_chcol = 0; 
	_tccol = 0;
	_coscol = 0; 
	auto chH = evt.getValidHandle<ComboHitCollection>(_chtag);
	_chcol = chH.product();
	auto tcH = evt.getValidHandle<TimeClusterCollection>(_tctag);
	_tccol =tcH.product();
	auto stH = evt.getValidHandle<CosmicTrackSeedCollection>(_costag);
	_coscol =stH.product();
	if(_mcdiag){
		_mcdigis=0;
		auto mcdH = evt.getValidHandle<StrawDigiMCCollection>(_mcdigistag);
		_mcdigis = mcdH.product();
		_toff.updateMap(evt);
	}
	return _chcol != 0 && _tccol!=0 && _coscol !=0 && (_mcdigis != 0 || !_mcdiag);
       }

}

using mu2e::CosmicTrackDetails;
DEFINE_ART_MODULE(CosmicTrackDetails);<|MERGE_RESOLUTION|>--- conflicted
+++ resolved
@@ -303,19 +303,18 @@
 		if(st.converged == false or st.minuit_converged  == false) { continue; }
 		
 		std::vector<int> panels, planes, stations;
-<<<<<<< HEAD
                     
 		_reco_phi_angle=acos(st.FitEquation.Dir.x()/st.FitEquation.Dir.Mag2());
 		_reco_theta_angle=acos(st.FitEquation.Dir.y()/sqrt(st.FitEquation.Dir.Mag2()));
 		_MinuitA0=(st.MinuitParams.A0);
 		_MinuitA1=(st.MinuitParams.A1);
 		_MinuitB1=(st.MinuitParams.B1);
-		_MinuitB0=(st.MinuitParams.B1);
+		_MinuitB0=(st.MinuitParams.B0);
 
 		_ErrorA0=(st.MinuitParams.deltaA0);
 		_ErrorA1=(st.MinuitParams.deltaA1);
 		_ErrorB1=(st.MinuitParams.deltaB1);
-		_ErrorB0=(st.MinuitParams.deltaB1);
+		_ErrorB0=(st.MinuitParams.deltaB0);
 
 		_FitCovA0  = st.MinuitParams.Covarience.sigA0;
 		_FitCovA1 = st.MinuitParams.Covarience.sigA1;
@@ -323,27 +322,6 @@
 		_FitCovB1 = st.MinuitParams.Covarience.sigB1;
 		_FitCovA0A1 = st.MinuitParams.Covarience.sigA0A1;
 		_FitCovB0B1 = st.MinuitParams.Covarience.sigB0B1;
-=======
-
-		_reco_phi_angle=(st.get_fit_phi()); 
-		_reco_theta_angle=(st.get_fit_theta()); 
-		_MinuitA0=(st.MinuitFitParams.A0);
-		_MinuitA1=(st.MinuitFitParams.A1);
-		_MinuitB1=(st.MinuitFitParams.B1);
-		_MinuitB0=(st.MinuitFitParams.B0);
-
-		_ErrorA0=(st.MinuitFitParams.deltaA0);
-		_ErrorA1=(st.MinuitFitParams.deltaA1);
-		_ErrorB1=(st.MinuitFitParams.deltaB1);
-		_ErrorB0=(st.MinuitFitParams.deltaB0);
-
-		_FitCovA0  = st.MinuitFitParams.Covarience.sigA0;
-		_FitCovA1 = st.MinuitFitParams.Covarience.sigA1;
-		_FitCovB0 = st.MinuitFitParams.Covarience.sigB0;
-		_FitCovB1 = st.MinuitFitParams.Covarience.sigB1;
-		_FitCovA0A1 = st.MinuitFitParams.Covarience.sigA0A1;
-		_FitCovB0B1 = st.MinuitFitParams.Covarience.sigB0B1;
->>>>>>> 559db414
 
 	       if(_mcdiag){
 			
