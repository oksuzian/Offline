//Author: S Middleton
//Date: Oct 2019
//Purpose: An improved analyzer for Cosmics

#define _USE_MATH_DEFINES
#include <iostream>
#include <string>
#include <cmath>

// Cosmic Tracks:
#include "CosmicReco/inc/CosmicTrackFit.hh"
#include "RecoDataProducts/inc/CosmicTrack.hh"
#include "RecoDataProducts/inc/CosmicTrackSeed.hh"
#include "CosmicReco/inc/CosmicTrackMCInfo.hh"
#include "ProditionsService/inc/ProditionsHandle.hh"

//Mu2e Data Prods:
#include "RecoDataProducts/inc/StrawHitFlagCollection.hh"
#include "RecoDataProducts/inc/StrawHit.hh"
#include "RecoDataProducts/inc/StrawHitFlag.hh"
#include "MCDataProducts/inc/StrawDigiMC.hh"
#include "MCDataProducts/inc/MCRelationship.hh"
#include "MCDataProducts/inc/SimParticleCollection.hh"
#include "MCDataProducts/inc/StepPointMCCollection.hh"
#include "RecoDataProducts/inc/ComboHit.hh"
#include "DataProducts/inc/XYZVec.hh"

//Utilities
#include "Mu2eUtilities/inc/SimParticleTimeOffset.hh"
#include "TrkDiag/inc/TrkMCTools.hh"
#include "CosmicReco/inc/DriftFitUtils.hh"
#include "Mu2eUtilities/inc/ParametricFit.hh"
#include "TrackerConditions/inc/StrawResponse.hh"
#include "Mu2eUtilities/inc/BuildLinearFitMatrixSums.hh"

// Mu2e diagnostics
#include "TrkDiag/inc/ComboHitInfo.hh"
#include "GeneralUtilities/inc/ParameterSetHelpers.hh"
#include "GeometryService/inc/GeomHandle.hh"
#include "GeometryService/inc/DetectorSystem.hh"

// Framework includes.
#include "art/Framework/Core/EDAnalyzer.h"
#include "art/Framework/Principal/Event.h"
#include "art/Framework/Principal/Handle.h"
#include "art/Framework/Core/ModuleMacros.h"
#include "art_root_io/TFileService.h"

// ROOT incldues
#include "TStyle.h"
#include "Rtypes.h"
#include "TH1F.h"
#include "TCanvas.h"
#include "TH2F.h"
#include "TLegend.h"
#include "TTree.h"
#include "TLatex.h"
#include "TGraph.h"
#include "TProfile.h"

//Geom
#include "TrackerGeom/inc/Tracker.hh"
#include "TrackerGeom/inc/Straw.hh"

using namespace std; 

namespace mu2e 
{
	class CosmicTrackDetails : public art::EDAnalyzer {
	public:
	struct Config{
	      using Name=fhicl::Name;
	      using Comment=fhicl::Comment;
	      fhicl::Atom<int> diag{Name("diagLevel"), Comment("set to 1 for info"),1};
	      fhicl::Atom<bool> mcdiag{Name("mcdiag"), Comment("set on for MC info"),true};
	      fhicl::Atom<art::InputTag> chtag{Name("ComboHitCollection"),Comment("tag for combo hit collection")};
	      fhicl::Atom<art::InputTag> tctag{Name("TimeClusterCollection"),Comment("tag for time cluster collection")};
	      fhicl::Atom<art::InputTag> costag{Name("CosmicTrackSeedCollection"),Comment("tag for cosmci track seed collection")};
	      fhicl::Atom<art::InputTag> mcdigistag{Name("StrawDigiMCCollection"),Comment("StrawDigi collection tag"),"makeSD"};
	      fhicl::Table<SimParticleTimeOffset::Config> toff{Name("TimeOffsets"), Comment("Sim particle time offset ")};
	    };
	typedef art::EDAnalyzer::Table<Config> Parameters;

	explicit CosmicTrackDetails(const Parameters& conf);
	virtual ~CosmicTrackDetails();
	virtual void beginJob() override;
	virtual void beginRun(const art::Run& r) override;
	virtual void analyze(const art::Event& e) override;
	virtual void endJob() override;
    private: 
      
	Config _conf;

	int  _diag;
	bool _mcdiag;
	std::ofstream outputfile;
	art::InputTag   _chtag; //ComboHits
	art::InputTag   _tctag; //Timeclusters
	art::InputTag   _costag; //Straight tracks
	art::InputTag   _mcdigistag; //MC Digis
	SimParticleTimeOffset _toff;

	const ComboHitCollection* _chcol;
	const CosmicTrackSeedCollection* _coscol;
	const TimeClusterCollection* _tccol;
	const StrawDigiMCCollection* _mcdigis;
	CosmicTrackMCInfo trueinfo;

	TTree* _cosmic_tree;
	
	Float_t _mc_phi_angle;
	Float_t _reco_phi_angle;
	Float_t _mc_theta_angle;
	Float_t _reco_theta_angle;

	Float_t _MinuitA0;
	Float_t _MinuitA1;
	Float_t _MinuitB1;
	Float_t _MinuitB0;

	Float_t _FitCovA0;
	Float_t _FitCovA1;
	Float_t _FitCovB0;
	Float_t _FitCovB1;
	Float_t _FitCovA0A1;
	Float_t _FitCovB0B1;

	Float_t _ErrorA0;
	Float_t _ErrorA1;
	Float_t _ErrorB1;
	Float_t _ErrorB0;

	Float_t _TrueA0;
	Float_t _TrueA1;
	Float_t _TrueB1;
	Float_t _TrueB0;

	Float_t _PhiSIM;
	Float_t _ThetaSIM;
	Float_t _MomentumSIM;

	float _FitDOCAs[8129];
	float _TrueDOCAs[8129];
	float _FitTOCAs[8129];
	float _RecoAmbig[8129];
	float _TrueTimeResiduals[8129];
	float _PullsX[8129];
	float _PullsY[8129];
	Float_t _NLL;
	float _TrueAmbig[8129];
	float _hit_time[8129];
	float _hit_drift_time[8129];
	float _RecoResiduals[8129];
	float _TrueResiduals[8129];
	float _AmbigRatio[8129];
        float _DriftDistance[8129];
	float _TrueDriftDistance[8129];

	Int_t _evt; 

	Int_t _nsh, _nch; // # associated straw hits / event
	Int_t _ntc; // # clusters/event
	int _nhits[8129]; // # hits used
	Int_t _n_panels; // # panels
	Int_t _n_stations; // # stations
	Int_t _n_planes; // # stations

	int _nused;
	Float_t _cluster_time;

	ProditionsHandle<Tracker> _alignedTracker_h;
	ProditionsHandle<StrawResponse> _strawResponse_h; 

	Bool_t _StraightTrackInit, _StraightTrackConverged, _StraightTrackOK, _hitsOK;
	Int_t _strawid; 
	vector<ComboHitInfoMC> _chinfomc;

	CosmicTrackMCInfo FitMC(const StrawDigiMCCollection*& _mcdigis);
	CosmicTrackMCInfo FillDriftMC(ComboHit const& chi, double reco_ambig, CosmicTrackMCInfo info, double t0, const Tracker* tracker);
      	bool findData(const art::Event& evt);

    };

    CosmicTrackDetails::CosmicTrackDetails(const Parameters& conf) :
	art::EDAnalyzer(conf),
	_diag (conf().diag()),
	_mcdiag (conf().mcdiag()),
	_chtag (conf().chtag()),
	_tctag (conf().tctag()),
	_costag (conf().costag()),
	_mcdigistag (conf().mcdigistag()),
	_toff (conf().toff())
	{
      		if(_mcdiag){
			for (auto const& tag : conf().toff().inputs()) {
				consumes<SimParticleTimeMap>(tag);
			}
		}
       }

    CosmicTrackDetails::~CosmicTrackDetails(){}

    void CosmicTrackDetails::beginJob() {
    
	if(_diag > 0){
		art::ServiceHandle<art::TFileService> tfs;
		_cosmic_tree=tfs->make<TTree>("cosmic_tree"," Diagnostics for Cosmic Track Fitting");
		_cosmic_tree->Branch("nused",  &_nused ,   "nused/I");
		_cosmic_tree->Branch("evt",&_evt,"evt/I");  
		_cosmic_tree->Branch("nhits",&_nhits,"nhits[nused]/I");
		_cosmic_tree->Branch("StrawHitsInEvent", &_nsh, "StrawHitsInEvent/I");
		_cosmic_tree->Branch("ComboHitsInEvent", &_nch, "ComboHitsInEvent/I");
		_cosmic_tree->Branch("PanelsCrossedInEvent", &_n_panels, "PanelsCrossedInEvent/I");
		_cosmic_tree->Branch("PlanesCrossedInEvent", &_n_planes, "PlanesCrossedInEvent/I");
		_cosmic_tree->Branch("StatonsCrossedInEvent", &_n_stations, "StationsCrossedInEvent/I");
		_cosmic_tree->Branch("TimeClustersInEvent", &_ntc, "TimeClusterInEvent/I"); 
		_cosmic_tree->Branch("hit_time", &_hit_time, "hit_time[nused]/F");
		_cosmic_tree->Branch("hit_drit_time", &_hit_drift_time, "hit_drift_time[nused]/F");
		_cosmic_tree->Branch("hitsOK",&_hitsOK,"hitsOK/B");
		_cosmic_tree->Branch("StraightTrackInit",&_StraightTrackInit,"StraightTrackInit/B");
		_cosmic_tree->Branch("StraightTrackOK",&_StraightTrackOK,"StraightTrackOK/B");
		_cosmic_tree->Branch("StraightTrackConverged",&_StraightTrackConverged,"StraightTrackConverged/B");

		_cosmic_tree->Branch("MinuitA0",&_MinuitA0,"MinuitA0/F");
		_cosmic_tree->Branch("MinuitA1",&_MinuitA1,"MinuitA1/F");
		_cosmic_tree->Branch("MinuitB0",&_MinuitA0,"MinuitB0/F");
		_cosmic_tree->Branch("MinuitB1",&_MinuitA1,"MinuitB1/F");


		_cosmic_tree->Branch("ErrorA0",&_ErrorA0,"ErrorA0/F");
		_cosmic_tree->Branch("ErrorA1",&_ErrorA1,"ErrorA1/F");
		_cosmic_tree->Branch("ErrorB0",&_ErrorA0,"ErrorB0/F");
		_cosmic_tree->Branch("ErrorB1",&_ErrorA1,"ErrorB1/F");

		_cosmic_tree->Branch("FitCovA0",&_FitCovA0,"FitCovA0/F");
		_cosmic_tree->Branch("FitCovA1",&_FitCovA1,"FitCovA1/F");
		_cosmic_tree->Branch("FitCovB0",&_FitCovA0,"FitCovB0/F");
		_cosmic_tree->Branch("FitCovB1",&_FitCovB1,"FitCovB1/F");
		_cosmic_tree->Branch("FitCovA0A1",&_FitCovA0A1,"FitCovA0A1/F");
		_cosmic_tree->Branch("FitCovB0B1",&_FitCovB0B1,"FitCovB0B1/F");

		_cosmic_tree->Branch("RecoPhi",&_reco_phi_angle, "RecoPhi/F");
		_cosmic_tree->Branch("RecoTheta",&_reco_theta_angle, "RecoTheta/F");

		_cosmic_tree->Branch("FitDOCAs",&_FitDOCAs,"FitDOCAs[nused]/F");
		_cosmic_tree->Branch("RecoAmbig",&_RecoAmbig,"RecoAmbig[nused]/F");
		_cosmic_tree->Branch("FitTOCAs",&_FitTOCAs,"FitTOCAs[nused]/F");
		_cosmic_tree->Branch("PullsX",&_PullsX,"PullsX[nused]/F");
		_cosmic_tree->Branch("PullsY",&_PullsY,"PullsY[nused]/F");
		_cosmic_tree->Branch("RecoResiduals",&_RecoResiduals,"RecoResiduals[nused]/F");
		
		_cosmic_tree->Branch("DriftDistance",&_DriftDistance,"DriftDistance[nused]/F");

		if(_mcdiag ){
			_cosmic_tree->Branch("AmbigRatio",&_AmbigRatio,"AmbigRatio[nused]/F");
			_cosmic_tree->Branch("TrueA0",&_TrueA0,"TrueA0/F");
			_cosmic_tree->Branch("TrueA1",&_TrueA1,"TrueA1/F");
			_cosmic_tree->Branch("TrueB0",&_TrueA0,"TrueB0/F");
			_cosmic_tree->Branch("TrueB1",&_TrueA1,"TrueB1/F");

			_cosmic_tree->Branch("TruePhi",&_mc_phi_angle, "TruePhi/F");
			_cosmic_tree->Branch("TrueTheta",&_mc_theta_angle, "TrueTheta/F");
			_cosmic_tree->Branch("TrueDOCAs",&_TrueDOCAs,"TrueDOCAs[nused]/F");
			_cosmic_tree->Branch("TrueTimeResiduals",&_TrueTimeResiduals,"TrueTimeResiduals[nused]/F");
			_cosmic_tree->Branch("TrueAmbig",&_TrueAmbig,"TrueAmbig[nused]/F");
			_cosmic_tree->Branch("TrueResiduals",&_TrueResiduals,"TrueResiduals[nused]/F");
			_cosmic_tree->Branch("TrueDriftDistance",&_TrueDriftDistance,"TrueDriftDistance[nused]/F");
			_cosmic_tree->Branch("Momentum", &_MomentumSIM, "Momentum/F");
		}

	}
      }

    void CosmicTrackDetails::beginRun(const art::Run& run){}

    void CosmicTrackDetails::analyze(const art::Event& event) {

	const Tracker *tracker = _alignedTracker_h.getPtr(event.id()).get();
	StrawResponse const& srep = _strawResponse_h.get(event.id());

	_evt = event.id().event();  

	if(!findData(event)) 
		throw cet::exception("RECO")<<"No Time Clusters in event"<< endl; 

	_ntc = _tccol->size();
	_nch = _chcol->size();

	for(size_t itc=0; itc<_tccol->size();++itc){
		TimeCluster tc = (*_tccol)[itc];
		_cluster_time =  tc._t0._t0;
		
	}

        for(size_t ist = 0;ist < _coscol->size(); ++ist){

		CosmicTrackSeed sts =(*_coscol)[ist];
		CosmicTrack st = sts._track;
		double t0 = sts._t0.t0();
		TrkFitFlag const& status = sts._status;

		if (!status.hasAllProperties(TrkFitFlag::helixOK) ){ continue; }
		if(st.converged == false or st.minuit_converged  == false) { continue; }
		
		std::vector<int> panels, planes, stations;
<<<<<<< HEAD
                    
		_reco_phi_angle=acos(st.FitEquation.Dir.x()/st.FitEquation.Dir.Mag2());
		_reco_theta_angle=acos(st.FitEquation.Dir.y()/sqrt(st.FitEquation.Dir.Mag2()));
		_MinuitA0=(st.MinuitParams.A0);
		_MinuitA1=(st.MinuitParams.A1);
		_MinuitB1=(st.MinuitParams.B1);
		_MinuitB0=(st.MinuitParams.B1);

		_ErrorA0=(st.MinuitParams.deltaA0);
		_ErrorA1=(st.MinuitParams.deltaA1);
		_ErrorB1=(st.MinuitParams.deltaB1);
		_ErrorB0=(st.MinuitParams.deltaB1);

		_FitCovA0  = st.MinuitParams.Covarience.sigA0;
		_FitCovA1 = st.MinuitParams.Covarience.sigA1;
		_FitCovB0 = st.MinuitParams.Covarience.sigB0;
		_FitCovB1 = st.MinuitParams.Covarience.sigB1;
		_FitCovA0A1 = st.MinuitParams.Covarience.sigA0A1;
		_FitCovB0B1 = st.MinuitParams.Covarience.sigB0B1;
=======

		_reco_phi_angle=(st.get_fit_phi()); 
		_reco_theta_angle=(st.get_fit_theta()); 
		_MinuitA0=(st.MinuitFitParams.A0);
		_MinuitA1=(st.MinuitFitParams.A1);
		_MinuitB1=(st.MinuitFitParams.B1);
		_MinuitB0=(st.MinuitFitParams.B0);

		_ErrorA0=(st.MinuitFitParams.deltaA0);
		_ErrorA1=(st.MinuitFitParams.deltaA1);
		_ErrorB1=(st.MinuitFitParams.deltaB1);
		_ErrorB0=(st.MinuitFitParams.deltaB0);

		_FitCovA0  = st.MinuitFitParams.Covarience.sigA0;
		_FitCovA1 = st.MinuitFitParams.Covarience.sigA1;
		_FitCovB0 = st.MinuitFitParams.Covarience.sigB0;
		_FitCovB1 = st.MinuitFitParams.Covarience.sigB1;
		_FitCovA0A1 = st.MinuitFitParams.Covarience.sigA0A1;
		_FitCovB0B1 = st.MinuitFitParams.Covarience.sigB0B1;
>>>>>>> 0a3e79b0

	       if(_mcdiag){
			
			trueinfo = FitMC(_mcdigis);

			_mc_phi_angle=(trueinfo.TruePhi);
			_mc_theta_angle=(trueinfo.TrueTheta);                  

			_TrueA1=(trueinfo.TrueFitEquation.Dir.X());
			_TrueB1=(trueinfo.TrueFitEquation.Dir.Y());
			_TrueA0=(trueinfo.TrueFitEquation.Pos.X());
			_TrueB0=(trueinfo.TrueFitEquation.Pos.Y());
		}
		for(size_t i=0; i<sts._straw_chits.size();i++){
			ComboHit const& chit = sts._straw_chits[i];
			_nused = i;

			_nhits[_nused] = chit.nStrawHits();
			panels.push_back(chit.strawId().panel());
			planes.push_back(chit.strawId().plane());
			stations.push_back(chit.strawId().station());
			_hit_time[_nused] = chit.time();
			_hit_drift_time[_nused] = chit.driftTime();
    
			if(_mcdiag){
				trueinfo = FitMC(_mcdigis);
				trueinfo = FillDriftMC(chit, _RecoAmbig[_nused], trueinfo, t0, tracker);
		    		double truedoca = DriftFitUtils::GetTestDOCA(chit, trueinfo.TrueFitEquation.Pos.X(), trueinfo.TrueFitEquation.Dir.X(), trueinfo.TrueFitEquation.Pos.Y(),trueinfo.TrueFitEquation.Dir.Y(),  tracker);
				
				double fitdoca = DriftFitUtils::GetTestDOCA(chit, st.MinuitParams.A0,st.MinuitParams.A1, st.MinuitParams.B0, st.MinuitParams.B1,  tracker);

				double recoambig = DriftFitUtils::GetAmbig(chit, st.MinuitParams.A0,st.MinuitParams.A1, st.MinuitParams.B0, st.MinuitParams.B1, tracker);

				double res = DriftFitUtils::GetRPerp(srep, chit, st.MinuitParams.A0,st.MinuitParams.A1, st.MinuitParams.B0, st.MinuitParams.B1, tracker);

				double trueambig = DriftFitUtils::GetAmbig(chit, trueinfo.TrueFitEquation.Pos.X(), trueinfo.TrueFitEquation.Dir.X(), trueinfo.TrueFitEquation.Pos.Y(),trueinfo.TrueFitEquation.Dir.Y(), tracker);
				
				double trueres = DriftFitUtils::GetRPerp(srep,chit, trueinfo.TrueFitEquation.Pos.X(), trueinfo.TrueFitEquation.Dir.X(), trueinfo.TrueFitEquation.Pos.Y(),trueinfo.TrueFitEquation.Dir.Y(),  tracker);

				double truedriftdistance = DriftFitUtils::GetDriftDistance(srep,chit, trueinfo.TrueFitEquation.Pos.X(), trueinfo.TrueFitEquation.Dir.X(), trueinfo.TrueFitEquation.Pos.Y(),trueinfo.TrueFitEquation.Dir.Y(),  tracker);

				double driftdistance = DriftFitUtils::GetDriftDistance(srep, chit, st.MinuitParams.A0,st.MinuitParams.A1, st.MinuitParams.B0, st.MinuitParams.B1, tracker);

				if(fitdoca < 2.5 and truedoca < 2.5 and abs(trueinfo.TrueFitEquation.Pos.X() ) < 5000 and abs(trueinfo.TrueFitEquation.Pos.Y()) < 5000 and abs(trueinfo.TrueFitEquation.Dir.X())< 5 and abs(trueinfo.TrueFitEquation.Dir.Y())< 5){
					_RecoAmbig[_nused] = recoambig;
					_FitDOCAs[_nused] = recoambig*fitdoca;
					_RecoResiduals[_nused] = res ; 
					_FitTOCAs[_nused] = fitdoca / 0.0625;
					_TrueDOCAs[_nused] = trueambig*truedoca;
					_TrueTimeResiduals[_nused] = truedoca / 0.0625;
					_TrueAmbig[_nused] = trueambig;
					_TrueResiduals[_nused] = trueres ; 
					_MomentumSIM = trueinfo.TrueMomentum;
					_AmbigRatio[_nused] = trueambig/recoambig;
					_TrueDriftDistance[_nused] = truedriftdistance;
					_DriftDistance[_nused] = driftdistance;
		           }
		}
		}
		_hitsOK = status.hasAllProperties(TrkFitFlag::hitsOK);
		if(status.hasAllProperties(TrkFitFlag::Straight)){
			_StraightTrackOK = status.hasAllProperties(TrkFitFlag::helixOK);
			_StraightTrackConverged = status.hasAllProperties(TrkFitFlag::helixConverged);
			_StraightTrackInit = status.hasAllProperties(TrkFitFlag::circleInit);
        	}

                _n_panels = std::set<float>( panels.begin(), panels.end() ).size();
		_n_planes = std::set<float>( planes.begin(), planes.end() ).size();
		_n_stations = std::set<float>( stations.begin(), stations.end() ).size();
		if(st.minuit_converged == true){
	 		_cosmic_tree->Fill();
	       }
	}
      
}


    void CosmicTrackDetails::endJob() {}

    CosmicTrackMCInfo CosmicTrackDetails::FitMC(const StrawDigiMCCollection*& _mcdigis){	
	
	::BuildLinearFitMatrixSums S; 
	CosmicTrackMCInfo TrackTrueInfo;

	StrawDigiMC hitP1; 
	StrawDigiMC first = (*_mcdigis)[0];

	auto const& spmcp0= first.earlyStrawGasStep();
	XYZVec pos0(spmcp0->position().x(), spmcp0->position().y(), spmcp0->position().z());
	XYZVec dir0(spmcp0->momentum().x(), spmcp0->momentum().y(), spmcp0->momentum().z());
	
        for(size_t ich = 0;ich < _mcdigis->size(); ++ich){
            hitP1 = (*_mcdigis)[ich];
	    
	    auto const& spmcp= hitP1.earlyStrawGasStep();
            XYZVec posN(spmcp->position().x(), spmcp->position().y(), spmcp->position().z());
            
            XYZVec ZPrime = (spmcp->momentum().Unit());
            
            TrackAxes TrueAxes = ParametricFit::GetTrackAxes(ZPrime);
            TrackTrueInfo.TrueTrackCoordSystem = (TrueAxes);
	    
            XYZVec point(posN.x(), posN.y(), posN.z());
            XYZVec X(1,0,0);
            XYZVec Y(0,1,0);
            XYZVec Z(0,0,1);
            S.addPoint( point, X,Y,Z, 1,1);
            
        }   
    
	TrackParams RawTrueParams(S.GetAlphaX()[0][0], S.GetAlphaX()[1][0], S.GetAlphaY()[0][0], S.GetAlphaY()[1][0]);

	XYZVec TruePos(S.GetAlphaX()[0][0], S.GetAlphaY()[0][0], 0);

	XYZVec TrueDir(S.GetAlphaX()[1][0], S.GetAlphaY()[1][0], 1);
	TrueDir = TrueDir.Unit();
	TrueDir = TrueDir/TrueDir.Z();

	pos0.SetX(pos0.X()-(dir0.X()*pos0.Z()/dir0.Z()));
	pos0.SetY(pos0.Y()-(dir0.Y()*pos0.Z()/dir0.Z()));
	pos0.SetZ(pos0.Z()-(dir0.Z()*pos0.Z()/dir0.Z()));
	dir0 = dir0/dir0.Z();

	TrackEquation TrueTrack(pos0, dir0);

	TrackTrueInfo.TrueFitEquation = (TrueTrack);
	TrackTrueInfo.TruePhi =(atan(TrueDir.y()/TrueDir.x()));
	TrackTrueInfo.TrueTheta = (acos(TrueDir.x()/sqrt(TrueDir.Mag2())));


	int n{-1};
	for(size_t ich = 0;ich < _mcdigis->size(); ++ich){
		StrawDigiMC digimc= (*_mcdigis)[ich];
		auto const& sim_cal = digimc.strawGasStep(mu2e::StrawEnd::cal)->simParticle();
		auto const& sim_hv  = digimc.strawGasStep(mu2e::StrawEnd::cal)->simParticle();
		if ( sim_cal == sim_hv ){
		  
		  if (n == 0){
			TrackTrueInfo.TrueMomentum = sqrt(digimc.strawGasStep(mu2e::StrawEnd::cal)->momentum().mag2());;
		    	TrackTrueInfo.TrueThetaSIM = acos(digimc.strawGasStep(mu2e::StrawEnd::cal)->momentum().z()/TrackTrueInfo.TrueMomentum );
		    	TrackTrueInfo.TruePhiSIM = atan(digimc.strawGasStep(mu2e::StrawEnd::cal)->momentum().y()/digimc.strawGasStep(mu2e::StrawEnd::cal)->momentum().x());
		 }
		 n++;
      }
    }
     
    return TrackTrueInfo;
   }

    CosmicTrackMCInfo CosmicTrackDetails::FillDriftMC(ComboHit const& chit, double RecoAmbig, CosmicTrackMCInfo info, double t0,  const Tracker* tracker){
	double true_doca = DriftFitUtils::GetTestDOCA(chit, info.TrueFitEquation.Pos.X(), info.TrueFitEquation.Dir.X(), info.TrueFitEquation.Pos.Y(),info.TrueFitEquation.Dir.Y(),  tracker);
	double trueambig = DriftFitUtils::GetAmbig(chit, info.TrueFitEquation.Pos.X(), info.TrueFitEquation.Dir.X(), info.TrueFitEquation.Pos.Y(),info.TrueFitEquation.Dir.Y(),  tracker);
	info.Ambig.push_back(trueambig);
	info.TrueDOCA.push_back(true_doca);

	return info;
    }

    bool CosmicTrackDetails::findData(const art::Event& evt){
	_chcol = 0; 
	_tccol = 0;
	_coscol = 0; 
	auto chH = evt.getValidHandle<ComboHitCollection>(_chtag);
	_chcol = chH.product();
	auto tcH = evt.getValidHandle<TimeClusterCollection>(_tctag);
	_tccol =tcH.product();
	auto stH = evt.getValidHandle<CosmicTrackSeedCollection>(_costag);
	_coscol =stH.product();
	if(_mcdiag){
		_mcdigis=0;
		auto mcdH = evt.getValidHandle<StrawDigiMCCollection>(_mcdigistag);
		_mcdigis = mcdH.product();
		_toff.updateMap(evt);
	}
	return _chcol != 0 && _tccol!=0 && _coscol !=0 && (_mcdigis != 0 || !_mcdiag);
       }

}

using mu2e::CosmicTrackDetails;
DEFINE_ART_MODULE(CosmicTrackDetails);<|MERGE_RESOLUTION|>--- conflicted
+++ resolved
@@ -62,9 +62,9 @@
 #include "TrackerGeom/inc/Tracker.hh"
 #include "TrackerGeom/inc/Straw.hh"
 
-using namespace std; 
-
-namespace mu2e 
+using namespace std;
+
+namespace mu2e
 {
 	class CosmicTrackDetails : public art::EDAnalyzer {
 	public:
@@ -87,8 +87,8 @@
 	virtual void beginRun(const art::Run& r) override;
 	virtual void analyze(const art::Event& e) override;
 	virtual void endJob() override;
-    private: 
-      
+    private:
+
 	Config _conf;
 
 	int  _diag;
@@ -107,7 +107,7 @@
 	CosmicTrackMCInfo trueinfo;
 
 	TTree* _cosmic_tree;
-	
+
 	Float_t _mc_phi_angle;
 	Float_t _reco_phi_angle;
 	Float_t _mc_theta_angle;
@@ -156,7 +156,7 @@
         float _DriftDistance[8129];
 	float _TrueDriftDistance[8129];
 
-	Int_t _evt; 
+	Int_t _evt;
 
 	Int_t _nsh, _nch; // # associated straw hits / event
 	Int_t _ntc; // # clusters/event
@@ -169,10 +169,10 @@
 	Float_t _cluster_time;
 
 	ProditionsHandle<Tracker> _alignedTracker_h;
-	ProditionsHandle<StrawResponse> _strawResponse_h; 
+	ProditionsHandle<StrawResponse> _strawResponse_h;
 
 	Bool_t _StraightTrackInit, _StraightTrackConverged, _StraightTrackOK, _hitsOK;
-	Int_t _strawid; 
+	Int_t _strawid;
 	vector<ComboHitInfoMC> _chinfomc;
 
 	CosmicTrackMCInfo FitMC(const StrawDigiMCCollection*& _mcdigis);
@@ -201,19 +201,19 @@
     CosmicTrackDetails::~CosmicTrackDetails(){}
 
     void CosmicTrackDetails::beginJob() {
-    
+
 	if(_diag > 0){
 		art::ServiceHandle<art::TFileService> tfs;
 		_cosmic_tree=tfs->make<TTree>("cosmic_tree"," Diagnostics for Cosmic Track Fitting");
 		_cosmic_tree->Branch("nused",  &_nused ,   "nused/I");
-		_cosmic_tree->Branch("evt",&_evt,"evt/I");  
+		_cosmic_tree->Branch("evt",&_evt,"evt/I");
 		_cosmic_tree->Branch("nhits",&_nhits,"nhits[nused]/I");
 		_cosmic_tree->Branch("StrawHitsInEvent", &_nsh, "StrawHitsInEvent/I");
 		_cosmic_tree->Branch("ComboHitsInEvent", &_nch, "ComboHitsInEvent/I");
 		_cosmic_tree->Branch("PanelsCrossedInEvent", &_n_panels, "PanelsCrossedInEvent/I");
 		_cosmic_tree->Branch("PlanesCrossedInEvent", &_n_planes, "PlanesCrossedInEvent/I");
 		_cosmic_tree->Branch("StatonsCrossedInEvent", &_n_stations, "StationsCrossedInEvent/I");
-		_cosmic_tree->Branch("TimeClustersInEvent", &_ntc, "TimeClusterInEvent/I"); 
+		_cosmic_tree->Branch("TimeClustersInEvent", &_ntc, "TimeClusterInEvent/I");
 		_cosmic_tree->Branch("hit_time", &_hit_time, "hit_time[nused]/F");
 		_cosmic_tree->Branch("hit_drit_time", &_hit_drift_time, "hit_drift_time[nused]/F");
 		_cosmic_tree->Branch("hitsOK",&_hitsOK,"hitsOK/B");
@@ -248,7 +248,7 @@
 		_cosmic_tree->Branch("PullsX",&_PullsX,"PullsX[nused]/F");
 		_cosmic_tree->Branch("PullsY",&_PullsY,"PullsY[nused]/F");
 		_cosmic_tree->Branch("RecoResiduals",&_RecoResiduals,"RecoResiduals[nused]/F");
-		
+
 		_cosmic_tree->Branch("DriftDistance",&_DriftDistance,"DriftDistance[nused]/F");
 
 		if(_mcdiag ){
@@ -278,10 +278,10 @@
 	const Tracker *tracker = _alignedTracker_h.getPtr(event.id()).get();
 	StrawResponse const& srep = _strawResponse_h.get(event.id());
 
-	_evt = event.id().event();  
-
-	if(!findData(event)) 
-		throw cet::exception("RECO")<<"No Time Clusters in event"<< endl; 
+	_evt = event.id().event();
+
+	if(!findData(event))
+		throw cet::exception("RECO")<<"No Time Clusters in event"<< endl;
 
 	_ntc = _tccol->size();
 	_nch = _chcol->size();
@@ -289,7 +289,7 @@
 	for(size_t itc=0; itc<_tccol->size();++itc){
 		TimeCluster tc = (*_tccol)[itc];
 		_cluster_time =  tc._t0._t0;
-		
+
 	}
 
         for(size_t ist = 0;ist < _coscol->size(); ++ist){
@@ -301,21 +301,20 @@
 
 		if (!status.hasAllProperties(TrkFitFlag::helixOK) ){ continue; }
 		if(st.converged == false or st.minuit_converged  == false) { continue; }
-		
+
 		std::vector<int> panels, planes, stations;
-<<<<<<< HEAD
-                    
+
 		_reco_phi_angle=acos(st.FitEquation.Dir.x()/st.FitEquation.Dir.Mag2());
 		_reco_theta_angle=acos(st.FitEquation.Dir.y()/sqrt(st.FitEquation.Dir.Mag2()));
 		_MinuitA0=(st.MinuitParams.A0);
 		_MinuitA1=(st.MinuitParams.A1);
 		_MinuitB1=(st.MinuitParams.B1);
-		_MinuitB0=(st.MinuitParams.B1);
+		_MinuitB0=(st.MinuitParams.B0);
 
 		_ErrorA0=(st.MinuitParams.deltaA0);
 		_ErrorA1=(st.MinuitParams.deltaA1);
 		_ErrorB1=(st.MinuitParams.deltaB1);
-		_ErrorB0=(st.MinuitParams.deltaB1);
+		_ErrorB0=(st.MinuitParams.deltaB0);
 
 		_FitCovA0  = st.MinuitParams.Covarience.sigA0;
 		_FitCovA1 = st.MinuitParams.Covarience.sigA1;
@@ -323,34 +322,13 @@
 		_FitCovB1 = st.MinuitParams.Covarience.sigB1;
 		_FitCovA0A1 = st.MinuitParams.Covarience.sigA0A1;
 		_FitCovB0B1 = st.MinuitParams.Covarience.sigB0B1;
-=======
-
-		_reco_phi_angle=(st.get_fit_phi()); 
-		_reco_theta_angle=(st.get_fit_theta()); 
-		_MinuitA0=(st.MinuitFitParams.A0);
-		_MinuitA1=(st.MinuitFitParams.A1);
-		_MinuitB1=(st.MinuitFitParams.B1);
-		_MinuitB0=(st.MinuitFitParams.B0);
-
-		_ErrorA0=(st.MinuitFitParams.deltaA0);
-		_ErrorA1=(st.MinuitFitParams.deltaA1);
-		_ErrorB1=(st.MinuitFitParams.deltaB1);
-		_ErrorB0=(st.MinuitFitParams.deltaB0);
-
-		_FitCovA0  = st.MinuitFitParams.Covarience.sigA0;
-		_FitCovA1 = st.MinuitFitParams.Covarience.sigA1;
-		_FitCovB0 = st.MinuitFitParams.Covarience.sigB0;
-		_FitCovB1 = st.MinuitFitParams.Covarience.sigB1;
-		_FitCovA0A1 = st.MinuitFitParams.Covarience.sigA0A1;
-		_FitCovB0B1 = st.MinuitFitParams.Covarience.sigB0B1;
->>>>>>> 0a3e79b0
 
 	       if(_mcdiag){
-			
+
 			trueinfo = FitMC(_mcdigis);
 
 			_mc_phi_angle=(trueinfo.TruePhi);
-			_mc_theta_angle=(trueinfo.TrueTheta);                  
+			_mc_theta_angle=(trueinfo.TrueTheta);
 
 			_TrueA1=(trueinfo.TrueFitEquation.Dir.X());
 			_TrueB1=(trueinfo.TrueFitEquation.Dir.Y());
@@ -367,12 +345,12 @@
 			stations.push_back(chit.strawId().station());
 			_hit_time[_nused] = chit.time();
 			_hit_drift_time[_nused] = chit.driftTime();
-    
+
 			if(_mcdiag){
 				trueinfo = FitMC(_mcdigis);
 				trueinfo = FillDriftMC(chit, _RecoAmbig[_nused], trueinfo, t0, tracker);
 		    		double truedoca = DriftFitUtils::GetTestDOCA(chit, trueinfo.TrueFitEquation.Pos.X(), trueinfo.TrueFitEquation.Dir.X(), trueinfo.TrueFitEquation.Pos.Y(),trueinfo.TrueFitEquation.Dir.Y(),  tracker);
-				
+
 				double fitdoca = DriftFitUtils::GetTestDOCA(chit, st.MinuitParams.A0,st.MinuitParams.A1, st.MinuitParams.B0, st.MinuitParams.B1,  tracker);
 
 				double recoambig = DriftFitUtils::GetAmbig(chit, st.MinuitParams.A0,st.MinuitParams.A1, st.MinuitParams.B0, st.MinuitParams.B1, tracker);
@@ -380,7 +358,7 @@
 				double res = DriftFitUtils::GetRPerp(srep, chit, st.MinuitParams.A0,st.MinuitParams.A1, st.MinuitParams.B0, st.MinuitParams.B1, tracker);
 
 				double trueambig = DriftFitUtils::GetAmbig(chit, trueinfo.TrueFitEquation.Pos.X(), trueinfo.TrueFitEquation.Dir.X(), trueinfo.TrueFitEquation.Pos.Y(),trueinfo.TrueFitEquation.Dir.Y(), tracker);
-				
+
 				double trueres = DriftFitUtils::GetRPerp(srep,chit, trueinfo.TrueFitEquation.Pos.X(), trueinfo.TrueFitEquation.Dir.X(), trueinfo.TrueFitEquation.Pos.Y(),trueinfo.TrueFitEquation.Dir.Y(),  tracker);
 
 				double truedriftdistance = DriftFitUtils::GetDriftDistance(srep,chit, trueinfo.TrueFitEquation.Pos.X(), trueinfo.TrueFitEquation.Dir.X(), trueinfo.TrueFitEquation.Pos.Y(),trueinfo.TrueFitEquation.Dir.Y(),  tracker);
@@ -390,12 +368,12 @@
 				if(fitdoca < 2.5 and truedoca < 2.5 and abs(trueinfo.TrueFitEquation.Pos.X() ) < 5000 and abs(trueinfo.TrueFitEquation.Pos.Y()) < 5000 and abs(trueinfo.TrueFitEquation.Dir.X())< 5 and abs(trueinfo.TrueFitEquation.Dir.Y())< 5){
 					_RecoAmbig[_nused] = recoambig;
 					_FitDOCAs[_nused] = recoambig*fitdoca;
-					_RecoResiduals[_nused] = res ; 
+					_RecoResiduals[_nused] = res ;
 					_FitTOCAs[_nused] = fitdoca / 0.0625;
 					_TrueDOCAs[_nused] = trueambig*truedoca;
 					_TrueTimeResiduals[_nused] = truedoca / 0.0625;
 					_TrueAmbig[_nused] = trueambig;
-					_TrueResiduals[_nused] = trueres ; 
+					_TrueResiduals[_nused] = trueres ;
 					_MomentumSIM = trueinfo.TrueMomentum;
 					_AmbigRatio[_nused] = trueambig/recoambig;
 					_TrueDriftDistance[_nused] = truedriftdistance;
@@ -417,43 +395,43 @@
 	 		_cosmic_tree->Fill();
 	       }
 	}
-      
+
 }
 
 
     void CosmicTrackDetails::endJob() {}
 
-    CosmicTrackMCInfo CosmicTrackDetails::FitMC(const StrawDigiMCCollection*& _mcdigis){	
-	
-	::BuildLinearFitMatrixSums S; 
+    CosmicTrackMCInfo CosmicTrackDetails::FitMC(const StrawDigiMCCollection*& _mcdigis){
+
+	::BuildLinearFitMatrixSums S;
 	CosmicTrackMCInfo TrackTrueInfo;
 
-	StrawDigiMC hitP1; 
+	StrawDigiMC hitP1;
 	StrawDigiMC first = (*_mcdigis)[0];
 
 	auto const& spmcp0= first.earlyStrawGasStep();
 	XYZVec pos0(spmcp0->position().x(), spmcp0->position().y(), spmcp0->position().z());
 	XYZVec dir0(spmcp0->momentum().x(), spmcp0->momentum().y(), spmcp0->momentum().z());
-	
+
         for(size_t ich = 0;ich < _mcdigis->size(); ++ich){
             hitP1 = (*_mcdigis)[ich];
-	    
+
 	    auto const& spmcp= hitP1.earlyStrawGasStep();
             XYZVec posN(spmcp->position().x(), spmcp->position().y(), spmcp->position().z());
-            
+
             XYZVec ZPrime = (spmcp->momentum().Unit());
-            
+
             TrackAxes TrueAxes = ParametricFit::GetTrackAxes(ZPrime);
             TrackTrueInfo.TrueTrackCoordSystem = (TrueAxes);
-	    
+
             XYZVec point(posN.x(), posN.y(), posN.z());
             XYZVec X(1,0,0);
             XYZVec Y(0,1,0);
             XYZVec Z(0,0,1);
             S.addPoint( point, X,Y,Z, 1,1);
-            
-        }   
-    
+
+        }
+
 	TrackParams RawTrueParams(S.GetAlphaX()[0][0], S.GetAlphaX()[1][0], S.GetAlphaY()[0][0], S.GetAlphaY()[1][0]);
 
 	XYZVec TruePos(S.GetAlphaX()[0][0], S.GetAlphaY()[0][0], 0);
@@ -480,7 +458,7 @@
 		auto const& sim_cal = digimc.strawGasStep(mu2e::StrawEnd::cal)->simParticle();
 		auto const& sim_hv  = digimc.strawGasStep(mu2e::StrawEnd::cal)->simParticle();
 		if ( sim_cal == sim_hv ){
-		  
+
 		  if (n == 0){
 			TrackTrueInfo.TrueMomentum = sqrt(digimc.strawGasStep(mu2e::StrawEnd::cal)->momentum().mag2());;
 		    	TrackTrueInfo.TrueThetaSIM = acos(digimc.strawGasStep(mu2e::StrawEnd::cal)->momentum().z()/TrackTrueInfo.TrueMomentum );
@@ -489,7 +467,7 @@
 		 n++;
       }
     }
-     
+
     return TrackTrueInfo;
    }
 
@@ -503,9 +481,9 @@
     }
 
     bool CosmicTrackDetails::findData(const art::Event& evt){
-	_chcol = 0; 
+	_chcol = 0;
 	_tccol = 0;
-	_coscol = 0; 
+	_coscol = 0;
 	auto chH = evt.getValidHandle<ComboHitCollection>(_chtag);
 	_chcol = chH.product();
 	auto tcH = evt.getValidHandle<TimeClusterCollection>(_tctag);
