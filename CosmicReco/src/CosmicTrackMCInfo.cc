#include "CosmicReco/inc/CosmicTrackMCInfo.hh"

CosmicTrackMCInfo::CosmicTrackMCInfo(){
<<<<<<< HEAD
     TrueTheta =0;
     TruePhi =0;
     
     TruePhiSIM = 0;
     TrueThetaSIM = 0;
     TrueMomentum = 0;

=======
     
>>>>>>> 29399766
     TrueFitEquation.Pos.SetXYZ(0,0,0);
     TrueFitEquation.Dir.SetXYZ(0,0,0);
     TrueTrackCoordSystem._XDoublePrime.SetXYZ(0,0,0);
     TrueTrackCoordSystem._YDoublePrime.SetXYZ(0,0,0);
     TrueTrackCoordSystem._ZPrime.SetXYZ(0,0,0);
     RawTrueParams.A0 = 0.;
     RawTrueParams.A1 = 0.;
     RawTrueParams.B0 =0;
     RawTrueParams.B1 = 0.;
	
} 

<|MERGE_RESOLUTION|>--- conflicted
+++ resolved
@@ -1,17 +1,7 @@
 #include "CosmicReco/inc/CosmicTrackMCInfo.hh"
 
 CosmicTrackMCInfo::CosmicTrackMCInfo(){
-<<<<<<< HEAD
-     TrueTheta =0;
-     TruePhi =0;
      
-     TruePhiSIM = 0;
-     TrueThetaSIM = 0;
-     TrueMomentum = 0;
-
-=======
-     
->>>>>>> 29399766
      TrueFitEquation.Pos.SetXYZ(0,0,0);
      TrueFitEquation.Dir.SetXYZ(0,0,0);
      TrueTrackCoordSystem._XDoublePrime.SetXYZ(0,0,0);
