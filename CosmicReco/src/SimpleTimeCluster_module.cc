//Author: R Bonventre 
//Date: Feb 2020
//Purpose: To improve TimeClustering for Cosmics
#include "art/Framework/Principal/Event.h"
#include "fhiclcpp/ParameterSet.h"
#include "art/Framework/Principal/Handle.h"
#include "art/Framework/Core/EDProducer.h"
#include "art/Framework/Core/ModuleMacros.h"
#include "art_root_io/TFileService.h"
// Mu2e
#include "GeneralUtilities/inc/Angles.hh"
#include "Mu2eUtilities/inc/MVATools.hh"
#include "Mu2eUtilities/inc/polyAtan2.hh"
// data
#include "RecoDataProducts/inc/ComboHit.hh"
#include "RecoDataProducts/inc/StrawHitFlag.hh"
#include "RecoDataProducts/inc/TimeCluster.hh"
// tracking
#include "TrkReco/inc/TrkUtilities.hh"
#include "TrkReco/inc/TrkTimeCalculator.hh"
// C++
#include <memory>
#include <algorithm>
#include <utility>
using namespace std;

namespace {
  // comparison functor for sorting by t
  struct tcomp : public std::binary_function<mu2e::ComboHit,mu2e::ComboHit,bool> {
    bool operator()(mu2e::ComboHit const& p1, mu2e::ComboHit const& p2) { return p1.time() < p2.time(); }
  };
}



namespace mu2e {
  class SimpleTimeCluster : public art::EDProducer {
    public:
      struct Config{
        using Name=fhicl::Name;
        using Comment=fhicl::Comment;
        fhicl::Atom<int> debug{Name("debugLevel"), Comment("set to 1 for debug prints"),0};
        fhicl::Atom<int> minnsh {Name("minNStrawHits"), Comment("minimum number of straw hits "),5};
        fhicl::Atom<double> timewindow {Name("TimeWindow"), Comment("Width of time window in ns"),100};
        fhicl::Atom<bool> testflag {Name("TestFlag"),Comment("Test StrawHitFlags")};
        fhicl::Atom<art::InputTag> chToken{Name("ComboHitCollection"),Comment("tag for combo hit collection")};
        fhicl::Atom<art::InputTag> shfToken{Name("StrawHitFlagCollection"),Comment("tag for StrawHitFlag collection")};
        fhicl::Sequence<std::string> hsel{Name("HitSelectionBits"),Comment("Required flags if TestFlag is set"),vector<string>{"EnergySelection","TimeSelection"}};
        fhicl::Sequence<std::string> hbkg{Name("HitBackgroundBits"),Comment("Excluded flags if TestFlag is set"),vector<string>{}};
      };
      typedef art::EDProducer::Table<Config> Parameters;
      explicit SimpleTimeCluster(const Parameters& conf);

      void produce(art::Event& e) override;

    private:
      int               _iev;
      int               _debug;
      int               _minnsh;
      double            _timeWindow;
      bool		_testflag;
      art::InputTag  _chToken;
      art::InputTag _shfToken;
      const StrawHitFlagCollection *_shfcol;
      const ComboHitCollection *_chcol;
      StrawHitFlag      _hsel, _hbkg;


      void findClusters(TimeClusterCollection& tccol);
      bool goodHit(const StrawHitFlag& flag) const;
  };

<<<<<<< HEAD
  SimpleTimeCluster::SimpleTimeCluster(fhicl::ParameterSet const& pset) :
    art::EDProducer{pset},
    _debug             (pset.get<int>("debugLevel",0)),
    _minnsh            (pset.get<int>("MinNumStrawHits",5)),
    _timeWindow        (pset.get<double>("TimeWindow",100)),
    _testflag(pset.get<bool>("TestFlag")),
    _chToken{consumes<ComboHitCollection>(pset.get<art::InputTag>("ComboHitCollection"))},
    _shfToken{mayConsume<StrawHitFlagCollection>(pset.get<art::InputTag>("StrawHitFlagCollection"))},
    _hsel              (pset.get<std::vector<std::string> >("HitSelectionBits",vector<string>{"EnergySelection","TimeSelection"})),
    _hbkg              (pset.get<vector<string> >("HitBackgroundBits",vector<string>{}))
    {
      produces<TimeClusterCollection>();
    }
=======
  SimpleTimeCluster::SimpleTimeCluster(const Parameters& conf) :
    art::EDProducer(conf),
    _debug (conf().debug()),
    _minnsh (conf().minnsh()),
    _timeWindow (conf().timewindow()),
    _testflag (conf().testflag()),
    _chToken (conf().chToken()),
    _shfToken (conf().shfToken()),
    _hsel (conf().hsel()),
    _hbkg (conf().hbkg())
  {
    produces<TimeClusterCollection>();
  }
>>>>>>> 17dc9d69


  //--------------------------------------------------------------------------------------------------------------
  void SimpleTimeCluster::produce(art::Event & event ){
    _iev = event.id().event();

<<<<<<< HEAD
    auto const& chH = event.getValidHandle(_chToken);
=======
    auto const& chH = event.getValidHandle<ComboHitCollection>(_chToken);
>>>>>>> 17dc9d69
    _chcol = chH.product();

    if(_testflag){
      auto shfH = event.getValidHandle<StrawHitFlagCollection>(_shfToken);
      _shfcol = shfH.product();
      if(_shfcol->size() != _chcol->size())
        throw cet::exception("RECO")<<"SimpleTimeCluster: inconsistent flag collection length " << endl;
    }

    std::unique_ptr<TimeClusterCollection> tccol(new TimeClusterCollection);
    findClusters(*tccol);

    if (_debug > 0) std::cout << "Found " << tccol->size() << " Time Clusters " << std::endl;

    if (_debug > 1){
      for(auto const& tc : *tccol) {
        std::cout << "Time Cluster time = " << tc.t0().t0() << " +- " << tc.t0().t0Err()
          << " position = " << tc._pos << std::endl;
        if(_debug > 3){
          for (auto shi : tc._strawHitIdxs ) {
            std::cout << "Time Cluster hit at index " << shi << std::endl;
          }
        }
      }
    }
    event.put(std::move(tccol));
  }

  void SimpleTimeCluster::findClusters(TimeClusterCollection& tccol) {
    //sort the hits by time
    ComboHitCollection ordChCol;
    ordChCol.reserve(_chcol->size());
    
    for (size_t i=0; i<_chcol->size(); ++i) {
      const ComboHit& ch  = _chcol->at(i);
      if (_testflag && !goodHit((*_shfcol)[i]))
        continue;
      ordChCol.push_back(ComboHit(ch));
    }
    if (ordChCol.size() == 0) return;

    std::sort(ordChCol.begin(), ordChCol.end(),tcomp());

    size_t maxStart = 0;
    size_t maxEnd = 0;
    int maxCount = 1;

    size_t endIndex = 1;
    int count = ordChCol[0].nStrawHits();
    for (size_t startIndex = 0;startIndex < ordChCol.size();startIndex++){
      double startTime = ordChCol[startIndex].time();
      while (true){
        if (endIndex >= ordChCol.size())
          break;
        if (ordChCol[endIndex].time()-startTime > _timeWindow)
          break;
        count += ordChCol[endIndex].nStrawHits();
        if (count > maxCount){
          maxCount = count;
          maxStart = startIndex;
          maxEnd = endIndex;
        }
        endIndex++;
      }
      count -= ordChCol[startIndex].nStrawHits();
    }

    if (maxCount < _minnsh) return;

    TimeCluster tclust;
    tclust._nsh = 0;
    double avg = 0;
    for (size_t i=0;i<_chcol->size();i++){
      if (_testflag && !goodHit((*_shfcol)[i]))
        continue;
      if (_chcol->at(i).time() < ordChCol[maxStart].time() || _chcol->at(i).time() > ordChCol[maxEnd].time())
        continue;
      avg += _chcol->at(i).time();
      tclust._strawHitIdxs.push_back(i);
      tclust._nsh += _chcol->at(i).nStrawHits();
    }
    tclust._t0 = TrkT0(avg/tclust._strawHitIdxs.size(),(ordChCol[maxEnd].time()-ordChCol[maxStart].time())/2.);
    tccol.push_back(tclust);
  }

  bool SimpleTimeCluster::goodHit(const StrawHitFlag& flag) const
  {
    return flag.hasAllProperties(_hsel) && !flag.hasAnyProperty(_hbkg);
  }

}

using mu2e::SimpleTimeCluster;
DEFINE_ART_MODULE(SimpleTimeCluster);<|MERGE_RESOLUTION|>--- conflicted
+++ resolved
@@ -70,21 +70,6 @@
       bool goodHit(const StrawHitFlag& flag) const;
   };
 
-<<<<<<< HEAD
-  SimpleTimeCluster::SimpleTimeCluster(fhicl::ParameterSet const& pset) :
-    art::EDProducer{pset},
-    _debug             (pset.get<int>("debugLevel",0)),
-    _minnsh            (pset.get<int>("MinNumStrawHits",5)),
-    _timeWindow        (pset.get<double>("TimeWindow",100)),
-    _testflag(pset.get<bool>("TestFlag")),
-    _chToken{consumes<ComboHitCollection>(pset.get<art::InputTag>("ComboHitCollection"))},
-    _shfToken{mayConsume<StrawHitFlagCollection>(pset.get<art::InputTag>("StrawHitFlagCollection"))},
-    _hsel              (pset.get<std::vector<std::string> >("HitSelectionBits",vector<string>{"EnergySelection","TimeSelection"})),
-    _hbkg              (pset.get<vector<string> >("HitBackgroundBits",vector<string>{}))
-    {
-      produces<TimeClusterCollection>();
-    }
-=======
   SimpleTimeCluster::SimpleTimeCluster(const Parameters& conf) :
     art::EDProducer(conf),
     _debug (conf().debug()),
@@ -98,18 +83,13 @@
   {
     produces<TimeClusterCollection>();
   }
->>>>>>> 17dc9d69
 
 
   //--------------------------------------------------------------------------------------------------------------
   void SimpleTimeCluster::produce(art::Event & event ){
     _iev = event.id().event();
 
-<<<<<<< HEAD
-    auto const& chH = event.getValidHandle(_chToken);
-=======
     auto const& chH = event.getValidHandle<ComboHitCollection>(_chToken);
->>>>>>> 17dc9d69
     _chcol = chH.product();
 
     if(_testflag){
