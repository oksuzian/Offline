#ifndef _COSMIC_RECO_PDFFit_HH
#define _COSMIC_RECO_PDFFit_HH

#include "RecoDataProducts/inc/ComboHit.hh"
#include "RecoDataProducts/inc/CosmicTrack.hh"
#include "RecoDataProducts/inc/CosmicTrackSeed.hh"
#include "DataProducts/inc/XYZVec.hh"

//Tracker Details:
#include "TrackerGeom/inc/Tracker.hh"
#include "TrackerConditions/inc/StrawDrift.hh"
#include "TrackerConditions/inc/StrawResponse.hh"

//ROOT
#include "TMath.h"
#include "TF1.h"
#include "TH1F.h"

//Minuit
#include <Minuit2/FCNBase.h>


using namespace mu2e;

    class GaussianPDFFit : public ROOT::Minuit2::FCNBase {
	public:
		ComboHitCollection chits;
		StrawResponse const& srep ;
		CosmicTrack track;
		std::vector<double> docas;

		std::vector<double> constraint_means;
		std::vector<double> constraints;
		double sigma_t;
		int k;

		const Tracker* tracker;
		std::vector<double> DOCAs;
		std::vector<double> TimeResiduals;

		int nparams =5;

		GaussianPDFFit(ComboHitCollection _chits, StrawResponse const& _srep, CosmicTrack _track, std::vector<double> &_constraint_means, std::vector<double> &_constraints, double _sigma_t, int _k,  const Tracker* _tracker) :  chits(_chits),  srep(_srep), track(_track), constraint_means(_constraint_means), constraints(_constraints) , sigma_t(_sigma_t), k(_k), tracker(_tracker) {};

		double Up() const { return 0.5; };
		double operator() (const std::vector<double> &x) const;
		double TimeResidual(double doca, StrawResponse const& srep , double t0, ComboHit const& hit,  const Tracker* tracker) const ;
		double calculate_DOCA(ComboHit const& chit, double a0, double a1, double b0, double b1, const Tracker* tracker) const;
		double calculate_ambig(ComboHit const& chit, double a0, double a1, double b0, double b1,  const Tracker* tracker) const;

    };

    class FullDriftFit : public GaussianPDFFit {
    	public:
		FullDriftFit(ComboHitCollection _chits,  StrawResponse const& _srep, CosmicTrack _track, std::vector<double> &_constraint_means, std::vector<double> &_constraints, double sigma_t, int _k, const Tracker* _tracker);
		int Factorial(int k);
		void CalculateFullPDF();
		double InterpolatePDF(double time_residual, double sigma, double tau) const;
		void DeleteArrays() const;
		double Min_t;
		double  Min_tau, Min_s;
		double Max_t, Max_tau, Max_s;
		double delta_T, delta_Tau, delta_S;
		double *pdf_sigmas, *pdf_taus, *pdf_times;
		double *pdf;
		int k;
		double operator() (const std::vector<double> &x) const;
};

class GaussianDriftFit : public ROOT::Minuit2::FCNBase {
  public:
    ComboHitCollection shs;
    StrawResponse const& srep;
    const Tracker* tracker;

<<<<<<< HEAD
    GaussianDriftFit(ComboHitCollection _shs, StrawResponse const& _srep, const Tracker* _tracker) : shs(_shs), srep(_srep), tracker(_tracker){};

    double Up() const { return 1.0;};
=======
    GaussianDriftFit(ComboHitCollection _shs, StrawResponse const& _srep, const Tracker* _tracker) : shs(_shs), srep(_srep), tracker(_tracker){}; 

    double Up() const { return 1.0;}; // this tells Minuit to scale variances as if operator() returns a chi2 instead of a log likelihood
>>>>>>> 17dc9d69
    double operator() (const std::vector<double> &x) const;

    double DOCAresidual(ComboHit const& sh, CosmicTrackSeed const& tseed) const {
      std::vector<double> x = {tseed._track.MinuitParams.A0,tseed._track.MinuitParams.B0,tseed._track.MinuitParams.A1,tseed._track.MinuitParams.B1,tseed._track.MinuitParams.T0};
      return DOCAresidual(sh, x);
    }
<<<<<<< HEAD
	double TimeResidual(ComboHit const& sh, CosmicTrackSeed const& tseed) const {
      std::vector<double> x = {tseed._track.MinuitParams.A0,tseed._track.MinuitParams.B0,tseed._track.MinuitParams.A1,tseed._track.MinuitParams.B1,tseed._track.MinuitParams.T0};
      return TimeResidual(sh, x);
    }
=======
>>>>>>> 17dc9d69
    double DOCAresidualError(ComboHit const& sh, CosmicTrackSeed const& tseed) const {
      std::vector<double> x = {tseed._track.MinuitParams.A0,tseed._track.MinuitParams.B0,tseed._track.MinuitParams.A1,tseed._track.MinuitParams.B1,tseed._track.MinuitParams.T0};
      return DOCAresidualError(sh, x, tseed._track.MinuitParams.cov);
    }

<<<<<<< HEAD
	double reduced_chisq(const std::vector<double> &x);


    double DOCAresidual(ComboHit const& sh, const std::vector<double> &x) const;

	double TimeResidual(ComboHit const& sh, const std::vector<double> &x) const;

=======
    double DOCAresidual(ComboHit const& sh, const std::vector<double> &x) const;
>>>>>>> 17dc9d69
    double DOCAresidualError(ComboHit const& sh, const std::vector<double> &x, const std::vector<double> &cov) const;
};

#endif<|MERGE_RESOLUTION|>--- conflicted
+++ resolved
@@ -73,34 +73,24 @@
     StrawResponse const& srep;
     const Tracker* tracker;
 
-<<<<<<< HEAD
     GaussianDriftFit(ComboHitCollection _shs, StrawResponse const& _srep, const Tracker* _tracker) : shs(_shs), srep(_srep), tracker(_tracker){};
 
-    double Up() const { return 1.0;};
-=======
-    GaussianDriftFit(ComboHitCollection _shs, StrawResponse const& _srep, const Tracker* _tracker) : shs(_shs), srep(_srep), tracker(_tracker){}; 
-
     double Up() const { return 1.0;}; // this tells Minuit to scale variances as if operator() returns a chi2 instead of a log likelihood
->>>>>>> 17dc9d69
     double operator() (const std::vector<double> &x) const;
 
     double DOCAresidual(ComboHit const& sh, CosmicTrackSeed const& tseed) const {
       std::vector<double> x = {tseed._track.MinuitParams.A0,tseed._track.MinuitParams.B0,tseed._track.MinuitParams.A1,tseed._track.MinuitParams.B1,tseed._track.MinuitParams.T0};
       return DOCAresidual(sh, x);
     }
-<<<<<<< HEAD
 	double TimeResidual(ComboHit const& sh, CosmicTrackSeed const& tseed) const {
       std::vector<double> x = {tseed._track.MinuitParams.A0,tseed._track.MinuitParams.B0,tseed._track.MinuitParams.A1,tseed._track.MinuitParams.B1,tseed._track.MinuitParams.T0};
       return TimeResidual(sh, x);
     }
-=======
->>>>>>> 17dc9d69
     double DOCAresidualError(ComboHit const& sh, CosmicTrackSeed const& tseed) const {
       std::vector<double> x = {tseed._track.MinuitParams.A0,tseed._track.MinuitParams.B0,tseed._track.MinuitParams.A1,tseed._track.MinuitParams.B1,tseed._track.MinuitParams.T0};
       return DOCAresidualError(sh, x, tseed._track.MinuitParams.cov);
     }
 
-<<<<<<< HEAD
 	double reduced_chisq(const std::vector<double> &x);
 
 
@@ -108,9 +98,6 @@
 
 	double TimeResidual(ComboHit const& sh, const std::vector<double> &x) const;
 
-=======
-    double DOCAresidual(ComboHit const& sh, const std::vector<double> &x) const;
->>>>>>> 17dc9d69
     double DOCAresidualError(ComboHit const& sh, const std::vector<double> &x, const std::vector<double> &cov) const;
 };
 
