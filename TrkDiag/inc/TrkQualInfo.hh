//
// struct to place variables that are used for TrkQual calculation
// 
#ifndef TrkQualInfo_HH
#define TrkQualInfo_HH
#include "RecoDataProducts/inc/TrkQual.hh"
#include "Rtypes.h"
namespace mu2e
{
// general information about a track
  struct TrkQualInfo {
    Float_t _trkqualvars[TrkQualDetail::n_vars];
<<<<<<< HEAD
    Float_t _trkqual;
=======
    Float_t _mvaout;
    Int_t _mvastat;
>>>>>>> e309fbd3

    TrkQualInfo() { reset(); }

    void reset() {
      int n_trkqual_vars = TrkQual::n_vars;
      for (int i_trkqual_var = 0; i_trkqual_var < n_trkqual_vars; ++i_trkqual_var) {
	_trkqualvars[i_trkqual_var] = -1000.0;
      }
      _mvaout = -1000.0;
      _mvastat = -1;
    }

    static std::string const leafnames() { 
      std::string leaves = "";
      int n_trkqual_vars = TrkQual::n_vars;
      for (int i_trkqual_var = 0; i_trkqual_var < n_trkqual_vars; ++i_trkqual_var) {
	TrkQual::MVA_varindex i_index =TrkQual::MVA_varindex(i_trkqual_var);
	std::string varname = TrkQual::varName(i_index);
<<<<<<< HEAD
	leaves += varname + "/F";
	if (i_trkqual_var != n_trkqual_vars-1) {
	  leaves += ":";
	}
      }
=======
	leaves += varname + "/F:";
      }
      leaves += "mvaout/F:mvastat/I";
>>>>>>> e309fbd3
      return leaves;
    }
  };
}
#endif
<|MERGE_RESOLUTION|>--- conflicted
+++ resolved
@@ -10,12 +10,8 @@
 // general information about a track
   struct TrkQualInfo {
     Float_t _trkqualvars[TrkQualDetail::n_vars];
-<<<<<<< HEAD
-    Float_t _trkqual;
-=======
     Float_t _mvaout;
     Int_t _mvastat;
->>>>>>> e309fbd3
 
     TrkQualInfo() { reset(); }
 
@@ -34,17 +30,9 @@
       for (int i_trkqual_var = 0; i_trkqual_var < n_trkqual_vars; ++i_trkqual_var) {
 	TrkQual::MVA_varindex i_index =TrkQual::MVA_varindex(i_trkqual_var);
 	std::string varname = TrkQual::varName(i_index);
-<<<<<<< HEAD
-	leaves += varname + "/F";
-	if (i_trkqual_var != n_trkqual_vars-1) {
-	  leaves += ":";
-	}
-      }
-=======
 	leaves += varname + "/F:";
       }
       leaves += "mvaout/F:mvastat/I";
->>>>>>> e309fbd3
       return leaves;
     }
   };
