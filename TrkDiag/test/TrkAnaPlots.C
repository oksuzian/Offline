--- conflicted
+++ resolved
@@ -381,11 +381,7 @@
 
 }
 
-<<<<<<< HEAD
-void Ambig(TTree* ta) {
-=======
 void Ambig(TTree* ta,const char* file="") {
->>>>>>> fa4b95c9
   gStyle->SetOptStat(1111);
 
   TCut ghit("detshmc._rel==0");
@@ -397,11 +393,7 @@
   TCut active("detsh._active>0");
 // apply requested cuts
 
-<<<<<<< HEAD
-  TCut goodtrk("de.status>0&&de.trkqual>0.4");
-=======
   TCut goodtrk("de.status>0&&de.nactive>20&&");
->>>>>>> fa4b95c9
 
 
   TH1F* rdg = new TH1F("rdg","Hit fraction vs drift radius;true radius (mm);hit fraction",100,0.0,2.7);
@@ -569,11 +561,7 @@
   fleg->Draw();
 
   ambigcan->cd(0);
-<<<<<<< HEAD
-
-=======
   if(strcmp(file,"")!=0)ambigcan->SaveAs(file);
->>>>>>> fa4b95c9
 }
 
 void Resid(TTree* ta) {
@@ -791,9 +779,6 @@
   mleg->AddEntry(lofracres,"N_{added}/N<0.1","L");
   mleg->AddEntry(hifracres,"N_{added}/N>0.1","L");
   mleg->Draw();
-<<<<<<< HEAD
-}
-=======
 }
 
 void TrkCaloHit(TTree* ta) {
@@ -936,4 +921,3 @@
   cdoca1m->Draw();
   cdoca1n->Draw("same");
 }
->>>>>>> fa4b95c9
