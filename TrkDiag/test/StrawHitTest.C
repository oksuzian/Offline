#include <algorithm>
#include "TTree.h"
#include "TCut.h"
#include "TH1F.h"
#include "TH2F.h"
#include "TLegend.h"
#include "TCanvas.h"
#include "THStack.h"
#include "TLine.h"
#include "TBox.h"
#include "TColor.h"
#include "TStyle.h"
#include <iostream>
using namespace std;

// compactify codes
Int_t myorigin(Int_t part, Int_t gen) {
  enum mp{ beamproton=0, proton=1, photon=2, neutron=3, electron=4, ootmuon=5, other=6};
  if(part==2212&&gen==16)return beamproton;
  if(part==2212&&gen==28)return proton;
  if(part==22) return photon;
  if(part==11)return electron;
  if(part==2112)return neutron;
  if(part==13)return ootmuon;
  return other;
}


Int_t mypart(Int_t part) {
  enum mp{ proton=0, electron=1, photon=2, neutron=3, positron=4, muon=5, other=6};
  if(part==2212)return proton;
  if(part==11)return electron;
  if(part==22) return photon;
  if(part==-11)return positron;
  if(part==2112)return neutron;
  if(part==13 || part==-13)return muon;
  return other;
}

Int_t myppart(Int_t ppart, Int_t part){
  if(ppart==0)return mypart(part);
  return mypart(ppart);
}

Int_t myproc(Int_t proc,Bool_t xtalk) {
  enum mp{ primary=0, compt=1, delta=2, gamconv=3, photo=4, had=5, xt=6, other=7};
  if(xtalk)return xt;
  if(proc==56)return primary;
  if(proc==12)return compt;
  if(proc==17 || proc==21) return delta;
  if(proc==13)return gamconv;
  if(proc==40)return photo;
  if(proc==58)return had;
  return other;
}

<<<<<<< HEAD
Int_t myhpart(Int_t mcpdg,Int_t mcgen, Int_t mcproc){
  enum hpart{Proton=0,LowEe,DIO,Other,CE};
  if(mcpdg==11&&mcgen==2)return CE;
  if(mcpdg==11&&mcproc==56)return DIO;
  if(mcpdg==2212)return Proton;
  if(mcpdg==11)return LowEe;
=======
Int_t myhpart(Int_t mcpdg,Int_t mcgen, Int_t mcproc,Float_t mcoe){
  enum hpart{Hadron=0,LowEe,Mudecay,CE,Other};
  if(mcgen==2)return CE;
  if(mcpdg==11&&(mcproc==56||mcproc==14))return Mudecay;
  if(abs(mcpdg)==11)return LowEe;
  if(mcgen==28||mcpdg>2000)return Hadron;
>>>>>>> 7dafab17
  return Other;
}

void StrawHitTest (TTree* hits, const char* page="bcan",unsigned nevents=1000 ) {

  TString spage(page);
  gStyle->SetOptStat(0);
//  TCut conv("mcpdg==11&&mcgen==2&&mcmom>100.0");
  TCut conv("mcpdg==11&&mcgen==2");
  TCut oele("abs(mcpdg)==11&&mcgen!=2");
//  TCut dio("mcpdg==11&&mcgen==6"); MC truth bug
  TCut dio("mcpdg==11&&mcproc==56");
  TCut delta("mcpdg==11&&mcgen<0&&mcproc==17");
  TCut pconv("mcpdg==11&&mcgen<0&&mcproc==11");
  TCut compt("mcpdg==11&&mcgen<0&&mcproc==12");
  TCut proton("mcpdg==2212");
  TCut photon("mcpdg==22");
  TCut neutron("mcpdg==2112");
  TCut bkge("abs(mcpdg)==11&&mcgen!=2");
  TCut bkgo("abs(mcpdg)!=11&&mcpdg!=2212");
  TCut xtalk("mcxtalk");
  TCut direct("!mcxtalk");
  TCut opart=!(conv||oele||proton);

  TCut pproton("mcppdg==2212");
  TCut pneuton("mcppdg==2112");
  TCut pele("mcppdg==11");
  TCut ppos("mcppdg===11");
  TCut pgam("mcppdg==22");
  TCut nopar("mcppdg==0");

  TCut dioorigin("mcgpdg==11&&mcgid==28");
  TCut ootmuonorigin("mcgpdg==13");
  TCut norigin("mcgpdg==2112");
  TCut porigin("mcgpdg==22");
  TCut stpprotonorigin("mcgpdg==2212&&mcgid==28");
  TCut pprotonorigin("mcgpdg==2212&&mcgid==16");

  TCut hitsel("esel&&rsel&&tsel&&(!bkg)");

  TCut goodevt("mcom>100");
  TCut goodpeak("abs(tpeak-mct0-25)<30");
  if(spage =="scan"){
    TCanvas* scan = new TCanvas("scan","simulation",1200,800);
    TH1F* pdgid = new TH1F("pdgid","PDG Id",100,-200,2300);
    pdgid->SetStats(0);
    TH1F* gide = new TH1F("gide","Generator code",21,-1.5,19.5);
    TH1F* gidp = new TH1F("gidp","Generator code",21,-1.5,19.5);
    TH1F* pide = new TH1F("pide","Process code",101,-1.5,99.5);
    TH1F* pidp = new TH1F("pidp","Process code",101,-1.5,99.5);
    gide->SetLineColor(kRed);
    gidp->SetLineColor(kBlue);
    pide->SetLineColor(kRed);
    pidp->SetLineColor(kBlue);

    TH1F* nuconv = new TH1F("nuconv","N unique trkids in StrawHit",6,-0.5,5.5);
    TH1F* nudio = new TH1F("nudio","N unique trkids in StrawHit",6,-0.5,5.5);
    TH1F* nudel = new TH1F("nudel","N unique trkids in StrawHit",6,-0.5,5.5);
    TH1F* nup = new TH1F("nup","N unique trkids in StrawHit",6,-0.5,5.5);
    nuconv->SetLineColor(kRed);
    nudio->SetLineColor(kGreen);
    nudel->SetLineColor(kCyan);
    nup->SetLineColor(kBlue);
    TH2F* eve = new TH2F("eve","StrawHit Edep vs #Sigma MC Edep;MeV;MeV",100,0,0.05,100,0,0.05);
    eve->SetStats(0);

    hits->Project("pdgid","mcpdg");
    hits->Project("gide","mcgen","mcpdg==11");
    hits->Project("gidp","mcgen",proton);
    hits->Project("pide","mcproc",delta);
    hits->Project("pidp","mcproc",proton);
    hits->Project("nuconv","mcnunique",conv);
    hits->Project("nudio","mcnunique",dio);
    hits->Project("nudel","mcnunique",delta);
    hits->Project("nup","mcnunique",proton);

    TLegend* leg = new TLegend(0.5,0.5,0.8,0.8);
    leg->AddEntry(gide,"Electrons","l");
    leg->AddEntry(gidp,"Protons","l");

    TLegend* leg3 = new TLegend(0.5,0.5,0.8,0.8);    
    leg3->AddEntry(nuconv,"Conv. Electrons","l");
    leg3->AddEntry(nudio,"DIO Electrons","l");
    leg3->AddEntry(nudel,"Delta Electrons","l");
    leg3->AddEntry(nup,"Protons","l");

    scan->Clear();
    scan->Divide(2,2);
    scan->cd(1);
    //gPad->SetLogy();
    gidp->Draw();
    gide->Draw("same");
    scan->cd(2);
    //gPad->SetLogy();
    pide->Draw();
    pidp->Draw("same");
    leg->Draw();
    scan->cd(3);
    nup->Draw();
    nuconv->Draw("same");
    nudio->Draw("same");
    nudel->Draw("same");
    leg3->Draw();

    scan->cd(4);
    hits->Draw("edep:mcedep>>eve","","",10000);

  } else if(spage=="particle"){

    double pscale(1.0/nevents);
    TH1F* part = new TH1F("part","Particle Producing Hits;Particle;Hits/event",7,-0.5,6.5);
    hits->Project("part","mypart(mcpdg)");
    part->Scale(pscale);

    TH1F* ppart = new TH1F("ppart","Immediate Parent Particle Producing Hits;Parent Particle;Hits/event",7,-0.5,6.5);
    hits->Project("ppart","myppart(mcppdg,mcpdg)");
    ppart->Scale(pscale);

    TH1F* upart = new TH1F("upart","Ultimate Parent Particle Producing Hits;Ultimate Parent;Hits/event",7,-0.5,6.5);
    hits->Project("upart","myorigin(mcgpdg,mcgid)");
    upart->Scale(pscale);
 
    TH1F* proc = new TH1F("proc","Production Process of Particle Producing Hits;Production Process;Hits/event",8,-0.5,7.5);
    hits->Project("proc","myproc(mcproc,xtalk)");
    proc->Scale(pscale);
    
    TAxis* xax(0);
    int ibin(1);

    xax = part->GetXaxis();
    xax->SetBinLabel(ibin++,"Proton");
    xax->SetBinLabel(ibin++,"Electron");
    xax->SetBinLabel(ibin++,"Photon");
    xax->SetBinLabel(ibin++,"Neutron");
    xax->SetBinLabel(ibin++,"Positron");
    xax->SetBinLabel(ibin++,"Muon");
    xax->SetBinLabel(ibin++,"Other");

    ibin=1;
    xax = ppart->GetXaxis();
    xax->SetBinLabel(ibin++,"Proton");
    xax->SetBinLabel(ibin++,"Electron");
    xax->SetBinLabel(ibin++,"Photon");
    xax->SetBinLabel(ibin++,"Neutron");
    xax->SetBinLabel(ibin++,"Positron");
    xax->SetBinLabel(ibin++,"Muon");
    xax->SetBinLabel(ibin++,"Other");

    ibin=1;
    xax = upart->GetXaxis();
    xax->SetBinLabel(ibin++,"Beam Proton");
    xax->SetBinLabel(ibin++,"Target Proton");
    xax->SetBinLabel(ibin++,"Target Photon");
    xax->SetBinLabel(ibin++,"Target Neutron");
    xax->SetBinLabel(ibin++,"Target Electron");
    xax->SetBinLabel(ibin++,"Out-Of-Target");
    xax->SetBinLabel(ibin++,"Other");

    ibin=1;
    xax = proc->GetXaxis();
    xax->SetBinLabel(ibin++,"Primary");
    xax->SetBinLabel(ibin++,"Compton");
    xax->SetBinLabel(ibin++,"Delta-Ray");
    xax->SetBinLabel(ibin++,"#gamma Conversion");
    xax->SetBinLabel(ibin++,"Photoelectric");
    xax->SetBinLabel(ibin++,"Hadronic");
    xax->SetBinLabel(ibin++,"Cross-Talk");
    xax->SetBinLabel(ibin++,"Other");

    TCanvas* pcan = new TCanvas("pcan","pcan",1200,800);
    pcan->Divide(2,2);
    pcan->cd(1);
    part->Draw();
    pcan->cd(2);
    ppart->Draw();
    pcan->cd(3);
    upart->Draw();
    pcan->cd(4);
    proc->Draw();

  } else if(spage =="tcan"){
    THStack* tstack = new THStack("tc","Reco Hit Time by Particle;Hit Time (ns);Hits/event/ns");
    TH1F* ctime = new TH1F("ctime","Conversion Reco Hit Time",150,250,1750);
    TH1F* ptime = new TH1F("ptime","Proton Reco Hit Time",150,250,1750);
    TH1F* etime = new TH1F("etime","Electron Reco Hit Time",150,250,1750);
    TH1F* otime = new TH1F("otime","Other Reco Hit Time",150,250,1750);
    ctime->SetFillColor(kRed);
    ptime->SetFillColor(kBlack);
    etime->SetFillColor(kBlue);
    otime->SetFillColor(kGreen);

    double scale = 0.1/nevents;
    hits->Project("otime","time",opart);
    otime->Scale(scale);
    tstack->Add(otime);
    hits->Project("ctime","time",conv);
    ctime->Scale(scale);
    tstack->Add(ctime);
    hits->Project("ptime","time",proton);
    ptime->Scale(scale);
    tstack->Add(ptime);
    hits->Project("etime","time",oele);
    etime->Scale(scale);
    tstack->Add(etime);

    double total = otime->Integral() + ctime->Integral() + ptime->Integral() + etime->Integral();
 
    cout << "All other integral = " << otime->Integral() 
    << "CE inegral = " << ctime->Integral()
    << "P inegral = " << ptime->Integral()
    << "e inegral = " << etime->Integral() << " total = " << total << endl;

    TLegend* tleg = new TLegend(.6,.7,.9,.9);
    char title[50];
    snprintf(title,50,"CE, #int=%4.0f",ctime->Integral()*10.0);
    tleg->AddEntry(ctime,title,"F");
    snprintf(title,50,"Proton, #int=%4.0f",ptime->Integral()*10.0);
    tleg->AddEntry(ptime,title,"F");
    snprintf(title,50,"Other e^{-}, #int=%4.0f",etime->Integral()*10.0);
    tleg->AddEntry(etime,title,"F");
    snprintf(title,50,"Other Particles, #int=%4.0f",otime->Integral()*10.0);
    tleg->AddEntry(otime,title,"F");
    snprintf(title,50,"Total #int=%4.0f",total*10.0);
    tleg->AddEntry((TObject*)0,title,"");


    TCanvas* tcan = new TCanvas("tcan","tcan",800,600);
    tstack->Draw("h");
    tleg->Draw();

  } else if(spage=="selcan"){

    THStack* tstacks = new THStack("tcs","Selected Reco Hit Time by Particle;Hit Time (ns);Hits/event/ns");
    TH1F* ctimes = new TH1F("ctimes","Conversion Reco Hit Time",150,250,1750);
    TH1F* ptimes = new TH1F("ptimes","Proton Reco Hit Time",150,250,1750);
    TH1F* etimes = new TH1F("etimes","Electron Reco Hit Time",150,250,1750);
    TH1F* otimes = new TH1F("otimes","Other Reco Hit Time",150,250,1750);
    ctimes->SetFillColor(kRed);
    ptimes->SetFillColor(kBlack);
    etimes->SetFillColor(kBlue);
    otimes->SetFillColor(kGreen);

    double scale = 0.1/nevents;
    hits->Project("otimes","time",hitsel+opart);
    otimes->Scale(scale);
    tstacks->Add(otimes);
    hits->Project("ctimes","time",hitsel+conv);
    ctimes->Scale(scale);
    tstacks->Add(ctimes);
    hits->Project("ptimes","time",hitsel+proton);
    ptimes->Scale(scale);
    tstacks->Add(ptimes);
    hits->Project("etimes","time",hitsel+oele);
    etimes->Scale(scale);
    tstacks->Add(etimes);
    
    cout << "Selected other integral = " << otimes->Integral() 
    << "CE inegral = " << ctimes->Integral()
    << "P inegral = " << ptimes->Integral()
    << "e inegral = " << etimes->Integral() << endl;

    TLegend* tlegs = new TLegend(.6,.7,.9,.9);
    char title[50];
    snprintf(title,50,"CE, #int=%4.0f",ctimes->Integral()*10.0);
    tlegs->AddEntry(ctimes,title,"F");
    snprintf(title,50,"Proton, #int=%4.0f",ptimes->Integral()*10.0);
    tlegs->AddEntry(ptimes,title,"F");
    snprintf(title,50,"Other e^{-}, #int=%4.0f",etimes->Integral()*10.0);
    tlegs->AddEntry(etimes,title,"F");
    snprintf(title,50,"Other Particles, #int=%4.0f",otimes->Integral()*10.0);
    tlegs->AddEntry(otimes,title,"F");

    TCanvas* tscan = new TCanvas("tscan","tscan",800,600);
    tscan->Divide(2,1);
    tscan->cd(1);
    tstacks->Draw("h");
    tlegs->Draw();

  } else if(spage == "bcan"){

    TH1F* econv = new TH1F("econv","Straw Hit Energy;Deposited Energy (KeV)",200,-1.0,16.0);
//    TH1F* edio = new TH1F("edio","Straw Hit Energy;Deposited Energy (KeV)",200,-1.0,16.0);
//    TH1F* eneut = new TH1F("eneut","Straw Hit Energy;Deposited Energy (KeV)",200,-1.0,16.0);
//    TH1F* ephot = new TH1F("ephot","Straw Hit Energy;Deposited Energy (KeV)",200,-1.0,16.0);
    TH1F* edelta = new TH1F("edelta","Straw Hit Energy;Deposited Energy (KeV)",200,-1.0,16.0);
    TH1F* ep = new TH1F("ep","Straw Hit Energy;Deposited Energy (KeV)",200,-1.0,16.0);
    TH1F* ex = new TH1F("ex","Straw Hit Energy;Deposited Energy (KeV)",200,-1.0,16.0);
    econv->SetLineColor(kRed);
//    edio->SetLineColor(kGreen);
    edelta->SetLineColor(kCyan);
    ep->SetLineColor(kBlue);
    ex->SetLineColor(kMagenta);
//    eneut->SetLineColor(kYellow);
//    ephot->SetLineColor(kMagenta);
    econv->SetStats(0);
//    edio->SetStats(0);
    edelta->SetStats(0);
    ep->SetStats(0);
    ex->SetStats(0);

    TH1F* rconv = new TH1F("rconv","Straw Hit Radius;Transverse Radius (mm)",100,360,720);
//    TH1F* rdio = new TH1F("rdio","Straw Hit Radius;Transverse Radius (mm)",100,360,720);
//    TH1F* rneut = new TH1F("rneut","Straw Hit Radius;Transverse Radius (mm)",100,360,720);
//    TH1F* rphot = new TH1F("rphot","Straw Hit Radius;Transverse Radius (mm)",100,360,720);
    TH1F* rdelta = new TH1F("rdelta","Straw Hit Radius;Transverse Radius (mm)",100,360,720);
    TH1F* rp = new TH1F("rp","Straw Hit Radius;Transverse Radius (mm)",100,360,720);
//    TH1F* rx = new TH1F("rx","Straw Hit Radius;Transverse Radius (mm)",100,360,720);
    rconv->SetLineColor(kRed);
    rp->SetMinimum(1);
//    rdio->SetLineColor(kGreen);
    rdelta->SetLineColor(kCyan);
    rp->SetLineColor(kBlue);
//    rx->SetLineColor(kMagenta);
//    rneut->SetLineColor(kYellow);
//    rphot->SetLineColor(kMagenta);
    /*   
	 TH1F* nconv = new TH1F("nconv","N, D<10cm",41,-1.5,39.5);
	 TH1F* ndio = new TH1F("ndio","N, D<10cm",41,-1.5,39.5);
	 TH1F* ndelta = new TH1F("ndelta","N, D<10cm",41,-1.5,39.5);
	 TH1F* np = new TH1F("np","N, D<10cm",41,-1.5,39.5);
	 nconv->SetLineColor(kRed);
	 ndio->SetLineColor(kGreen);
	 ndelta->SetLineColor(kCyan);
	 np->SetLineColor(kBlue);

	 TH1F* zconv = new TH1F("zconv","Z",100,-1500,1500);
	 TH1F* zdio = new TH1F("zdio","Z",100,-1500,1500);
	 TH1F* zdelta = new TH1F("zdelta","Z",100,-1500,1500);
	 TH1F* zp = new TH1F("zp","Z",100,-1500,1500);
	 zconv->SetLineColor(kRed);
	 zdio->SetLineColor(kGreen);
	 zdelta->SetLineColor(kCyan);
	 zp->SetLineColor(kBlue);
     */
    hits->Project("econv","edep*1000.0",conv+direct);
//    hits->Project("edio","edep*1000.0",dio+direct);
//    hits->Project("eneut","edep*1000.0",neutron);
//    hits->Project("ephot","edep*1000.0",photon);
    hits->Project("edelta","edep*1000.0",bkge+direct);
    hits->Project("ep","edep*1000.0",proton+direct);
    hits->Project("ex","edep*1000.0",xtalk);

    hits->Project("rconv","sqrt(shpos.y^2+shpos.x^2)",conv+direct);
//    hits->Project("rdio","sqrt(shpos.y^2+shpos.x^2)",dio+direct);
//    hits->Project("rneut","sqrt(shpos.y^2+shpos.x^2)",neutron);
//    hits->Project("rphot","sqrt(shpos.y^2+shpos.x^2)",photon);
    hits->Project("rdelta","sqrt(shpos.y^2+shpos.x^2)",bkge+direct);
    hits->Project("rp","sqrt(shpos.y^2+shpos.x^2)",proton+direct);
//    hits->Project("rx","sqrt(shpos.y^2+shpos.x^2)",xtalk);
    /*    
	  hits->Project("nconv","n200",conv);
	  hits->Project("ndio","n200",bkge);
	  hits->Project("ndelta","n200",bkgo);
	  hits->Project("np","n200",proton);

	  hits->Project("zconv","shpos.z",conv);
	  hits->Project("zdio","shpos.z",bkge);
	  hits->Project("zdelta","shpos.z",bkgo);
	  hits->Project("zp","shpos.z",proton);
     */
    TCanvas* bcan = new TCanvas("bcan","background",1000,800);
    bcan->Divide(1,2);
    bcan->cd(1);
    gPad->SetLogy();
    /*    edio->Draw();
	  econv->Draw("same");
	  ep->Draw("same");
	  edelta->Draw("same");
	  leg2->Draw();

	  bcan->cd(2);
     */
//    edelta->GetXaxis()->SetRangeUser(-0.005,0.04);
    edelta->SetMinimum(1);
    double maxv = edelta->GetMaximum();
    maxv = max(maxv, ep->GetMaximum());
    maxv = max(maxv, ex->GetMaximum());
    edelta->SetMaximum(2*maxv);
    edelta->Draw();
    ep->Draw("same");
    econv->Draw("same");
//    edio->Draw("same");
    ex->Draw("same");
//    eneut->Draw("same");
//    ephot->Draw("same");

    TBox* eselbox = new TBox(0.0,edelta->GetMinimum(),3.5,edelta->GetMaximum());
    eselbox->SetFillColor(kYellow);
    eselbox->SetFillStyle(3004);
    eselbox->Draw();

    TLegend* leg2 = new TLegend(0.55,0.7,0.9,0.9);
    leg2->AddEntry(rconv,"CE Induced","l");
    leg2->AddEntry(rdelta,"Background e Induced","l");
    leg2->AddEntry(rp,"Proton Induced","l");
    leg2->AddEntry(ex,"X-talk","l");
    leg2->AddEntry(eselbox,"Track Reconstruction Selection","F");
    leg2->Draw();

    int istart = econv->FindFixBin(0.0);
    int istop = econv->FindFixBin(0.003);
    double xtint = ex->Integral(istart,istop);
    double ceint = econv->Integral(istart,istop);
    double pint = ep->Integral();
    double dint1 = edelta->Integral(istart,istop);
    double dint2 = edelta->Integral(istop,edelta->GetNbinsX());
    std::cout << "cross-talk integral = " << xtint
    << " conversion integral = " << ceint 
    << " proton integral = " << pint
  << " delta integral = " << dint1 << " " << dint2 << std::endl;

    bcan->cd(2);
    gPad->SetLogy();

    rdelta->SetMinimum(rconv->GetMaximum()/100.);
    rdelta->Draw();
    rconv->Draw("same");
    rp->Draw("same");
//    rdio->Draw("same");
//    rx->Draw("same");
//    rneut->Draw("same");
 //   rphot->Draw("same");

    TBox* rselbox = new TBox(395.0,rdelta->GetMinimum(),650,rdelta->GetMaximum());
    rselbox->SetFillColor(kYellow);
    rselbox->SetFillStyle(3004);
//    rselbox->SetLineStyle(3);
    rselbox->Draw();

//    TLine* rmin_t = new TLine(395,0.0,395,rdelta->GetMaximum());
//    rmin_t->SetLineColor(kBlack);
//    rmin_t->SetLineStyle(2);
//    rmin_t->SetLineWidth(2);
//    TLine* rmin_l = new TLine(390,0.0,390,rdelta->GetMaximum());
//    rmin_l->SetLineColor(kBlack);
//    rmin_l->SetLineStyle(3);
//    rmin_l->SetLineWidth(2);

//    TLine* rmax_t = new TLine(650,0.0,650,rdelta->GetMaximum());
//    rmax_t->SetLineColor(kBlack);
//    rmax_t->SetLineStyle(2);
//    rmax_t->SetLineWidth(2);
//    TLine* rmax_l = new TLine(650,0.0,650,rdelta->GetMaximum());
//    rmax_l->SetLineColor(kBlack);
//    rmax_l->SetLineStyle(3);
//    rmax_l->SetLineWidth(2);
//    rmin_t->Draw();
//    rmin_l->Draw();
//    rmax_t->Draw();
//    rmax_l->Draw();

    /*    
	  bcan->cd(4);
	  gPad->SetLogy();

	  zdio->Draw();
	  zconv->Draw("same");
	  zp->Draw("same");
	  zdelta->Draw("same");
     */  
  } else if (spage == "ccan") {

    TCanvas* ccan = new TCanvas("ccan","cleaned hits",1200,800);
    TCut clean = goodpeak+TCut("tight>0&&delta==0");
        
	  TH1F* gid = new TH1F("gid","Generator code",21,-1.5,19.5);
	  TH1F* gidc = new TH1F("gidc","Generator code",21,-1.5,19.5);

	  TH1F* rres = new TH1F("rres","StrawHit Radius resolution;mm",100,-200,200);
   
    TH1F* pres = new TH1F("pres","StrawHit #phi resolution;mm",100,-0.5,0.5);
        

	  gid->SetLineColor(kBlue);
	  gidc->SetLineColor(kRed);
	  hits->Project("gid","mcgen",clean);
	  hits->Project("gidc","mcgen",conv);

	  hits->Project("rres","sqrt(shpos.y^2+shpos.x^2)-sqrt(mcshpos.y^2+mcshpos.x^2)");
    
    hits->Project("pres","atan2(shpos.y,shpos.x)-atan2(mcshpos.y,mcshpos.x)");

    /*
       TLegend* leg3 = new TLegend(0.4,0.75,0.7,0.9);
       leg3->AddEntry(gidc,"Conv. Electron hits","l");
       leg3->AddEntry(gid,"Selected hits","l");
       leg3->Draw();
     */
    gStyle->SetOptStat(0);
    ccan->Clear();
    ccan->Divide(1,2);
    /*    ccan->cd(2);
	  gidc->Draw();
	  gid->Draw("same");
	  ccan->cd(3);
	  rres->Fit("gaus");
     */
    ccan->cd(2);
    pres->Fit("gaus");

    TH1F* tconv = new TH1F("tconv","time WRT peak;nsec",101,-80,80);
    TH1F* tdio = new TH1F("tdio","time WRT peak;nsec",101,-80,80);
    TH1F* tdelta = new TH1F("tdelta","time WRT peak;nsec",101,-80,80);
    TH1F* tp = new TH1F("tp","time WRT peak;nsec",101,-80,80);
    tconv->SetLineColor(kRed);
    tdio->SetLineColor(kGreen);
    tdelta->SetLineColor(kCyan);
    tp->SetLineColor(kBlue);

    hits->Project("tconv","time-tpeak",conv+goodevt+clean);
    hits->Project("tdio","time-tpeak",bkge+goodevt+clean);
    hits->Project("tdelta","time-tpeak",bkgo+goodevt+clean);
    hits->Project("tp","time-tpeak",proton+goodevt+clean);

    TLegend* leg4 = new TLegend(0.65,0.6,0.9,0.95);
    leg4->AddEntry(tconv,"Conv. Electrons","l");
    leg4->AddEntry(tdio,"Bkg Electrons","l");
    leg4->AddEntry(tdelta,"Photons","l");
    leg4->AddEntry(tp,"Protons","l");


    TLine* tmin = new TLine(-45,0.0,-45,tconv->GetMaximum());
    tmin->SetLineColor(kBlack);
    tmin->SetLineStyle(2);
    tmin->SetLineWidth(2);
    TLine* tmax = new TLine(45,0.0,45,tconv->GetMaximum());
    tmax->SetLineColor(kBlack);
    tmax->SetLineStyle(2);
    tmax->SetLineWidth(2);

    double maxt = 1.1*std::max(tconv->GetMaximum(),tdio->GetMaximum());
    tconv->SetMaximum(maxt);

    ccan->cd(1);
    tconv->Draw();
    tdio->Draw("same");
    tdelta->Draw("same");
    tp->Draw("same");
    leg4->Draw();
    tmin->Draw();
    tmax->Draw();

    // compute efficiency and purity
    Float_t ncon = gidc->GetEntries();
    Float_t nsel = gid->GetEntries();
    Float_t nsdelta = gid->GetBinContent(1);
    Float_t nscon = gid->GetBinContent(4);
    Float_t nsdio = gid->GetBinContent(8);
    Float_t nsprot = gid->GetBinContent(14);
    cout << "selection efficiency = " << nscon/ncon << endl;
    cout << "selection purity = " << nscon/nsel << endl;
    cout << "bkg fraction deltas = " << nsdelta/nsel << " dio " << nsdio/nsel << " proton " << nsprot/nsel << endl;
  } else if(spage=="origin"){

    TCut timecut("time>500");

    THStack* origin = new THStack("origin","Reco Hit Time by Generator Particle;Hit Time (ns);Hits/event/ns");
    TH1F* dtime = new TH1F("dtime","DIO Reco Hit Time",150,250,1750);
    TH1F* gtime = new TH1F("gtime","Photon Reco Hit Time",150,250,1750);
    TH1F* pptime = new TH1F("pptime","Primary Proton Reco Hit Time",150,250,1750);
    TH1F* stptime = new TH1F("stptime","Stopping Target Proton Reco Hit Time",150,250,1750);
    TH1F* ntime = new TH1F("ntime","Neutron Reco Hit Time",150,250,1750);
    TH1F* mtime = new TH1F("mtime","OOT Muon Reco Hit Time",150,250,1750);
    TH1F* cetime = new TH1F("cetime","CE Reco Hit Time",150,250,1750);
    dtime->SetFillColor(kOrange);
    gtime->SetFillColor(kBlack);
    pptime->SetFillColor(kBlue);
    stptime->SetFillColor(kGreen);
    ntime->SetFillColor(kCyan);
    mtime->SetFillColor(kYellow);
    cetime->SetFillColor(kRed);

    double scale = 0.1/nevents;
    hits->Project("cetime","time",conv+timecut);
    cetime->Scale(scale);
    origin->Add(cetime);
    hits->Project("dtime","time",dioorigin+timecut);
    dtime->Scale(scale);
    origin->Add(dtime);
    hits->Project("mtime","time",ootmuonorigin+timecut);
    mtime->Scale(scale);
    origin->Add(mtime);
    hits->Project("gtime","time",porigin+timecut);
    gtime->Scale(scale);
    origin->Add(gtime);
    hits->Project("stptime","time",stpprotonorigin+timecut);
    stptime->Scale(scale);
    origin->Add(stptime);
    hits->Project("pptime","time",pprotonorigin+timecut);
    pptime->Scale(scale);
    origin->Add(pptime);
    hits->Project("ntime","time",norigin+timecut);
    ntime->Scale(scale);
    origin->Add(ntime);
 
    double total = dtime->Integral() + pptime->Integral() + stptime->Integral() + gtime->Integral() + ntime->Integral() + mtime->Integral() + cetime->Integral() ;
 
    cout << "DIO integral = " << dtime->Integral()
      << " Primary Proton inegral = " << pptime->Integral()
      << " ST Proton inegral = " << stptime->Integral()
      << " Photon inegral = " << gtime->Integral()
      << " Neutron inegral = " << ntime->Integral()
      << " OOT muon inegral = " << mtime->Integral()
      << " CE inegral = " << cetime->Integral()
      << " total = " << total << endl;

    TCanvas* ocan = new TCanvas("ocan","ocan",800,800);
    origin->Draw("h");
    TLegend* tleg = new TLegend(.6,.6,.9,.9);
    char title[50];
    snprintf(title,50,"Neutron, #int=%4.0f",ntime->Integral()*10.0);
    tleg->AddEntry(ntime,title,"F");
    snprintf(title,50,"Primary Proton, #int=%4.0f",pptime->Integral()*10.0);
    tleg->AddEntry(pptime,title,"F");
    snprintf(title,50,"Stopping Target Proton, #int=%4.0f",stptime->Integral()*10.0);
    tleg->AddEntry(stptime,title,"F");
    snprintf(title,50,"Photon, #int=%4.0f",gtime->Integral()*10.0);
    tleg->AddEntry(gtime,title,"F");
    snprintf(title,50,"OOT Muon, #int=%4.0f",mtime->Integral()*10.0);
    tleg->AddEntry(mtime,title,"F");
    snprintf(title,50,"DIO, #int=%4.0f",dtime->Integral()*10.0);
    tleg->AddEntry(dtime,title,"F");
    snprintf(title,50,"CE, #int=%4.0f",cetime->Integral()*10.0);
    tleg->AddEntry(cetime,title,"F");
    snprintf(title,50,"Total #int=%4.0f",total*10.0);
    tleg->AddEntry(dtime,title,"");
    tleg->Draw();
  } else if(spage=="sorigin"){

    THStack* sorigin = new THStack("sorigin","Selected Hit Time by Generator Particle;Hit Time (ns);Hits/event/ns");
    TH1F* dtime = new TH1F("dtime","DIO Reco Hit Time",150,250,1750);
    TH1F* gtime = new TH1F("gtime","Photon Reco Hit Time",150,250,1750);
    TH1F* pptime = new TH1F("pptime","Primary Proton Reco Hit Time",150,250,1750);
    TH1F* stptime = new TH1F("stptime","Stopping Target Proton Reco Hit Time",150,250,1750);
    TH1F* ntime = new TH1F("ntime","Neutron Reco Hit Time",150,250,1750);
    TH1F* mtime = new TH1F("mtime","OOT Muon Reco Hit Time",150,250,1750);
    TH1F* cetime = new TH1F("cetime","CE Reco Hit Time",150,250,1750);
    dtime->SetFillColor(kOrange);
    gtime->SetFillColor(kBlack);
    pptime->SetFillColor(kBlue);
    stptime->SetFillColor(kGreen);
    ntime->SetFillColor(kCyan);
    mtime->SetFillColor(kYellow);
    cetime->SetFillColor(kRed);

    double scale = 0.1/nevents;
    hits->Project("cetime","mctime",conv+hitsel);
    cetime->Scale(scale);
    sorigin->Add(cetime);
     hits->Project("dtime","mctime",dioorigin+hitsel);
    dtime->Scale(scale);
    sorigin->Add(dtime);
    hits->Project("mtime","mctime",ootmuonorigin+hitsel);
    mtime->Scale(scale);
    sorigin->Add(mtime);
    hits->Project("gtime","mctime",porigin+hitsel);
    gtime->Scale(scale);
    sorigin->Add(gtime);
    hits->Project("stptime","mctime",stpprotonorigin+hitsel);
    stptime->Scale(scale);
    sorigin->Add(stptime);
    hits->Project("pptime","mctime",pprotonorigin+hitsel);
    pptime->Scale(scale);
    sorigin->Add(pptime);
    hits->Project("ntime","mctime",norigin+hitsel);
    ntime->Scale(scale);
    sorigin->Add(ntime);


    double total = dtime->Integral() + pptime->Integral() + stptime->Integral() + gtime->Integral() + ntime->Integral() + mtime->Integral() + cetime->Integral();

    cout << "DIO integral = " << dtime->Integral()
      << " Primary Proton inegral = " << pptime->Integral()
      << " ST Proton inegral = " << stptime->Integral()
      << " Photon inegral = " << gtime->Integral()
      << " Neutron inegral = " << ntime->Integral()
      << " OOT muon inegral = " << mtime->Integral()
      << " CE inegral = " << cetime->Integral()
      << " total = " << total << endl;

    TCanvas* socan = new TCanvas("socan","socan",800,800);
    sorigin->Draw("h");
    TLegend* tleg = new TLegend(.6,.6,.9,.9);
    char title[50];
    snprintf(title,50,"Neutron, #int=%4.0f",ntime->Integral()*10.0);
    tleg->AddEntry(ntime,title,"F");
    snprintf(title,50,"Primary Proton, #int=%4.0f",pptime->Integral()*10.0);
    tleg->AddEntry(pptime,title,"F");
    snprintf(title,50,"Stopping Target Proton, #int=%4.0f",stptime->Integral()*10.0);
    tleg->AddEntry(stptime,title,"F");
    snprintf(title,50,"Photon, #int=%4.0f",gtime->Integral()*10.0);
    tleg->AddEntry(gtime,title,"F");
    snprintf(title,50,"OOT Muon, #int=%4.0f",mtime->Integral()*10.0);
    tleg->AddEntry(mtime,title,"F");
    snprintf(title,50,"DIO, #int=%4.0f",dtime->Integral()*10.0);
    tleg->AddEntry(dtime,title,"F");
    snprintf(title,50,"CE, #int=%4.0f",cetime->Integral()*10.0);
    tleg->AddEntry(cetime,title,"F");
    snprintf(title,50,"Total #int=%4.0f",total*10.0);
    tleg->AddEntry(dtime,title,"");
    tleg->Draw();
  } else if(spage=="hitsel"){
<<<<<<< HEAD
    TH2F* hsel = new TH2F("hsel","Hit Selection;Producing Particle;Cut efficiency (%)",5,-0.5,4.5,7,-0.5,6.5);
    TAxis* yax = hsel->GetYaxis();
    unsigned ibin(1);
    yax->SetBinLabel(ibin++,"All");
    yax->SetBinLabel(ibin++,"Radius");
    yax->SetBinLabel(ibin++,"Time");
    yax->SetBinLabel(ibin++,"Energy");
    yax->SetBinLabel(ibin++,"Isolated");
    yax->SetBinLabel(ibin++,"Cluster");
    yax->SetBinLabel(ibin++,"Good (Net)");
    TAxis* xax = hsel->GetXaxis();
    ibin = 1;
    xax->SetBinLabel(ibin++,"Proton");
    xax->SetBinLabel(ibin++,"LowEe");
    xax->SetBinLabel(ibin++,"DIOe");
    xax->SetBinLabel(ibin++,"Other");
    xax->SetBinLabel(ibin++,"Ce");
=======
    TH2F* hsel = new TH2F("hsel","Hit Selection;Producing Particle;Cut efficiency (%)",5,-0.5,4.5,4,-0.5,3.5);
    TAxis* yax = hsel->GetYaxis();
    unsigned ibin(1);
    yax->SetBinLabel(ibin++,"Hit Time>500ns");
    yax->SetBinLabel(ibin++,"Hit Radius");
    yax->SetBinLabel(ibin++,"Hit Energy");
    yax->SetBinLabel(ibin++,"Bkg Hit");
    TAxis* xax = hsel->GetXaxis();
    ibin = 1;
    xax->SetBinLabel(ibin++,"Hadron");
    xax->SetBinLabel(ibin++,"LowEe");
    xax->SetBinLabel(ibin++,"#mu#rightarrowe#nu#nu");
    xax->SetBinLabel(ibin++,"Ce");
    xax->SetBinLabel(ibin++,"Other");
>>>>>>> 7dafab17
    // first, get normalization
    TH1F* myhp = new TH1F("myhp","Hit Rate;Producing Particle;Hits/event",5,-0.5,4.5);
    TH1F* myhpg = new TH1F("myhpg","Hit Rate;Producing Particle;Hits/event",5,-0.5,4.5);
    xax = myhp->GetXaxis();
    ibin = 1;
<<<<<<< HEAD
    xax->SetBinLabel(ibin++,"Proton");
    xax->SetBinLabel(ibin++,"LowEe");
    xax->SetBinLabel(ibin++,"DIOe");
    xax->SetBinLabel(ibin++,"Other");
    xax->SetBinLabel(ibin++,"Ce");
    hits->Project("myhp","myhpart(mcpdg,mcgen,mcproc)");
    hits->Project("myhpg","myhpart(mcpdg,mcgen,mcproc)",hitsel);
=======
    xax->SetBinLabel(ibin++,"Hadron");
    xax->SetBinLabel(ibin++,"LowEe");
    xax->SetBinLabel(ibin++,"#mu#rightarrowe");
    xax->SetBinLabel(ibin++,"Ce");
    xax->SetBinLabel(ibin++,"Other");
    hits->Project("myhp","myhpart(mcpdg,mcgen,mcproc,mcoe)","tsel");
    hits->Project("myhpg","myhpart(mcpdg,mcgen,mcproc,mcoe)",hitsel);
>>>>>>> 7dafab17
    double pscale(1.0/nevents);
    myhp->Scale(pscale);
    myhpg->Scale(pscale);
    myhpg->SetFillColor(kGreen);
    // now loop over selections
<<<<<<< HEAD
    std::vector<TCut> selcuts = {"","rsel","tsel","esel","isolated","delta",hitsel};
    for(size_t icut=0;icut< selcuts.size();++icut){
      char val[100];
      cout << "Projecting cut " << selcuts[icut] << endl;
      snprintf(val,100,"%lu:myhpart(mcpdg,mcgen,mcproc)",icut);
=======
    TCut preclu("tsel&&esel");
//    std::vector<TCut> selcuts = {"","rsel","tsel","esel",preclu,"bkgclust","isolated","bkg",hitsel};
    std::vector<TCut> selcuts = {"tsel","tsel&&rsel","tsel&&rsel&&esel",hitsel};
    for(size_t icut=0;icut< selcuts.size();++icut){
      char val[100];
      cout << "Projecting cut " << selcuts[icut] << endl;
      snprintf(val,100,"%lu:myhpart(mcpdg,mcgen,mcproc,mcoe)",icut);
>>>>>>> 7dafab17
      hits->Project("+hsel",val,selcuts[icut]);
    }
// normalize by row
    for(int ibin=1;ibin <= myhp->GetXaxis()->GetNbins();++ibin){
<<<<<<< HEAD
      double norm = 1.0/myhp->GetBinContent(ibin);
      cout << "Normalization for " << hsel->GetYaxis()->GetBinLabel(ibin)  << " = " << norm << endl;
      for(int jbin=1;jbin <= hsel->GetYaxis()->GetNbins(); ++jbin) {
	double val =hsel->GetBinContent(ibin,jbin);
	cout << "value for ibin " << ibin <<" jbin " << jbin << " val " << val << endl;
	hsel->SetBinContent(ibin,jbin,val*norm);
      }
    }
    TCanvas* hscan = new TCanvas("hscan","hscan",1000,1200);
=======
      double norm = 100.0/hsel->GetBinContent(ibin,1);
//      cout << "Normalization for " << hsel->GetYaxis()->GetBinLabel(ibin)  << " = " << norm << endl;
      for(int jbin=1;jbin <= hsel->GetYaxis()->GetNbins(); ++jbin) {
	double val =hsel->GetBinContent(ibin,jbin);
//	cout << "value for ibin " << ibin <<" jbin " << jbin << " val " << val << endl;
	hsel->SetBinContent(ibin,jbin,val*norm);
      }
    }
    TCanvas* hscan = new TCanvas("hscan","hscan",1200,1200);
>>>>>>> 7dafab17
    hscan->Divide(1,2);
    hscan->cd(1);
    hsel->Draw("boxtext0");
    hscan->cd(2);
    TLegend* leg = new TLegend(0.6,0.7,0.8,0.9);
    leg->AddEntry(myhp,"All Hits","l");
    leg->AddEntry(myhpg,"Selected Hits","f");
    myhp->Draw("histtext0");
    myhpg->Draw("histtext90same");
    leg->Draw();
  
  } 
}<|MERGE_RESOLUTION|>--- conflicted
+++ resolved
@@ -43,32 +43,23 @@
 }
 
 Int_t myproc(Int_t proc,Bool_t xtalk) {
-  enum mp{ primary=0, compt=1, delta=2, gamconv=3, photo=4, had=5, xt=6, other=7};
+  enum mp{ primary=0, compt=1, bkg=2, gamconv=3, photo=4, had=5, xt=6, other=7};
   if(xtalk)return xt;
   if(proc==56)return primary;
   if(proc==12)return compt;
-  if(proc==17 || proc==21) return delta;
+  if(proc==17 || proc==21) return bkg;
   if(proc==13)return gamconv;
   if(proc==40)return photo;
   if(proc==58)return had;
   return other;
 }
 
-<<<<<<< HEAD
-Int_t myhpart(Int_t mcpdg,Int_t mcgen, Int_t mcproc){
-  enum hpart{Proton=0,LowEe,DIO,Other,CE};
-  if(mcpdg==11&&mcgen==2)return CE;
-  if(mcpdg==11&&mcproc==56)return DIO;
-  if(mcpdg==2212)return Proton;
-  if(mcpdg==11)return LowEe;
-=======
 Int_t myhpart(Int_t mcpdg,Int_t mcgen, Int_t mcproc,Float_t mcoe){
   enum hpart{Hadron=0,LowEe,Mudecay,CE,Other};
   if(mcgen==2)return CE;
-  if(mcpdg==11&&(mcproc==56||mcproc==14))return Mudecay;
+  if(mcpdg==11&&(mcproc==14||(mcproc==56&&mcoe<90)))return Mudecay;
   if(abs(mcpdg)==11)return LowEe;
-  if(mcgen==28||mcpdg>2000)return Hadron;
->>>>>>> 7dafab17
+  if(mcpdg>2000)return Hadron;
   return Other;
 }
 
@@ -80,14 +71,15 @@
   TCut conv("mcpdg==11&&mcgen==2");
   TCut oele("abs(mcpdg)==11&&mcgen!=2");
 //  TCut dio("mcpdg==11&&mcgen==6"); MC truth bug
-  TCut dio("mcpdg==11&&mcproc==56");
-  TCut delta("mcpdg==11&&mcgen<0&&mcproc==17");
+  TCut dio("mcpdg==11&&(mcproc==14||mcproc==56&&mcoe<90)");
+  TCut bkg("mcpdg==11&&mcgen<0&&mcproc==17");
   TCut pconv("mcpdg==11&&mcgen<0&&mcproc==11");
   TCut compt("mcpdg==11&&mcgen<0&&mcproc==12");
   TCut proton("mcpdg==2212");
+  TCut hadron("mcpdg>2000");
   TCut photon("mcpdg==22");
   TCut neutron("mcpdg==2112");
-  TCut bkge("abs(mcpdg)==11&&mcgen!=2");
+  TCut bkge("abs(mcpdg)==11&&mcppdg==22");
   TCut bkgo("abs(mcpdg)!=11&&mcpdg!=2212");
   TCut xtalk("mcxtalk");
   TCut direct("!mcxtalk");
@@ -107,7 +99,7 @@
   TCut stpprotonorigin("mcgpdg==2212&&mcgid==28");
   TCut pprotonorigin("mcgpdg==2212&&mcgid==16");
 
-  TCut hitsel("esel&&rsel&&tsel&&(!bkg)");
+  TCut hitsel("esel&&rsel&&tsel&&(!bkg)&&(!isolated)");
 
   TCut goodevt("mcom>100");
   TCut goodpeak("abs(tpeak-mct0-25)<30");
@@ -138,11 +130,11 @@
     hits->Project("pdgid","mcpdg");
     hits->Project("gide","mcgen","mcpdg==11");
     hits->Project("gidp","mcgen",proton);
-    hits->Project("pide","mcproc",delta);
+    hits->Project("pide","mcproc",bkg);
     hits->Project("pidp","mcproc",proton);
     hits->Project("nuconv","mcnunique",conv);
     hits->Project("nudio","mcnunique",dio);
-    hits->Project("nudel","mcnunique",delta);
+    hits->Project("nudel","mcnunique",bkg);
     hits->Project("nup","mcnunique",proton);
 
     TLegend* leg = new TLegend(0.5,0.5,0.8,0.8);
@@ -176,79 +168,8 @@
     scan->cd(4);
     hits->Draw("edep:mcedep>>eve","","",10000);
 
-  } else if(spage=="particle"){
-
-    double pscale(1.0/nevents);
-    TH1F* part = new TH1F("part","Particle Producing Hits;Particle;Hits/event",7,-0.5,6.5);
-    hits->Project("part","mypart(mcpdg)");
-    part->Scale(pscale);
-
-    TH1F* ppart = new TH1F("ppart","Immediate Parent Particle Producing Hits;Parent Particle;Hits/event",7,-0.5,6.5);
-    hits->Project("ppart","myppart(mcppdg,mcpdg)");
-    ppart->Scale(pscale);
-
-    TH1F* upart = new TH1F("upart","Ultimate Parent Particle Producing Hits;Ultimate Parent;Hits/event",7,-0.5,6.5);
-    hits->Project("upart","myorigin(mcgpdg,mcgid)");
-    upart->Scale(pscale);
- 
-    TH1F* proc = new TH1F("proc","Production Process of Particle Producing Hits;Production Process;Hits/event",8,-0.5,7.5);
-    hits->Project("proc","myproc(mcproc,xtalk)");
-    proc->Scale(pscale);
+
     
-    TAxis* xax(0);
-    int ibin(1);
-
-    xax = part->GetXaxis();
-    xax->SetBinLabel(ibin++,"Proton");
-    xax->SetBinLabel(ibin++,"Electron");
-    xax->SetBinLabel(ibin++,"Photon");
-    xax->SetBinLabel(ibin++,"Neutron");
-    xax->SetBinLabel(ibin++,"Positron");
-    xax->SetBinLabel(ibin++,"Muon");
-    xax->SetBinLabel(ibin++,"Other");
-
-    ibin=1;
-    xax = ppart->GetXaxis();
-    xax->SetBinLabel(ibin++,"Proton");
-    xax->SetBinLabel(ibin++,"Electron");
-    xax->SetBinLabel(ibin++,"Photon");
-    xax->SetBinLabel(ibin++,"Neutron");
-    xax->SetBinLabel(ibin++,"Positron");
-    xax->SetBinLabel(ibin++,"Muon");
-    xax->SetBinLabel(ibin++,"Other");
-
-    ibin=1;
-    xax = upart->GetXaxis();
-    xax->SetBinLabel(ibin++,"Beam Proton");
-    xax->SetBinLabel(ibin++,"Target Proton");
-    xax->SetBinLabel(ibin++,"Target Photon");
-    xax->SetBinLabel(ibin++,"Target Neutron");
-    xax->SetBinLabel(ibin++,"Target Electron");
-    xax->SetBinLabel(ibin++,"Out-Of-Target");
-    xax->SetBinLabel(ibin++,"Other");
-
-    ibin=1;
-    xax = proc->GetXaxis();
-    xax->SetBinLabel(ibin++,"Primary");
-    xax->SetBinLabel(ibin++,"Compton");
-    xax->SetBinLabel(ibin++,"Delta-Ray");
-    xax->SetBinLabel(ibin++,"#gamma Conversion");
-    xax->SetBinLabel(ibin++,"Photoelectric");
-    xax->SetBinLabel(ibin++,"Hadronic");
-    xax->SetBinLabel(ibin++,"Cross-Talk");
-    xax->SetBinLabel(ibin++,"Other");
-
-    TCanvas* pcan = new TCanvas("pcan","pcan",1200,800);
-    pcan->Divide(2,2);
-    pcan->cd(1);
-    part->Draw();
-    pcan->cd(2);
-    ppart->Draw();
-    pcan->cd(3);
-    upart->Draw();
-    pcan->cd(4);
-    proc->Draw();
-
   } else if(spage =="tcan"){
     THStack* tstack = new THStack("tc","Reco Hit Time by Particle;Hit Time (ns);Hits/event/ns");
     TH1F* ctime = new TH1F("ctime","Conversion Reco Hit Time",150,250,1750);
@@ -347,192 +268,69 @@
     tstacks->Draw("h");
     tlegs->Draw();
 
-  } else if(spage == "bcan"){
-
-    TH1F* econv = new TH1F("econv","Straw Hit Energy;Deposited Energy (KeV)",200,-1.0,16.0);
-//    TH1F* edio = new TH1F("edio","Straw Hit Energy;Deposited Energy (KeV)",200,-1.0,16.0);
-//    TH1F* eneut = new TH1F("eneut","Straw Hit Energy;Deposited Energy (KeV)",200,-1.0,16.0);
-//    TH1F* ephot = new TH1F("ephot","Straw Hit Energy;Deposited Energy (KeV)",200,-1.0,16.0);
-    TH1F* edelta = new TH1F("edelta","Straw Hit Energy;Deposited Energy (KeV)",200,-1.0,16.0);
-    TH1F* ep = new TH1F("ep","Straw Hit Energy;Deposited Energy (KeV)",200,-1.0,16.0);
-    TH1F* ex = new TH1F("ex","Straw Hit Energy;Deposited Energy (KeV)",200,-1.0,16.0);
-    econv->SetLineColor(kRed);
-//    edio->SetLineColor(kGreen);
-    edelta->SetLineColor(kCyan);
-    ep->SetLineColor(kBlue);
-    ex->SetLineColor(kMagenta);
-//    eneut->SetLineColor(kYellow);
-//    ephot->SetLineColor(kMagenta);
+  } else if(spage=="particle"){
+    THStack* estack = new THStack("edep","Reco Hit Energy by Particle;Deposited Energy (KeV)");
+    TH1F* econv = new TH1F("econv","Straw Hit Energy;Deposited Energy (KeV)",200,-1.0,12.0);
+    estack->Add(econv);
+    TH1F* emu = new TH1F("emu","Straw Hit Energy;Deposited Energy (KeV)",200,-1.0,12.0);
+    estack->Add(emu);
+    TH1F* egam = new TH1F("egam","Straw Hit Energy;Deposited Energy (KeV)",200,-1.0,12.0);
+    estack->Add(egam);
+    TH1F* ehad = new TH1F("ehad","Straw Hit Energy;Deposited Energy (KeV)",200,-1.0,12.0);
+    estack->Add(ehad);
+    econv->SetFillColor(kRed);
+    emu->SetFillColor(kCyan);
+    egam->SetFillColor(kGreen);
+    ehad->SetFillColor(kMagenta);
     econv->SetStats(0);
-//    edio->SetStats(0);
-    edelta->SetStats(0);
-    ep->SetStats(0);
-    ex->SetStats(0);
-
+    emu->SetStats(0);
+    egam->SetStats(0);
+    ehad->SetStats(0);
+
+    THStack* rstack = new THStack("rho","Reco Hit Radius by Particle;Transverse Radius (mm)");
     TH1F* rconv = new TH1F("rconv","Straw Hit Radius;Transverse Radius (mm)",100,360,720);
-//    TH1F* rdio = new TH1F("rdio","Straw Hit Radius;Transverse Radius (mm)",100,360,720);
-//    TH1F* rneut = new TH1F("rneut","Straw Hit Radius;Transverse Radius (mm)",100,360,720);
-//    TH1F* rphot = new TH1F("rphot","Straw Hit Radius;Transverse Radius (mm)",100,360,720);
-    TH1F* rdelta = new TH1F("rdelta","Straw Hit Radius;Transverse Radius (mm)",100,360,720);
-    TH1F* rp = new TH1F("rp","Straw Hit Radius;Transverse Radius (mm)",100,360,720);
+    rstack->Add(rconv);
+    TH1F* rmu = new TH1F("rmu","Straw Hit Radius;Transverse Radius (mm)",100,360,720);
+    rstack->Add(rmu);
+    TH1F* rgam = new TH1F("rgam","Straw Hit Radius;Transverse Radius (mm)",100,360,720);
+    rstack->Add(rgam);
+    TH1F* rhad = new TH1F("rhad","Straw Hit Radius;Transverse Radius (mm)",100,360,720);
+    rstack->Add(rhad);
 //    TH1F* rx = new TH1F("rx","Straw Hit Radius;Transverse Radius (mm)",100,360,720);
-    rconv->SetLineColor(kRed);
-    rp->SetMinimum(1);
-//    rdio->SetLineColor(kGreen);
-    rdelta->SetLineColor(kCyan);
-    rp->SetLineColor(kBlue);
-//    rx->SetLineColor(kMagenta);
-//    rneut->SetLineColor(kYellow);
-//    rphot->SetLineColor(kMagenta);
-    /*   
-	 TH1F* nconv = new TH1F("nconv","N, D<10cm",41,-1.5,39.5);
-	 TH1F* ndio = new TH1F("ndio","N, D<10cm",41,-1.5,39.5);
-	 TH1F* ndelta = new TH1F("ndelta","N, D<10cm",41,-1.5,39.5);
-	 TH1F* np = new TH1F("np","N, D<10cm",41,-1.5,39.5);
-	 nconv->SetLineColor(kRed);
-	 ndio->SetLineColor(kGreen);
-	 ndelta->SetLineColor(kCyan);
-	 np->SetLineColor(kBlue);
-
-	 TH1F* zconv = new TH1F("zconv","Z",100,-1500,1500);
-	 TH1F* zdio = new TH1F("zdio","Z",100,-1500,1500);
-	 TH1F* zdelta = new TH1F("zdelta","Z",100,-1500,1500);
-	 TH1F* zp = new TH1F("zp","Z",100,-1500,1500);
-	 zconv->SetLineColor(kRed);
-	 zdio->SetLineColor(kGreen);
-	 zdelta->SetLineColor(kCyan);
-	 zp->SetLineColor(kBlue);
-     */
+    rconv->SetFillColor(kRed);
+    rmu->SetFillColor(kCyan);
+    rgam->SetFillColor(kGreen);
+    rhad->SetFillColor(kMagenta);
     hits->Project("econv","edep*1000.0",conv+direct);
-//    hits->Project("edio","edep*1000.0",dio+direct);
-//    hits->Project("eneut","edep*1000.0",neutron);
-//    hits->Project("ephot","edep*1000.0",photon);
-    hits->Project("edelta","edep*1000.0",bkge+direct);
-    hits->Project("ep","edep*1000.0",proton+direct);
-    hits->Project("ex","edep*1000.0",xtalk);
+    hits->Project("emu","edep*1000.0",dio+direct);
+    hits->Project("egam","edep*1000.0",bkge+direct);
+    hits->Project("ehad","edep*1000.0",hadron+direct);
 
     hits->Project("rconv","sqrt(shpos.y^2+shpos.x^2)",conv+direct);
-//    hits->Project("rdio","sqrt(shpos.y^2+shpos.x^2)",dio+direct);
-//    hits->Project("rneut","sqrt(shpos.y^2+shpos.x^2)",neutron);
-//    hits->Project("rphot","sqrt(shpos.y^2+shpos.x^2)",photon);
-    hits->Project("rdelta","sqrt(shpos.y^2+shpos.x^2)",bkge+direct);
-    hits->Project("rp","sqrt(shpos.y^2+shpos.x^2)",proton+direct);
-//    hits->Project("rx","sqrt(shpos.y^2+shpos.x^2)",xtalk);
-    /*    
-	  hits->Project("nconv","n200",conv);
-	  hits->Project("ndio","n200",bkge);
-	  hits->Project("ndelta","n200",bkgo);
-	  hits->Project("np","n200",proton);
-
-	  hits->Project("zconv","shpos.z",conv);
-	  hits->Project("zdio","shpos.z",bkge);
-	  hits->Project("zdelta","shpos.z",bkgo);
-	  hits->Project("zp","shpos.z",proton);
-     */
+    hits->Project("rmu","sqrt(shpos.y^2+shpos.x^2)",dio+direct);
+    hits->Project("rgam","sqrt(shpos.y^2+shpos.x^2)",bkge+direct);
+    hits->Project("rhad","sqrt(shpos.y^2+shpos.x^2)",hadron+direct);
+    
     TCanvas* bcan = new TCanvas("bcan","background",1000,800);
     bcan->Divide(1,2);
     bcan->cd(1);
     gPad->SetLogy();
-    /*    edio->Draw();
-	  econv->Draw("same");
-	  ep->Draw("same");
-	  edelta->Draw("same");
-	  leg2->Draw();
-
-	  bcan->cd(2);
-     */
-//    edelta->GetXaxis()->SetRangeUser(-0.005,0.04);
-    edelta->SetMinimum(1);
-    double maxv = edelta->GetMaximum();
-    maxv = max(maxv, ep->GetMaximum());
-    maxv = max(maxv, ex->GetMaximum());
-    edelta->SetMaximum(2*maxv);
-    edelta->Draw();
-    ep->Draw("same");
+    estack->Draw();
     econv->Draw("same");
-//    edio->Draw("same");
-    ex->Draw("same");
-//    eneut->Draw("same");
-//    ephot->Draw("same");
-
-    TBox* eselbox = new TBox(0.0,edelta->GetMinimum(),3.5,edelta->GetMaximum());
-    eselbox->SetFillColor(kYellow);
-    eselbox->SetFillStyle(3004);
-    eselbox->Draw();
-
     TLegend* leg2 = new TLegend(0.55,0.7,0.9,0.9);
-    leg2->AddEntry(rconv,"CE Induced","l");
-    leg2->AddEntry(rdelta,"Background e Induced","l");
-    leg2->AddEntry(rp,"Proton Induced","l");
-    leg2->AddEntry(ex,"X-talk","l");
-    leg2->AddEntry(eselbox,"Track Reconstruction Selection","F");
+    leg2->AddEntry(econv,"Conversion electron","f");
+    leg2->AddEntry(emu,"#mu#rightarrowe#nu#nu","f");
+    leg2->AddEntry(egam,"Low-E e","f");
+    leg2->AddEntry(ehad,"Hadron","f");
     leg2->Draw();
-
-    int istart = econv->FindFixBin(0.0);
-    int istop = econv->FindFixBin(0.003);
-    double xtint = ex->Integral(istart,istop);
-    double ceint = econv->Integral(istart,istop);
-    double pint = ep->Integral();
-    double dint1 = edelta->Integral(istart,istop);
-    double dint2 = edelta->Integral(istop,edelta->GetNbinsX());
-    std::cout << "cross-talk integral = " << xtint
-    << " conversion integral = " << ceint 
-    << " proton integral = " << pint
-  << " delta integral = " << dint1 << " " << dint2 << std::endl;
 
     bcan->cd(2);
     gPad->SetLogy();
-
-    rdelta->SetMinimum(rconv->GetMaximum()/100.);
-    rdelta->Draw();
-    rconv->Draw("same");
-    rp->Draw("same");
-//    rdio->Draw("same");
-//    rx->Draw("same");
-//    rneut->Draw("same");
- //   rphot->Draw("same");
-
-    TBox* rselbox = new TBox(395.0,rdelta->GetMinimum(),650,rdelta->GetMaximum());
-    rselbox->SetFillColor(kYellow);
-    rselbox->SetFillStyle(3004);
-//    rselbox->SetLineStyle(3);
-    rselbox->Draw();
-
-//    TLine* rmin_t = new TLine(395,0.0,395,rdelta->GetMaximum());
-//    rmin_t->SetLineColor(kBlack);
-//    rmin_t->SetLineStyle(2);
-//    rmin_t->SetLineWidth(2);
-//    TLine* rmin_l = new TLine(390,0.0,390,rdelta->GetMaximum());
-//    rmin_l->SetLineColor(kBlack);
-//    rmin_l->SetLineStyle(3);
-//    rmin_l->SetLineWidth(2);
-
-//    TLine* rmax_t = new TLine(650,0.0,650,rdelta->GetMaximum());
-//    rmax_t->SetLineColor(kBlack);
-//    rmax_t->SetLineStyle(2);
-//    rmax_t->SetLineWidth(2);
-//    TLine* rmax_l = new TLine(650,0.0,650,rdelta->GetMaximum());
-//    rmax_l->SetLineColor(kBlack);
-//    rmax_l->SetLineStyle(3);
-//    rmax_l->SetLineWidth(2);
-//    rmin_t->Draw();
-//    rmin_l->Draw();
-//    rmax_t->Draw();
-//    rmax_l->Draw();
-
-    /*    
-	  bcan->cd(4);
-	  gPad->SetLogy();
-
-	  zdio->Draw();
-	  zconv->Draw("same");
-	  zp->Draw("same");
-	  zdelta->Draw("same");
-     */  
+    rstack->Draw();
   } else if (spage == "ccan") {
 
     TCanvas* ccan = new TCanvas("ccan","cleaned hits",1200,800);
-    TCut clean = goodpeak+TCut("tight>0&&delta==0");
+    TCut clean = goodpeak+TCut("tight>0&&bkg==0");
         
 	  TH1F* gid = new TH1F("gid","Generator code",21,-1.5,19.5);
 	  TH1F* gidc = new TH1F("gidc","Generator code",21,-1.5,19.5);
@@ -571,22 +369,22 @@
 
     TH1F* tconv = new TH1F("tconv","time WRT peak;nsec",101,-80,80);
     TH1F* tdio = new TH1F("tdio","time WRT peak;nsec",101,-80,80);
-    TH1F* tdelta = new TH1F("tdelta","time WRT peak;nsec",101,-80,80);
+    TH1F* tbkg = new TH1F("tbkg","time WRT peak;nsec",101,-80,80);
     TH1F* tp = new TH1F("tp","time WRT peak;nsec",101,-80,80);
     tconv->SetLineColor(kRed);
     tdio->SetLineColor(kGreen);
-    tdelta->SetLineColor(kCyan);
+    tbkg->SetLineColor(kCyan);
     tp->SetLineColor(kBlue);
 
     hits->Project("tconv","time-tpeak",conv+goodevt+clean);
     hits->Project("tdio","time-tpeak",bkge+goodevt+clean);
-    hits->Project("tdelta","time-tpeak",bkgo+goodevt+clean);
+    hits->Project("tbkg","time-tpeak",bkgo+goodevt+clean);
     hits->Project("tp","time-tpeak",proton+goodevt+clean);
 
     TLegend* leg4 = new TLegend(0.65,0.6,0.9,0.95);
     leg4->AddEntry(tconv,"Conv. Electrons","l");
     leg4->AddEntry(tdio,"Bkg Electrons","l");
-    leg4->AddEntry(tdelta,"Photons","l");
+    leg4->AddEntry(tbkg,"Photons","l");
     leg4->AddEntry(tp,"Protons","l");
 
 
@@ -605,7 +403,7 @@
     ccan->cd(1);
     tconv->Draw();
     tdio->Draw("same");
-    tdelta->Draw("same");
+    tbkg->Draw("same");
     tp->Draw("same");
     leg4->Draw();
     tmin->Draw();
@@ -614,13 +412,13 @@
     // compute efficiency and purity
     Float_t ncon = gidc->GetEntries();
     Float_t nsel = gid->GetEntries();
-    Float_t nsdelta = gid->GetBinContent(1);
+    Float_t nsbkg = gid->GetBinContent(1);
     Float_t nscon = gid->GetBinContent(4);
     Float_t nsdio = gid->GetBinContent(8);
     Float_t nsprot = gid->GetBinContent(14);
     cout << "selection efficiency = " << nscon/ncon << endl;
     cout << "selection purity = " << nscon/nsel << endl;
-    cout << "bkg fraction deltas = " << nsdelta/nsel << " dio " << nsdio/nsel << " proton " << nsprot/nsel << endl;
+    cout << "bkg fraction bkgs = " << nsbkg/nsel << " dio " << nsdio/nsel << " proton " << nsprot/nsel << endl;
   } else if(spage=="origin"){
 
     TCut timecut("time>500");
@@ -771,25 +569,6 @@
     tleg->AddEntry(dtime,title,"");
     tleg->Draw();
   } else if(spage=="hitsel"){
-<<<<<<< HEAD
-    TH2F* hsel = new TH2F("hsel","Hit Selection;Producing Particle;Cut efficiency (%)",5,-0.5,4.5,7,-0.5,6.5);
-    TAxis* yax = hsel->GetYaxis();
-    unsigned ibin(1);
-    yax->SetBinLabel(ibin++,"All");
-    yax->SetBinLabel(ibin++,"Radius");
-    yax->SetBinLabel(ibin++,"Time");
-    yax->SetBinLabel(ibin++,"Energy");
-    yax->SetBinLabel(ibin++,"Isolated");
-    yax->SetBinLabel(ibin++,"Cluster");
-    yax->SetBinLabel(ibin++,"Good (Net)");
-    TAxis* xax = hsel->GetXaxis();
-    ibin = 1;
-    xax->SetBinLabel(ibin++,"Proton");
-    xax->SetBinLabel(ibin++,"LowEe");
-    xax->SetBinLabel(ibin++,"DIOe");
-    xax->SetBinLabel(ibin++,"Other");
-    xax->SetBinLabel(ibin++,"Ce");
-=======
     TH2F* hsel = new TH2F("hsel","Hit Selection;Producing Particle;Cut efficiency (%)",5,-0.5,4.5,4,-0.5,3.5);
     TAxis* yax = hsel->GetYaxis();
     unsigned ibin(1);
@@ -804,21 +583,11 @@
     xax->SetBinLabel(ibin++,"#mu#rightarrowe#nu#nu");
     xax->SetBinLabel(ibin++,"Ce");
     xax->SetBinLabel(ibin++,"Other");
->>>>>>> 7dafab17
     // first, get normalization
     TH1F* myhp = new TH1F("myhp","Hit Rate;Producing Particle;Hits/event",5,-0.5,4.5);
     TH1F* myhpg = new TH1F("myhpg","Hit Rate;Producing Particle;Hits/event",5,-0.5,4.5);
     xax = myhp->GetXaxis();
     ibin = 1;
-<<<<<<< HEAD
-    xax->SetBinLabel(ibin++,"Proton");
-    xax->SetBinLabel(ibin++,"LowEe");
-    xax->SetBinLabel(ibin++,"DIOe");
-    xax->SetBinLabel(ibin++,"Other");
-    xax->SetBinLabel(ibin++,"Ce");
-    hits->Project("myhp","myhpart(mcpdg,mcgen,mcproc)");
-    hits->Project("myhpg","myhpart(mcpdg,mcgen,mcproc)",hitsel);
-=======
     xax->SetBinLabel(ibin++,"Hadron");
     xax->SetBinLabel(ibin++,"LowEe");
     xax->SetBinLabel(ibin++,"#mu#rightarrowe");
@@ -826,42 +595,20 @@
     xax->SetBinLabel(ibin++,"Other");
     hits->Project("myhp","myhpart(mcpdg,mcgen,mcproc,mcoe)","tsel");
     hits->Project("myhpg","myhpart(mcpdg,mcgen,mcproc,mcoe)",hitsel);
->>>>>>> 7dafab17
     double pscale(1.0/nevents);
     myhp->Scale(pscale);
     myhpg->Scale(pscale);
     myhpg->SetFillColor(kGreen);
     // now loop over selections
-<<<<<<< HEAD
-    std::vector<TCut> selcuts = {"","rsel","tsel","esel","isolated","delta",hitsel};
-    for(size_t icut=0;icut< selcuts.size();++icut){
-      char val[100];
-      cout << "Projecting cut " << selcuts[icut] << endl;
-      snprintf(val,100,"%lu:myhpart(mcpdg,mcgen,mcproc)",icut);
-=======
-    TCut preclu("tsel&&esel");
-//    std::vector<TCut> selcuts = {"","rsel","tsel","esel",preclu,"bkgclust","isolated","bkg",hitsel};
     std::vector<TCut> selcuts = {"tsel","tsel&&rsel","tsel&&rsel&&esel",hitsel};
     for(size_t icut=0;icut< selcuts.size();++icut){
       char val[100];
       cout << "Projecting cut " << selcuts[icut] << endl;
       snprintf(val,100,"%lu:myhpart(mcpdg,mcgen,mcproc,mcoe)",icut);
->>>>>>> 7dafab17
       hits->Project("+hsel",val,selcuts[icut]);
     }
 // normalize by row
     for(int ibin=1;ibin <= myhp->GetXaxis()->GetNbins();++ibin){
-<<<<<<< HEAD
-      double norm = 1.0/myhp->GetBinContent(ibin);
-      cout << "Normalization for " << hsel->GetYaxis()->GetBinLabel(ibin)  << " = " << norm << endl;
-      for(int jbin=1;jbin <= hsel->GetYaxis()->GetNbins(); ++jbin) {
-	double val =hsel->GetBinContent(ibin,jbin);
-	cout << "value for ibin " << ibin <<" jbin " << jbin << " val " << val << endl;
-	hsel->SetBinContent(ibin,jbin,val*norm);
-      }
-    }
-    TCanvas* hscan = new TCanvas("hscan","hscan",1000,1200);
-=======
       double norm = 100.0/hsel->GetBinContent(ibin,1);
 //      cout << "Normalization for " << hsel->GetYaxis()->GetBinLabel(ibin)  << " = " << norm << endl;
       for(int jbin=1;jbin <= hsel->GetYaxis()->GetNbins(); ++jbin) {
@@ -871,7 +618,6 @@
       }
     }
     TCanvas* hscan = new TCanvas("hscan","hscan",1200,1200);
->>>>>>> 7dafab17
     hscan->Divide(1,2);
     hscan->cd(1);
     hsel->Draw("boxtext0");
