#include "CRVResponse/fcl/prolog.fcl"
#include "CaloMC/fcl/prolog.fcl"
#include "CaloReco/fcl/prolog.fcl"
#include "CaloCluster/fcl/prolog.fcl"
#include "TrkHitReco/fcl/prolog.fcl"
#include "TrkPatRec/fcl/prolog.fcl"
#include "TrkDiag/fcl/KalDiag.fcl"

BEGIN_PROLOG

# prolog which should be elsewhere, FIXME
  pidPathBins: [ 0., 50., 100., 150., 200., 250., 300., 1.e12 ]

  TrkCaloDiag : {
    PIDdt : {
      signalHypothesis: {
	inputFile: "ConditionsService/data/v5_7_2/pid_ele_dt.tbl"
      }
      backgroundHypothesis: {
	inputFile: "ConditionsService/data/v5_7_2/pid_muo_dt.tbl"
      }
    }
    PIDEp : {
      signalHypothesis: {
	inputFile: "ConditionsService/data/v5_7_2/pid_ele_ep_vs_path.tbl"
	pathBinBoundaries: @local::pidPathBins
      }
      backgroundHypothesis: {
	inputFile: "ConditionsService/data/v5_7_2/pid_muo_ep_vs_path.tbl"
	pathBinBoundaries: @local::pidPathBins
      }
    }
    caloMatchingRoot : "TrackCaloMatchingTRF"
  }

  CrvRecoSequence : [ CrvRecoPulses, CrvCoincidence, CrvCoincidenceClusterFinder, CrvCoincidenceClusterMatchMC ]
#Generic ReadKalFits config.  These only work for CD3
  ReadKalFits : {
    module_type: ReadKalFits
    fitterModuleLabel: KFFDeM
    KalDiag : @local::KalDiagReadMDC # configure KalDiag to read MDC2018 data files
    TrkCaloDiag : @local::TrkCaloDiag
    eventWeightModules : [ ]
  }
  ReadKalFitsMix : @local::ReadKalFits
  ReadKalFitsMix.eventWeightModules : [ protonBunchSummarizer  ]
  ReadKalFitsMix.beamWeightModule : protonBunchSummarizer
# Diagnostic modules    
  BD : {
	module_type : BkgDiag
	StrawDigiMCCollection : "compressDigiMCs"
	ComboHitCollection : "makePH"
	StrawHitFlagCollection : "FlagBkgHits:ComboHits"
	UseFlagCollection : true
	TimeOffsets : {
	  inputs : [ "compressDigiMCs:protonTimeMap", "compressDigiMCs:muonTimeMap" ]
	}
  }
  
  TRD : {
    module_type : TrkRecoDiag
    StrawDigiMCCollection : "compressDigiMCs"
    VDStepPointMCCollection : "compressDigiMCs:virtualdetector"
    TimeOffsets : {
      inputs : [ "compressDigiMCs:protonTimeMap", "compressDigiMCs:muonTimeMap" ] 
    }
  }

  SHD : {
	module_type : StrawHitDiag
	StrawDigiMCCollection : "compressDigiMCs"
	ComboHitFlag : false
	StrawHitFlagCollection : "FlagBkgHits:StrawHits"
	TimeOffsets : {
	  inputs : [ "compressDigiMCs:protonTimeMap", "compressDigiMCs:muonTimeMap" ] 
	}
  }


# reco path
  TCD : {
	module_type : TimeClusterDiag
	StrawDigiMCCollection : "compressDigiMCs"
	ComboHitCollection : "makePH"
	UseFlagCollection : true
	StrawHitFlagCollection : "FlagBkgHits:ComboHits"
	HitSelectionBits	    : ["EnergySelection","TimeSelection","RadiusSelection"]
	HitBackgroundBits	    : ["Background"]
	TimeOffsets         :  { inputs : [ "compressDigiMCs:protonTimeMap", "compressDigiMCs:muonTimeMap" ] }
        ClusterMVA : { MVAWeights : "TrkPatRec/test/TimeCluster.weights.xml" }
        ClusterCaloMVA : { MVAWeights : "TrkPatRec/test/TimeClusterCalo.weights.xml" }
	PlotTimeSpectra : false
	VDStepPointMCCollection : "compressDigiMCs:virtualdetector"
        T0Calculator : { CaloT0Offset : @local::TrackCaloMatching.DtOffset }
    }

  HD : {
	module_type : HelixDiag
	StrawDigiMCCollection : "compressDigiMCs"
	VDStepPointMCCollection : "compressDigiMCs:virtualdetector"
	HelixSeedCollection : "HelixFinder:Positive"
	ComboHitCollection : "makePH"
	UseFlagCollection : true
	StrawHitFlagCollection : "FlagBkgHits:ComboHits"
	PlotHelices : false
	SaveHelixFlag : ["HitsOK"]
	TimeOffsets         :  { inputs : [ "compressDigiMCs:protonTimeMap", "compressDigiMCs:muonTimeMap" ] }
  }

  CHD : {
	module_type : ComboHitDiag
	StrawDigiMCCollection : "compressDigiMCs"
	ComboHitCollection : "makePH"
	UseFlagCollection : true
	StrawHitFlagCollection : "FlagBkgHits:ComboHits"
	TimeOffsets : {
	  inputs : [ "compressDigiMCs:protonTimeMap", "compressDigiMCs:muonTimeMap" ]
	}
  }

# track trigger path
  TTTCD : {
	@table::TCD
	UseFlagCollection : false
	StrawHitFlagCollection : none
	ComboHitCollection : TTflagBkgHits
	TimeClusterCollection : TTtimeClusterFinder
  }

  TTHD : {
	@table::HD
	ComboHitCollection : TTflagBkgHits
	HelixSeedCollection : "TThelixFinder:Positive"
	UseFlagCollection : false
	StrawHitFlagCollection : none
  }

  TTCHD : {
	@table::CHD
	UseStrawHitFlagCollection : false
	ComboHitCollection : TTflagBkgHits
  }

# Prototype track analysis config.
  TrackAnalysis : {
    module_type : TrackAnalysis
    KalFinalTagRoot : KFF
#   KalDiag : @local::KalDiagReadCD3 # configure KalDiag to read CD3 Beam Sim Particles
    KalDiag : @local::KalDiagReadMDC # configure KalDiag to read MDC2018 data
    # change this if reading cosmic data or generating inline
    TrkCaloDiag : @local::TrkCaloDiag
    CrvCoincidenceModuleLabel : "CrvCoincidenceClusterFinder"
    CrvCoincidenceMCModuleLabel : "CrvCoincidenceClusterMatchMC"
    # want to keep track of the mean beam intensity that was assumed in the simulation
    MeanBeamIntensity : "protonBunchIntensity:MeanIntensity"
    PBIWeightTag : "PBIWeight"
  }

# TrkCaloIntersection by default looks for merged tracks; repoint to the tracker-found tracks
  TrackCaloMatching : { @table::TrackCaloMatching 
    producers : { @table::TrackCaloMatching.producers 
      TrackCaloIntersectionTRFDem : { @table::TrackCaloMatching.producers.TrackCaloIntersectionDem
	fitterModuleLabel : KFFDeM
      }
      TrackCaloMatchingTRFDem : { @table::TrackCaloMatching.producers.TrackCaloMatchingDem
	fitterModuleLabel : KFFDeM
	trkToCaloExtrapolModuleLabel: TrackCaloIntersectionTRFDem
      }
      TrackCaloIntersectionTRFDep: { @table::TrackCaloMatching.producers.TrackCaloIntersectionDep
	fitterModuleLabel : KFFDeP
      }
      TrackCaloMatchingTRFDep : { @table::TrackCaloMatching.producers.TrackCaloMatchingDep
	fitterModuleLabel : KFFDeP
	trkToCaloExtrapolModuleLabel: TrackCaloIntersectionTRFDep
      }
    }
  }
  
  TrackCaloMatching.matching_dem_TRF : [ TrackCaloIntersectionTRFDem, TrackCaloMatchingTRFDem ]
  TrackCaloMatching.matching_dep_TRF : [ TrackCaloIntersectionTRFDep, TrackCaloMatchingTRFDep ]

  TrkDiag : {
    analyzers : {
      TCD : @local::TCD
      CHD : @local::CHD
      SHD : @local::SHD
      HD : @local::HD
      TRD : @local::TRD
      RKF : @local::ReadKalFits
      TTCHD : @local::TTTCD
      TTTCD : @local::TTTCD
      TTHD : @local::TTHD
      BD : @local::BD
    }
  }

# aggregate the prolog to produce the stanard analysis chain
  TrkAna : {

    producers : {
      @table::TrkHitReco.producers
      @table::Tracking.producers
      @table::CaloReco.producers
      @table::CaloCluster.producers
      @table::TrackCaloMatching.producers
      @table::CrvResponsePackage.producers

  # DIO weighting for flat spectrum electrons
      DIOWeight: {
	module_type: DecayInOrbitWeight
	weightingScheme : pol58
	inputModule : compressDigiMCs
	verbosityLevel: 1
      }
      # converts ProtonBunchIntensity object to EventWeight object
      PBIWeight : { 
        module_type : PBIWeight
      	PBITag : "protonBunchIntensity"
	meanPBITag : "protonBunchIntensity:MeanIntensity"
      }
      #Example configuration of RMCWeightModule
      RMCWeight : { 
        module_type : RMCWeight
        kinematic_endpoint : 100
        verbosityLevel : 1
      }
    }
    analyzers : {
      genCountLogger: { module_type: GenEventCountReader }
      TrkAnaNeg: {
        @table::TrackAnalysis
        TrkParticle : 11
      }
      TrkAnaPos: {
        @table::TrackAnalysis
        TrkParticle : -11
      }
    }
  
    # diagnostic Reco sequences starting from digis
<<<<<<< HEAD

=======
>>>>>>> fb40a055
    EventWeightSequence : [ PBIWeight ]
    TrkRecoSequence : [ @sequence::TrkHitReco.PrepareHits,
		     @sequence::Tracking.FindHelices,
		     @sequence::Tracking.TPRDeM,
		     @sequence::Tracking.TPRUeM,
		     @sequence::Tracking.TPRDmuM,
                     @sequence::Tracking.TPRDeP,
                     @sequence::Tracking.TPRUeP,
                     @sequence::Tracking.TPRDmuP ]

    CaloRecoSequence : [ @sequence::CaloReco.Reco,
			 @sequence::CaloCluster.Reco ]

    CrvRecoSequence : [ CrvRecoPulses, CrvCoincidence, CrvCoincidenceClusterFinder, CrvCoincidenceClusterMatchMC ]

    EndSequence : [ TrkAnaNeg, TrkAnaPos ]

  }
TrkCaloMatchSequence : [ @sequence::TrackCaloMatching.matching_dem_TRF, 
                         @sequence::TrackCaloMatching.matching_dep_TRF ]
  # aggregate these for convenience
TrkAna.TrkCaloRecoSequence : [ @sequence::TrkAna.EventWeightSequence,
			    @sequence::TrkAna.CaloRecoSequence,
			    @sequence::TrkAna.TrkRecoSequence,
		            @sequence::TrkCaloMatchSequence ]
TrkAna.TrkCaloCrvRecoSequence : [ @sequence::TrkAna.TrkCaloRecoSequence,
				 @sequence::TrkAna.CrvRecoSequence ]

END_PROLOG<|MERGE_RESOLUTION|>--- conflicted
+++ resolved
@@ -238,10 +238,7 @@
     }
   
     # diagnostic Reco sequences starting from digis
-<<<<<<< HEAD
-
-=======
->>>>>>> fb40a055
+
     EventWeightSequence : [ PBIWeight ]
     TrkRecoSequence : [ @sequence::TrkHitReco.PrepareHits,
 		     @sequence::Tracking.FindHelices,
