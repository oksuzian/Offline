--- conflicted
+++ resolved
@@ -172,10 +172,6 @@
     SimSequence	: [ @sequence::EventMixing.TimeMaps,
 		    @sequence::Tracking.DigiSim,
 		    @sequence::CaloDigiMC.DigiSim ]
-<<<<<<< HEAD
-=======
- #                   @sequence::CrvResponsePackage.CrvResponseSequence ]
->>>>>>> af0be6eb
     RecoSequence : [ @sequence::CaloReco.Reco,
 	             @sequence::CaloCluster.Reco, 
 		     @sequence::Tracking.TPRDeM,
