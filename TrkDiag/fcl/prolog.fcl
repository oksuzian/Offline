--- conflicted
+++ resolved
@@ -149,10 +149,7 @@
     CrvCoincidenceModuleLabel : "CrvCoincidenceClusterSummarizer"
     # want to keep track of the mean beam intensity that was assumed in the simulation
     MeanBeamIntensity : "protonBunchIntensity:MeanIntensity"
-<<<<<<< HEAD
     PBIWeightTag : "PBIWeight"
-=======
->>>>>>> 885cd70b
   }
 
 # TrkCaloIntersection by default looks for merged tracks; repoint to the tracker-found tracks
@@ -203,19 +200,17 @@
       @table::CaloCluster.producers
       @table::TrackCaloMatching.producers
       @table::CrvResponsePackage.producers
-<<<<<<< HEAD
   # DIO weighting for flat spectrum electrons
       DIOWeight: {
 	module_type: DecayInOrbitWeight
 	inputModule: compressDigiMCs
 	verbosityLevel: 1
       }
+      # converts ProtonBunchIntensity object to EventWeight object
       PBIWeight : { module_type : PBIWeight
       	PBITag : "protonBunchIntensity"
 	meanPBITag : "protonBunchIntensity:MeanIntensity"
       }
-=======
->>>>>>> 885cd70b
     }
     analyzers : {
       genCountLogger: { module_type: GenEventCountReader }
