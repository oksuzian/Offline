#include "CRVResponse/fcl/prolog.fcl"
#include "CaloMC/fcl/prolog.fcl"
#include "CaloReco/fcl/prolog.fcl"
#include "CaloCluster/fcl/prolog.fcl"
#include "TrkHitReco/fcl/prolog.fcl"
#include "TrkPatRec/fcl/prolog.fcl"
#include "TrkDiag/fcl/KalDiag.fcl"
#include "TrkDiag/fcl/prolog_legacy.fcl"
BEGIN_PROLOG
# Diagnostic modules    
  BD : {
	module_type : BkgDiag
	StrawDigiMCCollection : "compressDigiMCs"
	ComboHitCollection : "makePH"
	StrawHitFlagCollection : "FlagBkgHits:ComboHits"
	UseFlagCollection : true
	TimeOffsets : {
	  inputs : [ @sequence::DigiCompression.TimeMaps ]
	}
  }
  
  TRD : {
    module_type : TrkRecoDiag
    StrawDigiMCCollection : "compressDigiMCs"
    VDStepPointMCCollection : "compressDigiMCs:virtualdetector"
    TimeOffsets : {
      inputs : [ @sequence::DigiCompression.TimeMaps ]
    }
  }

  SHD : {
	module_type : StrawHitDiag
	StrawDigiMCCollection : "compressDigiMCs"
	ComboHitFlag : false
	StrawHitFlagCollection : "FlagBkgHits:StrawHits"
	TimeOffsets : {
	  inputs : [ @sequence::DigiCompression.TimeMaps ]
	}
  }

  TCD : {
	module_type : TimeClusterDiag
	StrawDigiMCCollection : "compressDigiMCs"
	ComboHitCollection : "makePH"
	UseFlagCollection : true
	StrawHitFlagCollection : "FlagBkgHits:ComboHits"
	HitSelectionBits	    : ["EnergySelection","TimeSelection","RadiusSelection"]
	HitBackgroundBits	    : ["Background"]
	TimeOffsets         :  { inputs : [ @sequence::DigiCompression.TimeMaps ] }
        ClusterMVA : { MVAWeights : "TrkPatRec/test/TimeCluster.weights.xml" }
        ClusterCaloMVA : { MVAWeights : "TrkPatRec/test/TimeClusterCalo.weights.xml" }
	PlotTimeSpectra : false
	VDStepPointMCCollection : "compressDigiMCs:virtualdetector"
        T0Calculator : { CaloT0Offset : @local::TrackCaloMatching.DtOffset }
    }

  HD : {
	module_type : HelixDiag
	StrawDigiMCCollection : "compressDigiMCs"
	VDStepPointMCCollection : "compressDigiMCs:virtualdetector"
	HelixSeedCollection : "HelixFinder:Positive"
	ComboHitCollection : "makePH"
	UseFlagCollection : true
	StrawHitFlagCollection : "FlagBkgHits:ComboHits"
	PlotHelices : false
	InclusivePlotFlagBits : ["HitsOK"]
	TimeOffsets         :  { inputs : [ @sequence::DigiCompression.TimeMaps ] }
  }

  CHD : {
	module_type : ComboHitDiag
	StrawDigiMCCollection : "compressDigiMCs"
	ComboHitCollection : "makePH"
	UseFlagCollection : true
	StrawHitFlagCollection : "FlagBkgHits:ComboHits"
	TimeOffsets : {
	  inputs : [ @sequence::DigiCompression.TimeMaps ]
	}
  }
  
  CosmicAnalysis : {
	module_type : CosmicAnalyzer
	ComboHitCollection : "makePH"
	TimeClusterCollection : TimeClusterFinderCosmics
        CosmicTrackSeedCollection : CosmicTrackFinder
	StrawDigiMCCollection : "compressDigiMCs"
	TimeOffsets : {
	  inputs : [ "compressDigiMCs:protonTimeMap", "compressDigiMCs:muonTimeMap" ]
	}
  }

CosmicFitDisplay : {
	module_type : CosmicFitDisplay
	ComboHitCollection : "makePH"
        _chtag : "makePH"
        _tctag : TimeClusterFinderCosmics
        _sttag : CosmicTrackFinder
        doDisplay            : true
	TimeClusterCollection : TimeClusterFinderCosmics
        CosmicTrackSeedCollection : CosmicTrackFinder
        
  }

<<<<<<< HEAD
CosmicMuonInfo : {
	module_type : CosmicMuonInfo
	strawDigisTag   : "makeSD"
	strawHitsTag    : "makeSH"
	panelHitsTag    : "makePH"
	strawDigiMCsTag : "compressDigiMCs"
	caloDigisTag    : "CaloDigiFromShower"
	diagLevel       : 0
	filterCuts      : {
	pmin          : 200. # MeV/c set low 
	pmax          : 1000000. # MeV/c currnetly not using 
	minStrawDigis :    2  # Minimum number of digis made by the primary muon //10
	minPlanes     :    2  # Minimum number of planes hit by the muon track//3
	minBackground :    0  # Make > 0 to select events with background digis
	maxBackground : 9999  # Make a small number to limit digis not from the muon
	  }
}
        
     
# track trigger path
  TTTCD : {
	@table::TCD
	UseFlagCollection : false
	StrawHitFlagCollection : none
	ComboHitCollection : TTflagBkgHits
	TimeClusterCollection : TTtimeClusterFinder
  }

  TTHD : {
	@table::HD
	ComboHitCollection : TTflagBkgHits
	HelixSeedCollection : "TThelixFinder:Positive"
	UseFlagCollection : false
	StrawHitFlagCollection : none
  }

  TTCHD : {
	@table::CHD
	UseStrawHitFlagCollection : false
	ComboHitCollection : TTflagBkgHits
  }

# Prototype track analysis config.
  TrackAnalysis : {
    module_type : TrackAnalysis
    KalFinalTagRoot : KFF
    TrkQualTagRoot : TrkQual
#   KalDiag : @local::KalDiagReadCD3 # configure KalDiag to read CD3 Beam Sim Particles
    KalDiag : @local::KalDiagReadMDC # configure KalDiag to read MDC2018 data
    # change this if reading cosmic data or generating inline
    TrkCaloDiag : @local::TrkCaloDiag
    CrvCoincidenceModuleLabel : "CrvCoincidenceClusterFinder"
    CrvCoincidenceMCModuleLabel : "CrvCoincidenceClusterMatchMC"
    # want to keep track of the mean beam intensity that was assumed in the simulation
    MeanBeamIntensity : "protonBunchIntensity:MeanIntensity"
    PBIWeightTag : "PBIWeight"
    fillTrkQualInfo : true
  }
# Analysis from reco output: beta protype!
# DeM only for now
  TrackAnalysisReco : {
    module_type : TrackAnalysisReco
    DeTag : "KFFDeM"
    UeTag : "KFFUeM"
    DmuTag : "KFFDmuM"
    DeTrkQualTag : "TrkQualDeM"
    MeanBeamIntensity : "protonBunchIntensity:MeanIntensity"
    PBIWeightTag : "PBIWeight"
    CrvCoincidenceModuleLabel : "CrvCoincidenceClusterFinder"
#    CrvCoincidenceMCModuleLabel : "CrvCoincidenceClusterMatchMC"
    CrvCoincidenceMCModuleLabel : "compressRecoMCs"
    FillMCInfo : true
    ProcessEmptyEvents : false
    AnalyzeCRV : true
    fillTrkQualInfo : true
    StrawHitFlagCollection : "FlagBkgHits:StrawHits"
#    PrimaryParticleTag : "FindMCPrimary"
    PrimaryParticleTag : "compressRecoMCs"
    KalSeedMCAssns : "SelectRecoMC"
    CaloClusterMCAssns : "SelectRecoMC"
  }
# TrkCaloIntersection by default looks for merged tracks; repoint to the tracker-found tracks
  TrackCaloMatching : { @table::TrackCaloMatching 
    producers : { @table::TrackCaloMatching.producers 
      TrackCaloIntersectionTRFDem : { @table::TrackCaloMatching.producers.TrackCaloIntersectionDem
	fitterModuleLabel : KFFDeM
      }
      TrackCaloMatchingTRFDem : { @table::TrackCaloMatching.producers.TrackCaloMatchingDem
	fitterModuleLabel : KFFDeM
	trkToCaloExtrapolModuleLabel: TrackCaloIntersectionTRFDem
      }
      TrackCaloIntersectionTRFDep: { @table::TrackCaloMatching.producers.TrackCaloIntersectionDep
	fitterModuleLabel : KFFDeP
      }
      TrackCaloMatchingTRFDep : { @table::TrackCaloMatching.producers.TrackCaloMatchingDep
	fitterModuleLabel : KFFDeP
	trkToCaloExtrapolModuleLabel: TrackCaloIntersectionTRFDep
      }
    }
  }
  
  TrackCaloMatching.matching_dem_TRF : [ TrackCaloIntersectionTRFDem, TrackCaloMatchingTRFDem ]
  TrackCaloMatching.matching_dep_TRF : [ TrackCaloIntersectionTRFDep, TrackCaloMatchingTRFDep ]

  # Track qulaity module
=======
  # Track quality module
>>>>>>> 3108b684
  TrkQual : {
  	  module_type : TrackQuality
  }
  TrkQualNeg : @local::TrkQual
  TrkQualNeg.TrkQualMVA.MVAWeights : "TrkDiag/test/TrkQual.weights.xml"
  TrkQualPos : @local::TrkQual
  TrkQualPos.TrkQualMVA.MVAWeights : "TrkDiag/test/TrkQualPos.weights.xml"

  TrkQualDeM		       : @local::TrkQualNeg
  TrkQualDeM.KalSeedCollection : "KFFDeM"
  TrkQualUeM		       : @local::TrkQualNeg
  TrkQualUeM.KalSeedCollection : "KFFUeM"
  TrkQualDmuM		       : @local::TrkQualNeg
  TrkQualDmuM.KalSeedCollection : "KFFDmuM"
  TrkQualDeP		       : @local::TrkQualPos
  TrkQualDeP.KalSeedCollection : "KFFDeP"
  TrkQualUeP		       : @local::TrkQualPos
  TrkQualUeP.KalSeedCollection : "KFFUeP"
  TrkQualDmuP		       : @local::TrkQualPos
  TrkQualDmuP.KalSeedCollection : "KFFDmuP"
  # track PID module
  TrkPID : {
    module_type : TrackPID
    MaxDE : 5.0 # MeV
    DeltaTOffset : -1.15 # specific to MDC2018h
    MVAConfig : { MVAWeights : "TrkDiag/test/TrkCaloHitPID.weights.xml"}
  }
# this module only makes sense for downstream electron fits
  TrkPIDDeM		       : @local::TrkPID
  TrkPIDDeM.KalSeedCollection : "KFFDeM"
  TrkPIDDeP		       : @local::TrkPID
  TrkPIDDeP.KalSeedCollection : "KFFDeP"

  TrkDiag : {
    analyzers : {
      TCD : @local::TCD
      CHD : @local::CHD
      CosmicAnalysis : @local::CosmicAnalysis
      CosmicFitDisplay : @local::CosmicFitDisplay
      SHD : @local::SHD
      HD : @local::HD
      TRD : @local::TRD
      BD : @local::BD
    }
    filters : {
	CosmicMuonInfo: @local::CosmicMuonInfo
     }
  }

# DIO weighting for flat spectrum electrons
  DIOWeight: {
    module_type: DecayInOrbitWeight
    weightingScheme : pol58
    inputModule : compressDigiMCs
    verbosityLevel: 1
  }
# converts ProtonBunchIntensity object to EventWeight object
  PBIWeight : { 
    module_type : PBIWeight
    PBITag : "protonBunchIntensity"
    meanPBITag : "protonBunchIntensity:MeanIntensity"
  }
#Example configuration of RMCWeightModule
  RMCWeight : { 
    module_type : RMCWeight
    kinematic_endpoint : 100
    internalConversion : 1
    verbosityLevel : 0
  }
  dioLLWeight : {
    module_type : BinnedSpectrumWeight
    genParticleTag : "compressDigiMCs"
    genParticlePdgId : 11
    genParticleGenId : dioTail
    spectrumFileName : "ConditionsService/data/czarnecki_szafron_Al_2016.tbl"
    BinCenter : false
  }
  genCountLogger: { module_type: GenEventCountReader }

# candidate configuration for TrkAna
  DeM : { input : "KFF" 
      	  branch : "de" 
	  suffix : "DeM" 
	  fillMC : true 
	  trkqual : "TrkQual"
	  fillTrkQual : true 
	  trkpid : "TrkPID"
	  fillTrkPID : true
  }
  UeM : { input : "KFF" 
      	  branch : "ue" 
	  suffix : "UeM" 
  }
  DmuM : { input : "KFF" 
      	  branch : "dm" 
	  suffix : "DmuM" 
  }
  DeP : { input : "KFF" 
      	  branch : "de" 
	  suffix : "DeP" 
	  fillMC : true 
	  trkqual : "TrkQual"
	  fillTrkQual : true 
	  trkpid : "TrkPID"
	  fillTrkPID : true
  }
  UeP : { input : "KFF" 
      	  branch : "ue" 
	  suffix : "UeP" 
  }
  DmuP : { input : "KFF" 
      	  branch : "dm" 
	  suffix : "DmuP" 
  }

  TrackAnalysisReco : {
    module_type : TrackAnalysisReco
    RecoCountTag : "SelectRecoMC"
    CaloCrystalHitMapTag : "SelectRecoMC"
    MeanBeamIntensity : "protonBunchIntensity:MeanIntensity"
    PBIWeightTag : "PBIWeight"
    CrvCoincidenceModuleLabel : "SelectRecoMC"
    CrvCoincidenceMCModuleLabel : "compressRecoMCs"
    FillMCInfo : true
    FillTrkQualInfo : true
    FillTrkPIDInfo : true
    ProcessEmptyEvents : false
    AnalyzeCRV : true
    PrimaryParticleTag : "compressRecoMCs"
    KalSeedMCAssns : "SelectRecoMC"
    CaloClusterMCAssns : "SelectRecoMC"
    InfoMCStructHelper : {
      SimParticleCollectionTag : "compressRecoMCs"
      TimeMaps : [ @sequence::RecoCompression.TimeMaps ]
      MinGoodMomFraction : 0.9
    }
  }

  TrkAnaReco : {

   producers: {
      PBIWeight : { @table::PBIWeight
      		    PBITag : "SelectRecoMC" }
      TrkQualDeM : @local::TrkQualDeM
      TrkQualUeM : @local::TrkQualUeM
      TrkQualDeP : @local::TrkQualDeP
      TrkQualUeP : @local::TrkQualUeP
      TrkQualDmuM : @local::TrkQualDmuM
      TrkQualDmuP : @local::TrkQualDmuP
      TrkPIDDeM : @local::TrkPIDDeM
      TrkPIDDeP : @local::TrkPIDDeP
   }

   analyzers : {
      TrkAnaNeg : { @table::TrackAnalysisReco 
      		    candidate : @local::DeM
		    supplements : [ @local::UeM, @local::DmuM ]
		  }
      TrkAnaPos : { @table::TrackAnalysisReco
      		    candidate : @local::DeP
		    supplements : [ @local::UeP, @local::DmuP ]
		  }

      genCountLogger : @local::genCountLogger
   }

   TrigSequence : [ PBIWeight, TrkQualDeM, TrkQualUeM, TrkQualDmuM, TrkQualDeP, TrkQualUeP, TrkQualDmuP, TrkPIDDeM, TrkPIDDeP ]
   EndSequenceNoMC : [ TrkAnaNeg, TrkAnaPos ]
   EndSequence : [ TrkAnaNeg, TrkAnaPos, genCountLogger ]
}

END_PROLOG<|MERGE_RESOLUTION|>--- conflicted
+++ resolved
@@ -101,7 +101,6 @@
         
   }
 
-<<<<<<< HEAD
 CosmicMuonInfo : {
 	module_type : CosmicMuonInfo
 	strawDigisTag   : "makeSD"
@@ -206,10 +205,9 @@
   TrackCaloMatching.matching_dem_TRF : [ TrackCaloIntersectionTRFDem, TrackCaloMatchingTRFDem ]
   TrackCaloMatching.matching_dep_TRF : [ TrackCaloIntersectionTRFDep, TrackCaloMatchingTRFDep ]
 
-  # Track qulaity module
-=======
+
   # Track quality module
->>>>>>> 3108b684
+
   TrkQual : {
   	  module_type : TrackQuality
   }
