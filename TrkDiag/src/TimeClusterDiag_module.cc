//
// TTracker time cluster diagnostics
//
// Original author D. Brown and G. Tassielli
//

// framework
#include "art/Framework/Principal/Event.h"
#include "fhiclcpp/ParameterSet.h"
#include "art/Framework/Principal/Handle.h"
#include "art/Framework/Core/EDAnalyzer.h"
#include "art/Framework/Core/ModuleMacros.h"
#include "art/Framework/Services/Optional/TFileService.h"
// mu2e
#include "GeneralUtilities/inc/Angles.hh"
#include "Mu2eUtilities/inc/MVATools.hh"
#include "GeometryService/inc/GeomHandle.hh"
#include "CalorimeterGeom/inc/DiskCalorimeter.hh"
#include "Mu2eUtilities/inc/SimParticleTimeOffset.hh"
#include "MCDataProducts/inc/MCRelationship.hh"
// tracking
#include "TrkReco/inc/TrkTimeCalculator.hh"
#include "TrkReco/inc/TrkUtilities.hh"
// TrkDiag
#include "TrkDiag/inc/TimeClusterInfo.hh"
#include "TrkDiag/inc/TrkMCTools.hh"
#include "TrkDiag/inc/KalDiag.hh"
// data
#include "RecoDataProducts/inc/ComboHit.hh"
#include "RecoDataProducts/inc/StrawHitFlag.hh"
#include "RecoDataProducts/inc/TimeCluster.hh"
#include "RecoDataProducts/inc/CaloClusterCollection.hh"
#include "MCDataProducts/inc/StrawDigiMC.hh"
#include "MCDataProducts/inc/StepPointMCCollection.hh"
// root
#include "TH1F.h"
#include "TTree.h"
#include "TMarker.h"
// C++
#include <functional>
#include <iostream>
#include <algorithm>
using namespace std; 

namespace mu2e {
// ttree structs
  class TimeClusterDiag : public art::EDAnalyzer {
  // MC matching
    struct spcount {
      spcount() : _count(0) {}
      spcount(art::Ptr<SimParticle> const& spp) : _spp(spp), _count(1) {}
      void append(art::Ptr<SimParticle> const& sp) { if(sp == _spp)++_count; }
      bool operator ==(art::Ptr<SimParticle> const& sp) const { return _spp == sp; }
      art::Ptr<SimParticle> _spp;
      unsigned _count;
    };
    struct spcountcomp : public binary_function<spcount, spcount , bool> {
      bool operator() (spcount a, spcount b) { return a._count > b._count; }
    };

    public:
    explicit TimeClusterDiag(fhicl::ParameterSet const& pset);
    virtual ~TimeClusterDiag();

    virtual void beginJob();

    // This is called for each event.
    virtual void analyze(art::Event const& e);

    private:

    int           _diag;
    bool _mcdiag, _useflagcol;
    int _mcgen;
    bool	  _plotts;
    unsigned _minnce; // minimum # CE hits to make plots
    double _ccmine; // min calo cluster energy to plot
    double _ccwt;

    // event object Tags
    art::InputTag   _chTag;
    art::InputTag   _tcTag;
    art::InputTag   _shfTag;
    art::InputTag   _ccTag;
    art::InputTag   _mcdigisTag;
    art::InputTag _vdmcstepsTag;
    // hit selectors
    StrawHitFlag  _hsel, _tcsel, _hbkg;

    // mva stuff
    MVATools                              _peakMVA; // MVA for peak cleaning
    // time spectrum parameters
    double        _tmin;
    double        _tmax;
    double        _tbin;
    unsigned      _nbins;
    // cache of event objects
    const ComboHitCollection*		  _chcol;
    const TimeClusterCollection*	  _tccol;
    const CaloClusterCollection*	  _cccol;
    const StrawDigiMCCollection*          _mcdigis;
    const StrawHitFlagCollection*	  _evtshfcol;
    const StepPointMCCollection* _vdmcsteps;
    StrawHitFlagCollection _shfcol; // local copy of flag collection
    StrawHitFlag _cesel; // flag bit for Ce (from truth)
// TTree variables
    TTree*                                _tcdiag;
    // event number
    Int_t      _iev;
    Int_t     _ntc; // # clusters/event
    Float_t   _mcmidt0;
    TimeClusterInfo		  _besttc;  // info about best time cluster (most CE hits)
    MCClusterInfo		  _ceclust; // info about 'cluster' of MC CE hits
    vector<TimeClusterHitInfo>	  _tchinfo; // info about hits of best time cluster
    vector<TimeClusterInfo>	  _alltc; // info about all TimeClusters in the event, sorted by # CE
    // time offsets
    SimParticleTimeOffset _toff;
    //t0 calculator
    TrkTimeCalculator _ttcalc;
// helper functions
    void createDiagnostics();
    bool findData(art::Event const& evt);
    void setFlags(art::Event const& evt);
    void plotTimeSpectra ();
    void fillClusterInfo (std::vector<spcount> const& primaries);
    void fillClusterInfo (TimeCluster const& tc,spcount const& primary, TimeClusterInfo& tcinfo);
    void fillClusterHitInfo (TimeCluster const& besttc,
	art::Ptr<SimParticle> const& primary, art::Event const& evt); 
    void fillCECluster();
    void findPrimaries (art::Event const& evt, std::vector<spcount>& primaries);
    void findPrimary(art::Event const& evt, TimeCluster const& tc, spcount& primary );
  };

  TimeClusterDiag::~TimeClusterDiag() {
  }
  
  TimeClusterDiag::TimeClusterDiag(fhicl::ParameterSet const& pset) :
    art::EDAnalyzer(pset),
    _diag		(pset.get<int>("diagLevel",1)),
    _mcdiag		(pset.get<bool>("MCdiag",true)),
    _useflagcol		(pset.get<bool>("UseFlagCollection")),
    _mcgen              (pset.get<int>("MCGenerator",2)),// default for conversion electron
    _plotts		(pset.get<bool>("PlotTimeSpectra",false)),
    _minnce		(pset.get<unsigned>("MinimumCEHits",15)),
    _ccmine		(pset.get<double>("CaloClusteriMinE",50.0)),
    _ccwt		(pset.get<double>("CaloClusterWeight",10.0)),
    _chTag		(pset.get<art::InputTag>("ComboHitCollection")),
    _tcTag		(pset.get<art::InputTag>("TimeClusterCollection","TimeClusterFinder")),
    _shfTag		(pset.get<string>("StrawHitFlagCollection")),
    _ccTag              (pset.get<art::InputTag>("caloClusterModuleLabel","MakeCaloCluster")),
    _mcdigisTag		(pset.get<art::InputTag>("StrawDigiMCCollection","makeSD")),
    _vdmcstepsTag       (pset.get<art::InputTag>("VDStepPointMCCollection","detectorFilter:virtualdetector")),
    _hsel		(pset.get<std::vector<std::string> >("HitSelectionBits",vector<string>{"EnergySelection","TimeSelection","RadiusSelection"})),
    _hbkg		(pset.get<vector<string> >("HitBackgroundBits",vector<string>{"Background"})),
    _peakMVA		(pset.get<fhicl::ParameterSet>("PeakCleanMVA",fhicl::ParameterSet())),
    _tmin		(pset.get<double>("tmin",500.0)),
    _tmax		(pset.get<double>("tmax",1700.0)),
   _tbin		(pset.get<double>("tbin",15.0)),
    _toff(pset.get<fhicl::ParameterSet>("TimeOffsets")),
    _ttcalc            (pset.get<fhicl::ParameterSet>("T0Calculator",fhicl::ParameterSet()))
    {
    // set # bins for time spectrum plot
    _nbins = (unsigned)rint((_tmax-_tmin)/_tbin);
    _tcsel = StrawHitFlag(StrawHitFlag::tclust); 
    _cesel = StrawHitFlag(StrawHitFlag::track);
  }

  void TimeClusterDiag::beginJob(){
  // initialize MVA: this is used just for diagnostics
    _peakMVA.initMVA();
    createDiagnostics();
  }

  void TimeClusterDiag::analyze(art::Event const& event ) {
    _iev=event.id().event();
    // find the data
    if(!findData(event) )
      throw cet::exception("RECO")<<"mu2e::TimeClusterDiag: data missing or inconsistent"<< endl;
    _ntc = _tccol->size();
    //
    setFlags(event);
    // fill MC info
    std::vector<spcount> primaries; 
    if(_mcdiag){
      fillCECluster();
<<<<<<< HEAD
      findPrimaries(event, primaries );
=======

      // get _mcmidt0
      art::Ptr<SimParticle> spp; 
      // loop over the digis and find the ones that match
      for(auto mcd : *_mcdigis) {
        art::Ptr<SimParticle> sp;
        TrkMCTools::simParticle(sp,mcd);
        if(sp.isNonnull() &&
            sp->genParticle().isNonnull() &&
            sp->genParticle()->generatorId().id() == _mcgen){
          spp = sp;
        }
      }
      cet::map_vector_key trkid = spp->id();
      auto jmc = _vdmcsteps->end();
      for(auto imc = _vdmcsteps->begin();imc != _vdmcsteps->end(); ++imc ) {
        // find matching steps
        if(  imc->trackId() == trkid && 
            (imc->volumeId() == VirtualDetectorId::TT_Mid || imc->volumeId() == VirtualDetectorId::TT_MidInner)) {
          if(jmc == _vdmcsteps->end() || imc->time() < jmc->time())
            jmc = imc;
        }
      }
      if (jmc == _vdmcsteps->end())
        _mcmidt0 = -1000;
      else
        _mcmidt0 = _toff.timeWithOffsetsApplied(*jmc);
>>>>>>> da8ba088
    }
    // fill info for all TimeClusters
    fillClusterInfo(primaries);
    if(_alltc.size() > 0)
      // best is defined as having the most CE hits
      _besttc = _alltc[0];
    else
      _besttc.reset();


    if(_diag > 1 && _besttc._tcindex >= 0 && _besttc._tcindex < static_cast<int>(_tccol->size())){
      _tchinfo.clear();
      fillClusterHitInfo(_tccol->at(_besttc._tcindex),
      primaries.at(_besttc._tcindex)._spp,event);
    }
    // fill the tree
    _tcdiag->Fill();
    // if requested, plot time spectra for this event
    if(_plotts){
      unsigned nce(0);
      for(auto const& mcdigi : *_mcdigis) {
	if(TrkMCTools::CEDigi(mcdigi))++nce;
      }
      if (nce >= _minnce) 
	plotTimeSpectra();
    }
  } // end analyze

  // find the input data objects
  bool TimeClusterDiag::findData(art::Event const& evt){
    _evtshfcol = 0; _chcol = 0; _tccol = 0; _mcdigis = 0;
    _vdmcsteps = 0;
    auto chH = evt.getValidHandle<ComboHitCollection>(_chTag);
    _chcol = chH.product();
    auto tcH = evt.getValidHandle<TimeClusterCollection>(_tcTag);
    _tccol = tcH.product();
    if(_mcdiag){
      auto mcdH = evt.getValidHandle<StrawDigiMCCollection>(_mcdigisTag);
      _mcdigis = mcdH.product();
      if(_mcgen > 0){
	auto mcstepsH = evt.getValidHandle<StepPointMCCollection>(_vdmcstepsTag);
	_vdmcsteps = mcstepsH.product();
      }
      _toff.updateMap(evt);
    }
    if(_useflagcol){
      auto shfH = evt.getValidHandle<StrawHitFlagCollection>(_shfTag);
      _evtshfcol = shfH.product();
    }
    // calorimeter data may or may not be present
    art::Handle<CaloClusterCollection> ccH;
    evt.getByLabel<CaloClusterCollection>(_ccTag,ccH);
    if(ccH.isValid())
      _cccol = ccH.product();
    else
      _cccol = 0;

    return _chcol != 0 && _tccol != 0 && (_mcdigis != 0 || !_mcdiag);
  }

  void TimeClusterDiag::setFlags(art::Event const& event ) {
    _shfcol.clear();
    _shfcol.reserve(_chcol->size());
  // loop over all hits 
    unsigned nch = _chcol->size();
    XYZVec cpos;
    for(unsigned ich=0; ich<nch;++ich){
      ComboHit const& ch = _chcol->at(ich);
      _shfcol.push_back(ch.flag());
      if(_useflagcol)_shfcol.back().merge(_evtshfcol->at(ich));
      if(_mcdiag){
	std::vector<StrawDigiIndex> shids;
	_chcol->fillStrawDigiIndices(event,ich,shids);
	unsigned nce(0);
	for(auto idigi : shids) {
	  StrawDigiMC const& mcdigi = _mcdigis->at(idigi);
	  if(TrkMCTools::CEDigi(mcdigi))
	    ++nce;
	}
	if(nce/float(shids.size()) >= 0.5)
	  _shfcol.back().merge(_cesel);
      }
    }
    // flag hits in clusters
    //
    for(auto const& tc : *_tccol) {
      for (auto ich : tc._strawHitIdxs) {
	_shfcol[ich].merge(_tcsel);
      }
    }
  }

  void TimeClusterDiag::fillCECluster() {
    _ceclust.reset();
  // loop over all straw hits 
    unsigned nstrs = _chcol->size();
    unsigned nce(0);
    for(unsigned ich=0; ich<nstrs;++ich){
      ComboHit const& ch = _chcol->at(ich);
      if(_shfcol[ich].hasAllProperties(_cesel)){
	++nce;
	_ceclust._pos += ch.pos();
	_ceclust._time +=  _ttcalc.comboHitTime(ch);
      }
    }
    if(nce > 0){
      _ceclust._pos /= nce;
      _ceclust._time /= nce;
    }
    // 2nd pass to get extents {
    double cphi = _ceclust._pos.phi();
    double mindphi(1e10), maxdphi(-1e10);
    for(unsigned ich=0; ich<nstrs;++ich){
      ComboHit const& ch = _chcol->at(ich);
      if(_shfcol[ich].hasAllProperties(_cesel)){
	_ceclust._nce += ch.nStrawHits();
	XYZVec cpos = ch.pos();
	float hrho = sqrt(cpos.Perp2());
	double hphi = cpos.phi();
	double dphi = Angles::deltaPhi(hphi,cphi);
	maxdphi = std::max(dphi,maxdphi);
	mindphi = std::min(dphi,mindphi);
	_ceclust._minrho = std::min(hrho,_ceclust._minrho);
	_ceclust._maxrho = std::max(hrho,_ceclust._maxrho);
	if(_shfcol[ich].hasAllProperties(_hsel) && !_shfcol[ich].hasAnyProperty(_hbkg))
	  _ceclust._ncesel += ch.nStrawHits();
	if(_shfcol[ich].hasAllProperties(_tcsel))
	  _ceclust._nceclust += ch.nStrawHits();
      }
    }
    _ceclust._maxdphi = maxdphi-mindphi;
  }

  void TimeClusterDiag::fillClusterHitInfo(TimeCluster const& tc,
  art::Ptr<SimParticle> const& primary,  art::Event const& event) {
    for (auto ich : tc._strawHitIdxs) {
      ComboHit const& ch = _chcol->at(ich);
      TimeClusterHitInfo tchi;
      tchi._time = ch.time();
      tchi._dt = _ttcalc.comboHitTime(ch) -tc._t0._t0;
      XYZVec const& pos = ch.pos();
      double phi = ch.phi();
      tchi._dphi = Angles::deltaPhi(phi,tc._pos.phi());
      tchi._rho = sqrt(pos.Perp2());
      tchi._z = pos.z();
      tchi._nsh = ch.nStrawHits();
// compute MVA
      std::vector<Double_t> pars(3);
      pars[0] = tchi._dt;
      pars[1] = tchi._dphi;
      pars[2] = tchi._rho;
      tchi._mva = _peakMVA.evalMVA(pars);
// MC truth
      if(_mcdiag){
     	std::vector<StrawDigiIndex> shids;
	_chcol->fillStrawDigiIndices(event,ich,shids);
	StrawDigiMC const& mcdigi = _mcdigis->at(shids[0]);// FIXME!
	StrawEnd itdc;
	tchi._mctime = _toff.timeWithOffsetsApplied( *mcdigi.stepPointMC(itdc));
	tchi._mcmom = mcdigi.stepPointMC(itdc)->momentum().mag();
	art::Ptr<SimParticle> sp;
	if(TrkMCTools::simParticle(sp,mcdigi) > 0){
	  tchi._mcpdg = sp->pdgId();
	  tchi._mcproc = sp->creationCode();
	  if(sp->genParticle().isNonnull())
	    tchi._mcgen = sp->genParticle()->generatorId().id();
	  if(primary.isNonnull())
	    tchi._mcrel = MCRelationship::relationship(primary,sp);
	}
      }
      _tchinfo.push_back(tchi);
    }
  }

  void TimeClusterDiag::plotTimeSpectra() {
    art::ServiceHandle<art::TFileService> tfs;
    TH1F *rtsp, *stsp, *ctsp, *actsp, *sctsp, *cctsp, *catsp;

    char rsname[100];
    char ssname[100];
    char csname[100];
    char acsname[100];
    char scsname[100];
    char ccsname[100];
    char casname[100];

    snprintf(rsname,100,"rawtspectrum%i",_iev);
    snprintf(ssname,100,"seltspectrum%i",_iev);
    snprintf(csname,100,"clusttspectrum%i",_iev);
    snprintf(acsname,100,"allconvtspectrum%i",_iev);
    snprintf(scsname,100,"selconvtspectrum%i",_iev);
    snprintf(ccsname,100,"clustconvtspectrum%i",_iev);
    snprintf(casname,100,"calotspectrum%i",_iev);
    
    rtsp = tfs->make<TH1F>(rsname,"time spectrum;nsec",_nbins,_tmin,_tmax);
    rtsp->SetLineColor(kCyan);
    stsp = tfs->make<TH1F>(ssname,"time spectrum;nsec",_nbins,_tmin,_tmax);
    stsp->SetLineColor(kGreen);
    ctsp = tfs->make<TH1F>(csname,"time spectrum;nsec",_nbins,_tmin,_tmax);
    ctsp->SetLineColor(kBlue);
    actsp = tfs->make<TH1F>(acsname,"time spectrum;nsec",_nbins,_tmin,_tmax);
    actsp->SetLineColor(kRed);
    sctsp = tfs->make<TH1F>(scsname,"time spectrum;nsec",_nbins,_tmin,_tmax);
    sctsp->SetLineColor(kYellow);
    sctsp->SetFillColor(kYellow);
    sctsp->SetFillStyle(3001);
    cctsp = tfs->make<TH1F>(ccsname,"time spectrum;nsec",_nbins,_tmin,_tmax);
    cctsp->SetLineColor(kRed);
    catsp = tfs->make<TH1F>(casname,"time spectrum;nsec",_nbins,_tmin,_tmax);
    catsp->SetLineColor(kMagenta);

    unsigned nstrs = _chcol->size();
    for(unsigned ich=0; ich<nstrs;++ich){
      ComboHit const& ch = _chcol->at(ich);
      float time = _ttcalc.comboHitTime(ch);
      bool conversion = _shfcol[ich].hasAllProperties(_cesel);
      bool selected = _shfcol[ich].hasAllProperties(_hsel) && !_shfcol[ich].hasAnyProperty(_hbkg);
      bool tclust = _shfcol[ich].hasAllProperties(_tcsel);
      // fill plots
      rtsp->Fill(time,ch.nStrawHits());
      if(selected)stsp->Fill(time,ch.nStrawHits());
      if(tclust)ctsp->Fill(time,ch.nStrawHits());
      if(conversion){
	actsp->Fill(time,ch.nStrawHits());
	if(selected)sctsp->Fill(time,ch.nStrawHits());
	if(tclust)cctsp->Fill(time,ch.nStrawHits());
      }
    }
    // clusters if available
    if(_cccol != 0){
      for(auto cc : *_cccol) {
	if(cc.energyDep() > _ccmine)
	  catsp->Fill( _ttcalc.caloClusterTime(cc),_ccwt);
      }
    }
    // plot time cluster times
    TList* flist = ctsp->GetListOfFunctions();
    for(auto itclust=_tccol->begin(); itclust!=_tccol->end(); ++itclust){
    // change marker if calo cluster is present
      int imark = 23;
      if(itclust->_caloCluster.isNonnull()) imark = 34;
      TMarker* smark = new TMarker(itclust->_t0._t0,ctsp->GetMaximum()*1.05,imark);
      smark->SetMarkerColor(kBlue);
      smark->SetMarkerSize(1.5);
      flist->Add(smark);
    }
    // MC true marker
    TList* clist = cctsp->GetListOfFunctions();
    // change marker if calo cluster is present
    TMarker* cmark = new TMarker(_ceclust._time,actsp->GetMaximum()*1.05,29);
    cmark->SetMarkerColor(kRed);
    cmark->SetMarkerSize(1.5);
    clist->Add(cmark);
  }

  void TimeClusterDiag::fillClusterInfo (std::vector<spcount> const& primaries) {
    _alltc.clear();
    for(size_t ic = 0;ic< _tccol->size(); ++ ic){
      TimeCluster const& tc = _tccol->at(ic);
      TimeClusterInfo tcinfo;
      tcinfo._tcindex = ic;
      fillClusterInfo(tc,primaries[ic],tcinfo);
      _alltc.push_back(tcinfo);
    }
// sort by the # of CE
    if(_mcdiag){
      static NCEComp comp;
      std::sort(_alltc.begin(),_alltc.end(),comp);
    }
  }

  void TimeClusterDiag::findPrimaries (art::Event const& event,
      std::vector<spcount>& primaries) {
    _alltc.clear();
    primaries.clear();
    for(size_t ic = 0;ic< _tccol->size(); ++ ic){
      TimeCluster const& tc = _tccol->at(ic);
      spcount primary;
      findPrimary(event, tc, primary);
      primaries.push_back(primary);
    }
  }

  void TimeClusterDiag::findPrimary(art::Event const& event,
      TimeCluster const& tc, spcount& primary ){
    vector<spcount> sct;
    for (auto ich : tc._strawHitIdxs) {
      std::vector<StrawDigiIndex> shids;
      _chcol->fillStrawDigiIndices(event,ich,shids);
      for(auto shid : shids ) {
	StrawDigiMC const& mcdigi = _mcdigis->at(shid);
	StrawEnd itdc;
	art::Ptr<SimParticle> sp;
	if(TrkMCTools::simParticle(sp,mcdigi) > 0){
	  bool found(false);
	  for(size_t isp=0;isp<sct.size();++isp){
	    // count direct daughter/parent as part the same particle
	    if(sct[isp]._spp == sp ){
	      found = true;
	      sct[isp].append(sp);
	      break;
	    }
	  }
	  if(!found)sct.push_back(sp);
	}
      }
    }
    // sort by # of contributions
    sort(sct.begin(),sct.end(),spcountcomp());
    if(sct.size() > 0){
      primary = sct[0];
    }
  }
    
  void TimeClusterDiag::fillClusterInfo (TimeCluster const& tc,
    spcount const& primary, TimeClusterInfo& tcinfo) {
    mu2e::GeomHandle<mu2e::Calorimeter> ch;
    const Calorimeter* calo = ch.get();
// simple entries
    tcinfo._nhits = tc.nStrawHits();
    tcinfo._time  = tc._t0._t0;
    tcinfo._terr  = tc._t0._t0err;
    tcinfo._pos	  = tc._pos;
    // calo info if available
    if(tc._caloCluster.isNonnull()){
      tcinfo._ecalo = tc._caloCluster->energyDep();
      tcinfo._tcalo = _ttcalc.caloClusterTime(*tc._caloCluster);
      tcinfo._dtcalo = _ttcalc.caloClusterTime(*tc._caloCluster) - tc._t0._t0;
      // calculate the cluster position.  Currently the Z is in disk coordinates and must be translated, FIXME!
      XYZVec cog = Geom::toXYZVec(calo->geomUtil().mu2eToTracker(calo->geomUtil().diskFFToMu2e(tc._caloCluster->diskId(),tc._caloCluster->cog3Vector())));
      tcinfo._cog = cog;
    }
    // mc info
    if(_mcdiag){
      tcinfo._prifrac = float(primary._count)/tc.nStrawHits();
      art::Ptr<SimParticle> const& sp = primary._spp;
      if(sp.isNonnull()){
	tcinfo._priproc = sp->creationCode();
	if(sp->genParticle().isNonnull())
	  tcinfo._prigen = sp->genParticle()->generatorId().id();
      }
    }

    // hit summary
    tcinfo._minhtime = 1.0e9;
    tcinfo._maxhtime = 0.0; 
    tcinfo._ncehits = 0;
    // count CE hits 
    for (auto const& idx : tc._strawHitIdxs) {
      ComboHit const& ch = _chcol->at(idx);
      float ht = _ttcalc.comboHitTime(ch);
      tcinfo._maxhtime = std::max( ht , tcinfo._maxhtime);
      tcinfo._minhtime = std::min( ht , tcinfo._minhtime);
      if(_mcdiag){
      // mc truth info
	bool conversion = _shfcol[idx].hasAllProperties(_cesel);
	if(conversion)tcinfo._ncehits += ch.nStrawHits();
      }
    }
    // look for overlaps
    for(size_t ic = 0;ic< _tccol->size(); ++ ic){
      if((int)ic != tcinfo._tcindex) // don't count myself
	tcinfo._maxover = max(tcinfo._maxover,(Float_t)TrkUtilities::overlap(tc,_tccol->at(ic)));
    }
  }

  void TimeClusterDiag::createDiagnostics() {
    art::ServiceHandle<art::TFileService> tfs;
   // time peak diagnostics
    _tcdiag=tfs->make<TTree>("tcdiag","time cluster diagnostics");
    // event info should use the TrkAna struct, FIXME!!
    _tcdiag->Branch("iev",&_iev,"iev/I");
    _tcdiag->Branch("ntc",&_ntc,"ntc/I");
    _tcdiag->Branch("mcmidt0",&_mcmidt0,"mcmidt0/F");
    _tcdiag->Branch("besttc",&_besttc,TimeClusterInfo::leafnames().c_str());
    if(_mcdiag){
      _tcdiag->Branch("ceclust",&_ceclust,MCClusterInfo::leafnames().c_str());
    }
    if(_diag > 1) _tcdiag->Branch("tchinfo",&_tchinfo);
    if(_diag > 2) _tcdiag->Branch("alltc",&_alltc);
  }




}  // end namespace mu2e

using mu2e::TimeClusterDiag;
DEFINE_ART_MODULE(TimeClusterDiag);<|MERGE_RESOLUTION|>--- conflicted
+++ resolved
@@ -183,10 +183,7 @@
     std::vector<spcount> primaries; 
     if(_mcdiag){
       fillCECluster();
-<<<<<<< HEAD
       findPrimaries(event, primaries );
-=======
-
       // get _mcmidt0
       art::Ptr<SimParticle> spp; 
       // loop over the digis and find the ones that match
@@ -213,7 +210,6 @@
         _mcmidt0 = -1000;
       else
         _mcmidt0 = _toff.timeWithOffsetsApplied(*jmc);
->>>>>>> da8ba088
     }
     // fill info for all TimeClusters
     fillClusterInfo(primaries);
