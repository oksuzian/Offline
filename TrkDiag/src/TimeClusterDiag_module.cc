//
// TTracker time cluster diagnostics
//
// Original author D. Brown and G. Tassielli
//

// framework
#include "art/Framework/Principal/Event.h"
#include "fhiclcpp/ParameterSet.h"
#include "art/Framework/Principal/Handle.h"
#include "art/Framework/Core/EDAnalyzer.h"
#include "art/Framework/Core/ModuleMacros.h"
#include "art/Framework/Services/Optional/TFileService.h"
// mu2e
#include "GeneralUtilities/inc/Angles.hh"
#include "Mu2eUtilities/inc/MVATools.hh"
#include "GeometryService/inc/GeomHandle.hh"
#include "CalorimeterGeom/inc/DiskCalorimeter.hh"
#include "Mu2eUtilities/inc/SimParticleTimeOffset.hh"
#include "MCDataProducts/inc/MCRelationship.hh"
// tracking
#include "TrkReco/inc/TrkTimeCalculator.hh"
#include "TrkReco/inc/TrkUtilities.hh"
// TrkDiag
#include "TrkDiag/inc/TimeClusterInfo.hh"
#include "TrkDiag/inc/TrkMCTools.hh"
#include "TrkDiag/inc/KalDiag.hh"
// data
#include "RecoDataProducts/inc/ComboHit.hh"
#include "RecoDataProducts/inc/StrawHitFlag.hh"
#include "RecoDataProducts/inc/TimeCluster.hh"
#include "RecoDataProducts/inc/CaloClusterCollection.hh"
#include "MCDataProducts/inc/StrawDigiMC.hh"
#include "MCDataProducts/inc/StepPointMCCollection.hh"
// root
#include "TH1F.h"
#include "TTree.h"
#include "TMarker.h"
// C++
#include <functional>
#include <iostream>
#include <algorithm>
using namespace std; 

namespace mu2e {
// ttree structs
  class TimeClusterDiag : public art::EDAnalyzer {
  // MC matching
    struct spcount {
      spcount() : _count(0) {}
      spcount(art::Ptr<SimParticle> const& spp) : _spp(spp), _count(1) {}
      void append(art::Ptr<SimParticle> const& sp) { if(sp == _spp)++_count; }
      bool operator ==(art::Ptr<SimParticle> const& sp) const { return _spp == sp; }
      art::Ptr<SimParticle> _spp;
      unsigned _count;
    };
    struct spcountcomp : public binary_function<spcount, spcount , bool> {
      bool operator() (spcount a, spcount b) { return a._count > b._count; }
    };

    public:
    explicit TimeClusterDiag(fhicl::ParameterSet const& pset);
    virtual ~TimeClusterDiag();

    virtual void beginJob();

    // This is called for each event.
    virtual void analyze(art::Event const& e);

    private:

    int           _diag;
    bool _mcdiag, _useflagcol;
    int _mcgen;
    bool	  _plotts;
    unsigned _minnce; // minimum # CE hits to make plots
    double _ccmine; // min calo cluster energy to plot
    double _ccwt;

    // event object Tags
    art::InputTag   _chTag;
    art::InputTag   _tcTag;
    art::InputTag   _shfTag;
    art::InputTag   _ccTag;
    art::InputTag   _mcdigisTag;
    art::InputTag _vdmcstepsTag;
    // hit selectors
    StrawHitFlag  _hsel, _tcsel, _hbkg;

    // mva stuff
    MVATools          _tcMVA; // MVA for peak cleaning
    MVATools          _tcCaloMVA; // MVA for peak cleaning, with calo cluster
    // time spectrum parameters
    double        _tmin;
    double        _tmax;
    double        _tbin;
    unsigned      _nbins;
    // cache of event objects
    const ComboHitCollection*		  _chcol;
    const TimeClusterCollection*	  _tccol;
    const CaloClusterCollection*	  _cccol;
    const StrawDigiMCCollection*          _mcdigis;
    const StrawHitFlagCollection*	  _evtshfcol;
    const StepPointMCCollection* _vdmcsteps;
    StrawHitFlagCollection _shfcol; // local copy of flag collection
    StrawHitFlag _cesel; // flag bit for Ce (from truth)
// TTree variables
    TTree*                                _tcdiag;
    // event number
    Int_t      _iev;
    Int_t     _ntc; // # clusters/event
    Float_t   _mcmidt0;
    TimeClusterInfo		  _besttc;  // info about best time cluster (most CE hits)
    MCClusterInfo		  _ceclust; // info about 'cluster' of MC CE hits
    vector<TimeClusterHitInfo>	  _tchinfo; // info about hits of best time cluster
    vector<TimeClusterInfo>	  _alltc; // info about all TimeClusters in the event, sorted by # CE
    // time offsets
    SimParticleTimeOffset _toff;
    //t0 calculator
    TrkTimeCalculator _ttcalc;
// helper functions
    void createDiagnostics();
    bool findData(art::Event const& evt);
    void setFlags(art::Event const& evt);
    void plotTimeSpectra ();
    void fillClusterInfo (std::vector<spcount> const& primaries);
    void fillClusterInfo (TimeCluster const& tc,spcount const& primary, TimeClusterInfo& tcinfo);
    void fillClusterHitInfo (TimeCluster const& besttc,
	art::Ptr<SimParticle> const& primary, art::Event const& evt); 
    void fillCECluster();
    void findPrimaries (art::Event const& evt, std::vector<spcount>& primaries);
    void findPrimary(art::Event const& evt, TimeCluster const& tc, spcount& primary );
  };

  TimeClusterDiag::~TimeClusterDiag() {
  }
  
  TimeClusterDiag::TimeClusterDiag(fhicl::ParameterSet const& pset) :
    art::EDAnalyzer(pset),
    _diag		(pset.get<int>("diagLevel",1)),
    _mcdiag		(pset.get<bool>("MCdiag",true)),
    _useflagcol		(pset.get<bool>("UseFlagCollection")),
    _mcgen              (pset.get<int>("MCGenerator",2)),// default for conversion electron
    _plotts		(pset.get<bool>("PlotTimeSpectra",false)),
    _minnce		(pset.get<unsigned>("MinimumCEHits",15)),
    _ccmine		(pset.get<double>("CaloClusteriMinE",50.0)),
    _ccwt		(pset.get<double>("CaloClusterWeight",10.0)),
    _chTag		(pset.get<art::InputTag>("ComboHitCollection")),
    _tcTag		(pset.get<art::InputTag>("TimeClusterCollection","TimeClusterFinder")),
    _shfTag		(pset.get<string>("StrawHitFlagCollection")),
    _ccTag              (pset.get<art::InputTag>("caloClusterModuleLabel","MakeCaloCluster")),
    _mcdigisTag		(pset.get<art::InputTag>("StrawDigiMCCollection","makeSD")),
    _vdmcstepsTag       (pset.get<art::InputTag>("VDStepPointMCCollection","detectorFilter:virtualdetector")),
    _hsel		(pset.get<std::vector<std::string> >("HitSelectionBits",vector<string>{"EnergySelection","TimeSelection","RadiusSelection"})),
    _hbkg		(pset.get<vector<string> >("HitBackgroundBits",vector<string>{"Background"})),
    _tcMVA           (pset.get<fhicl::ParameterSet>("ClusterMVA",fhicl::ParameterSet())),
    _tcCaloMVA           (pset.get<fhicl::ParameterSet>("ClusterCaloMVA",fhicl::ParameterSet())),
    _tmin		(pset.get<double>("tmin",500.0)),
    _tmax		(pset.get<double>("tmax",1700.0)),
   _tbin		(pset.get<double>("tbin",15.0)),
    _toff(pset.get<fhicl::ParameterSet>("TimeOffsets")),
    _ttcalc            (pset.get<fhicl::ParameterSet>("T0Calculator",fhicl::ParameterSet()))
    {
    // set # bins for time spectrum plot
    _nbins = (unsigned)rint((_tmax-_tmin)/_tbin);
    _tcsel = StrawHitFlag(StrawHitFlag::tclust); 
    _cesel = StrawHitFlag(StrawHitFlag::track);
  }

  void TimeClusterDiag::beginJob(){
  // initialize MVA: this is used just for diagnostics
    _tcMVA.initMVA();
    _tcCaloMVA.initMVA();
    createDiagnostics();
  }

  void TimeClusterDiag::analyze(art::Event const& event ) {
    _iev=event.id().event();
    // find the data
    if(!findData(event) )
      throw cet::exception("RECO")<<"mu2e::TimeClusterDiag: data missing or inconsistent"<< endl;
    _ntc = _tccol->size();
    //
    setFlags(event);
    // fill MC info
    std::vector<spcount> primaries; 
    if(_mcdiag){
      fillCECluster();
      findPrimaries(event, primaries );
      // get _mcmidt0
      art::Ptr<SimParticle> spp; 
      _mcmidt0 = -1000;
     // loop over the digis and find the ones that match
      for(auto mcd : *_mcdigis) {
        art::Ptr<SimParticle> sp;
        TrkMCTools::simParticle(sp,mcd);
        if(sp.isNonnull() &&
            sp->genParticle().isNonnull() &&
            sp->genParticle()->generatorId().id() == _mcgen){
          spp = sp;
        }
      }
      if(spp.isNonnull()){
	cet::map_vector_key trkid = spp->id();
	auto jmc = _vdmcsteps->end();
	for(auto imc = _vdmcsteps->begin();imc != _vdmcsteps->end(); ++imc ) {
	  // find matching steps
	  if(  imc->trackId() == trkid && 
	      (imc->volumeId() == VirtualDetectorId::TT_Mid || imc->volumeId() == VirtualDetectorId::TT_MidInner)) {
	    if(jmc == _vdmcsteps->end() || imc->time() < jmc->time())
	      jmc = imc;
	  }
	}
	if (jmc != _vdmcsteps->end())
	  _mcmidt0 = _toff.timeWithOffsetsApplied(*jmc);
      }
    }
    // fill info for all TimeClusters
    fillClusterInfo(primaries);
    if(_alltc.size() > 0)
      // best is defined as having the most CE hits
      _besttc = _alltc[0];
    else
      _besttc.reset();


    if(_diag > 1 && _besttc._tcindex >= 0 && _besttc._tcindex < static_cast<int>(_tccol->size())){
      _tchinfo.clear();
      fillClusterHitInfo(_tccol->at(_besttc._tcindex),
      primaries.at(_besttc._tcindex)._spp,event);
    }
    // fill the tree
    _tcdiag->Fill();
    // if requested, plot time spectra for this event
    if(_plotts){
      unsigned nce(0);
      for(auto const& mcdigi : *_mcdigis) {
	if(TrkMCTools::CEDigi(mcdigi))++nce;
      }
      if (nce >= _minnce) 
	plotTimeSpectra();
    }
  } // end analyze

  // find the input data objects
  bool TimeClusterDiag::findData(art::Event const& evt){
    _evtshfcol = 0; _chcol = 0; _tccol = 0; _mcdigis = 0;
    _vdmcsteps = 0;
    auto chH = evt.getValidHandle<ComboHitCollection>(_chTag);
    _chcol = chH.product();
    auto tcH = evt.getValidHandle<TimeClusterCollection>(_tcTag);
    _tccol = tcH.product();
    if(_mcdiag){
      auto mcdH = evt.getValidHandle<StrawDigiMCCollection>(_mcdigisTag);
      _mcdigis = mcdH.product();
      if(_mcgen > 0){
	auto mcstepsH = evt.getValidHandle<StepPointMCCollection>(_vdmcstepsTag);
	_vdmcsteps = mcstepsH.product();
      }
      _toff.updateMap(evt);
    }
    if(_useflagcol){
      auto shfH = evt.getValidHandle<StrawHitFlagCollection>(_shfTag);
      _evtshfcol = shfH.product();
    }
    // calorimeter data may or may not be present
    art::Handle<CaloClusterCollection> ccH;
    evt.getByLabel<CaloClusterCollection>(_ccTag,ccH);
    if(ccH.isValid())
      _cccol = ccH.product();
    else
      _cccol = 0;

    return _chcol != 0 && _tccol != 0 && (_mcdigis != 0 || !_mcdiag);
  }

  void TimeClusterDiag::setFlags(art::Event const& event ) {
    _shfcol.clear();
    _shfcol.reserve(_chcol->size());
  // loop over all hits 
    unsigned nch = _chcol->size();
    XYZVec cpos;
    for(unsigned ich=0; ich<nch;++ich){
      ComboHit const& ch = _chcol->at(ich);
      _shfcol.push_back(ch.flag());
      if(_useflagcol)_shfcol.back().merge(_evtshfcol->at(ich));
      if(_mcdiag){
	std::vector<StrawDigiIndex> shids;
	_chcol->fillStrawDigiIndices(event,ich,shids);
	unsigned nce(0);
	for(auto idigi : shids) {
	  StrawDigiMC const& mcdigi = _mcdigis->at(idigi);
	  if(TrkMCTools::CEDigi(mcdigi))
	    ++nce;
	}
	if(nce/float(shids.size()) >= 0.5)
	  _shfcol.back().merge(_cesel);
      }
    }
    // flag hits in clusters
    //
    for(auto const& tc : *_tccol) {
      for (auto ich : tc._strawHitIdxs) {
	_shfcol[ich].merge(_tcsel);
      }
    }
  }

  void TimeClusterDiag::fillCECluster() {
    _ceclust.reset();
  // loop over all straw hits 
    unsigned nstrs = _chcol->size();
    unsigned nce(0);
    for(unsigned ich=0; ich<nstrs;++ich){
      ComboHit const& ch = _chcol->at(ich);
      if(_shfcol[ich].hasAllProperties(_cesel)){
	++nce;
	_ceclust._pos += ch.pos();
	_ceclust._time +=  _ttcalc.comboHitTime(ch);
      }
    }
    if(nce > 0){
      _ceclust._pos /= nce;
      _ceclust._time /= nce;
    }
    // 2nd pass to get extents {
    double cphi = _ceclust._pos.phi();
    double mindphi(1e10), maxdphi(-1e10);
    for(unsigned ich=0; ich<nstrs;++ich){
      ComboHit const& ch = _chcol->at(ich);
      if(_shfcol[ich].hasAllProperties(_cesel)){
	_ceclust._nce += ch.nStrawHits();
	XYZVec cpos = ch.pos();
	float hrho = sqrt(cpos.Perp2());
	double hphi = cpos.phi();
	double dphi = Angles::deltaPhi(hphi,cphi);
	maxdphi = std::max(dphi,maxdphi);
	mindphi = std::min(dphi,mindphi);
	_ceclust._minrho = std::min(hrho,_ceclust._minrho);
	_ceclust._maxrho = std::max(hrho,_ceclust._maxrho);
	if(_shfcol[ich].hasAllProperties(_hsel) && !_shfcol[ich].hasAnyProperty(_hbkg))
	  _ceclust._ncesel += ch.nStrawHits();
	if(_shfcol[ich].hasAllProperties(_tcsel))
	  _ceclust._nceclust += ch.nStrawHits();
      }
    }
    _ceclust._maxdphi = maxdphi-mindphi;
  }

  void TimeClusterDiag::fillClusterHitInfo(TimeCluster const& tc,
  art::Ptr<SimParticle> const& primary,  art::Event const& event) {
    for (auto ich : tc._strawHitIdxs) {
      ComboHit const& ch = _chcol->at(ich);
      TimeClusterHitInfo tchi;
      tchi._time = ch.time();
      tchi._dt = _ttcalc.comboHitTime(ch) -tc._t0._t0;
      tchi._wdist = ch.wireDist();
      tchi._werr = ch.wireRes();
      XYZVec const& pos = ch.pos();
      double phi = ch.phi();
      tchi._dphi = Angles::deltaPhi(phi,tc._pos.phi());
      tchi._rho = sqrt(pos.Perp2());
      tchi._z = pos.z();
      tchi._edep = ch.energyDep();
      tchi._nsh = ch.nStrawHits();
      tchi._plane = ch.strawId().plane();
// compute MVA
      std::vector<Double_t> pars;
      pars.push_back(fabs(tchi._dt));
      pars.push_back(fabs(tchi._dphi));
      pars.push_back(tchi._rho*tchi._rho);
      pars.push_back(tchi._nsh);
      pars.push_back(tchi._plane);
      pars.push_back(tchi._werr);
      pars.push_back(fabs(tchi._wdist));
      if (tc._caloCluster.isNonnull())
	tchi._mva = _tcCaloMVA.evalMVA(pars);
      else
	tchi._mva = _tcMVA.evalMVA(pars);
      // MC truth
      if(_mcdiag){
     	std::vector<StrawDigiIndex> shids;
	_chcol->fillStrawDigiIndices(event,ich,shids);
	StrawDigiMC const& mcdigi = _mcdigis->at(shids[0]);// FIXME!
	StrawEnd itdc;
	tchi._mctime = _toff.timeWithOffsetsApplied( *mcdigi.stepPointMC(itdc));
	tchi._mcmom = mcdigi.stepPointMC(itdc)->momentum().mag();
	art::Ptr<SimParticle> sp;
	if(TrkMCTools::simParticle(sp,mcdigi) > 0){
	  tchi._mcpdg = sp->pdgId();
	  tchi._mcproc = sp->creationCode();
	  if(sp->genParticle().isNonnull())
	    tchi._mcgen = sp->genParticle()->generatorId().id();
	  if(primary.isNonnull()){
	    MCRelationship rel(primary,sp);
<<<<<<< HEAD
	    tchi._mcrel = rel._rel; 
=======
	    tchi._mcrel = rel.relationship();
>>>>>>> fa4b95c9
	  }
	}
      }
      _tchinfo.push_back(tchi);
    }
  }

  void TimeClusterDiag::plotTimeSpectra() {
    art::ServiceHandle<art::TFileService> tfs;
    TH1F *rtsp, *stsp, *ctsp, *actsp, *sctsp, *cctsp, *catsp;

    char rsname[100];
    char ssname[100];
    char csname[100];
    char acsname[100];
    char scsname[100];
    char ccsname[100];
    char casname[100];

    snprintf(rsname,100,"rawtspectrum%i",_iev);
    snprintf(ssname,100,"seltspectrum%i",_iev);
    snprintf(csname,100,"clusttspectrum%i",_iev);
    snprintf(acsname,100,"allconvtspectrum%i",_iev);
    snprintf(scsname,100,"selconvtspectrum%i",_iev);
    snprintf(ccsname,100,"clustconvtspectrum%i",_iev);
    snprintf(casname,100,"calotspectrum%i",_iev);
    
    rtsp = tfs->make<TH1F>(rsname,"time spectrum;nsec",_nbins,_tmin,_tmax);
    rtsp->SetLineColor(kCyan);
    stsp = tfs->make<TH1F>(ssname,"time spectrum;nsec",_nbins,_tmin,_tmax);
    stsp->SetLineColor(kGreen);
    ctsp = tfs->make<TH1F>(csname,"time spectrum;nsec",_nbins,_tmin,_tmax);
    ctsp->SetLineColor(kBlue);
    actsp = tfs->make<TH1F>(acsname,"time spectrum;nsec",_nbins,_tmin,_tmax);
    actsp->SetLineColor(kRed);
    sctsp = tfs->make<TH1F>(scsname,"time spectrum;nsec",_nbins,_tmin,_tmax);
    sctsp->SetLineColor(kYellow);
    sctsp->SetFillColor(kYellow);
    sctsp->SetFillStyle(3001);
    cctsp = tfs->make<TH1F>(ccsname,"time spectrum;nsec",_nbins,_tmin,_tmax);
    cctsp->SetLineColor(kRed);
    catsp = tfs->make<TH1F>(casname,"time spectrum;nsec",_nbins,_tmin,_tmax);
    catsp->SetLineColor(kMagenta);

    unsigned nstrs = _chcol->size();
    for(unsigned ich=0; ich<nstrs;++ich){
      ComboHit const& ch = _chcol->at(ich);
      float time = _ttcalc.comboHitTime(ch);
      bool conversion = _shfcol[ich].hasAllProperties(_cesel);
      bool selected = _shfcol[ich].hasAllProperties(_hsel) && !_shfcol[ich].hasAnyProperty(_hbkg);
      bool tclust = _shfcol[ich].hasAllProperties(_tcsel);
      // fill plots
      rtsp->Fill(time,ch.nStrawHits());
      if(selected)stsp->Fill(time,ch.nStrawHits());
      if(tclust)ctsp->Fill(time,ch.nStrawHits());
      if(conversion){
	actsp->Fill(time,ch.nStrawHits());
	if(selected)sctsp->Fill(time,ch.nStrawHits());
	if(tclust)cctsp->Fill(time,ch.nStrawHits());
      }
    }
    // clusters if available
    if(_cccol != 0){
      for(auto cc : *_cccol) {
	if(cc.energyDep() > _ccmine)
	  catsp->Fill( _ttcalc.caloClusterTime(cc),_ccwt);
      }
    }
    // plot time cluster times
    TList* flist = ctsp->GetListOfFunctions();
    for(auto itclust=_tccol->begin(); itclust!=_tccol->end(); ++itclust){
    // change marker if calo cluster is present
      int imark = 23;
      if(itclust->_caloCluster.isNonnull()) imark = 34;
      TMarker* smark = new TMarker(itclust->_t0._t0,ctsp->GetMaximum()*1.05,imark);
      smark->SetMarkerColor(kBlue);
      smark->SetMarkerSize(1.5);
      flist->Add(smark);
    }
    // MC true marker
    TList* clist = cctsp->GetListOfFunctions();
    // change marker if calo cluster is present
    TMarker* cmark = new TMarker(_ceclust._time,actsp->GetMaximum()*1.05,29);
    cmark->SetMarkerColor(kRed);
    cmark->SetMarkerSize(1.5);
    clist->Add(cmark);
  }

  void TimeClusterDiag::fillClusterInfo (std::vector<spcount> const& primaries) {
    _alltc.clear();
    for(size_t ic = 0;ic< _tccol->size(); ++ ic){
      TimeCluster const& tc = _tccol->at(ic);
      TimeClusterInfo tcinfo;
      tcinfo._tcindex = ic;
      fillClusterInfo(tc,primaries[ic],tcinfo);
      _alltc.push_back(tcinfo);
    }
// sort by the # of CE
    if(_mcdiag){
      static NCEComp comp;
      std::sort(_alltc.begin(),_alltc.end(),comp);
    }
  }

  void TimeClusterDiag::findPrimaries (art::Event const& event,
      std::vector<spcount>& primaries) {
    _alltc.clear();
    primaries.clear();
    for(size_t ic = 0;ic< _tccol->size(); ++ ic){
      TimeCluster const& tc = _tccol->at(ic);
      spcount primary;
      findPrimary(event, tc, primary);
      primaries.push_back(primary);
    }
  }

  void TimeClusterDiag::findPrimary(art::Event const& event,
      TimeCluster const& tc, spcount& primary ){
    vector<spcount> sct;
    for (auto ich : tc._strawHitIdxs) {
      std::vector<StrawDigiIndex> shids;
      _chcol->fillStrawDigiIndices(event,ich,shids);
      for(auto shid : shids ) {
	StrawDigiMC const& mcdigi = _mcdigis->at(shid);
	StrawEnd itdc;
	art::Ptr<SimParticle> sp;
	if(TrkMCTools::simParticle(sp,mcdigi) > 0){
	  bool found(false);
	  for(size_t isp=0;isp<sct.size();++isp){
	    // count direct daughter/parent as part the same particle
	    if(sct[isp]._spp == sp ){
	      found = true;
	      sct[isp].append(sp);
	      break;
	    }
	  }
	  if(!found)sct.push_back(sp);
	}
      }
    }
    // sort by # of contributions
    sort(sct.begin(),sct.end(),spcountcomp());
    if(sct.size() > 0){
      primary = sct[0];
    }
  }
    
  void TimeClusterDiag::fillClusterInfo (TimeCluster const& tc,
    spcount const& primary, TimeClusterInfo& tcinfo) {
    mu2e::GeomHandle<mu2e::Calorimeter> ch;
    const Calorimeter* calo = ch.get();
// simple entries
    tcinfo._nhits = tc.nStrawHits();
    tcinfo._time  = tc._t0._t0;
    tcinfo._terr  = tc._t0._t0err;
    tcinfo._pos	  = tc._pos;
    // calo info if available
    if(tc._caloCluster.isNonnull()){
      tcinfo._ecalo = tc._caloCluster->energyDep();
      tcinfo._tcalo = _ttcalc.caloClusterTime(*tc._caloCluster);
      tcinfo._dtcalo = _ttcalc.caloClusterTime(*tc._caloCluster) - tc._t0._t0;
      // calculate the cluster position.  Currently the Z is in disk coordinates and must be translated, FIXME!
      XYZVec cog = Geom::toXYZVec(calo->geomUtil().mu2eToTracker(calo->geomUtil().diskFFToMu2e(tc._caloCluster->diskId(),tc._caloCluster->cog3Vector())));
      tcinfo._cog = cog;
    }
    // mc info
    if(_mcdiag){
      tcinfo._prifrac = float(primary._count)/tc.nStrawHits();
      art::Ptr<SimParticle> const& sp = primary._spp;
      if(sp.isNonnull()){
	tcinfo._pripdg = sp->pdgId();
	tcinfo._priproc = sp->creationCode();
	if(sp->genParticle().isNonnull())
	  tcinfo._prigen = sp->genParticle()->generatorId().id();
      }
    }

    // hit summary
    tcinfo._minhtime = 1.0e9;
    tcinfo._maxhtime = 0.0; 
    tcinfo._ncehits = 0;
    // count CE hits 
    for (auto const& idx : tc._strawHitIdxs) {
      ComboHit const& ch = _chcol->at(idx);
      float ht = _ttcalc.comboHitTime(ch);
      tcinfo._maxhtime = std::max( ht , tcinfo._maxhtime);
      tcinfo._minhtime = std::min( ht , tcinfo._minhtime);
      if(_mcdiag){
      // mc truth info
	bool conversion = _shfcol[idx].hasAllProperties(_cesel);
	if(conversion)tcinfo._ncehits += ch.nStrawHits();
      }
    }
    // look for overlaps
    for(size_t ic = 0;ic< _tccol->size(); ++ ic){
      if((int)ic != tcinfo._tcindex) // don't count myself
	tcinfo._maxover = max(tcinfo._maxover,(Float_t)TrkUtilities::overlap(tc,_tccol->at(ic)));
    }
  }

  void TimeClusterDiag::createDiagnostics() {
    art::ServiceHandle<art::TFileService> tfs;
   // time peak diagnostics
    _tcdiag=tfs->make<TTree>("tcdiag","time cluster diagnostics");
    // event info should use the TrkAna struct, FIXME!!
    _tcdiag->Branch("iev",&_iev,"iev/I");
    _tcdiag->Branch("ntc",&_ntc,"ntc/I");
    _tcdiag->Branch("mcmidt0",&_mcmidt0,"mcmidt0/F");
    _tcdiag->Branch("besttc",&_besttc,TimeClusterInfo::leafnames().c_str());
    if(_mcdiag){
      _tcdiag->Branch("ceclust",&_ceclust,MCClusterInfo::leafnames().c_str());
    }
    if(_diag > 1) _tcdiag->Branch("tchinfo",&_tchinfo);
    if(_diag > 2) _tcdiag->Branch("alltc",&_alltc);
  }




}  // end namespace mu2e

using mu2e::TimeClusterDiag;
DEFINE_ART_MODULE(TimeClusterDiag);<|MERGE_RESOLUTION|>--- conflicted
+++ resolved
@@ -393,11 +393,7 @@
 	    tchi._mcgen = sp->genParticle()->generatorId().id();
 	  if(primary.isNonnull()){
 	    MCRelationship rel(primary,sp);
-<<<<<<< HEAD
-	    tchi._mcrel = rel._rel; 
-=======
 	    tchi._mcrel = rel.relationship();
->>>>>>> fa4b95c9
 	  }
 	}
       }
