--- conflicted
+++ resolved
@@ -320,16 +320,15 @@
 	_ceclust._time +=  _ttcalc.comboHitTime(ch);
       }
     }
-<<<<<<< HEAD
-    _ceclust._pos /= nce;
-    _ceclust._time /= nce;
-    
-=======
+
+    //_ceclust._pos /= nce;
+    //_ceclust._time /= nce;
+
     if(nce > 0){
       _ceclust._pos /= nce;
       _ceclust._time /= nce;
     }
->>>>>>> 9cbb374c
+
     // 2nd pass to get extents {
     double cphi = _ceclust._pos.phi();
     double mindphi(1e10), maxdphi(-1e10);
@@ -556,20 +555,20 @@
     mu2e::GeomHandle<mu2e::Calorimeter> ch;
     const Calorimeter* calo = ch.get();
 // simple entries
-<<<<<<< HEAD
-    tcinfo._nhits = tp._strawHitIdxs.size();
-    tcinfo._time  = tp._t0._t0;
-    tcinfo._terr  = tp._t0._t0err;
-    tcinfo._pos	  = tp._pos;
+
+    //tcinfo._nhits = tp._strawHitIdxs.size();
+    //tcinfo._time  = tp._t0._t0;
+    //tcinfo._terr  = tp._t0._t0err;
+    //tcinfo._pos	  = tp._pos;
     tcinfo._posx = tp._pos.x();//S Middleton
     tcinfo._posy = tp._pos.y();// S Middleton
     tcinfo._posz = tp._pos.z(); //S  Middleton
-=======
+
     tcinfo._nhits = tc.nStrawHits();
     tcinfo._time  = tc._t0._t0;
     tcinfo._terr  = tc._t0._t0err;
     tcinfo._pos	  = tc._pos;
->>>>>>> 9cbb374c
+
     // calo info if available
     if(tc._caloCluster.isNonnull()){
       tcinfo._ecalo = tc._caloCluster->energyDep();
