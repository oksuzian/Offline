--- conflicted
+++ resolved
@@ -12,6 +12,7 @@
 #include "Offline/TrackerConditions/inc/TrackerStatus.hh"
 #include "Offline/TrackerGeom/inc/Tracker.hh"
 #include "TTree.h"
+#include "cetlib_except/exception.h"
 #include <iostream>
 
 namespace mu2e {
@@ -115,85 +116,76 @@
       auto const& ntracker = *nominalTracker_h;
       auto const& atracker = _alignedTracker_h.get(event.id());
       double totallength(0.0);
-      if(ntracker.straws().size() != atracker.straws().size()){
-        std::cout << "Trackers don't match" << std::endl;
-      } else {
-        std::set<double> zpos;
-        for(size_t istr = 0; istr < ntracker.straws().size(); istr++){
-          auto const& nstraw = ntracker.straws()[istr];
-          auto const& astraw = atracker.straws()[istr];
-          if(nstraw.id() != astraw.id())
-            std::cout << "StrawIds don't match: nominal " << nstraw.id() << " aligned " << astraw.id() << std::endl;
-          totallength += 2.0*nstraw.halfLength();
-          splane_ = nstraw.id().plane();
-          spanel_ = nstraw.id().panel();
-          straw_ = nstraw.id().straw();
-          auto npos = nstraw.origin();
-          auto ndir = nstraw.wireDirection();
-          auto adir = astraw.wireDirection();
-          // test
-          if(ndir.dot(adir)<0.0)std::cout << "Straw directions don't match: nominal " << ndir << " aligned " << adir << std::endl;
-          auto apos = astraw.origin();
-          auto delta = apos-npos;
-          nomx_ = npos.x(); nomy_ = npos.y(); nomz_ = npos.z();
-          nomdx_ = ndir.x(); nomdy_ = ndir.y(); nomdz_ = ndir.z();
-          rnom_ = npos.rho();
-          phinom_ = npos.phi();
-          dphinom_ = ndir.phi();
-          deltax_ = delta.x(); deltay_ = delta.y(); deltaz_ = delta.z();
-          strawtest_->Fill();
-          // compare Z positions for straws 1 and 0 in panels 0 and 1
-          if(print_>0){
-            if(splane_ == teststation_*2 || splane_ == teststation_*2+1){
-              if(spanel_ == 0 || spanel_ == 1){
-                if(straw_ == 0 || straw_ == 1){
-                  std::cout << std::setw(8) << "Straw " << straw_ << " Panel " << spanel_ << " Plane " << splane_ << " Z " << npos.z() << std::endl;
-                  zpos.insert(npos.z());
-                }
+      if(ntracker.straws().size() != atracker.straws().size()) throw cet::exception("RECO")<<  "Trackers don't match" << std::endl;
+      std::set<double> zpos;
+      for(size_t istr = 0; istr < ntracker.straws().size(); istr++){
+        auto const& nstraw = ntracker.straws()[istr];
+        auto const& astraw = atracker.straws()[istr];
+        if(nstraw.id() != astraw.id()) throw cet::exception("RECO")<<  "StrawIds don't match: nominal " << nstraw.id() << " aligned " << astraw.id() << std::endl;
+        totallength += 2.0*nstraw.halfLength();
+        splane_ = nstraw.id().plane();
+        spanel_ = nstraw.id().panel();
+        straw_ = nstraw.id().straw();
+        auto npos = nstraw.origin();
+        auto ndir = nstraw.wireDirection();
+        auto adir = astraw.wireDirection();
+        // test
+        if(ndir.dot(adir)<0.0)throw cet::exception("RECO") << "Straw directions don't match: nominal " << ndir << " aligned " << adir << std::endl;
+        auto apos = astraw.origin();
+        auto delta = apos-npos;
+        nomx_ = npos.x(); nomy_ = npos.y(); nomz_ = npos.z();
+        nomdx_ = ndir.x(); nomdy_ = ndir.y(); nomdz_ = ndir.z();
+        rnom_ = npos.rho();
+        phinom_ = npos.phi();
+        dphinom_ = ndir.phi();
+        deltax_ = delta.x(); deltay_ = delta.y(); deltaz_ = delta.z();
+        strawtest_->Fill();
+        // compare Z positions for straws 1 and 0 in panels 0 and 1
+        if(print_>0){
+          if(splane_ == teststation_*2 || splane_ == teststation_*2+1){
+            if(spanel_ == 0 || spanel_ == 1){
+              if(straw_ == 0 || straw_ == 1){
+                std::cout << std::setw(8) << "Straw " << straw_ << " Panel " << spanel_ << " Plane " << splane_ << " Z " << npos.z() << std::endl;
+                zpos.insert(npos.z());
               }
             }
           }
         }
-        //
-        // panel test
-        //
-        for(auto const& panel : atracker.panels()){
-          pplane_ = panel.id().plane();
-          panel_ = panel.id().panel();
-          uphi_ = panel.uDirection().phi();
-          vphi_ = panel.vDirection().phi();
-          wcost_ = cos(panel.wDirection().theta());
-          oz_ = panel.origin().z();
-          or_ = panel.origin().rho();
-          ophi_ = panel.origin().phi();
-          paneltest_->Fill();
-        }
-<<<<<<< HEAD
-        if(print_ > 0){
-          double zavg = 0.0;
-          for(auto iz = zpos.begin(); iz != zpos.end(); ++iz) zavg += *iz;
-          zavg /= double(zpos.size());
-          std::cout << "Average Z position " << std::setw(8) << zavg << std::endl;
-          for(auto iz = zpos.begin(); iz != zpos.end(); ++iz) std::cout << std::setw(8) << "DZ =  " << *iz - zavg << std::endl;
-        }
-
-        first_ = false;
+      }
+      //
+      // panel test
+      //
+      for(auto const& panel : atracker.panels()){
+        pplane_ = panel.id().plane();
+        panel_ = panel.id().panel();
+        uphi_ = panel.uDirection().phi();
+        vphi_ = panel.vDirection().phi();
+        wcost_ = cos(panel.wDirection().theta());
+        oz_ = panel.origin().z();
+        or_ = panel.origin().rho();
+        ophi_ = panel.origin().phi();
+        paneltest_->Fill();
+      }
+      for(auto const& plane : atracker.planes()){
+        pplane_ = plane.id().plane();
+        puphi_ = plane.uDirection().phi();
+        pvphi_ = plane.vDirection().phi();
+        pwcost_ = cos(plane.wDirection().theta());
+        poz_ = plane.origin().z();
+        por_ = plane.origin().rho();
+        pophi_ = plane.origin().phi();
+        planetest_->Fill();
+      }
+      if(print_ > 0){
+        double zavg = 0.0;
+        for(auto iz = zpos.begin(); iz != zpos.end(); ++iz) zavg += *iz;
+        zavg /= double(zpos.size());
+        std::cout << "Average Z position " << std::setw(8) << zavg << std::endl;
+        for(auto iz = zpos.begin(); iz != zpos.end(); ++iz) std::cout << std::setw(8) << "DZ =  " << *iz - zavg << std::endl;
         std::cout << "Total # Straws " << ntracker.straws().size() << " Sum length = " << totallength
           << " volume = " << totallength*M_PI*ntracker.strawProperties().strawInnerRadius() << std::endl;
-=======
-        for(auto const& plane : atracker.planes()){
-          pplane_ = plane.id().plane();
-          puphi_ = plane.uDirection().phi();
-          pvphi_ = plane.vDirection().phi();
-          pwcost_ = cos(plane.wDirection().theta());
-          poz_ = plane.origin().z();
-          por_ = plane.origin().rho();
-          pophi_ = plane.origin().phi();
-          planetest_->Fill();
-        }
-
->>>>>>> 94868d3d
       }
+      first_ = false;
     }
   }
 }
