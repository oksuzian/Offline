--- conflicted
+++ resolved
@@ -151,7 +151,6 @@
             }
           }
         }
-<<<<<<< HEAD
         //
         // panel test
         //
@@ -176,40 +175,6 @@
           pophi_ = plane.origin().phi();
           planetest_->Fill();
         }
-        if(print_ > 0){
-          double zavg = 0.0;
-          for(auto iz = zpos.begin(); iz != zpos.end(); ++iz) zavg += *iz;
-          zavg /= double(zpos.size());
-          std::cout << "Average Z position " << std::setw(8) << zavg << std::endl;
-          for(auto iz = zpos.begin(); iz != zpos.end(); ++iz) std::cout << std::setw(8) << "DZ =  " << *iz - zavg << std::endl;
-        }
-
-        first_ = false;
-=======
-      }
-      //
-      // panel test
-      //
-      for(auto const& panel : atracker.panels()){
-        pplane_ = panel.id().plane();
-        panel_ = panel.id().panel();
-        uphi_ = panel.uDirection().phi();
-        vphi_ = panel.vDirection().phi();
-        wcost_ = cos(panel.wDirection().theta());
-        oz_ = panel.origin().z();
-        or_ = panel.origin().rho();
-        ophi_ = panel.origin().phi();
-        paneltest_->Fill();
-      }
-      for(auto const& plane : atracker.planes()){
-        pplane_ = plane.id().plane();
-        puphi_ = plane.uDirection().phi();
-        pvphi_ = plane.vDirection().phi();
-        pwcost_ = cos(plane.wDirection().theta());
-        poz_ = plane.origin().z();
-        por_ = plane.origin().rho();
-        pophi_ = plane.origin().phi();
-        planetest_->Fill();
       }
       if(print_ > 0){
         double zavg = 0.0;
@@ -217,7 +182,6 @@
         zavg /= double(zpos.size());
         std::cout << "Average Z position " << std::setw(8) << zavg << std::endl;
         for(auto iz = zpos.begin(); iz != zpos.end(); ++iz) std::cout << std::setw(8) << "DZ =  " << *iz - zavg << std::endl;
->>>>>>> 83b8a4de
         std::cout << "Total # Straws " << ntracker.straws().size() << " Sum length = " << totallength
           << " volume = " << totallength*M_PI*ntracker.strawProperties().strawInnerRadius() << std::endl;
       }
