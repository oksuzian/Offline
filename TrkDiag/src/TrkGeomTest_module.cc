--- conflicted
+++ resolved
@@ -168,7 +168,16 @@
           ophi_ = panel.origin().phi();
           paneltest_->Fill();
         }
-<<<<<<< HEAD
+        for(auto const& plane : atracker.planes()){
+          pplane_ = plane.id().plane();
+          puphi_ = plane.uDirection().phi();
+          pvphi_ = plane.vDirection().phi();
+          pwcost_ = cos(plane.wDirection().theta());
+          poz_ = plane.origin().z();
+          por_ = plane.origin().rho();
+          pophi_ = plane.origin().phi();
+          planetest_->Fill();
+        }
         if(print_ > 0){
           double zavg = 0.0;
           for(auto iz = zpos.begin(); iz != zpos.end(); ++iz) zavg += *iz;
@@ -180,19 +189,6 @@
         first_ = false;
         std::cout << "Total # Straws " << ntracker.straws().size() << " Sum length = " << totallength
           << " volume = " << totallength*M_PI*ntracker.strawProperties().strawInnerRadius() << std::endl;
-=======
-        for(auto const& plane : atracker.planes()){
-          pplane_ = plane.id().plane();
-          puphi_ = plane.uDirection().phi();
-          pvphi_ = plane.vDirection().phi();
-          pwcost_ = cos(plane.wDirection().theta());
-          poz_ = plane.origin().z();
-          por_ = plane.origin().rho();
-          pophi_ = plane.origin().phi();
-          planetest_->Fill();
-        }
-
->>>>>>> 94868d3d
       }
     }
   }
