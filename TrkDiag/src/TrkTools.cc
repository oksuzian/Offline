--- conflicted
+++ resolved
@@ -174,26 +174,18 @@
 	tshinfo._t0err = ihit->t0().t0Err(); //	was: tshinfo._t0err = ihit->t0Err()/ihit->driftVelocity();
 	tshinfo._ht = ihit->driftTime() + ihit->signalTime() + ihit->t0().t0();
 	tshinfo._ambig = ihit->ambig();
-<<<<<<< HEAD
-=======
 	/*
 	if(ihit->hasResidual())
 	  tshinfo._doca = ihit->poca().doca(); // TODO
 	else
 	  tshinfo._doca = -100.0;
 	*/
->>>>>>> 04807baa
 	tshinfo._doca = ihit->wireDOCA();
 	tshinfo._edep = ihit->energyDep();
 	tshinfo._wdist = ihit->wireDist();
 	tshinfo._werr = ihit->wireRes();	
 	tshinfo._driftend = ihit->driftEnd();
-<<<<<<< HEAD
-	tshinfo._tdrift = ihit->driftTime(); 
-=======
 	tshinfo._tdrift = ihit->driftTime();
-
->>>>>>> 04807baa
 
 	// count correlations with other TSH
 	for(std::vector<TrkStrawHitSeed>::const_iterator jhit=kseed.hits().begin(); jhit != ihit; ++jhit) {
@@ -213,14 +205,9 @@
 
     void fillMatInfo(const KalSeed& kseed, std::vector<TrkStrawMatInfo>& tminfos ) {
       tminfos.clear();
-<<<<<<< HEAD
-     // loop over straws (material) 
-      for(const auto& i_straw : kseed.straws()) { 
-=======
       // loop over sites, pick out the materials
       
       for(const auto& i_straw : kseed.straws()) {
->>>>>>> 04807baa
 	TrkStrawMatInfo tminfo;
 
 	tminfo._plane = i_straw.straw().getPlane();
@@ -231,13 +218,9 @@
 	tminfo._active = i_straw.active();
 	tminfo._dp = i_straw.pfrac();
 	tminfo._radlen = i_straw.radLen();
-<<<<<<< HEAD
 	    /*
 	    tminfo._sigMS = kmat->deflectRMS(); // TODO
 	    */
-=======
-
->>>>>>> 04807baa
 	tminfo._doca = i_straw.doca();
 	tminfo._tlen = i_straw.trkLen();
 
