--- conflicted
+++ resolved
@@ -504,11 +504,7 @@
       art::Ptr<SimParticle> const& spp = spmcp->simParticle();
       if(spp.isNonnull()){
 	 MCRelationship rel(spp,pptr);
-<<<<<<< HEAD
-	 shinfo._relation = rel._rel;  
-=======
 	 shinfo._relation = rel.relationship();  
->>>>>>> fa4b95c9
       }
     }
   }
