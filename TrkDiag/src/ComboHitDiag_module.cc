//
// Stereo hit diagnostics.  Split out of MakeComboHits
//
// Original author D. Brown
//

// framework
#include "art/Framework/Principal/Event.h"
#include "fhiclcpp/ParameterSet.h"
#include "art/Framework/Principal/Handle.h"
#include "GeometryService/inc/GeomHandle.hh"
#include "art/Framework/Core/EDAnalyzer.h"
#include "GeometryService/inc/DetectorSystem.hh"
#include "art/Framework/Core/ModuleMacros.h"
#include "art/Framework/Services/Optional/TFileService.h"
// root
#include "TMath.h"
#include "TH1F.h"
#include "TH2F.h"
#include "TLine.h"
#include "TMarker.h"
#include "TList.h"
#include "TLegend.h"
#include "TTree.h"
// data
#include "RecoDataProducts/inc/StrawHit.hh"
#include "RecoDataProducts/inc/StrawHitFlag.hh"
#include "RecoDataProducts/inc/ComboHit.hh"
#include "RecoDataProducts/inc/ComboHit.hh"
#include "MCDataProducts/inc/StrawDigiMC.hh"
#include "MCDataProducts/inc/MCRelationship.hh"
// Utilities
#include "Mu2eUtilities/inc/SimParticleTimeOffset.hh"
#include "TrkDiag/inc/TrkMCTools.hh"
// diagnostics
#include "TrkDiag/inc/ComboHitInfo.hh"
using namespace std; 

namespace mu2e 
{
 class ComboHitDiag : public art::EDAnalyzer {
    public:
      explicit ComboHitDiag(fhicl::ParameterSet const&);
      virtual ~ComboHitDiag();
      virtual void beginJob();
      virtual void analyze(const art::Event& e);
    private:
      // configuration
      int _diag;
      bool _mcdiag, _useshfcol;
      // event object Tags
      art::InputTag   _chtag;
      art::InputTag   _shftag;
      art::InputTag   _mcdigistag;
      // event data cache
      const ComboHitCollection* _chcol;
      const StrawHitFlagCollection* _shfcol;
      const StrawDigiMCCollection *_mcdigis;
        // time offset
      SimParticleTimeOffset _toff;
      // diagnostics
      TTree *_chdiag;
      Int_t _evt; // add event id
      XYZVec _pos; // average position
      Float_t _posx; // average position
      Float_t _posy; // average position
      Float_t _posz; // average position
      XYZVec _wdir; // direction at this position (typically the wire direction)
      Float_t _wdirx; // direction at this position (typically the wire direction)
      Float_t _wdiry; // direction at this position (typically the wire direction)
      Float_t _wdirz; // direction at this position (typically the wire direction)
      Float_t _wdist; // distance from wire center along this direction
      Float_t _wres; // estimated error along this direction
      Float_t _tres; // estimated error perpendicular to this direction
      Float_t _time; // Average time for these
      Float_t _correcttime, _dtime, _ptime;
      Float_t _edep; // average energy deposit for these
      Float_t _qual; // quality of combination
      Float_t _dz; // z extent
      Int_t _nsh, _nch; // number of associated straw hits
      Int_t _strawid; // strawid info
      Int_t _esel,_rsel, _tsel,  _bkgclust, _bkg, _stereo, _tdiv, _isolated, _strawxtalk, _elecxtalk, _calosel;
    // mc diag
      XYZVec _mcpos; // average MC hit position
      // mc diag Addded
     
      Float_t _mcposx; // average MC hit position
      Float_t _mcposy; // average MC hit position
      Float_t _mcposz; // average MC hit position
      Float_t _mctime, _mcdist;
      Int_t _mcpdg, _mcproc, _mcgen; 
// per-hit diagnostics
      vector<ComboHitInfo> _chinfo;
      vector<ComboHitInfoMC> _chinfomc;
      // helper functions
      bool findData(const art::Event& evt);
  };

  ComboHitDiag::ComboHitDiag(fhicl::ParameterSet const& pset) :
    art::EDAnalyzer(pset),
    _diag		(pset.get<int>("diagLevel",1)),
    _mcdiag		(pset.get<bool>("MCdiag",true)),
    _useshfcol		(pset.get<bool>("UseStrawHitFlagCollection",false)),
    _chtag		(pset.get<art::InputTag>("ComboHitCollection")),
    _shftag		(pset.get<art::InputTag>("StrawHitFlagCollection","none")),
    _mcdigistag		(pset.get<art::InputTag>("StrawDigiMCCollection","makeSD")),
    _toff(pset.get<fhicl::ParameterSet>("TimeOffsets"))
  {}

  ComboHitDiag::~ComboHitDiag(){}

  void ComboHitDiag::beginJob() {
    // create diagnostics if requested
    if(_diag > 0){
      art::ServiceHandle<art::TFileService> tfs;
      // detailed diagnostics
      _chdiag=tfs->make<TTree>("chdiag","combo hit diagnostics");
      _chdiag->Branch("evt",&_evt,"evt/I");  // add event id
      //      _chdiag->Branch("pos",&_pos);
      _chdiag->Branch("posx",&_posx,"posx/F");
      _chdiag->Branch("posy",&_posy,"posy/F");
      _chdiag->Branch("posz",&_posz,"posz/F");
      //      _chdiag->Branch("wdir",&_wdir);
      _chdiag->Branch("wdirx",&_wdirx,"wdirx/F");
      _chdiag->Branch("wdiry",&_wdiry,"wdiry/F");
      _chdiag->Branch("wdirz",&_wdirz,"wdirz/F");
      _chdiag->Branch("wdist",&_wdist,"wdist/F");
      _chdiag->Branch("pos",&_pos);
      _chdiag->Branch("wdir",&_wdir);
      _chdiag->Branch("wdist",&_wdist,"wdist/F");
      _chdiag->Branch("wres",&_wres,"wres/F");
      _chdiag->Branch("tres",&_tres,"tres/F");
      _chdiag->Branch("time",&_time,"time/F");
      _chdiag->Branch("correcttime",&_correcttime,"correcttime/F");
      _chdiag->Branch("dtime",&_time,"dtime/F");
      _chdiag->Branch("ptime",&_time,"ptime/F");
      _chdiag->Branch("edep",&_edep,"edep/F");
      _chdiag->Branch("qual",&_qual,"qual/F");
      _chdiag->Branch("dz",&_dz,"dz/F");
      _chdiag->Branch("nsh",&_nsh,"nsh/I");
      _chdiag->Branch("nch",&_nch,"nch/I");
      _chdiag->Branch("esel",&_esel,"esel/I");
      _chdiag->Branch("rsel",&_rsel,"rsel/I");
      _chdiag->Branch("tsel",&_tsel,"tsel/I");
      _chdiag->Branch("bkgclust",&_bkgclust,"bkgclust/I");
      _chdiag->Branch("bkg",&_bkg,"bkg/I");
      _chdiag->Branch("stereo",&_stereo,"stereo/I");
      _chdiag->Branch("tdiv",&_tdiv,"tdiv/I");
      _chdiag->Branch("strawxtalk",&_strawxtalk,"strawxtalk/I");
      _chdiag->Branch("elecxtalk",&_elecxtalk,"elecxtalk/I");
      _chdiag->Branch("isolated",&_isolated,"isolated/I");
      _chdiag->Branch("calosel",&_calosel,"calosel/I");
      _chdiag->Branch("strawid",&_strawid,"strawid/I");
      if(_diag > 1)
	_chdiag->Branch("chinfo",&_chinfo);
      if(_mcdiag){
	//_chdiag->Branch("mcpos",&_mcpos);
	_chdiag->Branch("mcposx",&_mcposx,"mcposx/F");
	_chdiag->Branch("mcposy",&_mcposy,"mcposy/F");
	_chdiag->Branch("mcposz",&_mcposz,"mcposz/F");
	_chdiag->Branch("mctime",&_mctime,"mctime/F");
	_chdiag->Branch("mcdist",&_mcdist,"mcdist/F");
	_chdiag->Branch("mcpdg",&_mcpdg,"mcpdg/I");
	_chdiag->Branch("mcproc",&_mcproc,"mcproc/I");
	_chdiag->Branch("mcgen",&_mcgen,"mcgen/I");
	if(_diag > 1)
	  _chdiag->Branch("chinfomc",&_chinfomc);
      }
    }
  }

  void ComboHitDiag::analyze(const art::Event& evt ) {
    // find data in event
    findData(evt);
    _evt = evt.id().event();  // add event id
    // loop over combo hits
    for(size_t ich = 0;ich < _chcol->size(); ++ich){
      ComboHit const& ch =(*_chcol)[ich];
      // general information
      _nsh = ch.nStrawHits();
      _nch = ch.nCombo();
      _strawid = ch.strawId().asUint16();
      _pos = ch.pos();
      _posx = ch.pos().x();
      _posy = ch.pos().y();
      _posz = ch.pos().z();
      _wdirx = ch.wdir().x();
      _wdiry = ch.wdir().y();
      _wdirz = ch.wdir().z();
      _wdir = ch.wdir();
      _wdist = ch.wireDist();
      _wres = ch.wireRes();
      _tres = ch.transRes();
      _time = ch.time();
      _correcttime = ch.correctedTime();
      _dtime = ch.driftTime();
      _ptime = ch.propTime();
      _edep = ch.energyDep();
      _qual = ch.qual();
      StrawHitFlag flag;
      if(_useshfcol)
	flag = _shfcol->at(ich);
      else
	flag = ch.flag();
      _stereo = flag.hasAllProperties(StrawHitFlag::stereo);
      _tdiv = flag.hasAllProperties(StrawHitFlag::tdiv);
      _esel = flag.hasAllProperties(StrawHitFlag::energysel);
      _rsel = flag.hasAllProperties(StrawHitFlag::radsel);
      _tsel = flag.hasAllProperties(StrawHitFlag::timesel);
      _calosel = flag.hasAllProperties(StrawHitFlag::calosel);
      _strawxtalk = flag.hasAllProperties(StrawHitFlag::strawxtalk);
      _elecxtalk = flag.hasAllProperties(StrawHitFlag::elecxtalk);
      _isolated = flag.hasAllProperties(StrawHitFlag::isolated);
      _bkg = flag.hasAllProperties(StrawHitFlag::bkg);
      _bkgclust = flag.hasAllProperties(StrawHitFlag::bkgclust);
      _dz = 0.0;
      // center of this wire
      XYZVec cpos = _pos - _wdist*_wdir;
      // now hit-by-hit info
      _chinfo.clear();
      if(_diag > 1){
      // loop over comopnents (also ComboHits)
	ComboHitCollection::CHCIter compis;
	_chcol->fillComboHits(evt,ich,compis);
	float minz(1.0e6),maxz(-1.0);
	for(auto compi : compis) {
	  ComboHit const& comp = *compi;
	  if(comp.pos().z() > maxz) maxz = comp.pos().z();
	  if(comp.pos().z() < minz) minz = comp.pos().z();
	  ComboHitInfo chi;
	  // my addition vvvvvv
	  chi._posx = comp.pos().x();
	  chi._posy = comp.pos().y();
	  chi._posz = comp.pos().z();
	  chi._wdirx = comp.wdir().x();
	  chi._wdiry = comp.wdir().y();
	  chi._wdirz = comp.wdir().z();
	  chi._wdist = comp.wireDist();
	  chi._wres = comp.wireRes();
	  chi._tres = comp.transRes();
	  chi._tdrift = comp.driftTime();
	  chi._thit = comp.time();
	  chi._strawid = comp.strawId().straw();
	  chi._panelid = comp.strawId().panel();
	  //^^^^^^^^^^^
	  XYZVec dpos = comp.pos()-ch.pos();
	  chi._dwire = dpos.Dot(ch.wdir());
	  chi._dwerr = comp.wireRes();
	  chi._dterr = comp.transRes();
	  chi._dperp = sqrt(dpos.mag2() - chi._dwire*chi._dwire);
	  chi._dtime = comp.time()- ch.time(); 
	  chi._dedep = comp.energyDep() - ch.energyDep();
	  chi._ds = comp.strawId().straw() - compis.front()->strawId().straw();
	  chi._dp = comp.strawId().panel() - compis.front()->strawId().panel();
	  chi._nch = comp.nCombo();
	  chi._nsh = comp.nStrawHits();
	  _chinfo.push_back(chi);
	}
	_dz = maxz-minz;
      }
      if(_mcdiag){
	_chinfomc.clear();
	// get the StrawDigi indices associated with this ComboHit
	std::vector<StrawDigiIndex> shids;
	_chcol->fillStrawDigiIndices(evt,ich,shids);
	if(shids.size() != ch.nStrawHits())
	  throw cet::exception("DIAG")<<"mu2e::ComboHitDiag: invalid ComboHit" << std::endl;
	// use the 1st hit to define the MC match; this is arbitrary should be an average FIXME!
	StrawDigiMC const& mcd1 = _mcdigis->at(shids[0]);
	art::Ptr<StepPointMC> const& spmcp = mcd1.stepPointMC(StrawEnd::cal);
	art::Ptr<SimParticle> spp = spmcp->simParticle();
	_mctime = _toff.timeWithOffsetsApplied(*spmcp);
	_mcpdg = spp->pdgId();
	_mcproc = spp->creationCode();
	if(spp->genParticle().isNonnull())
	  _mcgen = spp->genParticle()->generatorId().id();
	else
	  _mcgen = -1;
	// find the relation with each hit
	_mcpos = XYZVec(0.0,0.0,0.0);
	for(auto shi : shids) {
	  ComboHitInfoMC chimc;
	  StrawDigiMC const& mcd = _mcdigis->at(shi);
<<<<<<< HEAD
	  chimc._rel = MCRelationship::relationship(mcd,mcd1);
	  chimc._mcposx = spmcp->position().x();
	  chimc._mcposy = spmcp->position().y();
	  chimc._mcposz = spmcp->position().z();
=======
	  MCRelationship rel(mcd,mcd1);
	  chimc._rel = rel.relationship();
>>>>>>> 9cbb374c
	  _chinfomc.push_back(chimc);
	  // find average MC properties
	  _mcpos += XYZVec(spmcp->position().x(), spmcp->position().y(), spmcp->position().z());
	}
	_mcpos /= shids.size();
	_mcdist = (_mcpos - cpos).Dot(_wdir);
	_mcposx = _mcpos.x();
	_mcposy = _mcpos.y();
	_mcposz = _mcpos.z();

      }
      _chdiag->Fill();
    }
  }

  bool ComboHitDiag::findData(const art::Event& evt){
    _chcol = 0;  _shfcol = 0; _mcdigis = 0;
    auto chH = evt.getValidHandle<ComboHitCollection>(_chtag);
    _chcol = chH.product();
    if(_useshfcol){
      auto shfH = evt.getValidHandle<StrawHitFlagCollection>(_shftag);
      _shfcol = shfH.product();
    }
    if(_mcdiag){
      auto mcdH = evt.getValidHandle<StrawDigiMCCollection>(_mcdigistag);
      _mcdigis = mcdH.product();
      // update time offsets
      _toff.updateMap(evt);
    }
    return _chcol != 0 && (!_useshfcol || _shfcol != 0) && (_mcdigis != 0 || !_mcdiag);
  }
}
// Part of the magic that makes this class a module.
using mu2e::ComboHitDiag;
DEFINE_ART_MODULE(ComboHitDiag);
<|MERGE_RESOLUTION|>--- conflicted
+++ resolved
@@ -281,15 +281,13 @@
 	for(auto shi : shids) {
 	  ComboHitInfoMC chimc;
 	  StrawDigiMC const& mcd = _mcdigis->at(shi);
-<<<<<<< HEAD
 	  chimc._rel = MCRelationship::relationship(mcd,mcd1);
 	  chimc._mcposx = spmcp->position().x();
 	  chimc._mcposy = spmcp->position().y();
 	  chimc._mcposz = spmcp->position().z();
-=======
+
 	  MCRelationship rel(mcd,mcd1);
 	  chimc._rel = rel.relationship();
->>>>>>> 9cbb374c
 	  _chinfomc.push_back(chimc);
 	  // find average MC properties
 	  _mcpos += XYZVec(spmcp->position().x(), spmcp->position().y(), spmcp->position().z());
