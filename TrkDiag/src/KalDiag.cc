//
// MC functions associated with KalFit
// $Id: KalDiag.cc,v 1.6 2014/09/22 12:13:17 brownd Exp $
// $Author: brownd $ 
// $Date: 2014/09/22 12:13:17 $
//
#include "TrkDiag/inc/KalDiag.hh"
//geometry
#include "GeometryService/inc/GeometryService.hh"
#include "GeometryService/inc/getTrackerOrThrow.hh"
#include "TTrackerGeom/inc/TTracker.hh"
#include "GeometryService/inc/VirtualDetector.hh"
#include "GeometryService/inc/DetectorSystem.hh"
#include "BFieldGeom/inc/BFieldConfig.hh"
#include "GeometryService/inc/GeomHandle.hh"
#include "GeometryService/inc/DetectorSystem.hh"
#include "BFieldGeom/inc/BFieldManager.hh"
// services
#include "GlobalConstantsService/inc/GlobalConstantsHandle.hh"
#include "GlobalConstantsService/inc/ParticleDataTable.hh"
#include "art/Framework/Services/Optional/TFileService.h"
// data
#include "art/Framework/Principal/Event.h"
#include "RecoDataProducts/inc/StrawHitCollection.hh"
#include "RecoDataProducts/inc/StrawHit.hh"
#include "MCDataProducts/inc/PtrStepPointMCVectorCollection.hh"
#include "MCDataProducts/inc/StepPointMCCollection.hh"
#include "MCDataProducts/inc/SimParticleCollection.hh"
#include "MCDataProducts/inc/MCRelationship.hh"
#include "MCDataProducts/inc/GenId.hh"
#include "DataProducts/inc/VirtualDetectorId.hh"
// Utilities
// tracker
#include "TrackerGeom/inc/Tracker.hh"
#include "TrackerGeom/inc/Straw.hh"
// BaBar
#include "BTrk/BaBar/BaBar.hh"
#include "BTrk/TrkBase/TrkHelixUtils.hh"
#include "BTrk/TrkBase/TrkPoca.hh"
#include "BTrk/TrkBase/TrkMomCalculator.hh"
#include "BTrk/BField/BFieldFixed.hh"
#include "BTrk/KalmanTrack/KalHit.hh"
#include "BTrk/KalmanTrack/KalMaterial.hh"
#include "BTrk/ProbTools/ChisqConsistency.hh"
#include "BTrk/BbrGeom/BbrVectorErr.hh"
#include "Mu2eBTrk/inc/DetStrawElem.hh"
//CLHEP
#include "CLHEP/Units/PhysicalConstants.h"
// root 
#include "TMath.h"
#include "TFile.h"
#include "TH2D.h"
#include "TCanvas.h"
#include "TApplication.h"
#include "TGMsgBox.h"
#include "TTree.h"
#include "TString.h"
// C++
#include <iostream>
#include <functional>

using namespace std;
using CLHEP::Hep3Vector;
 
namespace mu2e 
{
  // comparison functor for ordering step points
  struct timecomp : public binary_function<MCStepItr,MCStepItr, bool> {
    bool operator()(MCStepItr x,MCStepItr y) { return x->time() < y->time(); }
  };

  struct spcountcomp : public binary_function<spcount, spcount , bool> {
    bool operator() (spcount a, spcount b) { return a._count > b._count; }
  };

  KalDiag::~KalDiag(){}
  
  KalDiag::KalDiag(fhicl::ParameterSet const& pset) :
    _mcptrlabel(pset.get<string>("MCPtrLabel")),
    _mcstepslabel(pset.get<string>("MCStepsLabel")),
    _simpartslabel(pset.get<string>("SimParticleLabel")),
    _simpartsinstance(pset.get<string>("SimParticleInstance")),
    _mcdigislabel(pset.get<string>("StrawHitMCLabel")),
    _toff(pset.get<fhicl::ParameterSet>("TimeOffsets")),
    _fillmc(pset.get<bool>("FillMCInfo",true)),
    _debug(pset.get<int>("debugLevel",0)),
    _diag(pset.get<int>("diagLevel",1)),
    _uresid(pset.get<bool>("UnbiasedResiduals",true)),
    _mingood(pset.get<double>("MinimumGoodMomentumFraction",0.9)),
    _trkdiag(0) 
  {
// define the ids of the virtual detectors
    _midvids.push_back(VirtualDetectorId::TT_Mid);
    _midvids.push_back(VirtualDetectorId::TT_MidInner);
    _entvids.push_back(VirtualDetectorId::TT_FrontHollow);
    _entvids.push_back(VirtualDetectorId::TT_FrontPA); 
    _xitvids.push_back(VirtualDetectorId::TT_Back);
// initialize TrkQual MVA.  Note the weight file is passed in from the KalDiag config
    fhicl::ParameterSet mvapset = pset.get<fhicl::ParameterSet>("TrkQualMVA",fhicl::ParameterSet());
    mvapset.put<string>("MVAWeights",pset.get<string>("TrkQualWeights","TrkDiag/test/TrkQual.weights.xml"));
    _trkqualmva.reset(new MVATools(mvapset));
    _trkqualmva->initMVA();
    if(_debug>0)_trkqualmva->showMVA();
  }

// Find MC truth for the given particle entering a given detector(s).  Unfortunately the same logical detector can map
// onto several actual detectors, as they are not allowed to cross volume boundaries, so we have to check against
// several ids.  The track may also pass through this detector more than once, so we return a vector, sorted by time.
  void 
  KalDiag::findMCSteps(StepPointMCCollection const* mcsteps, cet::map_vector_key const& trkid, vector<int> const& vids,
  vector<MCStepItr>& steps) {
    steps.clear();
    if(mcsteps != 0){
      // Loop over the step points, and find the one corresponding to the given detector
      for( MCStepItr imcs =mcsteps->begin();imcs!= mcsteps->end();imcs++){
	if(vids.size() == 0 ||  (imcs->trackId() == trkid && find(vids.begin(),vids.end(),imcs->volumeId()) != vids.end())){
	  steps.push_back(imcs);
	}
      }
      // sort these in time
      sort(steps.begin(),steps.end(),timecomp());
    }
  }

  void
  KalDiag::kalDiag(const KalRep* krep,bool fill) {
    GeomHandle<VirtualDetector> vdg;
    // clear the branches
    reset();
    if(krep != 0){
  // fill track info for the tracker entrance
      fillTrkInfo(krep,_trkinfo);
    // compute hit information 
      if(_diag > 1){
	fillHitInfo(krep,_tshinfo);
	fillMatInfo(krep,_tminfo);
      }
    }
// if requested, add MC info
    if(_fillmc){
   // null pointer to SimParticle
      art::Ptr<SimParticle> spp;;
      if(krep != 0){
  // if the fit exists, find the MC particle which best matches it
	vector<spcount> sct;
	findMCTrk(krep,sct);
	if(sct.size()>0 && sct[0]._spp.isNonnull()){
	  spp = sct[0]._spp;
	}
      } else if(_mcdata._simparts != 0) { 
      // find 1st primary particle
	for ( auto isp = _mcdata._simparts->begin(); isp != _mcdata._simparts->end(); ++isp ){
	  if(isp->second.isPrimary()){
	    spp = art::Ptr<SimParticle>(_mcdata._simparthandle,isp->second.id().asInt());
	    break;
	  }
	}
      }
// Fill general MC information
      if(spp.isNonnull()){
	fillTrkInfoMC(spp,krep,_mcinfo);
// fill hit-specific MC information
	if(_diag > 1 && krep != 0)fillHitInfoMC(spp,krep,_tshinfomc);
// fill mc info at the particle production point
	fillTrkInfoMCStep(spp,_mcgeninfo);
      // find MC info at tracker
	if(_mcdata._mcvdsteps != 0){
	  cet::map_vector_key trkid = spp->id();
	  vector<MCStepItr> entsteps,midsteps,xitsteps;
	  findMCSteps(_mcdata._mcvdsteps,trkid,_entvids,entsteps);
	  if(entsteps.size() > 0 && vdg->exist(entsteps[0]->volumeId()))
	    fillTrkInfoMCStep(entsteps.front(),_mcentinfo);
	  findMCSteps(_mcdata._mcvdsteps,trkid,_midvids,midsteps);
	  if(midsteps.size() > 0 && vdg->exist(midsteps[0]->volumeId()))
	    fillTrkInfoMCStep(midsteps.front(),_mcmidinfo);
	  findMCSteps(_mcdata._mcvdsteps,trkid,_xitvids,xitsteps);
	  if(xitsteps.size() > 0 && vdg->exist(xitsteps[0]->volumeId()))
	    fillTrkInfoMCStep(xitsteps.front(),_mcxitinfo);
	}
      }
    }
    // fill the TTree if requested
    if(fill){
      _trkdiag->Fill();
    }
  }

  void
    KalDiag::fillTrkInfo(const KalRep* krep,TrkInfo& trkinfo) const {
    GeomHandle<VirtualDetector> vdg;
    GeomHandle<DetectorSystem> det;
    if(krep != 0 && krep->fitCurrent()){
      trkinfo._status = krep->fitStatus().success();
      trkinfo._pdg = krep->particleType().particleType();
      trkinfo._t0 = krep->t0().t0();
      trkinfo._t0err = krep->t0().t0Err();
      trkinfo._nhits = krep->hitVector().size();
      trkinfo._ndof = krep->nDof();
      trkinfo._nactive = krep->nActive();
      trkinfo._chisq = krep->chisq();
      trkinfo._fitcon = krep->chisqConsistency().significanceLevel();
      trkinfo._radlen = krep->radiationFraction();
      trkinfo._startvalid = krep->startValidRange();
      trkinfo._endvalid = krep->endValidRange();
// site counting
      int nmat(0), nmatactive(0), nbend(0);
      for(auto isite : krep->siteList()){
	if(isite->kalMaterial() != 0){
	  ++nmat;
	  if(isite->isActive())++nmatactive;
	}
	if(isite->kalBend() != 0)
	  ++nbend;
      }
      trkinfo._nmat = nmat;
      trkinfo._nmatactive = nmatactive;
      trkinfo._nbend = nbend;

//      Hep3Vector seedmom = TrkMomCalculator::vecMom(*(krep->seed()),krep->kalContext().bField(),0.0);
// trkinfo._seedmom = seedmom.mag();
      // count hits
      countHits(krep,trkinfo);
      // get the fit at the entrance to the tracker
      Hep3Vector entpos = det->toDetector(vdg->getGlobal(VirtualDetectorId::TT_FrontPA));
      double zent = entpos.z();
      // we don't know which way the fit is going: try both, and pick the one with the smallest flightlength
      double firsthitfltlen = krep->lowFitRange(); 
      double lasthitfltlen = krep->hiFitRange();
      double entlen = min(firsthitfltlen,lasthitfltlen);
      TrkHelixUtils::findZFltlen(krep->traj(),zent,entlen,0.1);
      // compute the tracker entrance fit information
      fillTrkFitInfo(krep,entlen,trkinfo._ent);
      // use the above information to compute the TrkQual value.
      fillTrkQual(trkinfo); 
    } else {
      // failed fit
      trkinfo._status = -krep->fitStatus().failure();
    }
  } 

  void KalDiag::countHits(const KalRep* krep,TrkInfo& tinfo) const {
    // count number of hits with other (active) hits in the same panel
    tinfo._ndouble = tinfo._ndactive = tinfo._nnullambig = 0;
    tinfo._firstflt = tinfo._lastflt = 0.0;
    // loop over hits, and count
    TrkStrawHitVector tshv;
    convert(krep->hitVector(),tshv);
    bool first(false);
    for(auto ihit=tshv.begin(); ihit != tshv.end(); ++ihit) {
      const TrkStrawHit* tsh = *ihit;
      if(tsh != 0 && tsh->isActive()){
	if(!first){
	  first = true;
	  tinfo._firstflt = tsh->fltLen();
	}
	if(tsh->ambig() == 0 )++tinfo._nnullambig;
	bool isdouble(false);
	bool dactive(false);
	// count correlations with other TSH
	for(auto jhit=tshv.begin(); jhit != ihit; ++jhit){
	  const TrkStrawHit* otsh = *jhit;
	  if(otsh != 0){
	    if(tsh->straw().id().getPlane() ==  otsh->straw().id().getPlane() &&
		tsh->straw().id().getPanel() == otsh->straw().id().getPanel() ){
	      isdouble = true;
	      if(otsh->isActive()){
		dactive = true;
		break;
	      }
	    }
	  }
	}
	if(isdouble)++tinfo._ndouble;
	if(dactive)++tinfo._ndactive;
      }
    }
    for(auto ihit = tshv.rbegin(); ihit != tshv.rend(); ++ihit){
      if((*ihit) != 0 && (*ihit)->isActive()){
	tinfo._lastflt = (*ihit)->fltLen();
	break;
      }
    }
  }

  void KalDiag::fillTrkFitInfo(const KalRep* krep,double fltlen,TrkFitInfo& trkfitinfo) const {
    trkfitinfo._fltlen = fltlen;
    // find momentum and parameters
    double loclen(0.0);
    const TrkSimpTraj* ltraj = krep->localTrajectory(fltlen,loclen);
    trkfitinfo._fitpar = helixpar(ltraj->parameters()->parameter());
    trkfitinfo._fitparerr = helixpar(ltraj->parameters()->covariance());
    Hep3Vector fitmom = krep->momentum(fltlen);
    BbrVectorErr momerr = krep->momentumErr(fltlen);
    trkfitinfo._fitmom = fitmom.mag();
    Hep3Vector momdir = fitmom.unit();
    HepVector momvec(3);
    for(int icor=0;icor<3;icor++)
      momvec[icor] = momdir[icor];
    trkfitinfo._fitmomerr = sqrt(momerr.covMatrix().similarity(momvec));
  }
  
  void KalDiag::findMCTrk(const KalRep* krep,art::Ptr<SimParticle>& spp) {
    static art::Ptr<SimParticle> nullvec;
    spp = nullvec;
    vector<spcount> sct;
    findMCTrk(krep,sct);
    if(sct.size()>0)
      spp = sct[0]._spp;
  }

  
  void
  KalDiag::findMCTrk(const KalRep* krep,vector<spcount>& sct) {
    sct.clear();
// find the SimParticles which contributed hits.
    if(_mcdata._mcdigis != 0) {
// get the straw hits from the track
    TrkStrawHitVector tshv;
    convert(krep->hitVector(),tshv);
    for(auto ihit=tshv.begin(); ihit != tshv.end(); ++ihit) {
	const TrkStrawHit* tsh = *ihit;
	// loop over the hits and find the associated steppoints
	if(tsh != 0 && tsh->isActive()){
	  StrawDigiMC const& mcdigi = _mcdata._mcdigis->at(tsh->index());
	  StrawDigi::TDCChannel itdc = StrawDigi::zero;
	  if(!mcdigi.hasTDC(StrawDigi::zero))
	    itdc = StrawDigi::one;
	  art::Ptr<SimParticle> spp = mcdigi.stepPointMC(itdc)->simParticle();
// see if this particle has already been found; if so, increment, if not, add it
	  bool found(false);
	  for(size_t isp=0;isp<sct.size();++isp){
// count direct daughter/parent as part the same particle
	    if(sct[isp]._spp == spp ){
	      found = true;
	      sct[isp].append(spp);
	      break;
	    }
	  }
	  if(!found)sct.push_back(spp);
	}
      }
    }
    // sort by # of contributions
    sort(sct.begin(),sct.end(),spcountcomp());
  }
  
  void KalDiag::fillHitInfo(const KalRep* krep, std::vector<TrkStrawHitInfo>& tshinfos ) const { 
    tshinfos.clear();
 // loop over hits
    TrkStrawHitVector tshv;
    convert(krep->hitVector(),tshv);
    for(auto ihit=tshv.begin(); ihit != tshv.end(); ++ihit) {
      const TrkStrawHit* tsh = *ihit;
      if(tsh != 0){
        TrkStrawHitInfo tshinfo;
	fillHitInfo(tsh,tshinfo);
// count correlations with other TSH
	for(auto jhit=tshv.begin(); jhit != ihit; ++jhit){
	  const TrkStrawHit* otsh = *jhit;
	  if(otsh != 0){
	    if(tshinfo._plane ==  otsh->straw().id().getPlane() &&
		tshinfo._panel == otsh->straw().id().getPanel() ){
	      tshinfo._dhit = true;
	      if(otsh->isActive()){
		tshinfo._dactive = true;
		break;
	      }
	    }
	  }
	}
	tshinfos.push_back(tshinfo);
      }
    }
  }

  void KalDiag::fillHitInfo(const TrkStrawHit* tsh,TrkStrawHitInfo& tshinfo) const {
    tshinfo._active = tsh->isActive();
    tshinfo._plane = tsh->straw().id().getPlane();
    tshinfo._panel = tsh->straw().id().getPanel();
    tshinfo._layer = tsh->straw().id().getLayer();
    tshinfo._straw = tsh->straw().id().getStraw();
    tshinfo._edep = tsh->strawHit().energyDep();
    static HepPoint origin(0.0,0.0,0.0);
    Hep3Vector hpos = tsh->hitTraj()->position(tsh->hitLen()) - origin;
    tshinfo._z = hpos.z();
    tshinfo._phi = hpos.phi();
    tshinfo._rho = hpos.perp();
    double resid,residerr;
    if(tsh->resid(resid,residerr,_uresid)){
      tshinfo._resid = resid;
      tshinfo._residerr = residerr;
    } else {
      tshinfo._resid = tshinfo._residerr = -1000.;
    }
    tshinfo._rdrift = tsh->driftRadius();
    tshinfo._rdrifterr = tsh->driftRadiusErr();
    double rstraw = tsh->straw().getRadius();
    tshinfo._dx = sqrt(max(0.0,rstraw*rstraw-tshinfo._rdrift*tshinfo._rdrift));
    tshinfo._trklen = tsh->fltLen();
    tshinfo._hlen = tsh->hitLen();
    Hep3Vector tdir = tsh->trkTraj()->direction(tshinfo._trklen);
    tshinfo._wdot = tdir.dot(tsh->straw().getDirection());
<<<<<<< HEAD
    // for now approximate the local bfield direction as the z axis FIXME!!
    tshinfo._bdot = tdir.z();
    tshinfo._t0 = tsh->hitT0()._t0;
=======
    tshinfo._t0 = tsh->trkT0()._t0;
>>>>>>> 9f394e2d
    // include signal propagation time correction
    tshinfo._ht = tsh->time()-tsh->signalTime();
    tshinfo._dt = tsh->strawHit().dt();
    tshinfo._tddist = tsh->timeDiffDist();
    tshinfo._tdderr = tsh->timeDiffDistErr();
    tshinfo._ambig = tsh->ambig();
    if(tsh->hasResidual())
      tshinfo._doca = tsh->poca().doca();
    else
      tshinfo._doca = -100.0;
    tshinfo._exerr = tsh->driftVelocity()*tsh->temperature();
    tshinfo._penerr = tsh->penaltyErr();
    tshinfo._t0err = tsh->t0Err()/tsh->driftVelocity();
// cannot count correlations with other hits in this function; set to false
    tshinfo._dhit = tshinfo._dactive = false;
  }

  void KalDiag::fillHitInfoMC(art::Ptr<SimParticle> const& pspp, const KalRep* krep, 
     std::vector<TrkStrawHitInfoMC>& tshinfomcs) const {
    tshinfomcs.clear();
 // loop over hits
    TrkStrawHitVector tshv;
    convert(krep->hitVector(),tshv);
    for(auto ihit=tshv.begin(); ihit != tshv.end(); ++ihit) {
      const TrkStrawHit* tsh = *ihit;
      if(tsh != 0){
	StrawDigiMC const& mcdigi = _mcdata._mcdigis->at(tsh->index());
	TrkStrawHitInfoMC tshinfomc;
	fillHitInfoMC(pspp,mcdigi,tsh->straw(),tshinfomc);
	tshinfomcs.push_back(tshinfomc);
      }
    }
  }

  void KalDiag::fillHitInfoMC(art::Ptr<SimParticle> const& pspp, StrawDigiMC const& mcdigi,Straw const& straw, 
    TrkStrawHitInfoMC& tshinfomc) const {
    // use TDC channel 0 to define the MC match
    StrawDigi::TDCChannel itdc = StrawDigi::zero;
    if(!mcdigi.hasTDC(itdc)) itdc = StrawDigi::one;
    art::Ptr<StepPointMC> const& spmcp = mcdigi.stepPointMC(itdc);
    art::Ptr<SimParticle> const& spp = spmcp->simParticle();
    // create MC info and fill
    tshinfomc._t0 = _toff.timeWithOffsetsApplied(*spmcp);
    tshinfomc._ht = mcdigi.wireEndTime(itdc);
    tshinfomc._pdg = spp->pdgId();
    tshinfomc._proc = spp->originParticle().creationCode();
    tshinfomc._edep = mcdigi.energySum();
    tshinfomc._gen = -1;
    if(spp->genParticle().isNonnull())
      tshinfomc._gen = spp->genParticle()->generatorId().id();
    tshinfomc._rel = MCRelationship::relationship(pspp,spp);
    // find the step midpoint
    Hep3Vector mcsep = spmcp->position()-straw.getMidPoint();
    Hep3Vector dir = spmcp->momentum().unit();
    tshinfomc._mom = spmcp->momentum().mag();
    tshinfomc._r =spmcp->position().perp();
    tshinfomc._phi =spmcp->position().phi();
    Hep3Vector mcperp = (dir.cross(straw.getDirection())).unit();
    double dperp = mcperp.dot(mcsep);
    tshinfomc._dist = fabs(dperp);
    tshinfomc._ambig = dperp > 0 ? -1 : 1; // follow TrkPoca convention
    tshinfomc._len = mcsep.dot(straw.getDirection());
    tshinfomc._xtalk = spmcp->strawIndex() != mcdigi.strawIndex();
  }

  void KalDiag::fillTrkInfoMC(art::Ptr<SimParticle> const&  spp,const KalRep* krep,
    TrkInfoMC& mcinfo) {
    // basic information
    if(spp->genParticle().isNonnull())
      mcinfo._gen = spp->genParticle()->generatorId().id();
    mcinfo._pdg = spp->pdgId();
    mcinfo._proc = spp->originParticle().creationCode();
    art::Ptr<SimParticle> pp = spp->originParticle().parent();
    if(pp.isNonnull()){
      mcinfo._ppdg = pp->pdgId();
      mcinfo._pproc = pp->originParticle().creationCode();
      mcinfo._pmom = pp->startMomentum().vect().mag();
      if(pp->genParticle().isNonnull())
	mcinfo._pgen = pp->genParticle()->generatorId().id();
    }
    Hep3Vector mcmomvec = spp->startMomentum();
    double mcmom = mcmomvec.mag(); 
    // fill track-specific  MC info
    mcinfo._nactive = mcinfo._nhits = mcinfo._ngood = mcinfo._nambig = 0;
    if(krep != 0){
      TrkStrawHitVector tshv;
      convert(krep->hitVector(),tshv);
      for(auto ihit=tshv.begin(); ihit != tshv.end(); ++ihit) {
	const TrkStrawHit* tsh = *ihit;
	if(tsh != 0){
	  StrawDigiMC const& mcdigi = _mcdata._mcdigis->at(tsh->index());
	  StrawDigi::TDCChannel itdc = StrawDigi::zero;
	  if(!mcdigi.hasTDC(StrawDigi::one)) itdc = StrawDigi::one;
	  art::Ptr<StepPointMC> const& spmcp = mcdigi.stepPointMC(itdc);
	  if(spp == spmcp->simParticle()){
	    ++mcinfo._nhits;
	    // easiest way to get MC ambiguity is through info object
	    TrkStrawHitInfoMC tshinfomc;
	    fillHitInfoMC(spp,mcdigi,tsh->straw(),tshinfomc);
	    // count hits with at least givien fraction of the original momentum as 'good'
	    if(tshinfomc._mom/mcmom > _mingood )++mcinfo._ngood;
	    if(tsh->isActive()){
	      ++mcinfo._nactive;
	    // count hits with correct left-right iguity
	      if(tsh->ambig()*tshinfomc._ambig > 0)++mcinfo._nambig;
	    }
	  }
	}
      }
    }

    // count the # of tracker hits (digis) generated by this particle
    mcinfo._ndigi = mcinfo._ndigigood = 0;
    for(auto imcd = _mcdata._mcdigis->begin(); imcd !=_mcdata._mcdigis->end();++imcd){
      if( imcd->hasTDC(StrawDigi::zero) && imcd->stepPointMC(StrawDigi::zero)->simParticle() == spp){
	mcinfo._ndigi++;
	if(imcd->stepPointMC(StrawDigi::zero)->momentum().mag()/spp->startMomentum().mag() > _mingood)
	  mcinfo._ndigigood++;
      }
    }
  }

  void KalDiag::fillMatInfo(const KalRep* krep, std::vector<TrkStrawMatInfo>& tminfos ) const { 
    tminfos.clear();
 // loop over sites, pick out the materials
    for(auto isite : krep->siteList()) {
      if(isite->kalMaterial() != 0){
	TrkStrawMatInfo tminfo;
	if(fillMatInfo(isite->kalMaterial(),tminfo))
	  tminfos.push_back(tminfo);
      }
    }
  }

  bool KalDiag::fillMatInfo(const KalMaterial* kmat, TrkStrawMatInfo& tminfo) const {
    bool retval(false);
    const DetStrawElem* delem = dynamic_cast<const DetStrawElem*>(kmat->detElem());
    if(delem != 0){
      retval = true;
      // KalMaterial info
      tminfo._active = kmat->isActive();
      tminfo._dp = kmat->momFraction();
      tminfo._radlen = kmat->radiationFraction();
      tminfo._sigMS = kmat->deflectRMS();
      // DetIntersection info
      const DetIntersection& dinter = kmat->detIntersection();
      tminfo._thit = (dinter.thit != 0);
      tminfo._thita = (dinter.thit != 0 && dinter.thit->isActive()); 
      tminfo._doca = dinter.dist;
      tminfo._tlen = dinter.pathlen;
      // straw information
      Straw const* straw = delem->straw();
      tminfo._plane = straw->id().getPlane();
      tminfo._panel = straw->id().getPanel();
      tminfo._layer = straw->id().getLayer();
      tminfo._straw = straw->id().getStraw();
    }
    return retval;
  }

  TTree*
  KalDiag::createTrkDiag(){
    art::ServiceHandle<art::TFileService> tfs;
    _trkdiag=tfs->make<TTree>("trkdiag","trk diagnostics");
    addBranches(_trkdiag);
    return _trkdiag;
  }

  void KalDiag::addBranches(TTree* trkdiag,const char* branchprefix){
    string brapre(branchprefix);
      // general track info
      trkdiag->Branch((brapre+"fit").c_str(),&_trkinfo,TrkInfo::leafnames().c_str());
// basic MC info
    if(_fillmc){
      // general MC info
      trkdiag->Branch((brapre+"mc").c_str(),&_mcinfo,TrkInfoMC::leafnames().c_str());
      // mc info at generation and several spots in the tracker
      trkdiag->Branch((brapre+"mcgen").c_str(),&_mcgeninfo,TrkInfoMCStep::leafnames().c_str());
      trkdiag->Branch((brapre+"mcent").c_str(),&_mcentinfo,TrkInfoMCStep::leafnames().c_str());
      trkdiag->Branch((brapre+"mcmid").c_str(),&_mcmidinfo,TrkInfoMCStep::leafnames().c_str());
      trkdiag->Branch((brapre+"mcxit").c_str(),&_mcxitinfo,TrkInfoMCStep::leafnames().c_str());
    }
// track hit info    
    if(_diag > 1){
      trkdiag->Branch((brapre+"tsh").c_str(),&_tshinfo);
      if(_fillmc)trkdiag->Branch((brapre+"tshmc").c_str(),&_tshinfomc);
      trkdiag->Branch((brapre+"tm").c_str(),&_tminfo);
    }
  }

  // find the MC truth objects in the event and set the local cache
  bool
  KalDiag::findMCData(const art::Event& evt) {
    _mcdata.clear();
    if(_fillmc){
      // Get the persistent data about pointers to StepPointMCs
      art::Handle<PtrStepPointMCVectorCollection> mchitptrHandle;
      if(evt.getByLabel(_mcptrlabel,mchitptrHandle))
	_mcdata._mchitptr = mchitptrHandle.product();
      // Get the persistent data about the StepPointMCs, from the tracker and the virtual detectors
      art::Handle<StepPointMCCollection> mcVDstepsHandle;
      if(evt.getByLabel(_mcstepslabel,"virtualdetector",mcVDstepsHandle))
	_mcdata._mcvdsteps = mcVDstepsHandle.product();
      if(evt.getByLabel(_simpartslabel,_simpartsinstance,_mcdata._simparthandle))
	_mcdata._simparts = _mcdata._simparthandle.product();
      art::Handle<StrawDigiMCCollection> mcdigisHandle;
      if(evt.getByLabel(_mcdigislabel,mcdigisHandle))
	_mcdata._mcdigis = mcdigisHandle.product();
      // update time offsets
      _toff.updateMap(evt);
      static bool first(true);
      if (first && !_mcdata.good()){
	first = false;
	std::cout <<"Warning: MC data is not complete as follows, proceeding" << std::endl;
	_mcdata.printPointerValues();
      }
    }
    return true;
  }

  vector<int>const& KalDiag::VDids(TRACKERPOS tpos) const {
    switch(tpos) {
      case trackerEnt: default:
	return _entvids;
      case trackerMid:
	return _midvids;
      case trackerExit:
	return _xitvids;
    }
  }

  const helixpar& KalDiag::MCHelix(TRACKERPOS tpos) const {
    switch(tpos) {
      case trackerEnt: default:
	return _mcentinfo._hpar;
      case trackerMid:
	return _mcmidinfo._hpar;
      case trackerExit:
	return _mcxitinfo._hpar;
    }
  }

  void
  KalDiag::fillTrkInfoMCStep(MCStepItr const& imcs, TrkInfoMCStep& mcstepinfo) const {
    GlobalConstantsHandle<ParticleDataTable> pdt;
    GeomHandle<DetectorSystem> det;
    mcstepinfo._time = _toff.timeWithOffsetsApplied(*imcs);
    double charge = pdt->particle(imcs->simParticle()->pdgId()).ref().charge();
    Hep3Vector mom = imcs->momentum();
    // need to transform into the tracker coordinate system
    Hep3Vector pos = det->toDetector(imcs->position());
    fillTrkInfoMCStep(mom,pos,charge,mcstepinfo);
  }

  void
  KalDiag::fillTrkInfoMCStep(art::Ptr<SimParticle> const& spp, TrkInfoMCStep& mcstepinfo) const {
    GlobalConstantsHandle<ParticleDataTable> pdt;
    GeomHandle<DetectorSystem> det;
    mcstepinfo._time = _toff.totalTimeOffset(spp) + spp->startGlobalTime();
    double charge = pdt->particle(spp->pdgId()).ref().charge();
    Hep3Vector mom = spp->startMomentum();
    // need to transform into the tracker coordinate system
    Hep3Vector pos = det->toDetector(spp->startPosition());
    fillTrkInfoMCStep(mom,pos,charge,mcstepinfo);
  }

  void
  KalDiag::fillTrkInfoMCStep(Hep3Vector const& mom, Hep3Vector const& pos, double charge, TrkInfoMCStep& mcstepinfo) const {
    GeomHandle<BFieldManager> bfmgr;
    GeomHandle<DetectorSystem> det;

    mcstepinfo._mom = mom.mag();
    mcstepinfo._pos = pos;
    double hflt(0.0);
    HepVector parvec(5,0);
    static Hep3Vector vpoint_mu2e = det->toMu2e(Hep3Vector(0.0,0.0,0.0));
    static double bz = bfmgr->getBField(vpoint_mu2e).z();
    HepPoint ppos(pos.x(),pos.y(),pos.z());
    TrkHelixUtils::helixFromMom( parvec, hflt,ppos, mom,charge,bz);
    mcstepinfo._hpar = helixpar(parvec);
  }
 
 void KalDiag::fillTrkQual(TrkInfo& trkinfo) const {
    TrkQual trkqual;
//    static std::vector<double> trkqualvec; // input variables for TrkQual computation
//    trkqualvec.resize(10);
    trkqual[TrkQual::nactive] = trkinfo._nactive; // # of active hits
    trkqual[TrkQual::factive] = (float)trkinfo._nactive/(float)trkinfo._nhits;  // Fraction of active hits
    trkqual[TrkQual::log10fitcon] = trkinfo._fitcon > 0.0 ? log10(trkinfo._fitcon) : -50.0; // fit chisquared consistency
    trkqual[TrkQual::momerr] = trkinfo._ent._fitmomerr; // estimated momentum error
    trkqual[TrkQual::t0err] = trkinfo._t0err;  // estimated t0 error
    trkqual[TrkQual::d0] = trkinfo._ent._fitpar._d0; // d0 value
    trkqual[TrkQual::rmax] = trkinfo._ent._fitpar._d0+2.0/trkinfo._ent._fitpar._om; // maximum radius of fit
    trkqual[TrkQual::fdouble] = (float)trkinfo._ndactive/(float)trkinfo._nactive;  // fraction of double hits (2 or more in 1 panel)
    trkqual[TrkQual::fnullambig] = (float)trkinfo._nnullambig/(float)trkinfo._nactive;  // fraction of hits with null ambiguity
    trkqual[TrkQual::fstraws] = (float)trkinfo._nmatactive/(float)trkinfo._nactive;  // fraction of straws to hits
    trkinfo._trkqual = _trkqualmva->evalMVA(trkqual.values());
  }
  
  void KalDiag::reset() {
    // reset ttree variables that might otherwise be stale and misleading
    _trkinfo.reset();
    _tshinfo.clear();
    if(_fillmc){
      _mcinfo.reset();
      _mcgeninfo.reset();
      _mcentinfo.reset();
      _mcmidinfo.reset();
      _mcxitinfo.reset();
      _tshinfomc.clear();
    }
  }

  unsigned KalDiag::countCEHits() const {
    unsigned ncehits = 0;
    unsigned nstrs = mcData()._mcdigis->size();
    for(unsigned istr=0; istr<nstrs;++istr){
      StrawDigiMC const& mcdigi = mcData()._mcdigis->at(istr);
      StrawDigi::TDCChannel itdc = StrawDigi::zero;
      if(!mcdigi.hasTDC(StrawDigi::zero)) itdc = StrawDigi::one;
      art::Ptr<StepPointMC> const& spmcp = mcdigi.stepPointMC(itdc);
      art::Ptr<SimParticle> const& spp = spmcp->simParticle();
      Int_t mcpdg = spp->pdgId();
      Int_t mcproc = spp->originParticle().creationCode();
      Int_t mcgen = spp->genParticle()->generatorId().id();
      bool conversion = (mcpdg == 11 && mcgen == 2 && mcproc == GenId::conversionGun && spmcp->momentum().mag()>90.0);
      if(conversion){
	++ncehits;
      }
    }
    return ncehits;
  }

}<|MERGE_RESOLUTION|>--- conflicted
+++ resolved
@@ -400,13 +400,9 @@
     tshinfo._hlen = tsh->hitLen();
     Hep3Vector tdir = tsh->trkTraj()->direction(tshinfo._trklen);
     tshinfo._wdot = tdir.dot(tsh->straw().getDirection());
-<<<<<<< HEAD
     // for now approximate the local bfield direction as the z axis FIXME!!
     tshinfo._bdot = tdir.z();
     tshinfo._t0 = tsh->hitT0()._t0;
-=======
-    tshinfo._t0 = tsh->trkT0()._t0;
->>>>>>> 9f394e2d
     // include signal propagation time correction
     tshinfo._ht = tsh->time()-tsh->signalTime();
     tshinfo._dt = tsh->strawHit().dt();
