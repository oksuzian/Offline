#!/usr/bin/env python
#
# Original author Rob Kutschke.
#

import os, re
Import('env')
Import('mu2e_helper')

helper=mu2e_helper(env)

rootlibs  = env['ROOTLIBS']
babarlibs = env['BABARLIBS']
extrarootlibs = [ 'Geom', 'Geom', 'GeomPainter', 'Ged' ]
mainlib = helper.make_mainlib ( [
    'mu2e_TrkReco',
    'mu2e_ParticleID',
    'mu2e_BTrkData',
    'mu2e_Mu2eBTrk',
    'mu2e_Mu2eUtilities',
    'mu2e_CaloCluster',
    'mu2e_ConditionsService',
    'mu2e_GeometryService',
    'mu2e_BFieldGeom',
    'mu2e_TrackerGeom',
    'mu2e_CalorimeterGeom',
    'mu2e_MCDataProducts',
    'mu2e_RecoDataProducts',
    'mu2e_GlobalConstantsService',
    'mu2e_Mu2eInterfaces',
    'mu2e_DataProducts',
    'mu2e_GeneralUtilities',
    'mu2e_CRVAnalysis',
    babarlibs,
    'art_Framework_Core',
    'art_Framework_Principal',
    'art_Framework_Services_Registry',
    'art_root_io_TFileService_service',
    'art_root_io_tfile_support',
    'art_Persistency_Provenance',
    'art_Persistency_Common',
    'art_Utilities',
    'canvas',
    'fhiclcpp',
    'cetlib',
    'cetlib_except',
    rootlibs,
    'CLHEP',
    'HepPDT',
    'HepPID',
    'xerces-c',
    'boost_filesystem',
    'boost_system',
<<<<<<< HEAD
     extrarootlibs,
=======
    'hep_concurrency',
>>>>>>> 3108b684
    ] )

# Fixme: split into link lists for each module.
helper.make_plugins( [
   mainlib,
   'mu2e_TrkReco',
   'mu2e_ParticleID',
   'mu2e_BTrkData',
   'mu2e_Mu2eBTrk',
   'mu2e_Mu2eUtilities',
   'mu2e_CaloCluster',
   'mu2e_SeedService_SeedService_service',
   'mu2e_ConditionsService',
   'mu2e_GeometryService',
   'mu2e_BFieldGeom',
   'mu2e_Mu2eHallGeom',
   'mu2e_TrackerGeom',
   'mu2e_CalorimeterGeom',
   'mu2e_MCDataProducts',
   'mu2e_RecoDataProducts',
   'mu2e_GlobalConstantsService',
   'mu2e_Mu2eInterfaces',
   'mu2e_DataProducts',
   'mu2e_GeneralUtilities',
   'mu2e_CRVAnalysis',
   babarlibs,
   'art_Framework_Core',
   'art_Framework_Principal',
   'art_Framework_Services_Registry',
   'art_root_io_tfile_support',
   'art_root_io_TFileService_service',
   'art_Framework_Services_Optional_RandomNumberGenerator_service',
   'art_Framework_Services_System_TriggerNamesService_service',                       
   'art_Persistency_Common',
   'art_Persistency_Provenance',
   'art_Utilities',
   'canvas',
   'MF_MessageLogger',
   'fhiclcpp',
   'cetlib',
   'cetlib_except',
   'CLHEP',
   'HepPDT',
   'HepPID',
   rootlibs,
   'xerces-c',
   'boost_filesystem',
   'boost_system',
<<<<<<< HEAD
   extrarootlibs,
=======
   'hep_concurrency', 
>>>>>>> 3108b684
    ] )

# Fixme: do I need all of babarlibs below?
helper.make_dict_and_map( [
        mainlib,
        babarlibs,
        'art_Persistency_Common',
        'art_Utilities',
        'canvas',
        'cetlib',
        'cetlib_except',
        'CLHEP',
        'Core'
    ] )


# This tells emacs to view this file in python mode.
# Local Variables:
# mode:python
# End:<|MERGE_RESOLUTION|>--- conflicted
+++ resolved
@@ -51,11 +51,9 @@
     'xerces-c',
     'boost_filesystem',
     'boost_system',
-<<<<<<< HEAD
      extrarootlibs,
-=======
     'hep_concurrency',
->>>>>>> 3108b684
+
     ] )
 
 # Fixme: split into link lists for each module.
@@ -104,11 +102,8 @@
    'xerces-c',
    'boost_filesystem',
    'boost_system',
-<<<<<<< HEAD
    extrarootlibs,
-=======
    'hep_concurrency', 
->>>>>>> 3108b684
     ] )
 
 # Fixme: do I need all of babarlibs below?
