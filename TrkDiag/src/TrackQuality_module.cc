--- conflicted
+++ resolved
@@ -74,25 +74,14 @@
       if (i_kalSeed.status().hasAllProperties(goodfit)) {
 
 	// fill the hit count variables
-<<<<<<< HEAD
 	TrkInfo tinfo;
 	_infoStructHelper.fillTrkInfoHits(i_kalSeed, tinfo);
+	_infoStructHelper.fillTrkInfoStraws(i_kalSeed, tinfo);
 	trkqual[TrkQual::nactive] = tinfo._nactive;
 	trkqual[TrkQual::factive] = (double) tinfo._nactive / tinfo._nhits;
 	trkqual[TrkQual::fdouble] = (double) tinfo._ndactive / tinfo._nactive;
 	trkqual[TrkQual::fnullambig] = (double) tinfo._nnullambig / tinfo._nactive;
-	trkqual[TrkQual::fstraws] = (double)i_kalSeed.straws().size() / tinfo._nactive;
-=======
-	unsigned nhits = 0; unsigned nactive = 0; unsigned ndouble = 0; unsigned ndactive = 0; unsigned nnullambig = 0; unsigned nmat=0; unsigned nmatactive=0;
-	double radlen(0.0);
-	TrkTools::countHits(i_kalSeed.hits(), nhits, nactive, ndouble, ndactive, nnullambig);
-	TrkTools::countStraws(i_kalSeed.straws(), nmat, nmatactive, radlen);
-	trkqual[TrkQual::nactive] = nactive;
-	trkqual[TrkQual::factive] = (double)nactive / nhits;
-	trkqual[TrkQual::fdouble] = (double)ndactive / nactive;
-	trkqual[TrkQual::fnullambig] = (double)nnullambig / nactive;
-	trkqual[TrkQual::fstraws] = (double)nmatactive / nactive;
->>>>>>> e85e3649
+	trkqual[TrkQual::fstraws] = (double)tinfo._nmatactive / tinfo._nactive;
 
 	// fill fit consistency and t0 variables
 	if (i_kalSeed.fitConsistency() > FLT_MIN) {
