--- conflicted
+++ resolved
@@ -84,13 +84,8 @@
     art::InputTag _uetag;
     art::InputTag _dmtag;
     // event-weighting modules
-<<<<<<< HEAD
-    art::InputTag _genWttag;
-    art::InputTag _PBItag, _meanPBItag;
-=======
     art::InputTag _meanPBItag;
     art::InputTag _PBIwtTag;
->>>>>>> cb06bf20
     //TrkCaloMatchingParameters FitDirection and Track Particle
     TrkFitDirection _sdir;
     TrkParticle _spart;
@@ -149,14 +144,8 @@
   TrackAnalysis::TrackAnalysis(fhicl::ParameterSet const& pset):
     art::EDAnalyzer(pset),
     _trkanaroot(pset.get<std::string>("KalFinalTagRoot") ),
-<<<<<<< HEAD
-    _genWttag( pset.get<art::InputTag>("generatorWeight",art::InputTag()) ),
-    _PBItag( pset.get<art::InputTag>("BeamIntensity",art::InputTag()) ),
-    _meanPBItag( pset.get<art::InputTag>("MeanBeamIntensity",art::InputTag()) ),
-=======
     _meanPBItag( pset.get<art::InputTag>("MeanBeamIntensity",art::InputTag()) ),
     _PBIwtTag( pset.get<art::InputTag>("PBIWeightTag",art::InputTag()) ),
->>>>>>> cb06bf20
     _sdir((TrkFitDirection::FitDirection)(pset.get<int>("TrkFitDirection", TrkFitDirection::downstream))),
     _spart((TrkParticle::type)(pset.get<int>("TrkParticle"))),
     _crvCoincidenceModuleLabel(pset.get<string>("CrvCoincidenceModuleLabel")),
@@ -217,8 +206,6 @@
       _meanPBI = PBIHandle->intensity();
   }
   void TrackAnalysis::analyze(const art::Event& event) {
-<<<<<<< HEAD
-=======
     // need to create and define the event weight branch here because we only know the EventWeight creating modules that have been run through the Event
     if (!_trkana->GetBranch("evtwt")) { 
       std::vector<art::Handle<EventWeight> > eventWeightHandles;
@@ -239,7 +226,6 @@
       }
     }
 
->>>>>>> cb06bf20
     // Decide TrackTags from fit particle (muon collection matches electron charge )
     std::string chargename = _spart.charge() > 0.0 ? "P" : "M";
     _detag = _trkanaroot + "D" + _spart.name().substr(0,1) + chargename;
@@ -492,10 +478,7 @@
     _demcent.reset();
     _demcmid.reset();
     _demcxit.reset();
-<<<<<<< HEAD
-=======
     _wtinfo.reset();
->>>>>>> cb06bf20
     // clear vectors
     _detsh.clear();
     _detsm.clear();
