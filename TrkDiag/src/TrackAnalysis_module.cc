//
// Prototype analysis module using tracks.  This module associates information from the
// Mu2e detector systems into a single coherent analysis TTree (trkana).  This module
// depends on the data products produced by reconstruction and (if requested) their MC
// counterparts.  The primary analysis object is the set of Downstream electron track fits.
// Upstream electron fit and downstream muon are also required for PID and quality selection.
// Calorimeter clusters and Track-cluster matching are used for PID. CRV coincidences are also
// included for rejecting cosmic backgrounds.
// Most of the calcluations are done by upstream modules and helper classes.
// Original author: Dave Brown (LBNL) 7/7/2016
//

// Mu2e includes
#include "GeneralUtilities/inc/ParameterSetHelpers.hh"
#include "MCDataProducts/inc/ProtonBunchIntensity.hh"
#include "MCDataProducts/inc/EventWeight.hh"
#include "DataProducts/inc/threevec.hh"
#include "RecoDataProducts/inc/StrawHitFlagCollection.hh"
// Framework includes.
#include "art/Framework/Core/EDAnalyzer.h"
#include "art/Framework/Principal/Event.h"
#include "art/Framework/Principal/Handle.h"
#include "art/Framework/Services/Optional/TFileService.h"
#include "art/Framework/Core/ModuleMacros.h"

// ROOT incldues
#include "Rtypes.h"

// BaBar includes
#include "BTrk/BaBar/BaBar.hh"
#include "BTrk/KalmanTrack/KalRep.hh"
#include "BTrk/TrkBase/TrkParticle.hh"
#include "BTrk/ProbTools/ChisqConsistency.hh"
#include "BTrk/BbrGeom/BbrVectorErr.hh"
// mu2e tracking
#include "RecoDataProducts/inc/TrkFitDirection.hh"
#include "BTrkData/inc/TrkStrawHit.hh"
#include "TrkReco/inc/TrkUtilities.hh"
#include "BTrkData/inc/TrkCaloHit.hh"
// diagnostics
#include "TrkDiag/inc/KalDiag.hh"
#include "TrkDiag/inc/TrkComp.hh"
#include "TrkDiag/inc/HitCount.hh"
#include "TrkDiag/inc/TrkCount.hh"
#include "TrkDiag/inc/TrkCaloDiag.hh"
#include "TrkDiag/inc/EventInfo.hh"
#include "TrkDiag/inc/EventWeightInfo.hh"
#include "TrkDiag/inc/TrkStrawHitInfo.hh"
#include "TrkDiag/inc/TrkCaloHitInfo.hh"
#include "TrkDiag/inc/TrkStrawHitInfoMC.hh"
#include "TrkDiag/inc/TrkQualInfo.hh"
#include "TrkDiag/inc/TrkQualTestInfo.hh"
// CRV info
#include "CRVAnalysis/inc/CRVAnalysis.hh"

// C++ includes.
#include <iostream>
#include <string>
#include <cmath>
// This is fragile and needs to be last until CLHEP is
// properly qualified and included in the BaBar classes.
#include "RecoDataProducts/inc/KalRepPtrCollection.hh"

using namespace std;

namespace mu2e {
// Need this for the BaBar headers.
  using CLHEP::Hep3Vector;

  class TrackAnalysis : public art::EDAnalyzer {

  public:
    explicit TrackAnalysis(fhicl::ParameterSet const& pset);
    virtual ~TrackAnalysis() { }

    void beginJob();
    void beginSubRun(const art::SubRun & subrun ) override;
    void analyze(const art::Event& e);

  private:

    // track collections.  Downstream electrons are signal candidates,
    // upstream electrons are used to identify cosmic background events
    // downstream muons are used in PID.  PID information should be analyzed
    // in a dedicated module FIXME!
    std::string _trkanaroot;
    art::InputTag _detag;
    art::InputTag _uetag;
    art::InputTag _dmtag;
    std::string _tqroot;
    art::InputTag _tqtag;
    // event-weighting modules
    art::InputTag _meanPBItag;
    art::InputTag _PBIwtTag;
    //TrkCaloMatchingParameters FitDirection and Track Particle
    TrkFitDirection _sdir;
    TrkParticle _spart;
    // CRV info
    std::string _crvCoincidenceModuleLabel;
    std::string _crvCoincidenceMCModuleLabel;
    // analysis options
    bool _fillmc, _pempty, _crv, _filltrkqual;
    int _diag;
    // analysis parameters
    double _minReflectTime; // minimum time for a track to reflect in the gradient
    // Kalman fit diagnostics
    KalDiag _kdiag;
    // track comparator
    TrkComp _tcomp;
    // calorimeter diagnostics
    TrkCaloDiag _cdiag;
    TrkCaloInfo _dec;
    // main TTree
    TTree* _trkana;
    // general event info branch
    double _meanPBI;
    EventInfo _einfo;
    EventWeightInfo _wtinfo;
    // hit counting
    HitCount _hcnt;
    // track counting
    TrkCount _tcnt;
    // track branches
    TrkInfo _deti, _ueti, _dmti;
    // detailed info branches for the signal candidate
    std::vector<TrkStrawHitInfo> _detsh;
//    std::vector<TrkCaloHitInfo> _detch;
    TrkCaloHitInfo _detch;
    std::vector<TrkStrawMatInfo> _detsm;
    // MC truth branches
    TrkInfoMC _demc, _uemc, _dmmc;
    // detailed MC truth for the signal candidate
    TrkInfoMCStep _demcgen;
    TrkInfoMCStep _demcent, _demcmid, _demcxit;
    std::vector<TrkStrawHitInfoMC> _detshmc;
    // test trkqual variable branches
    TrkQualInfo _trkQualInfo;
    TrkQualTestInfo _trkqualTest;
    // helper functions
    void fillMCSteps(KalDiag::TRACKERPOS tpos, TrkFitDirection const& fdir, SimParticle::key_type id, TrkInfoMCStep& tmcs);
    void fillEventInfo(const art::Event& event);
    void countHits(StrawHitFlagCollection const& shfC);
    const KalRep* findBestTrack(KalRepPtrCollection const& kcol, size_t& i_element);
    void resetBranches();
    void fillMCInfo(const KalRep* deK);
    void findBestClusterMatch(TrackClusterMatchCollection const& tcmc,
	const KalRep* krep, 
	TrackClusterMatchCollection::const_iterator& itcm);
    const KalRep* findUpstreamTrack(KalRepPtrCollection const& kcol,const KalRep* deK);
    const KalRep* findMuonTrack(KalRepPtrCollection const& kcol,const KalRep* deK);
    // CRV info
    int _ncrv;
    std::vector<CrvHitInfoReco> _crvinfo;
    std::vector<CrvHitInfoMC> _crvinfomc;
    // TestTrkQual
    void fillTrkQualInfo(const TrkQual& tqual, TrkQualInfo& trkqualInfo);
<<<<<<< HEAD
    void findBestTrkQualMatch(const TrkQualCollection& tqcol, const KalRep* deK, TrkQual& tqual);
=======
>>>>>>> fa4b95c9
  };

  TrackAnalysis::TrackAnalysis(fhicl::ParameterSet const& pset):
    art::EDAnalyzer(pset),
    _trkanaroot(pset.get<std::string>("KalFinalTagRoot") ),
    _tqroot(pset.get<std::string>("TrkQualTagRoot") ),
    _meanPBItag( pset.get<art::InputTag>("MeanBeamIntensity",art::InputTag()) ),
    _PBIwtTag( pset.get<art::InputTag>("PBIWeightTag",art::InputTag()) ),
    _sdir((TrkFitDirection::FitDirection)(pset.get<int>("TrkFitDirection", TrkFitDirection::downstream))),
    _spart((TrkParticle::type)(pset.get<int>("TrkParticle"))),
    _crvCoincidenceModuleLabel(pset.get<string>("CrvCoincidenceModuleLabel")),
    _crvCoincidenceMCModuleLabel(pset.get<string>("CrvCoincidenceMCModuleLabel")),
    _fillmc(pset.get<bool>("FillMCInfo",true)),
    _pempty(pset.get<bool>("ProcessEmptyEvents",true)),
    _crv(pset.get<bool>("AnalyzeCRV",false)),
    _filltrkqual(pset.get<bool>("fillTrkQualInfo",false)),
    _diag(pset.get<int>("diagLevel",1)),
    _minReflectTime(pset.get<double>("MinimumReflectionTime",20)), // nsec
    _kdiag(pset.get<fhicl::ParameterSet>("KalDiag",fhicl::ParameterSet())),
    _cdiag(_spart,_sdir,pset.get<fhicl::ParameterSet>("TrkCaloDiag",fhicl::ParameterSet())),
    _trkana(0),
    _meanPBI(0.0)
  {
  }

  void TrackAnalysis::beginJob( ){
    art::ServiceHandle<art::TFileService> tfs;
// create TTree
    _trkana=tfs->make<TTree>("trkana","track analysis");
// add event info branch
    _trkana->Branch("evtinfo.",&_einfo,EventInfo::leafnames().c_str());
// hit counting branch
    _trkana->Branch("hcnt.",&_hcnt,HitCount::leafnames().c_str());
// track counting branch
    _trkana->Branch("tcnt.",&_tcnt,TrkCount::leafnames().c_str());
// add primary track (downstream electron) branch
    _trkana->Branch("de.",&_deti,TrkInfo::leafnames().c_str());
// optionally add detailed branches
    if(_diag > 1){
      _trkana->Branch("detsh",&_detsh);
      _trkana->Branch("detch",&_detch,TrkCaloHitInfo::leafnames().c_str());
      _trkana->Branch("detsm",&_detsm);
    }
// add branches for other tracks
    _trkana->Branch("ue.",&_ueti,TrkInfo::leafnames().c_str());
    _trkana->Branch("dm.",&_dmti,TrkInfo::leafnames().c_str());
// calorimeter information for the downstream electron track
    _trkana->Branch("dec.",&_dec,TrkCaloInfo::leafnames().c_str());
// CRV info
   if(_crv) {
      _trkana->Branch("ncrv",&_ncrv,"ncrv/I");
     _trkana->Branch("crvinfo",&_crvinfo);
   }
// optionally add MC truth branches
    if(_fillmc){
      _trkana->Branch("demc",&_demc,TrkInfoMC::leafnames().c_str());
      _trkana->Branch("demcgen",&_demcgen,TrkInfoMCStep::leafnames().c_str());
      _trkana->Branch("demcent",&_demcent,TrkInfoMCStep::leafnames().c_str());
      _trkana->Branch("demcmid",&_demcmid,TrkInfoMCStep::leafnames().c_str());
      _trkana->Branch("demcxit",&_demcxit,TrkInfoMCStep::leafnames().c_str());
      if(_crv)_trkana->Branch("crvinfomc",&_crvinfomc);
      if(_diag > 1)_trkana->Branch("detshmc",&_detshmc);
    }
<<<<<<< HEAD
=======

>>>>>>> fa4b95c9
    if (_filltrkqual) {
      _trkana->Branch("detrkqual", &_trkQualInfo, TrkQualInfo::leafnames().c_str());
      //      _trkana->Branch("trkqualTest", &_trkqualTest, TrkQualTestInfo::leafnames().c_str());
    }
  }

  void TrackAnalysis::beginSubRun(const art::SubRun & subrun ) {
    // mean number of protons on target
    art::Handle<ProtonBunchIntensity> PBIHandle;
    subrun.getByLabel(_meanPBItag, PBIHandle);
    if(PBIHandle.isValid())
      _meanPBI = PBIHandle->intensity();
  }
  void TrackAnalysis::analyze(const art::Event& event) {
    // need to create and define the event weight branch here because we only know the EventWeight creating modules that have been run through the Event
    if (!_trkana->GetBranch("evtwt")) { 
      std::vector<art::Handle<EventWeight> > eventWeightHandles;
      event.getManyByType(eventWeightHandles);
      if (eventWeightHandles.size()>0) {
	std::vector<std::string> labels;
	for (const auto& i_weightHandle : eventWeightHandles) {
	  std::string moduleLabel = i_weightHandle.provenance()->moduleLabel();
	  std::string instanceName = i_weightHandle.provenance()->productInstanceName();

	  std::string branchname = moduleLabel;
	  if (instanceName != "") {
	    branchname += "_" + instanceName;
	  }
	  labels.push_back(branchname);
	}
	_trkana->Branch("evtwt",&_wtinfo,_wtinfo.leafnames(labels).c_str());
      }
    }

    // Decide TrackTags from fit particle (muon collection matches electron charge )
    std::string chargename = _spart.charge() > 0.0 ? "P" : "M";
    _detag = _trkanaroot + "D" + _spart.name().substr(0,1) + chargename;
    _uetag = _trkanaroot + "U" + _spart.name().substr(0,1) + chargename;
    _dmtag = _trkanaroot + "D" + "mu" + chargename; //dm branch is always used for muons
    _tqtag = _tqroot + "D" + _spart.name().substr(0,1) + chargename;
    // Get handle to downstream electron track collection.  This also creates the final set of hit flags
    art::Handle<KalRepPtrCollection> deH;
    event.getByLabel(_detag,deH);
    // std::cout << _detag << std::endl; //teste
    KalRepPtrCollection const& deC = *deH;
    art::Handle<StrawHitFlagCollection> shfH;
    event.getByLabel(_detag,shfH);
    StrawHitFlagCollection const& shfC = *shfH;
    // find downstream muons and upstream electrons
    art::Handle<KalRepPtrCollection> ueH;
    event.getByLabel(_uetag,ueH);
    KalRepPtrCollection const& ueC = *ueH;
    art::Handle<KalRepPtrCollection> dmH;
    event.getByLabel(_dmtag,dmH);
    KalRepPtrCollection const& dmC = *dmH;
    // find Track-cluster matching data
    _cdiag.findData(event);

    // reset
    resetBranches();

    // find the best track
    size_t i_element = 0; // keep track of which KalRep we are looking at
    const KalRep* deK = findBestTrack(deC, i_element);
    if(deK != 0 || _pempty) {
      // setup KalDiag.
      if(_fillmc)_kdiag.findMCData(event);
      // fill basic event information
      fillEventInfo(event);
      countHits(shfC);
      // fill the standard diagnostics
      if(deK != 0){
	_kdiag.fillTrkInfo(deK,_deti);
	if(_diag > 1){
	  _kdiag.fillHitInfo(deK, _detsh);
	  const TrkCaloHit* tch = TrkUtilities::findTrkCaloHit(deK);
	  if(tch != 0){
	    _kdiag.fillCaloHitInfo(tch, _detch);
	  }
	  _kdiag.fillMatInfo(deK, _detsm);
	}
	// fill calorimeter information. First find the best matching cluster
	if(_cdiag.caloMatchHandle().isValid()){
	  TrackClusterMatchCollection const& tcmc = *_cdiag.caloMatchHandle();
	  TrackClusterMatchCollection::const_iterator itcm = tcmc.end();
	  findBestClusterMatch(tcmc,deK,itcm);
	  if(itcm != tcmc.end())
	    _cdiag.fillCaloInfo(*itcm,_dec);
	}
	// look for a matching upstream electron track
	const KalRep* ueK = findUpstreamTrack(ueC,deK);
	if(ueK != 0){
	  _kdiag.fillTrkInfo(ueK,_ueti);
	}
	// look for a matching muon track
	const KalRep* dmK = findMuonTrack(dmC,deK);
	if(dmK != 0){
	  _kdiag.fillTrkInfo(dmK,_dmti);
	}

	art::Handle<TrkQualCollection> trkQualHandle;
	event.getByLabel(_tqtag, trkQualHandle);
	if (trkQualHandle.isValid()) {
<<<<<<< HEAD
	  TrkQual i_tqual;
	  findBestTrkQualMatch(*trkQualHandle, deK, i_tqual);
	  _deti._trkqual = i_tqual.MVAOutput();
	  if (_filltrkqual) {
	    fillTrkQualInfo(i_tqual, _trkQualInfo);
=======
	  const TrkQualCollection& tqcol = *trkQualHandle;
	  if (i_element >= tqcol.size()) {
	    throw cet::exception("TrackAnalysis") << "TrkQualCollection element (" << i_element << ") is invalid base on collection size (" << tqcol.size() << ")" << std::endl;
	  }

	  TrkQual tqual = tqcol.at(i_element);
	  int n_krep_active_hits = deK->nActive();
	  const TrkCaloHit* tch = TrkUtilities::findTrkCaloHit(deK);
	  if (tch != 0) {
	    --n_krep_active_hits; // nactive in TrkQual does not include the TrkCaloHit
	  }
	  int n_tqual_active_hits = tqual[TrkQual::nactive];
	  if (n_krep_active_hits != n_tqual_active_hits) {
	    throw cet::exception("TrackAnalysis") << "TrkQual nactive (" << n_tqual_active_hits << ") does not match KalRep nactive (" << n_krep_active_hits << ")" << std::endl;
	  }

	  _deti._trkqual = tqual.MVAOutput();
	  if (_filltrkqual) {
	    fillTrkQualInfo(tqual, _trkQualInfo);
>>>>>>> fa4b95c9
	  }
	}
	else {
	  throw cet::exception("TrackAnalysis") << "TrkQualCollection not found with InputTag " << _tqtag << std::endl;
	}
      }
      // fill mC info associated with this track
      if(_fillmc) fillMCInfo(deK);

      // fill CRV info
      if(_crv){
        CRVAnalysis::FillCrvHitInfoCollections(_crvCoincidenceModuleLabel, _crvCoincidenceMCModuleLabel,
                                                      event, _crvinfo, _crvinfomc);
	_ncrv = _crvinfo.size();
      }

      // fill this row in the TTree
      _trkana->Fill();
    }
  }

  const KalRep* TrackAnalysis::findBestTrack(KalRepPtrCollection const& kcol, size_t& i_element) {
    _tcnt._nde = kcol.size();
// if there aren't any tracks return 0
    const KalRep* deK(0);
    size_t counter = 0;
    for(auto kptr : kcol ){
      const KalRep* krep = kptr.get();
      if(deK == 0) {
	deK = krep;
      } else {
// for now pick the highest-mometum track.
// This should pick out the most signal-like, best quailty track FIXME!!
	if(krep->momentum(0.0).mag() > deK->momentum(0.0).mag()){
// compute the hit overlap fraction
	  _tcnt._ndeo  = _tcomp.nOverlap(krep,deK);
	  deK = krep;
	  i_element = counter;
	}
      }
      ++counter;
    }
    return deK;
  }

  const KalRep* TrackAnalysis::findUpstreamTrack(KalRepPtrCollection const& kcol,const KalRep* deK) {
    _tcnt._nue = kcol.size();
    const KalRep* ueK(0);
// loop over upstream tracks and pick the best one (closest to momentum) that's earlier than the downstream track
    for(auto kptr : kcol) {
      const KalRep* krep = kptr.get();
      if(krep->t0().t0() < deK->t0().t0() - _minReflectTime){
	if(ueK == 0){
	  ueK = krep;
	} else {
// choose the upstream track whose parameters best match the downstream track.
// Currently compare momentum at the tracker center, this should be done at the tracker entrance
// and should compare more parameters FIXME!
	  double demom = deK->momentum(0.0).mag();
	  if( fabs(krep->momentum(0.0).mag()-demom) < 
	      fabs(ueK->momentum(0.0).mag()-demom))
	    ueK = krep;
	}
      }
    }
    return ueK;
  }

  const KalRep* TrackAnalysis::findMuonTrack(KalRepPtrCollection const& kcol,const KalRep* deK) {
    _tcnt._ndm = kcol.size();
    const KalRep* dmK(0);
// loop over muon tracks and pick the one with the largest hit overlap
    unsigned maxnover(0);
    for(auto kptr : kcol) {
      const KalRep* krep = kptr.get();
      unsigned nover = _tcomp.nOverlap(krep,deK);
      if(nover > maxnover){
	maxnover = nover;
	dmK = krep;
      }
    }
    _tcnt._ndmo = maxnover;
    return dmK;
  }

  void TrackAnalysis::fillMCInfo(const KalRep* deK) {
  // for now MC truth is only for the DE track.  Maybe we need MC truth on other tracks too?  FIXME!
    art::Ptr<SimParticle> deSP;
    if(deK != 0) {
      _kdiag.findMCTrk(deK,deSP);
    } else if(_kdiag.mcData()._simparts != 0) { 
      // assume the 1st primary particle is the CE.  FIXME!!!
      for ( auto isp = _kdiag.mcData()._simparts->begin(); isp != _kdiag.mcData()._simparts->end(); ++isp ){
	/*	if(isp->second.isPrimary()){
	  deSP = art::Ptr<SimParticle>(_kdiag.mcData()._simparthandle,isp->second.id().asInt());
	  break;
	}
	*/
	if (isp->second.isSecondary()){
	  if (isp->second.parent()->isPrimary()){
	    deSP = isp->second.parent();
	    break;
	  }
	}
      }
    }

    if(deSP.isNonnull()){
      _kdiag.fillTrkInfoMC(deSP,deK,_demc);
      _kdiag.fillTrkInfoMCStep(deSP,_demcgen);
      // find virtual detector steps where the particle crosses the tracker at fixed points
      static TrkFitDirection downstream;
      fillMCSteps(KalDiag::trackerEnt, downstream, cet::map_vector_key(deSP.key()), _demcent);
      fillMCSteps(KalDiag::trackerMid, downstream, cet::map_vector_key(deSP.key()), _demcmid);
      fillMCSteps(KalDiag::trackerExit, downstream, cet::map_vector_key(deSP.key()), _demcxit);
      if(_diag > 1 && deK != 0) {
// MC truth hit information
	_kdiag.fillHitInfoMC(deSP, deK, _detshmc);
      }
    } 
  }

  void TrackAnalysis::fillMCSteps(KalDiag::TRACKERPOS tpos, TrkFitDirection const& fdir,
  SimParticle::key_type id, TrkInfoMCStep& tmcs) {
    std::vector<MCStepItr> steps;
    _kdiag.findMCSteps(_kdiag.mcData()._mcvdsteps,id,_kdiag.VDids(tpos),steps);
    // if there are more than 1 crossing take the first one pointing in the specified direction
    for(auto istep = steps.begin(); istep != steps.end();++istep){
      if(std::signbit((*istep)->momentum().z()) == std::signbit(fdir.dzdt())){
	_kdiag.fillTrkInfoMCStep(*istep,tmcs);
	break;
      }
    }
  }

  void TrackAnalysis::fillEventInfo( const art::Event& event) {
    // fill basic event information
    _einfo._eventid = event.event();
    _einfo._runid = event.run();
    _einfo._subrunid = event.subRun();

    // get event weight products
    std::vector<art::Handle<EventWeight> > eventWeightHandles;
    event.getManyByType(eventWeightHandles);
    std::vector<Float_t> weights;
    for (const auto& i_weightHandle : eventWeightHandles) {
      double weight = i_weightHandle->weight();
      if (i_weightHandle.provenance()->moduleLabel() == _PBIwtTag.label()) {
	if (_meanPBI > 0.0){
	  _einfo._nprotons = _meanPBI*weight;
	}
	else {
	  _einfo._nprotons = 1; // for non-background mixed jobs
	}
      }
      weights.push_back(weight);
    }
    _wtinfo.setWeights(weights);
  }

  void TrackAnalysis::findBestClusterMatch(TrackClusterMatchCollection const& tcmc,
  const KalRep* krep, 
  TrackClusterMatchCollection::const_iterator& itcm) {
    _tcnt._ndec = 0;
    itcm = tcmc.end();
    // for now pick highest-energy cluster.  This should match to the track or sum, FIXME!!
    double emin(-1.0);
    for( auto jtcm= tcmc.begin(); jtcm != tcmc.end(); ++jtcm ) {
      if(jtcm->textrapol()->trk().get() == krep){
	++_tcnt._ndec; // count number of matched clusters
	if(jtcm->caloCluster()->energyDep() > emin){
	  itcm = jtcm;
	  emin = jtcm->caloCluster()->energyDep(); 
	}
      }
    }
  }

  void TrackAnalysis::countHits(StrawHitFlagCollection const& shfC) {
    _hcnt._nsh = shfC.size();
    for(auto shf : shfC) {
      if(shf.hasAllProperties(StrawHitFlag::energysel))++_hcnt._nesel;
      if(shf.hasAllProperties(StrawHitFlag::radsel))++_hcnt._nrsel;
      if(shf.hasAllProperties(StrawHitFlag::timesel))++_hcnt._ntsel;
      if(shf.hasAllProperties(StrawHitFlag::bkg))++_hcnt._nbkg;
      if(shf.hasAllProperties(StrawHitFlag::stereo))++_hcnt._nster;
      if(shf.hasAllProperties(StrawHitFlag::tdiv))++_hcnt._ntdiv;
      if(shf.hasAllProperties(StrawHitFlag::trksel))++_hcnt._ntpk;
      if(shf.hasAllProperties(StrawHitFlag::elecxtalk))++_hcnt._nxt;
    }
  }

  void TrackAnalysis::resetBranches() {
  // reset structs
    _einfo.reset();
    _hcnt.reset();
    _tcnt.reset();
    _deti.reset();
    _ueti.reset();
    _dmti.reset();
    _dec.reset();
    _demc.reset();
    _uemc.reset();
    _dmmc.reset();
    _demcgen.reset();
    _demcent.reset();
    _demcmid.reset();
    _demcxit.reset();
    _wtinfo.reset();
    _trkqualTest.reset();
    _trkQualInfo.reset();
<<<<<<< HEAD
=======
    _detch.reset();
>>>>>>> fa4b95c9
    // clear vectors
    _detsh.clear();
    _detsm.clear();
    _detshmc.clear();
    _crvinfo.clear();
    _crvinfomc.clear();
  }

  void TrackAnalysis::fillTrkQualInfo(const TrkQual& tqual, TrkQualInfo& trkqualInfo) {
    int n_trkqual_vars = TrkQual::n_vars;
    for (int i_trkqual_var = 0; i_trkqual_var < n_trkqual_vars; ++i_trkqual_var) {
      TrkQual::MVA_varindex i_index = TrkQual::MVA_varindex(i_trkqual_var);
      trkqualInfo._trkqualvars[i_trkqual_var] = (double) tqual[i_index];
    }
    trkqualInfo._trkqual = tqual.MVAOutput();
  }
<<<<<<< HEAD

  void TrackAnalysis::findBestTrkQualMatch(const TrkQualCollection& tqcol, const KalRep* deK, TrkQual& tqual) {
    int n_active_krep_hits = deK->nActive();
    for (const auto& i_tqual : tqcol) {
      if ( i_tqual[TrkQual::nactive] == n_active_krep_hits) {
	tqual = i_tqual;
	break;
      }
    }
  }
=======
>>>>>>> fa4b95c9
}  // end namespace mu2e

// Part of the magic that makes this class a module.
// create an instance of the module.  It also registers
using mu2e::TrackAnalysis;
DEFINE_ART_MODULE(TrackAnalysis);<|MERGE_RESOLUTION|>--- conflicted
+++ resolved
@@ -154,10 +154,6 @@
     std::vector<CrvHitInfoMC> _crvinfomc;
     // TestTrkQual
     void fillTrkQualInfo(const TrkQual& tqual, TrkQualInfo& trkqualInfo);
-<<<<<<< HEAD
-    void findBestTrkQualMatch(const TrkQualCollection& tqcol, const KalRep* deK, TrkQual& tqual);
-=======
->>>>>>> fa4b95c9
   };
 
   TrackAnalysis::TrackAnalysis(fhicl::ParameterSet const& pset):
@@ -221,10 +217,7 @@
       if(_crv)_trkana->Branch("crvinfomc",&_crvinfomc);
       if(_diag > 1)_trkana->Branch("detshmc",&_detshmc);
     }
-<<<<<<< HEAD
-=======
-
->>>>>>> fa4b95c9
+
     if (_filltrkqual) {
       _trkana->Branch("detrkqual", &_trkQualInfo, TrkQualInfo::leafnames().c_str());
       //      _trkana->Branch("trkqualTest", &_trkqualTest, TrkQualTestInfo::leafnames().c_str());
@@ -328,13 +321,6 @@
 	art::Handle<TrkQualCollection> trkQualHandle;
 	event.getByLabel(_tqtag, trkQualHandle);
 	if (trkQualHandle.isValid()) {
-<<<<<<< HEAD
-	  TrkQual i_tqual;
-	  findBestTrkQualMatch(*trkQualHandle, deK, i_tqual);
-	  _deti._trkqual = i_tqual.MVAOutput();
-	  if (_filltrkqual) {
-	    fillTrkQualInfo(i_tqual, _trkQualInfo);
-=======
 	  const TrkQualCollection& tqcol = *trkQualHandle;
 	  if (i_element >= tqcol.size()) {
 	    throw cet::exception("TrackAnalysis") << "TrkQualCollection element (" << i_element << ") is invalid base on collection size (" << tqcol.size() << ")" << std::endl;
@@ -354,7 +340,6 @@
 	  _deti._trkqual = tqual.MVAOutput();
 	  if (_filltrkqual) {
 	    fillTrkQualInfo(tqual, _trkQualInfo);
->>>>>>> fa4b95c9
 	  }
 	}
 	else {
@@ -566,10 +551,7 @@
     _wtinfo.reset();
     _trkqualTest.reset();
     _trkQualInfo.reset();
-<<<<<<< HEAD
-=======
     _detch.reset();
->>>>>>> fa4b95c9
     // clear vectors
     _detsh.clear();
     _detsm.clear();
@@ -586,19 +568,6 @@
     }
     trkqualInfo._trkqual = tqual.MVAOutput();
   }
-<<<<<<< HEAD
-
-  void TrackAnalysis::findBestTrkQualMatch(const TrkQualCollection& tqcol, const KalRep* deK, TrkQual& tqual) {
-    int n_active_krep_hits = deK->nActive();
-    for (const auto& i_tqual : tqcol) {
-      if ( i_tqual[TrkQual::nactive] == n_active_krep_hits) {
-	tqual = i_tqual;
-	break;
-      }
-    }
-  }
-=======
->>>>>>> fa4b95c9
 }  // end namespace mu2e
 
 // Part of the magic that makes this class a module.
