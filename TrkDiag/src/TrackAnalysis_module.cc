//
// Prototype analysis module using tracks.  This module associates information from the
// Mu2e detector systems into a single coherent analysis TTree (trkana).  This module
// depends on the data products produced by reconstruction and (if requested) their MC
// counterparts.  The primary analysis object is the set of Downstream electron track fits.
// Upstream electron fit and downstream muon are also required for PID and quality selection.
// Calorimeter clusters and Track-cluster matching are used for PID. CRV coincidences are also
// included for rejecting cosmic backgrounds.
// Most of the calcluations are done by upstream modules and helper classes.
// Original author: Dave Brown (LBNL) 7/7/2016
//

// Mu2e includes
#include "GeneralUtilities/inc/ParameterSetHelpers.hh"
#include "MCDataProducts/inc/ProtonBunchIntensity.hh"
#include "MCDataProducts/inc/EventWeight.hh"
#include "DataProducts/inc/threevec.hh"
#include "RecoDataProducts/inc/StrawHitFlagCollection.hh"
// Framework includes.
#include "art/Framework/Core/EDAnalyzer.h"
#include "art/Framework/Principal/Event.h"
#include "art/Framework/Principal/Handle.h"
#include "art/Framework/Services/Optional/TFileService.h"
#include "art/Framework/Core/ModuleMacros.h"

// ROOT incldues
#include "Rtypes.h"

// BaBar includes
#include "BTrk/BaBar/BaBar.hh"
#include "BTrk/KalmanTrack/KalRep.hh"
#include "BTrk/TrkBase/TrkParticle.hh"
#include "BTrk/ProbTools/ChisqConsistency.hh"
#include "BTrk/BbrGeom/BbrVectorErr.hh"
// mu2e tracking
#include "RecoDataProducts/inc/TrkFitDirection.hh"
#include "BTrkData/inc/TrkStrawHit.hh"
#include "BTrkData/inc/TrkCaloHit.hh"
// diagnostics
#include "TrkDiag/inc/KalDiag.hh"
#include "TrkDiag/inc/TrkComp.hh"
#include "TrkDiag/inc/HitCount.hh"
#include "TrkDiag/inc/TrkCount.hh"
#include "TrkDiag/inc/TrkCaloDiag.hh"
#include "TrkDiag/inc/EventInfo.hh"
#include "TrkDiag/inc/EventWeightInfo.hh"
#include "TrkDiag/inc/TrkStrawHitInfo.hh"
#include "TrkDiag/inc/TrkStrawHitInfoMC.hh"
#include "TrkDiag/inc/TrkQualInfo.hh"
#include "TrkDiag/inc/TrkQualTestInfo.hh"
#include "TrkReco/inc/TrkUtilities.hh"
// CRV info
#include "CRVAnalysis/inc/CRVAnalysis.hh"

// C++ includes.
#include <iostream>
#include <string>
#include <cmath>
// This is fragile and needs to be last until CLHEP is
// properly qualified and included in the BaBar classes.
#include "RecoDataProducts/inc/KalRepPtrCollection.hh"

using namespace std;

namespace mu2e {
// Need this for the BaBar headers.
  using CLHEP::Hep3Vector;

  class TrackAnalysis : public art::EDAnalyzer {

  public:
    explicit TrackAnalysis(fhicl::ParameterSet const& pset);
    virtual ~TrackAnalysis() { }

    void beginJob();
    void beginSubRun(const art::SubRun & subrun ) override;
    void analyze(const art::Event& e);

  private:

    // track collections.  Downstream electrons are signal candidates,
    // upstream electrons are used to identify cosmic background events
    // downstream muons are used in PID.  PID information should be analyzed
    // in a dedicated module FIXME!
    std::string _trkanaroot;
    art::InputTag _detag;
    art::InputTag _uetag;
    art::InputTag _dmtag;
    std::string _tqroot;
    art::InputTag _tqtag;
    // event-weighting modules
    art::InputTag _meanPBItag;
    art::InputTag _PBIwtTag;
    //TrkCaloMatchingParameters FitDirection and Track Particle
    TrkFitDirection _sdir;
    TrkParticle _spart;
    // CRV info
    std::string _crvCoincidenceModuleLabel;
    std::string _crvCoincidenceMCModuleLabel;
    // analysis options
    bool _fillmc, _pempty, _crv, _filltrkqual;
    int _diag;
    // analysis parameters
    double _minReflectTime; // minimum time for a track to reflect in the gradient
    // Kalman fit diagnostics
    KalDiag _kdiag;
    // track comparator
    TrkComp _tcomp;
    // calorimeter diagnostics
    TrkCaloDiag _cdiag;
    TrkCaloInfo _dec;
    // main TTree
    TTree* _trkana;
    // general event info branch
    double _meanPBI;
    EventInfo _einfo;
    EventWeightInfo _wtinfo;
    // hit counting
    HitCount _hcnt;
    // track counting
    TrkCount _tcnt;
    // track branches
    TrkInfo _deti, _ueti, _dmti;
    // detailed info branches for the signal candidate
    std::vector<TrkStrawHitInfo> _detsh;
    std::vector<TrkStrawMatInfo> _detsm;
    // MC truth branches
    TrkInfoMC _demc, _uemc, _dmmc;
    // detailed MC truth for the signal candidate
    TrkInfoMCStep _demcgen;
    TrkInfoMCStep _demcent, _demcmid, _demcxit;
    std::vector<TrkStrawHitInfoMC> _detshmc;
    // test trkqual variable branches
    TrkQualInfo _trkQualInfo;
    TrkQualTestInfo _trkqualTest;
    // helper functions
    void fillMCSteps(KalDiag::TRACKERPOS tpos, TrkFitDirection const& fdir, SimParticle::key_type id, TrkInfoMCStep& tmcs);
    void fillEventInfo(const art::Event& event);
    void countHits(StrawHitFlagCollection const& shfC);
    const KalRep* findBestTrack(KalRepPtrCollection const& kcol, size_t& i_element);
    void resetBranches();
    void fillMCInfo(const KalRep* deK);
    void findBestClusterMatch(TrackClusterMatchCollection const& tcmc,
	const KalRep* krep, 
	TrackClusterMatchCollection::const_iterator& itcm);
    const KalRep* findUpstreamTrack(KalRepPtrCollection const& kcol,const KalRep* deK);
    const KalRep* findMuonTrack(KalRepPtrCollection const& kcol,const KalRep* deK);
    // CRV info
    int _ncrv;
    std::vector<CrvHitInfoReco> _crvinfo;
    std::vector<CrvHitInfoMC> _crvinfomc;
    // TestTrkQual
    void fillTrkQualInfo(const TrkQual& tqual, TrkQualInfo& trkqualInfo);
  };

  TrackAnalysis::TrackAnalysis(fhicl::ParameterSet const& pset):
    art::EDAnalyzer(pset),
    _trkanaroot(pset.get<std::string>("KalFinalTagRoot") ),
    _tqroot(pset.get<std::string>("TrkQualTagRoot") ),
    _meanPBItag( pset.get<art::InputTag>("MeanBeamIntensity",art::InputTag()) ),
    _PBIwtTag( pset.get<art::InputTag>("PBIWeightTag",art::InputTag()) ),
    _sdir((TrkFitDirection::FitDirection)(pset.get<int>("TrkFitDirection", TrkFitDirection::downstream))),
    _spart((TrkParticle::type)(pset.get<int>("TrkParticle"))),
    _crvCoincidenceModuleLabel(pset.get<string>("CrvCoincidenceModuleLabel")),
    _crvCoincidenceMCModuleLabel(pset.get<string>("CrvCoincidenceMCModuleLabel")),
    _fillmc(pset.get<bool>("FillMCInfo",true)),
    _pempty(pset.get<bool>("ProcessEmptyEvents",true)),
    _crv(pset.get<bool>("AnalyzeCRV",false)),
    _filltrkqual(pset.get<bool>("fillTrkQualInfo",false)),
    _diag(pset.get<int>("diagLevel",1)),
    _minReflectTime(pset.get<double>("MinimumReflectionTime",20)), // nsec
    _kdiag(pset.get<fhicl::ParameterSet>("KalDiag",fhicl::ParameterSet())),
    _cdiag(_spart,_sdir,pset.get<fhicl::ParameterSet>("TrkCaloDiag",fhicl::ParameterSet())),
    _trkana(0),
    _meanPBI(0.0)
  {
  }

  void TrackAnalysis::beginJob( ){
    art::ServiceHandle<art::TFileService> tfs;
// create TTree
    _trkana=tfs->make<TTree>("trkana","track analysis");
// add event info branch
    _trkana->Branch("evtinfo.",&_einfo,EventInfo::leafnames().c_str());
// hit counting branch
    _trkana->Branch("hcnt.",&_hcnt,HitCount::leafnames().c_str());
// track counting branch
    _trkana->Branch("tcnt.",&_tcnt,TrkCount::leafnames().c_str());
// add primary track (downstream electron) branch
    _trkana->Branch("de.",&_deti,TrkInfo::leafnames().c_str());
// optionally add detailed branches
    if(_diag > 1){
      _trkana->Branch("detsh",&_detsh);
      _trkana->Branch("detsm",&_detsm);
    }
// add branches for other tracks
    _trkana->Branch("ue.",&_ueti,TrkInfo::leafnames().c_str());
    _trkana->Branch("dm.",&_dmti,TrkInfo::leafnames().c_str());
// calorimeter information for the downstream electron track
    _trkana->Branch("dec.",&_dec,TrkCaloInfo::leafnames().c_str());
// CRV info
   if(_crv) {
      _trkana->Branch("ncrv",&_ncrv,"ncrv/I");
     _trkana->Branch("crvinfo",&_crvinfo);
   }
// optionally add MC truth branches
    if(_fillmc){
      _trkana->Branch("demc",&_demc,TrkInfoMC::leafnames().c_str());
      _trkana->Branch("demcgen",&_demcgen,TrkInfoMCStep::leafnames().c_str());
      _trkana->Branch("demcent",&_demcent,TrkInfoMCStep::leafnames().c_str());
      _trkana->Branch("demcmid",&_demcmid,TrkInfoMCStep::leafnames().c_str());
      _trkana->Branch("demcxit",&_demcxit,TrkInfoMCStep::leafnames().c_str());
      if(_crv)_trkana->Branch("crvinfomc",&_crvinfomc);
      if(_diag > 1)_trkana->Branch("detshmc",&_detshmc);
    }
<<<<<<< HEAD

=======
    if (_filltrkqual) {
      _trkana->Branch("detrkqual", &_trkQualInfo, TrkQualInfo::leafnames().c_str());
      //      _trkana->Branch("trkqualTest", &_trkqualTest, TrkQualTestInfo::leafnames().c_str());
    }
>>>>>>> b7d2136c
  }

  void TrackAnalysis::beginSubRun(const art::SubRun & subrun ) {
    // mean number of protons on target
    art::Handle<ProtonBunchIntensity> PBIHandle;
    subrun.getByLabel(_meanPBItag, PBIHandle);
    if(PBIHandle.isValid())
      _meanPBI = PBIHandle->intensity();
  }
  void TrackAnalysis::analyze(const art::Event& event) {
    // need to create and define the event weight branch here because we only know the EventWeight creating modules that have been run through the Event
    if (!_trkana->GetBranch("evtwt")) { 
      std::vector<art::Handle<EventWeight> > eventWeightHandles;
      event.getManyByType(eventWeightHandles);
      if (eventWeightHandles.size()>0) {
	std::vector<std::string> labels;
	for (const auto& i_weightHandle : eventWeightHandles) {
	  std::string moduleLabel = i_weightHandle.provenance()->moduleLabel();
	  std::string instanceName = i_weightHandle.provenance()->productInstanceName();

	  std::string branchname = moduleLabel;
	  if (instanceName != "") {
	    branchname += "_" + instanceName;
	  }
	  labels.push_back(branchname);
	}
	_trkana->Branch("evtwt",&_wtinfo,_wtinfo.leafnames(labels).c_str());
      }
    }

    // Decide TrackTags from fit particle (muon collection matches electron charge )
    std::string chargename = _spart.charge() > 0.0 ? "P" : "M";
    _detag = _trkanaroot + "D" + _spart.name().substr(0,1) + chargename;
    _uetag = _trkanaroot + "U" + _spart.name().substr(0,1) + chargename;
    _dmtag = _trkanaroot + "D" + "mu" + chargename; //dm branch is always used for muons
    _tqtag = _tqroot + "D" + _spart.name().substr(0,1) + chargename;
    // Get handle to downstream electron track collection.  This also creates the final set of hit flags
    art::Handle<KalRepPtrCollection> deH;
    event.getByLabel(_detag,deH);
    // std::cout << _detag << std::endl; //teste
    KalRepPtrCollection const& deC = *deH;
    art::Handle<StrawHitFlagCollection> shfH;
    event.getByLabel(_detag,shfH);
    StrawHitFlagCollection const& shfC = *shfH;
    // find downstream muons and upstream electrons
    art::Handle<KalRepPtrCollection> ueH;
    event.getByLabel(_uetag,ueH);
    KalRepPtrCollection const& ueC = *ueH;
    art::Handle<KalRepPtrCollection> dmH;
    event.getByLabel(_dmtag,dmH);
    KalRepPtrCollection const& dmC = *dmH;
    // find Track-cluster matching data
    _cdiag.findData(event);
    // find the best track
    size_t i_element = 0; // keep track of which KalRep we are looking at
    const KalRep* deK = findBestTrack(deC, i_element);
    if(deK != 0 || _pempty) {
      // reset
      resetBranches();
      // setup KalDiag.
      if(_fillmc)_kdiag.findMCData(event);
      // fill basic event information
      fillEventInfo(event);
      countHits(shfC);
      // fill the standard diagnostics
      if(deK != 0){
	_kdiag.fillTrkInfo(deK,_deti);
	if(_diag > 1){
	  _kdiag.fillHitInfo(deK, _detsh);
	  _kdiag.fillMatInfo(deK, _detsm);
	}
	// fill calorimeter information. First find the best matching cluster
	if(_cdiag.caloMatchHandle().isValid()){
	  TrackClusterMatchCollection const& tcmc = *_cdiag.caloMatchHandle();
	  TrackClusterMatchCollection::const_iterator itcm = tcmc.end();
	  findBestClusterMatch(tcmc,deK,itcm);
	  if(itcm != tcmc.end())
	    _cdiag.fillCaloInfo(*itcm,_dec);
	}
	// look for a matching upstream electron track
	const KalRep* ueK = findUpstreamTrack(ueC,deK);
	if(ueK != 0){
	  _kdiag.fillTrkInfo(ueK,_ueti);
	}
	// look for a matching muon track
	const KalRep* dmK = findMuonTrack(dmC,deK);
	if(dmK != 0){
	  _kdiag.fillTrkInfo(dmK,_dmti);
	}

	art::Handle<TrkQualCollection> trkQualHandle;
	event.getByLabel(_tqtag, trkQualHandle);
	if (trkQualHandle.isValid()) {
	  const TrkQualCollection& tqcol = *trkQualHandle;
	  if (i_element >= tqcol.size()) {
	    throw cet::exception("TrackAnalysis") << "TrkQualCollection element (" << i_element << ") is invalid base on collection size (" << tqcol.size() << ")" << std::endl;
	  }

	  TrkQual tqual = tqcol.at(i_element);
	  int n_krep_active_hits = deK->nActive();
	  const TrkCaloHit* tch = TrkUtilities::findTrkCaloHit(deK);
	  if (tch != 0) {
	    --n_krep_active_hits; // nactive in TrkQual does not include the TrkCaloHit
	  }
	  int n_tqual_active_hits = tqual[TrkQual::nactive];
	  if (n_krep_active_hits != n_tqual_active_hits) {
	    throw cet::exception("TrackAnalysis") << "TrkQual nactive (" << n_tqual_active_hits << ") does not match KalRep nactive (" << n_krep_active_hits << ")" << std::endl;
	  }

	  _deti._trkqual = tqual.MVAOutput();
	  if (_filltrkqual) {
	    fillTrkQualInfo(tqual, _trkQualInfo);
	  }
	}
	else {
	  throw cet::exception("TrackAnalysis") << "TrkQualCollection not found with InputTag " << _tqtag << std::endl;
	}
      }
      // fill mC info associated with this track
      if(_fillmc) fillMCInfo(deK);

      // fill CRV info
      if(_crv){
        CRVAnalysis::FillCrvHitInfoCollections(_crvCoincidenceModuleLabel, _crvCoincidenceMCModuleLabel,
                                                      event, _crvinfo, _crvinfomc);
	_ncrv = _crvinfo.size();
      }

      // fill this row in the TTree
      _trkana->Fill();
    }
  }

  const KalRep* TrackAnalysis::findBestTrack(KalRepPtrCollection const& kcol, size_t& i_element) {
    _tcnt._nde = kcol.size();
// if there aren't any tracks return 0
    const KalRep* deK(0);
    size_t counter = 0;
    for(auto kptr : kcol ){
      const KalRep* krep = kptr.get();
      if(deK == 0) {
	deK = krep;
      } else {
// for now pick the highest-mometum track.
// This should pick out the most signal-like, best quailty track FIXME!!
	if(krep->momentum(0.0).mag() > deK->momentum(0.0).mag()){
// compute the hit overlap fraction
	  _tcnt._ndeo  = _tcomp.nOverlap(krep,deK);
	  deK = krep;
	  i_element = counter;
	}
      }
      ++counter;
    }
    return deK;
  }

  const KalRep* TrackAnalysis::findUpstreamTrack(KalRepPtrCollection const& kcol,const KalRep* deK) {
    _tcnt._nue = kcol.size();
    const KalRep* ueK(0);
// loop over upstream tracks and pick the best one (closest to momentum) that's earlier than the downstream track
    for(auto kptr : kcol) {
      const KalRep* krep = kptr.get();
      if(krep->t0().t0() < deK->t0().t0() - _minReflectTime){
	if(ueK == 0){
	  ueK = krep;
	} else {
// choose the upstream track whose parameters best match the downstream track.
// Currently compare momentum at the tracker center, this should be done at the tracker entrance
// and should compare more parameters FIXME!
	  double demom = deK->momentum(0.0).mag();
	  if( fabs(krep->momentum(0.0).mag()-demom) < 
	      fabs(ueK->momentum(0.0).mag()-demom))
	    ueK = krep;
	}
      }
    }
    return ueK;
  }

  const KalRep* TrackAnalysis::findMuonTrack(KalRepPtrCollection const& kcol,const KalRep* deK) {
    _tcnt._ndm = kcol.size();
    const KalRep* dmK(0);
// loop over muon tracks and pick the one with the largest hit overlap
    unsigned maxnover(0);
    for(auto kptr : kcol) {
      const KalRep* krep = kptr.get();
      unsigned nover = _tcomp.nOverlap(krep,deK);
      if(nover > maxnover){
	maxnover = nover;
	dmK = krep;
      }
    }
    _tcnt._ndmo = maxnover;
    return dmK;
  }

  void TrackAnalysis::fillMCInfo(const KalRep* deK) {
  // for now MC truth is only for the DE track.  Maybe we need MC truth on other tracks too?  FIXME!
    art::Ptr<SimParticle> deSP;
    if(deK != 0) {
      _kdiag.findMCTrk(deK,deSP);
    } else if(_kdiag.mcData()._simparts != 0) { 
      // assume the 1st primary particle is the CE.  FIXME!!!
      for ( auto isp = _kdiag.mcData()._simparts->begin(); isp != _kdiag.mcData()._simparts->end(); ++isp ){
	/*	if(isp->second.isPrimary()){
	  deSP = art::Ptr<SimParticle>(_kdiag.mcData()._simparthandle,isp->second.id().asInt());
	  break;
	}
	*/
	if (isp->second.isSecondary()){
	  if (isp->second.parent()->isPrimary()){
	    deSP = isp->second.parent();
	    break;
	  }
	}
      }
    }

    if(deSP.isNonnull()){
      _kdiag.fillTrkInfoMC(deSP,deK,_demc);
      _kdiag.fillTrkInfoMCStep(deSP,_demcgen);
      // find virtual detector steps where the particle crosses the tracker at fixed points
      static TrkFitDirection downstream;
      fillMCSteps(KalDiag::trackerEnt, downstream, cet::map_vector_key(deSP.key()), _demcent);
      fillMCSteps(KalDiag::trackerMid, downstream, cet::map_vector_key(deSP.key()), _demcmid);
      fillMCSteps(KalDiag::trackerExit, downstream, cet::map_vector_key(deSP.key()), _demcxit);
      if(_diag > 1 && deK != 0) {
// MC truth hit information
	_kdiag.fillHitInfoMC(deSP, deK, _detshmc);
      }
    } 
  }

  void TrackAnalysis::fillMCSteps(KalDiag::TRACKERPOS tpos, TrkFitDirection const& fdir,
  SimParticle::key_type id, TrkInfoMCStep& tmcs) {
    std::vector<MCStepItr> steps;
    _kdiag.findMCSteps(_kdiag.mcData()._mcvdsteps,id,_kdiag.VDids(tpos),steps);
    // if there are more than 1 crossing take the first one pointing in the specified direction
    for(auto istep = steps.begin(); istep != steps.end();++istep){
      if(std::signbit((*istep)->momentum().z()) == std::signbit(fdir.dzdt())){
	_kdiag.fillTrkInfoMCStep(*istep,tmcs);
	break;
      }
    }
  }

  void TrackAnalysis::fillEventInfo( const art::Event& event) {
    // fill basic event information
    _einfo._eventid = event.event();
    _einfo._runid = event.run();
    _einfo._subrunid = event.subRun();

    // get event weight products
    std::vector<art::Handle<EventWeight> > eventWeightHandles;
    event.getManyByType(eventWeightHandles);
    std::vector<Float_t> weights;
    for (const auto& i_weightHandle : eventWeightHandles) {
      double weight = i_weightHandle->weight();
      if (i_weightHandle.provenance()->moduleLabel() == _PBIwtTag.label()) {
	if (_meanPBI > 0.0){
	  _einfo._nprotons = _meanPBI*weight;
	}
	else {
	  _einfo._nprotons = 1; // for non-background mixed jobs
	}
      }
      weights.push_back(weight);
    }
    _wtinfo.setWeights(weights);
  }

  void TrackAnalysis::findBestClusterMatch(TrackClusterMatchCollection const& tcmc,
  const KalRep* krep, 
  TrackClusterMatchCollection::const_iterator& itcm) {
    _tcnt._ndec = 0;
    itcm = tcmc.end();
    // for now pick highest-energy cluster.  This should match to the track or sum, FIXME!!
    double emin(-1.0);
    for( auto jtcm= tcmc.begin(); jtcm != tcmc.end(); ++jtcm ) {
      if(jtcm->textrapol()->trk().get() == krep){
	++_tcnt._ndec; // count number of matched clusters
	if(jtcm->caloCluster()->energyDep() > emin){
	  itcm = jtcm;
	  emin = jtcm->caloCluster()->energyDep(); 
	}
      }
    }
  }

  void TrackAnalysis::countHits(StrawHitFlagCollection const& shfC) {
    _hcnt._nsh = shfC.size();
    for(auto shf : shfC) {
      if(shf.hasAllProperties(StrawHitFlag::energysel))++_hcnt._nesel;
      if(shf.hasAllProperties(StrawHitFlag::radsel))++_hcnt._nrsel;
      if(shf.hasAllProperties(StrawHitFlag::timesel))++_hcnt._ntsel;
      if(shf.hasAllProperties(StrawHitFlag::bkg))++_hcnt._nbkg;
      if(shf.hasAllProperties(StrawHitFlag::stereo))++_hcnt._nster;
      if(shf.hasAllProperties(StrawHitFlag::tdiv))++_hcnt._ntdiv;
      if(shf.hasAllProperties(StrawHitFlag::trksel))++_hcnt._ntpk;
      if(shf.hasAllProperties(StrawHitFlag::elecxtalk))++_hcnt._nxt;
    }
  }

  void TrackAnalysis::resetBranches() {
  // reset structs
    _einfo.reset();
    _hcnt.reset();
    _tcnt.reset();
    _deti.reset();
    _ueti.reset();
    _dmti.reset();
    _dec.reset();
    _demc.reset();
    _uemc.reset();
    _dmmc.reset();
    _demcgen.reset();
    _demcent.reset();
    _demcmid.reset();
    _demcxit.reset();
    _wtinfo.reset();
    _trkqualTest.reset();
    _trkQualInfo.reset();
    // clear vectors
    _detsh.clear();
    _detsm.clear();
    _detshmc.clear();
    _crvinfo.clear();
    _crvinfomc.clear();
  }

  void TrackAnalysis::fillTrkQualInfo(const TrkQual& tqual, TrkQualInfo& trkqualInfo) {
    int n_trkqual_vars = TrkQual::n_vars;
    for (int i_trkqual_var = 0; i_trkqual_var < n_trkqual_vars; ++i_trkqual_var) {
      TrkQual::MVA_varindex i_index = TrkQual::MVA_varindex(i_trkqual_var);
      trkqualInfo._trkqualvars[i_trkqual_var] = (double) tqual[i_index];
    }
    trkqualInfo._trkqual = tqual.MVAOutput();
  }
}  // end namespace mu2e

// Part of the magic that makes this class a module.
// create an instance of the module.  It also registers
using mu2e::TrackAnalysis;
DEFINE_ART_MODULE(TrackAnalysis);<|MERGE_RESOLUTION|>--- conflicted
+++ resolved
@@ -213,14 +213,11 @@
       if(_crv)_trkana->Branch("crvinfomc",&_crvinfomc);
       if(_diag > 1)_trkana->Branch("detshmc",&_detshmc);
     }
-<<<<<<< HEAD
-
-=======
+
     if (_filltrkqual) {
       _trkana->Branch("detrkqual", &_trkQualInfo, TrkQualInfo::leafnames().c_str());
       //      _trkana->Branch("trkqualTest", &_trkqualTest, TrkQualTestInfo::leafnames().c_str());
     }
->>>>>>> b7d2136c
   }
 
   void TrackAnalysis::beginSubRun(const art::SubRun & subrun ) {
