--- conflicted
+++ resolved
@@ -130,14 +130,10 @@
       fhicl::Atom<std::string> simParticleLabel{Name("SimParticleLabel"), Comment("SimParticleLabel")};
       fhicl::Atom<std::string> mcTrajectoryLabel{Name("MCTrajectoryLabel"), Comment("MCTrajectoryLabel")};
       fhicl::Atom<double> crvPlaneY{Name("CrvPlaneY"),2751.485};  //y of center of the top layer of the CRV-T counters
-<<<<<<< HEAD
-      fhicl::Atom<bool> fillmc{Name("FillMCInfo"),Comment("Global switch to turn on/off MC info"),true};
-=======
       fhicl::Table<SimParticleTimeOffset::Config> timeOffsets{ Name("TimeOffsets"), Comment("Time maps") };
       fhicl::Atom<std::string> crvWaveformsModuleLabel{ Name("CrvWaveformsModuleLabel"), Comment("CrvWaveformsModuleLabel")};
       fhicl::Atom<std::string> crvDigiModuleLabel{ Name("CrvDigiModuleLabel"), Comment("CrvDigiModuleLabel")};
-      fhicl::Atom<bool> fillmc{Name("FillMCInfo"),true};
->>>>>>> ec41d587
+      fhicl::Atom<bool> fillmc{Name("FillMCInfo"),Comment("Global switch to turn on/off MC info"),true};
       fhicl::Atom<bool> pempty{Name("ProcessEmptyEvents"),false};
       fhicl::Atom<bool> crv{Name("AnalyzeCRV"),false};
       fhicl::Atom<bool> crvpulses{Name("AnalyzeCRVPulses"),false};
