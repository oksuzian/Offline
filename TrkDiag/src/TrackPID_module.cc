//
// Reconstruction-level PID determination from a track.  The current implementation
// just uses the calorimeter matching information (TrkCaloHit), eventually it will
// also process dE/dx, etc.
//
// Original author: Dave Brown (LBNL)
//

// framework
#include "art/Framework/Principal/Event.h"
#include "art/Framework/Principal/Handle.h"
#include "art/Framework/Core/EDProducer.h"
#include "art/Framework/Core/ModuleMacros.h"
#include "art/Framework/Services/Optional/TFileService.h"
#include "art/Utilities/make_tool.h"
#include "fhiclcpp/types/Table.h"
#include "fhiclcpp/types/Atom.h"
#include "canvas/Utilities/InputTag.h"
// utilities
#include "Mu2eUtilities/inc/MVATools.hh"
#include "TrkDiag/inc/InfoStructHelper.hh"
// data
#include "RecoDataProducts/inc/KalSeed.hh"
#include "RecoDataProducts/inc/TrkCaloHitPID.hh"
#include "RecoDataProducts/inc/RecoQual.hh"
#include "GeometryService/inc/GeomHandle.hh"
#include "CalorimeterGeom/inc/DiskCalorimeter.hh"
// C++
#include <iostream>
#include <fstream>
#include <string>
#include <functional>
#include <float.h>
#include <vector>
using namespace std;

namespace mu2e {
  class TrackPID : public art::EDProducer {
  public:
    using Name=fhicl::Name;
    using Comment=fhicl::Comment;
    struct Config {
      fhicl::Atom<int> debug{ Name("debugLevel"),
	Comment("Debug Level"), 0};
      fhicl::Atom<float> DT{ Name("DeltaTOffset"),
	Comment("Track - Calorimeter time offset")}; // this should be a condition FIXME!
      fhicl::Atom<art::InputTag> KSC { Name("KalSeedCollection"),
	Comment("KalSeedCollection producer")};
      fhicl::Table<typename MVATools::Config> MVAConfig{fhicl::Name("MVAConfig"),
	fhicl::Comment("MVA Configuration") };
    };

   using Parameters = art::EDProducer::Table<Config>;
   explicit TrackPID(const Parameters& conf);

  private:
   void produce(art::Event& event) override;
    bool _debug;
    float _dtoffset;
    art::InputTag _kalSeedTag;
    MVATools* _tchmva;
  };

  TrackPID::TrackPID(const Parameters& config ) :
    _debug(config().debug()),
    _dtoffset(config().DT()),
    _kalSeedTag(config().KSC()),
    _tchmva(new MVATools(config().MVAConfig()))
  {
    produces<TrkCaloHitPIDCollection>();
    produces<RecoQualCollection>();
    _tchmva->initMVA();
    if(_debug> 0)_tchmva->showMVA();
  }

  void TrackPID::produce(art::Event& event ) {
    mu2e::GeomHandle<mu2e::Calorimeter> calo;
    // create output
    unique_ptr<TrkCaloHitPIDCollection> tchpcol(new TrkCaloHitPIDCollection());
    unique_ptr<RecoQualCollection> rqcol(new RecoQualCollection());
    // get the KalSeeds
    art::Handle<KalSeedCollection> kalSeedHandle;
    event.getByLabel(_kalSeedTag, kalSeedHandle);
    const auto& kalSeeds = *kalSeedHandle;

    for (const auto& kseed : kalSeeds) {
      TrkCaloHitPID tchpid;
      tchpid.setMVAStatus(MVAStatus::unset);
      tchpid.setMVAValue(-1.0);

      static TrkFitFlag goodfit(TrkFitFlag::kalmanOK);
      if (kseed.status().hasAllProperties(goodfit)){
      // fill MVA with -1 if there's no TrkCaloHit
	if(kseed.hasCaloCluster()){
	  auto const& tchs = kseed.caloHit();
	  auto const& cc = tchs.caloCluster();
	  // compute the Kinetic Energy as if this particle were a muon
	  static const double mum(105.0); // FIXME!  get muon mass from utility
	  static const double mum2=mum*mum;
	  XYZVec trkmom;
	  auto ikseg = kseed.nearestSegment(tchs.trkLen());
	  if(ikseg != kseed.segments().end())
	    ikseg->mom(ikseg->localFlt(tchs.trkLen()),trkmom);
	  else
	    throw cet::exception("RECO")<<"mu2e::TrackPID: KalSeed segment missing" << endl;

	  tchpid[TrkCaloHitPID::KEmu_over_p] = cc->energyDep()/(sqrt(trkmom.Mag2()+mum2)-mum);
	  tchpid[TrkCaloHitPID::ClusterLen] = tchs.hitLen();
	  // move into detector coordinates.  Yikes!!
	  XYZVec cpos = Geom::toXYZVec(calo->geomUtil().mu2eToTracker(calo->geomUtil().diskFFToMu2e( cc->diskId(), cc->cog3Vector())));
	  tchpid[TrkCaloHitPID::RPOCA] = sqrt(cpos.Perp2());
	  // compute transverse direction WRT position
	  cpos.SetZ(0.0);
	  trkmom.SetZ(0.0);
	  tchpid[TrkCaloHitPID::TrkDir] = cpos.Dot(trkmom)/sqrt(cpos.Mag2()*trkmom.Mag2());
	  // the following includes the (Calibrated) light-propagation time delay.
	  // This velocity should come from conditions FIXME!
	  tchpid[TrkCaloHitPID::DeltaT] = tchs.t0().t0()-tchs.time()- std::min((float)200.0,std::max((float)0.0,tchs.hitLen()))*0.005 - _dtoffset;
	  // evaluate the MVA
	  tchpid.setMVAValue(_tchmva->evalMVA(tchpid.values()));
	  tchpid.setMVAStatus(MVAStatus::calculated);
	}
<<<<<<< HEAD
	tchpcol->push_back(tchpid);
	rqcol->push_back(RecoQual(tchpid.status(),tchpid.MVAValue()));
=======
>>>>>>> eeed3258
      }
      tchpcol->push_back(tchpid);
    }
    // put the output products into the event
    event.put(move(tchpcol));
    event.put(move(rqcol));
  }
}// mu2e

DEFINE_ART_MODULE(mu2e::TrackPID);<|MERGE_RESOLUTION|>--- conflicted
+++ resolved
@@ -120,13 +120,9 @@
 	  tchpid.setMVAValue(_tchmva->evalMVA(tchpid.values()));
 	  tchpid.setMVAStatus(MVAStatus::calculated);
 	}
-<<<<<<< HEAD
-	tchpcol->push_back(tchpid);
-	rqcol->push_back(RecoQual(tchpid.status(),tchpid.MVAValue()));
-=======
->>>>>>> eeed3258
       }
       tchpcol->push_back(tchpid);
+      rqcol->push_back(RecoQual(tchpid.status(),tchpid.MVAValue()));
     }
     // put the output products into the event
     event.put(move(tchpcol));
