//
// Straw hit diagnostics.  Split out of TrkPatRec
//
// Original author D. Brown
//

// framework
#include "art/Framework/Principal/Event.h"
#include "fhiclcpp/ParameterSet.h"
#include "art/Framework/Principal/Handle.h"
#include "GeometryService/inc/GeomHandle.hh"
#include "art/Framework/Core/EDAnalyzer.h"
#include "GeometryService/inc/DetectorSystem.hh"
#include "art/Framework/Core/ModuleMacros.h"
#include "art/Framework/Services/Optional/TFileService.h"
// conditions
#include "ConditionsService/inc/ConditionsHandle.hh"
#include "ConditionsService/inc/TrackerCalibrations.hh"
#include "GeometryService/inc/getTrackerOrThrow.hh"
#include "TTrackerGeom/inc/TTracker.hh"
// root 
#include "TMath.h"
#include "TH1F.h"
#include "TTree.h"
// data
#include "RecoDataProducts/inc/StrawHit.hh"
#include "RecoDataProducts/inc/StrawHitPosition.hh"
#include "RecoDataProducts/inc/StereoHit.hh"
#include "RecoDataProducts/inc/StrawHitFlag.hh"
#include "MCDataProducts/inc/StrawDigiMC.hh"
// Utilities
#include "Mu2eUtilities/inc/SimParticleTimeOffset.hh"
// diagnostics
#include "DataProducts/inc/threevec.hh"
using namespace std; 

namespace mu2e 
{
  class StrawHitDiag : public art::EDAnalyzer {
    public:
      explicit StrawHitDiag(fhicl::ParameterSet const&);
      virtual ~StrawHitDiag();
      virtual void beginJob();
      virtual void analyze(const art::Event& e);

    private:
      // helper functions
      void fillStrawHitDiag();
      bool findData(const art::Event& e);
      // control flags
      bool _mcdiag;
  // data tags
      art::InputTag _shTag;
      art::InputTag _shpTag;
      art::InputTag _shfTag;
      art::InputTag _stTag;
      art::InputTag _mcdigisTag;
      // cache of event objects
      const StrawHitCollection* _shcol;
      const StrawHitPositionCollection* _shpcol;
      const StereoHitCollection* _stcol;
      const StrawHitFlagCollection* _shfcol;
      const StrawDigiMCCollection *_mcdigis;
      // time offset
      SimParticleTimeOffset _toff;
      // strawhit tuple variables
      TTree *_shdiag;
      Int_t _eventid;
      threevec _shp;
      Float_t _shlen, _slen; 
      Float_t _edep;
      Float_t _time, _bkgt, _rho;
      Int_t _mcnunique,_mcnmax;
      Int_t _mcpdg,_mcgen,_mcproc;
      Int_t _mcppdg,_mcpproc;
      Int_t _mcgid, _mcgpdg;
      Float_t _mcge, _mcgt;
      threevec _mcshp, _mcop, _mcpop, _mcgpos;
      Float_t _mcoe, _mcpoe, _mcom, _mcpom;
      Float_t _mcshlen,_mcshd;
      Float_t _mcedep, _mcetrig;
      Float_t _pdist,_pperp,_pmom;
      Double_t _mctime, _mcptime;
      Int_t _esel,_rsel, _tsel,  _bkgclust, _bkg, _stereo, _tdiv, _isolated, _strawxtalk, _elecxtalk, _calosel;
      Int_t _plane, _panel, _layer, _straw;
      Float_t _shwres, _shtres, _shchisq, _shdt, _shdist;
      Bool_t _mcxtalk;
  };

  StrawHitDiag::StrawHitDiag(fhicl::ParameterSet const& pset) :
    art::EDAnalyzer(pset),
    _mcdiag(pset.get<bool>("MonteCarloDiag",true)),
    _shTag(pset.get<string>("StrawHitCollectionTag","makeSH")),
    _shpTag(pset.get<string>("StrawHitPositionCollectionTag","MakeStereoHits")),
    _shfTag(pset.get<string>("StrawHitFlagCollectionTag","FlagBkgHits")),
    _stTag(pset.get<string>("StereoHitCollectionTag","MakeStereoHits")),
    _mcdigisTag(pset.get<art::InputTag>("StrawDigiMCCollection","makeSH")),
    _toff(pset.get<fhicl::ParameterSet>("TimeOffsets"))
  {}

  StrawHitDiag::~StrawHitDiag(){}

  void StrawHitDiag::analyze(const art::Event& event ) {
    _eventid = event.event();
    if(!findData(event)){
      throw cet::exception("RECO")<<"mu2e::TrkPatRec: data missing or incomplete"<< endl;
    }
    fillStrawHitDiag();
  }
  bool StrawHitDiag::findData(const art::Event& evt){
    _shcol = 0;
    _shpcol = 0;
    _shfcol = 0;
    _stcol = 0;
    _mcdigis = 0;
    // nb: getValidHandle does the protection (exception) on handle validity so I don't have to
    auto shH = evt.getValidHandle<StrawHitCollection>(_shTag);
    _shcol = shH.product();
    auto shpH = evt.getValidHandle<StrawHitPositionCollection>(_shpTag);
    _shpcol = shpH.product();
    auto shfH = evt.getValidHandle<StrawHitFlagCollection>(_shfTag);
    _shfcol = shfH.product();
    auto hsH = evt.getValidHandle<StereoHitCollection>(_stTag);
    _stcol = hsH.product();
    if(_mcdiag){
      auto mcdH = evt.getValidHandle<StrawDigiMCCollection>(_mcdigisTag);
      _mcdigis = mcdH.product();
      // update time offsets
      _toff.updateMap(evt);
    }
    return _shcol != 0 && _shpcol != 0 && _shfcol != 0 
      && (_mcdigis != 0  || !_mcdiag);
  }

  void StrawHitDiag::beginJob(){
    art::ServiceHandle<art::TFileService> tfs;
    // straw hit tuple
    _shdiag=tfs->make<TTree>("shdiag","strawhit diagnostics");
    _shdiag->Branch("eventid",&_eventid,"eventid/I");
    _shdiag->Branch("shpos",&_shp,"x/F:y/F:z/F");
    _shdiag->Branch("shlen",&_shlen,"shlen/F");
    _shdiag->Branch("slen",&_slen,"slen/F");
    _shdiag->Branch("edep",&_edep,"edep/F");
    _shdiag->Branch("time",&_time,"time/F");
    _shdiag->Branch("deltat",&_bkgt,"deltat/F");
    _shdiag->Branch("rho",&_rho,"rho/F");
    _shdiag->Branch("plane",&_plane,"plane/I");
    _shdiag->Branch("panel",&_panel,"panel/I");
    _shdiag->Branch("layer",&_layer,"layer/I");
    _shdiag->Branch("straw",&_straw,"straw/I");
    _shdiag->Branch("esel",&_esel,"esel/I");
    _shdiag->Branch("rsel",&_rsel,"rsel/I");
    _shdiag->Branch("tsel",&_tsel,"tsel/I");
    _shdiag->Branch("bkgclust",&_bkgclust,"bkgclust/I");
    _shdiag->Branch("bkg",&_bkg,"bkg/I");
    _shdiag->Branch("stereo",&_stereo,"stereo/I");
    _shdiag->Branch("tdiv",&_tdiv,"tdiv/I");
    _shdiag->Branch("strawxtalk",&_strawxtalk,"strawxtalk/I");
    _shdiag->Branch("elecxtalk",&_elecxtalk,"elecxtalk/I");
    _shdiag->Branch("isolated",&_isolated,"isolated/I");
    _shdiag->Branch("calosel",&_calosel,"calosel/I");
    _shdiag->Branch("pdist",&_pdist,"pdist/F");
    _shdiag->Branch("pperp",&_pperp,"pperp/F");
    _shdiag->Branch("pmom",&_pmom,"pmom/F");
    _shdiag->Branch("wres",&_shwres,"wres/F");
    _shdiag->Branch("tres",&_shtres,"tres/F");
    _shdiag->Branch("shchisq",&_shchisq,"shchisq/F");
    _shdiag->Branch("shdt",&_shdt,"shdt/F");
    _shdiag->Branch("shdist",&_shdist,"shdist/F");
    if(_mcdiag){
      _shdiag->Branch("mcshpos",&_mcshp,"x/F:y/F:z/F");
      _shdiag->Branch("mcopos",&_mcop,"x/F:y/F:z/F");
      _shdiag->Branch("mcpopos",&_mcpop,"x/F:y/F:z/F");
      _shdiag->Branch("mcoe",&_mcoe,"F");
      _shdiag->Branch("mcom",&_mcom,"F");
      _shdiag->Branch("mcpoe",&_mcpoe,"F");
      _shdiag->Branch("mcpom",&_mcpom,"F");
      _shdiag->Branch("mcshlen",&_mcshlen,"mcshlen/F");
      _shdiag->Branch("mcshd",&_mcshd,"mcshd/F");
      _shdiag->Branch("mcedep",&_mcedep,"mcedep/F");
<<<<<<< HEAD
      _shdiag->Branch("mcetrig",&_mcetrig,"mcetrig/F");
      _shdiag->Branch("nmcsteps",&_nmcsteps,"nmcsteps/I");
=======
>>>>>>> c1917415
      _shdiag->Branch("mcnunique",&_mcnunique,"mcnunique/I");
      _shdiag->Branch("mcnmax",&_mcnmax,"mcnmax/I");
      _shdiag->Branch("mcpdg",&_mcpdg,"mcpdg/I");
      _shdiag->Branch("mcgen",&_mcgen,"mcgen/I");
      _shdiag->Branch("mcproc",&_mcproc,"mcproc/I");
      _shdiag->Branch("mctime",&_mctime,"mctime/D");
      _shdiag->Branch("mcppdg",&_mcppdg,"mcpdg/I");
      _shdiag->Branch("mcpproc",&_mcpproc,"mcpproc/I");
      _shdiag->Branch("mcptime",&_mcptime,"mcptime/D");
      _shdiag->Branch("mcgid",&_mcgid,"mcgid/I");
      _shdiag->Branch("mcgpdg",&_mcgpdg,"mcgpdg/I");
      _shdiag->Branch("mcge",&_mcge,"mcge/F");
      _shdiag->Branch("mcgt",&_mcgt,"mcgt/F");
      _shdiag->Branch("mcgpos",&_mcgpos,"x/F:y/F:z/F");
      _shdiag->Branch("mcxtalk",&_mcxtalk,"mcxtalk/B");
    }
  }

  void StrawHitDiag::fillStrawHitDiag() {
    GeomHandle<DetectorSystem> det;
    const Tracker& tracker = getTrackerOrThrow();
    unsigned nstrs = _shcol->size();
    for(unsigned istr=0; istr<nstrs;++istr){
      StrawHit const& sh = _shcol->at(istr);
      StrawHitPosition const& shp = _shpcol->at(istr);
      StrawHitFlag const& shf = _shfcol->at(istr);
      const Straw& straw = tracker.getStraw( sh.strawIndex() );
      _plane = straw.id().getPlane();
      _panel = straw.id().getPanel();
      _layer = straw.id().getLayer();
      _straw = straw.id().getStraw();
      _edep = sh.energyDep();
      _time = sh.time();
      _bkgt = sh.dt();
      _shp = shp.pos();
      _shlen =(shp.pos()-straw.getMidPoint()).dot(straw.getDirection());
      _slen = straw.getHalfLength(); 
      _stereo = shp.flag().hasAllProperties(StrawHitFlag::stereo);
      _tdiv = shp.flag().hasAllProperties(StrawHitFlag::tdiv);
      _esel = shf.hasAllProperties(StrawHitFlag::energysel);
      _rsel = shf.hasAllProperties(StrawHitFlag::radsel);
      _tsel = shf.hasAllProperties(StrawHitFlag::timesel);
      _calosel = shf.hasAllProperties(StrawHitFlag::calosel);
      _strawxtalk = shf.hasAllProperties(StrawHitFlag::strawxtalk);
      _elecxtalk = shf.hasAllProperties(StrawHitFlag::elecxtalk);
      _isolated = shf.hasAllProperties(StrawHitFlag::isolated);
      _bkg = shf.hasAllProperties(StrawHitFlag::bkg);
      _bkgclust = shf.hasAllProperties(StrawHitFlag::bkgclust);
      _rho = shp.pos().perp();
      // summarize the MC truth for this strawhit.  Preset the values in case MC is missing/incomplete
      _mcgid = -1;
      _mcgpdg = -1;
      _mcge = -1.0;
      _mcgt = -1.0;
      _mcgpos = threevec();
      _mcppdg=0;
      _mcnmax = -1;
      _mcpdg = -1;
      _mcgen = -1;
      _mcproc = -1;
      _mctime = -1;
      _mcshp = threevec();
      _mcop = threevec();
      _mcoe = -1;
      _mcom = -1;
      _mcshlen = -1;
      _mcshd = -1;
      _mcpproc=-1;
      _mcptime=0.0;
      _mcpop = threevec();
      _mcpoe = _mcpom = -1.0;
      _mcxtalk = false;
      if(_mcdigis != 0){
        StrawDigiMC const& mcdigi = _mcdigis->at(istr);
        // use TDC channel 0 to define the MC match
        StrawDigi::TDCChannel itdc = StrawDigi::zero;
        if(!mcdigi.hasTDC(StrawDigi::zero)) itdc = StrawDigi::one;
        art::Ptr<StepPointMC> const& spmcp = mcdigi.stepPointMC(itdc);
        art::Ptr<SimParticle> const& spp = spmcp->simParticle();
	SimParticle const& osp = spp->originParticle();
	CLHEP::Hep3Vector dprod = spmcp->position()-det->toDetector(osp.startPosition());
	static CLHEP::Hep3Vector zdir(0.0,0.0,1.0);
        _pdist = dprod.mag();
        _pperp = dprod.perp(zdir);
        _pmom = spmcp->momentum().mag();
        _mcnunique = mcdigi.stepPointMCs().size();
        // compute energy sum
        _mcedep = mcdigi.energySum();
        _mcetrig = mcdigi.triggerEnergySum();
        _mcnmax = mcdigi.stepPointMCs().size();
        _mcpdg = osp.pdgId();
        _mcproc = osp.creationCode();
        _mcgen = -1;
        if(osp.genParticle().isNonnull())
          _mcgen = osp.genParticle()->generatorId().id();
        _mctime = _toff.timeWithOffsetsApplied(*spmcp);
        _mcshp = spmcp->position();
        _mcop = det->toDetector(osp.startPosition());
        _mcoe = osp.startMomentum().e();
        _mcom = osp.startMomentum().vect().mag();
        _mcshlen = (spmcp->position()-straw.getMidPoint()).dot(straw.getDirection());
        _mcshd = (spmcp->position()-straw.getMidPoint()).dot(straw.getDirection().cross(spmcp->momentum().unit()));
  // immediate parent information
	art::Ptr<SimParticle> psp = osp.parent();
	if(psp.isNonnull()){
	  SimParticle const& posp =psp->originParticle();
          _mcppdg = posp.pdgId();
          _mcpproc = posp.creationCode();
          _mcptime = _toff.totalTimeOffset(psp) + psp->startGlobalTime();
          _mcpop = det->toDetector(posp.startPosition());
          _mcpoe = posp.startMomentum().e();
          _mcpom = posp.startMomentum().vect().mag();
        }
// generator information
        if(spp.isNonnull()){
        art::Ptr<SimParticle> sp = spp;
        // find the first parent which comes from a generator
          while(sp->genParticle().isNull() && sp->parent().isNonnull()){
            sp = sp->parent();
          }
          if(sp->genParticle().isNonnull()){
            _mcgid = sp->genParticle()->generatorId().id();
            _mcgpdg = sp->genParticle()->pdgId();
            _mcge = sp->genParticle()->momentum().e();
            _mcgt = sp->genParticle()->time();
            _mcgpos = det->toDetector(sp->genParticle()->position());
          }
        }
        _mcxtalk = spmcp->strawIndex() != sh.strawIndex();

      }
      _shwres = _shpcol->at(istr).posRes(StrawHitPosition::wire);
      _shtres = _shpcol->at(istr).posRes(StrawHitPosition::trans);
//  Info depending on stereo hits
      if(_stcol != 0 && _shpcol->at(istr).stereoHitIndex() >= 0){
        _shchisq = _stcol->at(_shpcol->at(istr).stereoHitIndex()).chisq();
        _shdt = _stcol->at(_shpcol->at(istr).stereoHitIndex()).dt();
        _shdist = _stcol->at(_shpcol->at(istr).stereoHitIndex()).dist();
      } else {
        _shchisq = -1.0;
        _shdt = 0.0;
        _shdist = -1.0;
      }
      _shdiag->Fill();
    }
  }
}  // end namespace mu2e

// Part of the magic that makes this class a module.
using mu2e::StrawHitDiag;
DEFINE_ART_MODULE(StrawHitDiag);

<|MERGE_RESOLUTION|>--- conflicted
+++ resolved
@@ -178,11 +178,7 @@
       _shdiag->Branch("mcshlen",&_mcshlen,"mcshlen/F");
       _shdiag->Branch("mcshd",&_mcshd,"mcshd/F");
       _shdiag->Branch("mcedep",&_mcedep,"mcedep/F");
-<<<<<<< HEAD
       _shdiag->Branch("mcetrig",&_mcetrig,"mcetrig/F");
-      _shdiag->Branch("nmcsteps",&_nmcsteps,"nmcsteps/I");
-=======
->>>>>>> c1917415
       _shdiag->Branch("mcnunique",&_mcnunique,"mcnunique/I");
       _shdiag->Branch("mcnmax",&_mcnmax,"mcnmax/I");
       _shdiag->Branch("mcpdg",&_mcpdg,"mcpdg/I");
