//
// Straw hit diagnostics.  Split out of TrkPatRec
//
// Original author D. Brown
//

// framework
#include "art/Framework/Principal/Event.h"
#include "fhiclcpp/ParameterSet.h"
#include "art/Framework/Principal/Handle.h"
#include "GeometryService/inc/GeomHandle.hh"
#include "art/Framework/Core/EDAnalyzer.h"
#include "GeometryService/inc/DetectorSystem.hh"
#include "art/Framework/Core/ModuleMacros.h"
#include "art/Framework/Services/Optional/TFileService.h"
// conditions
#include "ConditionsService/inc/ConditionsHandle.hh"
#include "ConditionsService/inc/TrackerCalibrations.hh"
#include "GeometryService/inc/getTrackerOrThrow.hh"
#include "TTrackerGeom/inc/TTracker.hh"
// root 
#include "TMath.h"
#include "TH1F.h"
#include "TTree.h"
// data
#include "RecoDataProducts/inc/StrawHit.hh"
#include "RecoDataProducts/inc/StrawHitPosition.hh"
#include "RecoDataProducts/inc/StereoHit.hh"
#include "RecoDataProducts/inc/StrawHitFlag.hh"
#include "MCDataProducts/inc/StrawDigiMC.hh"
// Utilities
#include "Mu2eUtilities/inc/SimParticleTimeOffset.hh"
using namespace std; 
using CLHEP::Hep3Vector;

namespace mu2e 
{
  class StrawHitDiag : public art::EDAnalyzer {
    public:
      explicit StrawHitDiag(fhicl::ParameterSet const&);
      virtual ~StrawHitDiag();
      virtual void beginJob();
      virtual void analyze(const art::Event& e);

    private:
      // helper functions
      void fillStrawHitDiag();
      bool findData(const art::Event& e);
      // control flags
      bool _mcdiag;
  // data tags
      art::InputTag _shTag;
      art::InputTag _shpTag;
      art::InputTag _shfTag;
      art::InputTag _stTag;
      art::InputTag _mcdigisTag;
      // cache of event objects
      const StrawHitCollection* _shcol;
      const StrawHitPositionCollection* _shpcol;
      const StereoHitCollection* _stcol;
      const StrawHitFlagCollection* _shfcol;
      const StrawDigiMCCollection *_mcdigis;
      // time offset
      SimParticleTimeOffset _toff;
      // strawhit tuple variables
      TTree *_shdiag;
      Int_t _eventid;
      Hep3Vector _shp;
      Float_t _shlen, _slen; 
      Float_t _edep;
<<<<<<< HEAD
      Float_t _time, _bkgt, _rho;
      Int_t _mcnunique,_mcnmax;
=======
      Float_t _time[2], _tot[2];
      Float_t _rho;
      Int_t _mcnsteps;
>>>>>>> af0be6eb
      Int_t _mcpdg,_mcgen,_mcproc;
      Int_t _mcppdg,_mcpproc;
      Int_t _mcgid, _mcgpdg;
      Float_t _mcge, _mcgt;
      Hep3Vector _mcshp, _mcop, _mcpop, _mcgpos;
      Float_t _mcoe, _mcpoe, _mcom, _mcpom;
<<<<<<< HEAD
      Float_t _mcshlen,_mcshd;
      Float_t _mcedep, _mcetrig;
      Float_t _pdist,_pperp,_pmom;
      Double_t _mctime, _mcptime;
=======
      Float_t _mcshlen,_mcshd, _mcplen;
      Float_t _mcedep, _mcetrig;
      Float_t _mcct[2];
      Float_t _pdist,_pperp,_pmom;
      Float_t _mcsptime,_mcwt[2];
      Float_t _mcptime;
>>>>>>> af0be6eb
      Int_t _esel,_rsel, _tsel,  _bkgclust, _bkg, _stereo, _tdiv, _isolated, _strawxtalk, _elecxtalk, _calosel;
      Int_t _plane, _panel, _layer, _straw;
      Float_t _shwres, _shtres, _shchisq, _shdt, _shdist;
      Bool_t _mcxtalk;
      // helper array
      StrawEnd _end[2];
  };

  StrawHitDiag::StrawHitDiag(fhicl::ParameterSet const& pset) :
    art::EDAnalyzer(pset),
    _mcdiag(pset.get<bool>("MonteCarloDiag",true)),
    _shTag(pset.get<string>("StrawHitCollectionTag","makeSH")),
    _shpTag(pset.get<string>("StrawHitPositionCollectionTag","MakeStereoHits")),
    _shfTag(pset.get<string>("StrawHitFlagCollectionTag","FlagBkgHits")),
    _stTag(pset.get<string>("StereoHitCollectionTag","MakeStereoHits")),
    _mcdigisTag(pset.get<art::InputTag>("StrawDigiMCCollection","makeSD")),
    _toff(pset.get<fhicl::ParameterSet>("TimeOffsets")),
    _end{TrkTypes::cal,TrkTypes::hv}
  {}

  StrawHitDiag::~StrawHitDiag(){}

  void StrawHitDiag::analyze(const art::Event& event ) {
    _eventid = event.event();
    if(!findData(event)){
      throw cet::exception("RECO")<<"mu2e::TrkPatRec: data missing or incomplete"<< endl;
    }
    fillStrawHitDiag();
  }
  bool StrawHitDiag::findData(const art::Event& evt){
    _shcol = 0;
    _shpcol = 0;
    _shfcol = 0;
    _stcol = 0;
    _mcdigis = 0;
    // nb: getValidHandle does the protection (exception) on handle validity so I don't have to
    auto shH = evt.getValidHandle<StrawHitCollection>(_shTag);
    _shcol = shH.product();
    auto shpH = evt.getValidHandle<StrawHitPositionCollection>(_shpTag);
    _shpcol = shpH.product();
    auto shfH = evt.getValidHandle<StrawHitFlagCollection>(_shfTag);
    _shfcol = shfH.product();
    auto hsH = evt.getValidHandle<StereoHitCollection>(_stTag);
    _stcol = hsH.product();
    if(_mcdiag){
      auto mcdH = evt.getValidHandle<StrawDigiMCCollection>(_mcdigisTag);
      _mcdigis = mcdH.product();
      // update time offsets
      _toff.updateMap(evt);
    }
    return _shcol != 0 && _shpcol != 0 && _shfcol != 0 
      && (_mcdigis != 0  || !_mcdiag);
  }

  void StrawHitDiag::beginJob(){
    art::ServiceHandle<art::TFileService> tfs;
    // straw hit tuple
    _shdiag=tfs->make<TTree>("shdiag","strawhit diagnostics");
    _shdiag->Branch("eventid",&_eventid,"eventid/I");
    _shdiag->Branch("shpos.",&_shp);
    _shdiag->Branch("shlen",&_shlen,"shlen/F");
    _shdiag->Branch("slen",&_slen,"slen/F");
    _shdiag->Branch("edep",&_edep,"edep/F");
    _shdiag->Branch("time",&_time,"tcal/F:thv/F");
    _shdiag->Branch("tot",&_tot,"totcal/F:tothv/F");
    _shdiag->Branch("rho",&_rho,"rho/F");
    _shdiag->Branch("plane",&_plane,"plane/I");
    _shdiag->Branch("panel",&_panel,"panel/I");
    _shdiag->Branch("layer",&_layer,"layer/I");
    _shdiag->Branch("straw",&_straw,"straw/I");
    _shdiag->Branch("esel",&_esel,"esel/I");
    _shdiag->Branch("rsel",&_rsel,"rsel/I");
    _shdiag->Branch("tsel",&_tsel,"tsel/I");
    _shdiag->Branch("bkgclust",&_bkgclust,"bkgclust/I");
    _shdiag->Branch("bkg",&_bkg,"bkg/I");
    _shdiag->Branch("stereo",&_stereo,"stereo/I");
    _shdiag->Branch("tdiv",&_tdiv,"tdiv/I");
    _shdiag->Branch("strawxtalk",&_strawxtalk,"strawxtalk/I");
    _shdiag->Branch("elecxtalk",&_elecxtalk,"elecxtalk/I");
    _shdiag->Branch("isolated",&_isolated,"isolated/I");
    _shdiag->Branch("calosel",&_calosel,"calosel/I");
    _shdiag->Branch("pdist",&_pdist,"pdist/F");
    _shdiag->Branch("pperp",&_pperp,"pperp/F");
    _shdiag->Branch("pmom",&_pmom,"pmom/F");
    _shdiag->Branch("wres",&_shwres,"wres/F");
    _shdiag->Branch("tres",&_shtres,"tres/F");
    _shdiag->Branch("shchisq",&_shchisq,"shchisq/F");
    _shdiag->Branch("shdt",&_shdt,"shdt/F");
    _shdiag->Branch("shdist",&_shdist,"shdist/F");
    if(_mcdiag){
      _shdiag->Branch("mcshpos.",&_mcshp);
      _shdiag->Branch("mcopos.",&_mcop);
      _shdiag->Branch("mcpopos.",&_mcpop);
      _shdiag->Branch("mcct",&_mcct,"mcctcal/F:mccthv/F");
      _shdiag->Branch("mcoe",&_mcoe,"mcoe/F");
      _shdiag->Branch("mcom",&_mcom,"mcom/F");
      _shdiag->Branch("mcpoe",&_mcpoe,"mcpoe/F");
      _shdiag->Branch("mcpom",&_mcpom,"mcpom/F");
      _shdiag->Branch("mcshlen",&_mcshlen,"mcshlen/F");
      _shdiag->Branch("mcshd",&_mcshd,"mcshd/F");
      _shdiag->Branch("mcplen",&_mcplen,"mcplen/F");
      _shdiag->Branch("mcedep",&_mcedep,"mcedep/F");
      _shdiag->Branch("mcetrig",&_mcetrig,"mcetrig/F");
<<<<<<< HEAD
      _shdiag->Branch("mcnunique",&_mcnunique,"mcnunique/I");
      _shdiag->Branch("mcnmax",&_mcnmax,"mcnmax/I");
      _shdiag->Branch("mcpdg",&_mcpdg,"mcpdg/I");
      _shdiag->Branch("mcgen",&_mcgen,"mcgen/I");
      _shdiag->Branch("mcproc",&_mcproc,"mcproc/I");
      _shdiag->Branch("mctime",&_mctime,"mctime/D");
      _shdiag->Branch("mcppdg",&_mcppdg,"mcpdg/I");
=======
      _shdiag->Branch("mcnsteps",&_mcnsteps,"mcnsteps/I");
      _shdiag->Branch("mcpdg",&_mcpdg,"mcpdg/I");
      _shdiag->Branch("mcgen",&_mcgen,"mcgen/I");
      _shdiag->Branch("mcproc",&_mcproc,"mcproc/I");
      _shdiag->Branch("mcsptime",&_mcsptime,"mcsptime/F");
      _shdiag->Branch("mcwt",&_mcwt,"mcwtcal/F:mcwthv/F");
      _shdiag->Branch("mcppdg",&_mcppdg,"mcppdg/I");
>>>>>>> af0be6eb
      _shdiag->Branch("mcpproc",&_mcpproc,"mcpproc/I");
      _shdiag->Branch("mcptime",&_mcptime,"mcptime/D");
      _shdiag->Branch("mcgid",&_mcgid,"mcgid/I");
      _shdiag->Branch("mcgpdg",&_mcgpdg,"mcgpdg/I");
      _shdiag->Branch("mcge",&_mcge,"mcge/F");
      _shdiag->Branch("mcgt",&_mcgt,"mcgt/F");
      _shdiag->Branch("mcgpos.",&_mcgpos);
      _shdiag->Branch("mcxtalk",&_mcxtalk,"mcxtalk/B");
    }
  }

  void StrawHitDiag::fillStrawHitDiag() {
    GeomHandle<DetectorSystem> det;
    const Tracker& tracker = getTrackerOrThrow();
    static const double rstraw = tracker.getStraw(StrawId(0,0,0,0)).getRadius();
    unsigned nstrs = _shcol->size();
    for(unsigned istr=0; istr<nstrs;++istr){
      StrawHit const& sh = _shcol->at(istr);
      StrawHitPosition const& shp = _shpcol->at(istr);
      StrawHitFlag const& shf = _shfcol->at(istr);
      const Straw& straw = tracker.getStraw( sh.strawIndex() );
      _plane = straw.id().getPlane();
      _panel = straw.id().getPanel();
      _layer = straw.id().getLayer();
      _straw = straw.id().getStraw();
      _edep = sh.energyDep();
      for(size_t iend=0;iend<2;++iend){
	_time[iend] = sh.time(_end[iend]);
	_tot[iend] = sh.TOT(_end[iend]);
      }
      _shp = shp.pos();
      _shlen =(shp.pos()-straw.getMidPoint()).dot(straw.getDirection());
      _slen = straw.getHalfLength(); 
      _stereo = shp.flag().hasAllProperties(StrawHitFlag::stereo);
      _tdiv = shp.flag().hasAllProperties(StrawHitFlag::tdiv);
      _esel = shf.hasAllProperties(StrawHitFlag::energysel);
      _rsel = shf.hasAllProperties(StrawHitFlag::radsel);
      _tsel = shf.hasAllProperties(StrawHitFlag::timesel);
      _calosel = shf.hasAllProperties(StrawHitFlag::calosel);
      _strawxtalk = shf.hasAllProperties(StrawHitFlag::strawxtalk);
      _elecxtalk = shf.hasAllProperties(StrawHitFlag::elecxtalk);
      _isolated = shf.hasAllProperties(StrawHitFlag::isolated);
      _bkg = shf.hasAllProperties(StrawHitFlag::bkg);
      _bkgclust = shf.hasAllProperties(StrawHitFlag::bkgclust);
      _rho = shp.pos().perp();
      // summarize the MC truth for this strawhit.  Preset the values in case MC is missing/incomplete
      _mcgid = -1;
      _mcgpdg = -1;
      _mcge = -1.0;
      _mcgt = -1.0;
      _mcgpos = Hep3Vector();
      _mcppdg=0;
<<<<<<< HEAD
      _mcnmax = -1;
=======
      _mcpproc=-1;
      _mcptime=0.0;
      _mcpop = Hep3Vector();
      _mcpoe = _mcpom = -1.0;
      _mcnsteps = -1;
>>>>>>> af0be6eb
      _mcpdg = -1;
      _mcgen = -1;
      _mcproc = -1;
      _mcsptime = -1.0;
      _mcwt[0] = _mcwt[1] = -1.0;
      _mcshp = Hep3Vector();
      _mcop = Hep3Vector();
      _mcoe = -1;
      _mcom = -1;
      _mcshlen = -1;
      _mcshd = -1;
      _mcplen = -1;
      _mcpproc=-1;
      _mcptime=0.0;
      _mcpoe = _mcpom = -1.0;
      _mcxtalk = false;
      if(_mcdigis != 0){
        StrawDigiMC const& mcdigi = _mcdigis->at(istr);
        // use TDC channel 0 to define the MC match
        StrawEnd itdc;
        art::Ptr<StepPointMC> const& spmcp = mcdigi.stepPointMC(itdc);
        art::Ptr<SimParticle> const& spp = spmcp->simParticle();
	SimParticle const& osp = spp->originParticle();
	Hep3Vector dprod = spmcp->position()-det->toDetector(osp.startPosition());
	static Hep3Vector zdir(0.0,0.0,1.0);
        _pdist = dprod.mag();
        _pperp = dprod.perp(zdir);
        _pmom = spmcp->momentum().mag();
        _mcnsteps = mcdigi.stepPointMCs().size();
        // compute energy sum
        _mcedep = mcdigi.energySum();
<<<<<<< HEAD
        _mcetrig = mcdigi.triggerEnergySum();
        _mcnmax = mcdigi.stepPointMCs().size();
=======
        _mcetrig = mcdigi.triggerEnergySum(TrkTypes::cal);
>>>>>>> af0be6eb
        _mcpdg = osp.pdgId();
        _mcproc = osp.creationCode();
        _mcgen = -1;
        if(osp.genParticle().isNonnull())
          _mcgen = osp.genParticle()->generatorId().id();
        _mcsptime = _toff.timeWithOffsetsApplied(*spmcp);
	for(size_t iend=0;iend<2; ++iend){
	  _mcwt[iend] = mcdigi.wireEndTime(_end[iend]);
	  _mcct[iend] = mcdigi.clusterPosition(_end[iend]).t();
	}
        _mcshp = spmcp->position();
        _mcop = det->toDetector(osp.startPosition());
        _mcoe = osp.startMomentum().e();
        _mcom = osp.startMomentum().vect().mag();
        _mcshlen = (spmcp->position()-straw.getMidPoint()).dot(straw.getDirection());
	Hep3Vector mdir = spmcp->momentum().unit();
	Hep3Vector tdir = straw.getDirection().cross(mdir);
        _mcshd = (spmcp->position()-straw.getMidPoint()).dot(tdir);
	double scos = mdir.dot(straw.getDirection());
        _mcplen = 2.0*sqrt( (rstraw*rstraw -_mcshd*_mcshd)/(1.0-scos*scos) );
	// immediate parent information
	art::Ptr<SimParticle> psp = osp.parent();
	if(psp.isNonnull()){
	  SimParticle const& posp =psp->originParticle();
          _mcppdg = posp.pdgId();
          _mcpproc = posp.creationCode();
          _mcptime = _toff.totalTimeOffset(psp) + psp->startGlobalTime();
          _mcpop = det->toDetector(posp.startPosition());
          _mcpoe = posp.startMomentum().e();
          _mcpom = posp.startMomentum().vect().mag();
        }
// generator information
        if(spp.isNonnull()){
        art::Ptr<SimParticle> sp = spp;
        // find the first parent which comes from a generator
          while(sp->genParticle().isNull() && sp->parent().isNonnull()){
            sp = sp->parent();
          }
          if(sp->genParticle().isNonnull()){
            _mcgid = sp->genParticle()->generatorId().id();
            _mcgpdg = sp->genParticle()->pdgId();
            _mcge = sp->genParticle()->momentum().e();
            _mcgt = sp->genParticle()->time();
            _mcgpos = det->toDetector(sp->genParticle()->position());
          }
        }
        _mcxtalk = spmcp->strawIndex() != sh.strawIndex();

      }
      _shwres = _shpcol->at(istr).posRes(StrawHitPosition::wire);
      _shtres = _shpcol->at(istr).posRes(StrawHitPosition::trans);
//  Info depending on stereo hits
      if(_stcol != 0 && _shpcol->at(istr).stereoHitIndex() >= 0){
        _shchisq = _stcol->at(_shpcol->at(istr).stereoHitIndex()).chisq();
        _shdt = _stcol->at(_shpcol->at(istr).stereoHitIndex()).dt();
        _shdist = _stcol->at(_shpcol->at(istr).stereoHitIndex()).dist();
      } else {
        _shchisq = -1.0;
        _shdt = 0.0;
        _shdist = -1.0;
      }
      _shdiag->Fill();
    }
  }
}  // end namespace mu2e

// Part of the magic that makes this class a module.
using mu2e::StrawHitDiag;
DEFINE_ART_MODULE(StrawHitDiag);

<|MERGE_RESOLUTION|>--- conflicted
+++ resolved
@@ -68,33 +68,21 @@
       Hep3Vector _shp;
       Float_t _shlen, _slen; 
       Float_t _edep;
-<<<<<<< HEAD
-      Float_t _time, _bkgt, _rho;
-      Int_t _mcnunique,_mcnmax;
-=======
       Float_t _time[2], _tot[2];
       Float_t _rho;
       Int_t _mcnsteps;
->>>>>>> af0be6eb
       Int_t _mcpdg,_mcgen,_mcproc;
       Int_t _mcppdg,_mcpproc;
       Int_t _mcgid, _mcgpdg;
       Float_t _mcge, _mcgt;
       Hep3Vector _mcshp, _mcop, _mcpop, _mcgpos;
       Float_t _mcoe, _mcpoe, _mcom, _mcpom;
-<<<<<<< HEAD
-      Float_t _mcshlen,_mcshd;
-      Float_t _mcedep, _mcetrig;
-      Float_t _pdist,_pperp,_pmom;
-      Double_t _mctime, _mcptime;
-=======
       Float_t _mcshlen,_mcshd, _mcplen;
       Float_t _mcedep, _mcetrig;
       Float_t _mcct[2];
       Float_t _pdist,_pperp,_pmom;
       Float_t _mcsptime,_mcwt[2];
       Float_t _mcptime;
->>>>>>> af0be6eb
       Int_t _esel,_rsel, _tsel,  _bkgclust, _bkg, _stereo, _tdiv, _isolated, _strawxtalk, _elecxtalk, _calosel;
       Int_t _plane, _panel, _layer, _straw;
       Float_t _shwres, _shtres, _shchisq, _shdt, _shdist;
@@ -198,15 +186,6 @@
       _shdiag->Branch("mcplen",&_mcplen,"mcplen/F");
       _shdiag->Branch("mcedep",&_mcedep,"mcedep/F");
       _shdiag->Branch("mcetrig",&_mcetrig,"mcetrig/F");
-<<<<<<< HEAD
-      _shdiag->Branch("mcnunique",&_mcnunique,"mcnunique/I");
-      _shdiag->Branch("mcnmax",&_mcnmax,"mcnmax/I");
-      _shdiag->Branch("mcpdg",&_mcpdg,"mcpdg/I");
-      _shdiag->Branch("mcgen",&_mcgen,"mcgen/I");
-      _shdiag->Branch("mcproc",&_mcproc,"mcproc/I");
-      _shdiag->Branch("mctime",&_mctime,"mctime/D");
-      _shdiag->Branch("mcppdg",&_mcppdg,"mcpdg/I");
-=======
       _shdiag->Branch("mcnsteps",&_mcnsteps,"mcnsteps/I");
       _shdiag->Branch("mcpdg",&_mcpdg,"mcpdg/I");
       _shdiag->Branch("mcgen",&_mcgen,"mcgen/I");
@@ -214,7 +193,6 @@
       _shdiag->Branch("mcsptime",&_mcsptime,"mcsptime/F");
       _shdiag->Branch("mcwt",&_mcwt,"mcwtcal/F:mcwthv/F");
       _shdiag->Branch("mcppdg",&_mcppdg,"mcppdg/I");
->>>>>>> af0be6eb
       _shdiag->Branch("mcpproc",&_mcpproc,"mcpproc/I");
       _shdiag->Branch("mcptime",&_mcptime,"mcptime/D");
       _shdiag->Branch("mcgid",&_mcgid,"mcgid/I");
@@ -267,15 +245,11 @@
       _mcgt = -1.0;
       _mcgpos = Hep3Vector();
       _mcppdg=0;
-<<<<<<< HEAD
-      _mcnmax = -1;
-=======
       _mcpproc=-1;
       _mcptime=0.0;
       _mcpop = Hep3Vector();
       _mcpoe = _mcpom = -1.0;
       _mcnsteps = -1;
->>>>>>> af0be6eb
       _mcpdg = -1;
       _mcgen = -1;
       _mcproc = -1;
@@ -307,12 +281,7 @@
         _mcnsteps = mcdigi.stepPointMCs().size();
         // compute energy sum
         _mcedep = mcdigi.energySum();
-<<<<<<< HEAD
-        _mcetrig = mcdigi.triggerEnergySum();
-        _mcnmax = mcdigi.stepPointMCs().size();
-=======
         _mcetrig = mcdigi.triggerEnergySum(TrkTypes::cal);
->>>>>>> af0be6eb
         _mcpdg = osp.pdgId();
         _mcproc = osp.creationCode();
         _mcgen = -1;
