//
// Straw hit diagnostics.  Split out of TrkPatRec
//
// Original author D. Brown
//

// framework
#include "art/Framework/Principal/Event.h"
#include "fhiclcpp/ParameterSet.h"
#include "art/Framework/Principal/Handle.h"
#include "GeometryService/inc/GeomHandle.hh"
#include "art/Framework/Core/EDAnalyzer.h"
#include "GeometryService/inc/DetectorSystem.hh"
#include "art/Framework/Core/ModuleMacros.h"
#include "art/Framework/Services/Optional/TFileService.h"
// conditions
#include "ConditionsService/inc/ConditionsHandle.hh"
#include "ConditionsService/inc/TrackerCalibrations.hh"
#include "GeometryService/inc/getTrackerOrThrow.hh"
#include "TTrackerGeom/inc/TTracker.hh"
// root 
#include "TMath.h"
#include "TH1F.h"
#include "TTree.h"
// data
<<<<<<< HEAD
#include "RecoDataProducts/inc/StrawHitCollection.hh"
#include "RecoDataProducts/inc/StrawHitPositionCollection.hh"
#include "RecoDataProducts/inc/StereoHit.hh"
#include "RecoDataProducts/inc/StrawHitFlagCollection.hh"
#include "MCDataProducts/inc/StrawDigiMCCollection.hh"
=======
#include "RecoDataProducts/inc/StrawHit.hh"
#include "RecoDataProducts/inc/StrawHitPosition.hh"
#include "RecoDataProducts/inc/StereoHit.hh"
#include "RecoDataProducts/inc/StrawHitFlag.hh"
#include "MCDataProducts/inc/StrawDigiMC.hh"
>>>>>>> 7dafab17
// Utilities
#include "Mu2eUtilities/inc/SimParticleTimeOffset.hh"
// diagnostics
#include "DataProducts/inc/threevec.hh"
using namespace std; 

namespace mu2e 
{
  class StrawHitDiag : public art::EDAnalyzer {
    public:
      explicit StrawHitDiag(fhicl::ParameterSet const&);
      virtual ~StrawHitDiag();
      virtual void beginJob();
      virtual void analyze(const art::Event& e);

    private:
      // helper functions
      void fillStrawHitDiag();
      bool findData(const art::Event& e);
      // control flags
      bool _mcdiag;
  // data tags
      art::InputTag _shTag;
      art::InputTag _shpTag;
      art::InputTag _shfTag;
      art::InputTag _stTag;
      art::InputTag _mcdigisTag;
      // cache of event objects
      const StrawHitCollection* _shcol;
      const StrawHitPositionCollection* _shpcol;
      const StereoHitCollection* _stcol;
      const StrawHitFlagCollection* _shfcol;
      const StrawDigiMCCollection *_mcdigis;
      // time offset
      SimParticleTimeOffset _toff;
      // strawhit tuple variables
      TTree *_shdiag;
      Int_t _eventid;
      threevec _shp;
      Float_t _shlen, _slen; 
      Float_t _edep;
      Float_t _time, _bkgt, _rho;
      Int_t _nmcsteps;
      Int_t _mcnunique,_mcnmax;
      Int_t _mcpdg,_mcgen,_mcproc;
      Int_t _mcppdg,_mcpproc;
      Int_t _mcgid, _mcgpdg;
      Float_t _mcge, _mcgt;
      threevec _mcshp, _mcop, _mcpop, _mcgpos;
      Float_t _mcoe, _mcpoe, _mcom, _mcpom;
      Float_t _mcshlen,_mcshd;
      Float_t _mcedep;
      Float_t _pdist,_pperp,_pmom;
      Float_t _mctime, _mcptime;
      Int_t _esel,_rsel, _timesel,  _bkgclust, _bkg, _stereo, _tdiv, _isolated, _strawxtalk, _elecxtalk;
      Int_t _plane, _panel, _layer, _straw;
      Float_t _shwres, _shtres, _shchisq, _shdt, _shdist;
      Bool_t _mcxtalk;
  };

  StrawHitDiag::StrawHitDiag(fhicl::ParameterSet const& pset) :
    art::EDAnalyzer(pset),
    _mcdiag(pset.get<bool>("MonteCarloDiag",true)),
    _shTag(pset.get<string>("StrawHitCollectionTag","makeSH")),
    _shpTag(pset.get<string>("StrawHitPositionCollectionTag","MakeStereoHits")),
    _shfTag(pset.get<string>("StrawHitFlagCollectionTag","FlagBkgHits")),
    _stTag(pset.get<string>("StereoHitCollectionTag","MakeStereoHits")),
    _mcdigisTag(pset.get<art::InputTag>("StrawDigiMCCollection","makeSH")),
    _toff(pset.get<fhicl::ParameterSet>("TimeOffsets"))
  {}

  StrawHitDiag::~StrawHitDiag(){}

  void StrawHitDiag::analyze(const art::Event& event ) {
    _eventid = event.event();
    if(!findData(event)){
      throw cet::exception("RECO")<<"mu2e::TrkPatRec: data missing or incomplete"<< endl;
    }
// update time maps
    _toff.updateMap(event);

    fillStrawHitDiag();
  }

<<<<<<< HEAD
  void StrawHitDiag::fillStrawHitInfo(size_t ish, StrawHitInfo& shinfo) const {
    const Tracker& tracker = getTrackerOrThrow();
    StrawHit const& sh = _shcol->at(ish);
    StrawHitPosition const& shp = _shpcol->at(ish);
    shinfo._pos = shp.pos();
    shinfo._time = sh.time();
    shinfo._rho = shp.pos().perp();
    shinfo._wres = shp.posRes(StrawHitPosition::wire);
    shinfo._tres = shp.posRes(StrawHitPosition::trans);
    // info depending on stereo hits
    if(_stcol != 0 && shp.stereoHitIndex() >= 0){
      shinfo._chisq = _stcol->at(shp.stereoHitIndex()).chisq();
      shinfo._stdt = _stcol->at(shp.stereoHitIndex()).dt();
      shinfo._dist = _stcol->at(shp.stereoHitIndex()).dist();
    } else {
      shinfo._chisq = -1.0;
      shinfo._stdt = 0.0;
      shinfo._dist = -1.0;
    }
    shinfo._edep = sh.energyDep();
    const Straw& straw = tracker.getStraw( sh.strawIndex() );
    shinfo._plane = straw.id().getPlane();
    shinfo._panel = straw.id().getPanel();
    shinfo._layer = straw.id().getLayer();
    shinfo._straw = straw.id().getStraw();
    shinfo._stereo = shp.flag().hasAllProperties(StrawHitFlag::stereo);
    shinfo._tdiv = shp.flag().hasAllProperties(StrawHitFlag::tdiv);

    if(_mcdigis != 0) {

      StrawDigiMC const& mcdigi = _mcdigis->at(ish);
      // use TDC channel 0 to define the MC match
      StrawDigi::TDCChannel itdc = StrawDigi::zero;
      if(!mcdigi.hasTDC(StrawDigi::zero)) itdc = StrawDigi::one;
      art::Ptr<StepPointMC> const& spmcp = mcdigi.stepPointMC(itdc);
      art::Ptr<SimParticle> const& spp = spmcp->simParticle();
      SimParticle const& osp = spp->originParticle();
      shinfo._mct0 = _toff.timeWithOffsetsApplied(*spmcp);
      shinfo._mcht = mcdigi.wireEndTime(itdc);
      shinfo._mcpdg = osp.pdgId();
      shinfo._mcproc = osp.creationCode();
      shinfo._mcedep = mcdigi.energySum();
      shinfo._mcgen = -1;
      if(osp.genParticle().isNonnull())
	shinfo._mcgen = osp.genParticle()->generatorId().id();

      shinfo._mcpos = spmcp->position();
      shinfo._mctime = shinfo._mct0;
      shinfo._mcedep = mcdigi.energySum();;
      shinfo._mcmom = spmcp->momentum().mag();
      double cosd = spmcp->momentum().cosTheta();
      shinfo._mctd = cosd/sqrt(1.0-cosd*cosd);
    }
  }

   bool StrawHitDiag::findData(const art::Event& evt){
=======
  bool StrawHitDiag::findData(const art::Event& evt){
>>>>>>> 7dafab17
    _shcol = 0;
    _shpcol = 0;
    _shfcol = 0;
    _stcol = 0;
    _mcdigis = 0;
    // nb: getValidHandle does the protection (exception) on handle validity so I don't have to
    auto shH = evt.getValidHandle<StrawHitCollection>(_shTag);
    _shcol = shH.product();
    auto shpH = evt.getValidHandle<StrawHitPositionCollection>(_shpTag);
    _shpcol = shpH.product();
    auto shfH = evt.getValidHandle<StrawHitFlagCollection>(_shfTag);
    _shfcol = shfH.product();
    auto hsH = evt.getValidHandle<StereoHitCollection>(_stTag);
    _stcol = hsH.product();
    if(_mcdiag){
      auto mcdH = evt.getValidHandle<StrawDigiMCCollection>(_mcdigisTag);
      _mcdigis = mcdH.product();
      // update time offsets
      _toff.updateMap(evt);
    }
    return _shcol != 0 && _shpcol != 0 && _shfcol != 0 
      && (_mcdigis != 0  || !_mcdiag);
  }

  void StrawHitDiag::beginJob(){
    art::ServiceHandle<art::TFileService> tfs;
    // straw hit tuple
    _shdiag=tfs->make<TTree>("shdiag","strawhit diagnostics");
    _shdiag->Branch("eventid",&_eventid,"eventid/I");
    _shdiag->Branch("shpos",&_shp,"x/F:y/F:z/F");
    _shdiag->Branch("shlen",&_shlen,"shlen/F");
    _shdiag->Branch("slen",&_slen,"slen/F");
    _shdiag->Branch("edep",&_edep,"edep/F");
    _shdiag->Branch("time",&_time,"time/F");
    _shdiag->Branch("deltat",&_bkgt,"deltat/F");
    _shdiag->Branch("rho",&_rho,"rho/F");
    _shdiag->Branch("plane",&_plane,"plane/I");
    _shdiag->Branch("panel",&_panel,"panel/I");
    _shdiag->Branch("layer",&_layer,"layer/I");
    _shdiag->Branch("straw",&_straw,"straw/I");
    _shdiag->Branch("mcshpos",&_mcshp,"x/F:y/F:z/F");
    _shdiag->Branch("mcopos",&_mcop,"x/F:y/F:z/F");
    _shdiag->Branch("mcpopos",&_mcpop,"x/F:y/F:z/F");
    _shdiag->Branch("mcoe",&_mcoe,"F");
    _shdiag->Branch("mcom",&_mcom,"F");
    _shdiag->Branch("mcpoe",&_mcpoe,"F");
    _shdiag->Branch("mcpom",&_mcpom,"F");
    _shdiag->Branch("mcshlen",&_mcshlen,"mcshlen/F");
    _shdiag->Branch("mcshd",&_mcshd,"mcshd/F");
    _shdiag->Branch("mcedep",&_mcedep,"mcedep/F");
    _shdiag->Branch("nmcsteps",&_nmcsteps,"nmcsteps/I");
    _shdiag->Branch("mcnunique",&_mcnunique,"mcnunique/I");
    _shdiag->Branch("mcnmax",&_mcnmax,"mcnmax/I");
    _shdiag->Branch("mcpdg",&_mcpdg,"mcpdg/I");
    _shdiag->Branch("mcgen",&_mcgen,"mcgen/I");
    _shdiag->Branch("mcproc",&_mcproc,"mcproc/I");
    _shdiag->Branch("mctime",&_mctime,"mctime/F");
    _shdiag->Branch("mcppdg",&_mcppdg,"mcpdg/I");
    _shdiag->Branch("mcpproc",&_mcpproc,"mcpproc/I");
    _shdiag->Branch("mcptime",&_mcptime,"mcptime/F");
    _shdiag->Branch("mcgid",&_mcgid,"mcgid/I");
    _shdiag->Branch("mcgpdg",&_mcgpdg,"mcgpdg/I");
    _shdiag->Branch("mcge",&_mcge,"mcge/F");
    _shdiag->Branch("mcgt",&_mcgt,"mcgt/F");
    _shdiag->Branch("mcgpos",&_mcgpos,"x/F:y/F:z/F");
    _shdiag->Branch("esel",&_esel,"esel/I");
    _shdiag->Branch("rsel",&_rsel,"rsel/I");
    _shdiag->Branch("tsel",&_timesel,"tsel/I");
    _shdiag->Branch("bkgclust",&_bkgclust,"bkgclust/I");
    _shdiag->Branch("bkg",&_bkg,"bkg/I");
    _shdiag->Branch("stereo",&_stereo,"stereo/I");
    _shdiag->Branch("tdiv",&_tdiv,"tdiv/I");
    _shdiag->Branch("strawxtalk",&_strawxtalk,"strawxtalk/I");
    _shdiag->Branch("elecxtalk",&_elecxtalk,"elecxtalk/I");
    _shdiag->Branch("isolated",&_isolated,"isolated/I");
    _shdiag->Branch("pdist",&_pdist,"pdist/F");
    _shdiag->Branch("pperp",&_pperp,"pperp/F");
    _shdiag->Branch("pmom",&_pmom,"pmom/F");
    _shdiag->Branch("wres",&_shwres,"wres/F");
    _shdiag->Branch("tres",&_shtres,"tres/F");
    _shdiag->Branch("shchisq",&_shchisq,"shchisq/F");
    _shdiag->Branch("shdt",&_shdt,"shdt/F");
    _shdiag->Branch("shdist",&_shdist,"shdist/F");
    _shdiag->Branch("mcxtalk",&_mcxtalk,"mcxtalk/B");
  }

  void StrawHitDiag::fillStrawHitDiag() {
    GeomHandle<DetectorSystem> det;
    const Tracker& tracker = getTrackerOrThrow();
    unsigned nstrs = _shcol->size();
    for(unsigned istr=0; istr<nstrs;++istr){
      StrawHit const& sh = _shcol->at(istr);
      StrawHitPosition const& shp = _shpcol->at(istr);
      StrawHitFlag const& shf = _shfcol->at(istr);
      const Straw& straw = tracker.getStraw( sh.strawIndex() );
      _plane = straw.id().getPlane();
      _panel = straw.id().getPanel();
      _layer = straw.id().getLayer();
      _straw = straw.id().getStraw();
      _edep = sh.energyDep();
      _time = sh.time();
      _bkgt = sh.dt();
      _shp = shp.pos();
      _shlen =(shp.pos()-straw.getMidPoint()).dot(straw.getDirection());
      _slen = straw.getHalfLength(); 
      _stereo = shp.flag().hasAllProperties(StrawHitFlag::stereo);
      _tdiv = shp.flag().hasAllProperties(StrawHitFlag::tdiv);
      _esel = shf.hasAllProperties(StrawHitFlag::energysel);
      _rsel = shf.hasAllProperties(StrawHitFlag::radsel);
      _timesel = shf.hasAllProperties(StrawHitFlag::timesel);
      _strawxtalk = shf.hasAllProperties(StrawHitFlag::strawxtalk);
      _elecxtalk = shf.hasAllProperties(StrawHitFlag::elecxtalk);
      _isolated = shf.hasAllProperties(StrawHitFlag::isolated);
      _bkg = shf.hasAllProperties(StrawHitFlag::bkg);
      _bkgclust = shf.hasAllProperties(StrawHitFlag::bkgclust);
      _rho = shp.pos().perp();
      // summarize the MC truth for this strawhit.  Preset the values in case MC is missing/incomplete
      _mcgid = -1;
      _mcgpdg = -1;
      _mcge = -1.0;
      _mcgt = -1.0;
      _mcgpos = threevec();
      _mcppdg=0;
      _mcpproc=-1;
      _mcptime=0.0;
      _mcpop = threevec();
      _mcpoe = _mcpom = -1.0;
      _mcnmax = -1;
      _mcpdg = -1;
      _mcgen = -1;
      _mcproc = -1;
      _mctime = -1;
      _mcshp = threevec();
      _mcop = threevec();
      _mcoe = -1;
      _mcom = -1;
      _mcshlen = -1;
      _mcshd = -1;
      _mcpproc=-1;
      _mcptime=0.0;
      _mcpop = threevec();
      _mcpoe = _mcpom = -1.0;
      _mcxtalk = false;
      if(_mcdigis != 0){
        StrawDigiMC const& mcdigi = _mcdigis->at(istr);
        // use TDC channel 0 to define the MC match
        StrawDigi::TDCChannel itdc = StrawDigi::zero;
        if(!mcdigi.hasTDC(StrawDigi::zero)) itdc = StrawDigi::one;
        art::Ptr<StepPointMC> const& spmcp = mcdigi.stepPointMC(itdc);
        art::Ptr<SimParticle> const& spp = spmcp->simParticle();
	SimParticle const& osp = spp->originParticle();
	CLHEP::Hep3Vector dprod = spmcp->position()-det->toDetector(osp.startPosition());
	static CLHEP::Hep3Vector zdir(0.0,0.0,1.0);
        _pdist = dprod.mag();
        _pperp = dprod.perp(zdir);
        _pmom = spmcp->momentum().mag();
        _mcnunique = mcdigi.stepPointMCs().size();
        // compute energy sum
        _mcedep = mcdigi.energySum();
        _mcnmax = mcdigi.stepPointMCs().size();
        _mcpdg = osp.pdgId();
        _mcproc = osp.creationCode();
        _mcgen = -1;
        if(osp.genParticle().isNonnull())
          _mcgen = osp.genParticle()->generatorId().id();
        _mctime = _toff.timeWithOffsetsApplied(*spmcp);
        _mcshp = spmcp->position();
        _mcop = det->toDetector(osp.startPosition());
        _mcoe = osp.startMomentum().e();
        _mcom = osp.startMomentum().vect().mag();
        _mcshlen = (spmcp->position()-straw.getMidPoint()).dot(straw.getDirection());
        _mcshd = (spmcp->position()-straw.getMidPoint()).dot(straw.getDirection().cross(spmcp->momentum().unit()));
  // immediate parent information
	art::Ptr<SimParticle> psp = osp.parent();
	if(psp.isNonnull()){
	  SimParticle const& posp =psp->originParticle();
          _mcppdg = posp.pdgId();
          _mcpproc = posp.creationCode();
          _mcptime = _toff.totalTimeOffset(psp) + psp->startGlobalTime();
          _mcpop = det->toDetector(posp.startPosition());
          _mcpoe = posp.startMomentum().e();
          _mcpom = posp.startMomentum().vect().mag();
        }
// generator information
        if(spp.isNonnull()){
        art::Ptr<SimParticle> sp = spp;
        // find the first parent which comes from a generator
          while(sp->genParticle().isNull() && sp->parent().isNonnull()){
            sp = sp->parent();
          }
          if(sp->genParticle().isNonnull()){
            _mcgid = sp->genParticle()->generatorId().id();
            _mcgpdg = sp->genParticle()->pdgId();
            _mcge = sp->genParticle()->momentum().e();
            _mcgt = sp->genParticle()->time();
            _mcgpos = det->toDetector(sp->genParticle()->position());
          }
        }
        _mcxtalk = spmcp->strawIndex() != sh.strawIndex();

      }
      _shwres = _shpcol->at(istr).posRes(StrawHitPosition::wire);
      _shtres = _shpcol->at(istr).posRes(StrawHitPosition::trans);
//  Info depending on stereo hits
      if(_stcol != 0 && _shpcol->at(istr).stereoHitIndex() >= 0){
        _shchisq = _stcol->at(_shpcol->at(istr).stereoHitIndex()).chisq();
        _shdt = _stcol->at(_shpcol->at(istr).stereoHitIndex()).dt();
        _shdist = _stcol->at(_shpcol->at(istr).stereoHitIndex()).dist();
      } else {
        _shchisq = -1.0;
        _shdt = 0.0;
        _shdist = -1.0;
      }
      _shdiag->Fill();
    }
  }
}  // end namespace mu2e

// Part of the magic that makes this class a module.
using mu2e::StrawHitDiag;
DEFINE_ART_MODULE(StrawHitDiag);

<|MERGE_RESOLUTION|>--- conflicted
+++ resolved
@@ -23,19 +23,11 @@
 #include "TH1F.h"
 #include "TTree.h"
 // data
-<<<<<<< HEAD
-#include "RecoDataProducts/inc/StrawHitCollection.hh"
-#include "RecoDataProducts/inc/StrawHitPositionCollection.hh"
-#include "RecoDataProducts/inc/StereoHit.hh"
-#include "RecoDataProducts/inc/StrawHitFlagCollection.hh"
-#include "MCDataProducts/inc/StrawDigiMCCollection.hh"
-=======
 #include "RecoDataProducts/inc/StrawHit.hh"
 #include "RecoDataProducts/inc/StrawHitPosition.hh"
 #include "RecoDataProducts/inc/StereoHit.hh"
 #include "RecoDataProducts/inc/StrawHitFlag.hh"
 #include "MCDataProducts/inc/StrawDigiMC.hh"
->>>>>>> 7dafab17
 // Utilities
 #include "Mu2eUtilities/inc/SimParticleTimeOffset.hh"
 // diagnostics
@@ -119,67 +111,7 @@
 
     fillStrawHitDiag();
   }
-
-<<<<<<< HEAD
-  void StrawHitDiag::fillStrawHitInfo(size_t ish, StrawHitInfo& shinfo) const {
-    const Tracker& tracker = getTrackerOrThrow();
-    StrawHit const& sh = _shcol->at(ish);
-    StrawHitPosition const& shp = _shpcol->at(ish);
-    shinfo._pos = shp.pos();
-    shinfo._time = sh.time();
-    shinfo._rho = shp.pos().perp();
-    shinfo._wres = shp.posRes(StrawHitPosition::wire);
-    shinfo._tres = shp.posRes(StrawHitPosition::trans);
-    // info depending on stereo hits
-    if(_stcol != 0 && shp.stereoHitIndex() >= 0){
-      shinfo._chisq = _stcol->at(shp.stereoHitIndex()).chisq();
-      shinfo._stdt = _stcol->at(shp.stereoHitIndex()).dt();
-      shinfo._dist = _stcol->at(shp.stereoHitIndex()).dist();
-    } else {
-      shinfo._chisq = -1.0;
-      shinfo._stdt = 0.0;
-      shinfo._dist = -1.0;
-    }
-    shinfo._edep = sh.energyDep();
-    const Straw& straw = tracker.getStraw( sh.strawIndex() );
-    shinfo._plane = straw.id().getPlane();
-    shinfo._panel = straw.id().getPanel();
-    shinfo._layer = straw.id().getLayer();
-    shinfo._straw = straw.id().getStraw();
-    shinfo._stereo = shp.flag().hasAllProperties(StrawHitFlag::stereo);
-    shinfo._tdiv = shp.flag().hasAllProperties(StrawHitFlag::tdiv);
-
-    if(_mcdigis != 0) {
-
-      StrawDigiMC const& mcdigi = _mcdigis->at(ish);
-      // use TDC channel 0 to define the MC match
-      StrawDigi::TDCChannel itdc = StrawDigi::zero;
-      if(!mcdigi.hasTDC(StrawDigi::zero)) itdc = StrawDigi::one;
-      art::Ptr<StepPointMC> const& spmcp = mcdigi.stepPointMC(itdc);
-      art::Ptr<SimParticle> const& spp = spmcp->simParticle();
-      SimParticle const& osp = spp->originParticle();
-      shinfo._mct0 = _toff.timeWithOffsetsApplied(*spmcp);
-      shinfo._mcht = mcdigi.wireEndTime(itdc);
-      shinfo._mcpdg = osp.pdgId();
-      shinfo._mcproc = osp.creationCode();
-      shinfo._mcedep = mcdigi.energySum();
-      shinfo._mcgen = -1;
-      if(osp.genParticle().isNonnull())
-	shinfo._mcgen = osp.genParticle()->generatorId().id();
-
-      shinfo._mcpos = spmcp->position();
-      shinfo._mctime = shinfo._mct0;
-      shinfo._mcedep = mcdigi.energySum();;
-      shinfo._mcmom = spmcp->momentum().mag();
-      double cosd = spmcp->momentum().cosTheta();
-      shinfo._mctd = cosd/sqrt(1.0-cosd*cosd);
-    }
-  }
-
-   bool StrawHitDiag::findData(const art::Event& evt){
-=======
   bool StrawHitDiag::findData(const art::Event& evt){
->>>>>>> 7dafab17
     _shcol = 0;
     _shpcol = 0;
     _shfcol = 0;
