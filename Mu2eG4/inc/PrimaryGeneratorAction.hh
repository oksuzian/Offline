#ifndef Mu2eG4_PrimaryGeneratorAction_hh
#define Mu2eG4_PrimaryGeneratorAction_hh
//
// Give generated tracks to G4 by copying information from a GenParticleCollection.
//
// $Id: PrimaryGeneratorAction.hh,v 1.12 2013/09/20 23:31:10 gandr Exp $
// $Author: gandr $
// $Date: 2013/09/20 23:31:10 $
//
// Original author Rob Kutschke
//

// C++ includes
#include <string>
#include <vector>

// Framework includes
#include "art/Framework/Principal/Handle.h"

// G4 includes
#include "globals.hh"
#include "G4VUserPrimaryGeneratorAction.hh"
#include "G4ThreeVector.hh"

// Mu2eG4 includes
#include "MCDataProducts/inc/GenParticleCollection.hh"
#include "MCDataProducts/inc/StepPointMCCollection.hh"

class G4ParticleDefinition;
class G4ParticleGun;
class G4Event;
class TH1D;

namespace fhicl { class ParameterSet; }

namespace art { class ProductID; }

namespace mu2e {

    class SteppingAction;
    class SimParticlePrimaryHelper;
    class Mu2eG4PerThreadStorage;

    typedef std::vector<art::ValidHandle<StepPointMCCollection> > HitHandles;

  class PrimaryGeneratorAction : public G4VUserPrimaryGeneratorAction{
  public:

      PrimaryGeneratorAction();
      
      explicit PrimaryGeneratorAction(const fhicl::ParameterSet& pset,
                                      Mu2eG4PerThreadStorage* tls);
      
      // This is the interface specified by G4.
      void GeneratePrimaries(G4Event*);

  private:

      explicit PrimaryGeneratorAction(bool fillHistograms,
                                      int verbosityLevel,
                                      Mu2eG4PerThreadStorage* tls);
      
      void setEventData();

      void fromEvent( G4Event* );

      void addG4Particle(G4Event *event,
                         PDGCode::type pdgId,
                         const G4ThreeVector& pos,
                         double time,
                         double properTime,
                         const G4ThreeVector& mom);
      

      // Input event kinematics
      // Must be set before the call to GeneratePrimaries.
      
      const GenParticleCollection* genParticles_;
      const HitHandles* hitInputs_;
      SimParticlePrimaryHelper* parentMapping_;

      TH1D* _totalMultiplicity;

      int verbosityLevel_;
<<<<<<< HEAD
      
      Mu2eG4PerThreadStorage* perThreadObjects_;
=======

      int standardMu2eDetector_;
      
      GenEventBroker* genEventBroker_;
      PerEventObjectsManager* perEvtObjManager;

      bool preCreateIsomers_;
      PDGCode::type pdgIdToGenerate_;
>>>>>>> 3108b684
      
  };

}  // end namespace mu2e
#endif /* Mu2eG4_PrimaryGeneratorAction_hh */<|MERGE_RESOLUTION|>--- conflicted
+++ resolved
@@ -82,19 +82,12 @@
       TH1D* _totalMultiplicity;
 
       int verbosityLevel_;
-<<<<<<< HEAD
+      int standardMu2eDetector_;
       
       Mu2eG4PerThreadStorage* perThreadObjects_;
-=======
-
-      int standardMu2eDetector_;
-      
-      GenEventBroker* genEventBroker_;
-      PerEventObjectsManager* perEvtObjManager;
 
       bool preCreateIsomers_;
       PDGCode::type pdgIdToGenerate_;
->>>>>>> 3108b684
       
   };
 
