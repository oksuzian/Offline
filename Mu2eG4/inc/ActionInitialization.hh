#ifndef Mu2eG4_ActionInitialization_hh
#define Mu2eG4_ActionInitialization_hh
//
// ActionInitialization.hh provides declarations for the built-in action
// initialization for the Mu2e G4 simulation. In both BuildForMaster and Build,
// it instantiates user action classes and registers user actions through the
// SetUserAction method defined in the G4VUserActionInitialization base class.
//
// Author: Lisa Goodeough
// Date: 2017/05/18
//
//

//G4 includes
#include "G4VUserActionInitialization.hh"
#include "G4ThreeVector.hh"
#include "G4Threading.hh"

//Mu2e includes
#include "Mu2eG4/inc/Mu2eG4TrajectoryControl.hh"
#include "Mu2eUtilities/inc/SimParticleCollectionPrinter.hh"
#include "Mu2eG4/inc/Mu2eG4ResourceLimits.hh"
#include "Mu2eG4/inc/PhysicsProcessInfo.hh"


//C++ includes
#include <vector>
#include <memory>

namespace fhicl { class ParameterSet; }

namespace CLHEP { class Hep3Vector; }

namespace mu2e {

    class SensitiveDetectorHelper;
    class IMu2eG4Cut;
    class PrimaryGeneratorAction;
    class Mu2eG4PerThreadStorage;
    class PhysicalVolumeHelper;


class ActionInitialization : public G4VUserActionInitialization
{
  public:
    ActionInitialization(const fhicl::ParameterSet& pset,
<<<<<<< HEAD
                         ExtMonFNALPixelSD* extmon_FNAL_pixelSD,
                         SensitiveDetectorHelper* sensitive_detectorhelper,
                         Mu2eG4PerThreadStorage* per_thread_storage,
=======
                         std::vector< SensitiveDetectorHelper> &sensitive_detectorhelper_vector,
                         GenEventBroker* gen_eventbroker,
>>>>>>> b39a33f3
                         PhysicalVolumeHelper* phys_volume_helper,
                         CLHEP::Hep3Vector const& origin_in_world,
                         unsigned stage_offset_for_tracking_action
                         );

    virtual ~ActionInitialization();

    //BuildForMaster should be used for defining only the UserRunAction for the master thread.
    virtual void BuildForMaster() const;

    //Build should be used for defining user action classes for worker threads as well as for the sequential mode.
    virtual void Build() const;

    virtual G4VSteppingVerbose* InitializeSteppingVerbose() const;


   private:

    fhicl::ParameterSet const& pset_;

    //these are set using pset
    Mu2eG4TrajectoryControl trajectoryControl_;
    SimParticleCollectionPrinter simParticlePrinter_;
    std::vector<double> timeVDtimes_;
<<<<<<< HEAD
    Mu2eG4ResourceLimits mu2eLimits_;

    ExtMonFNALPixelSD* extMonFNALPixelSD_;

    std::unique_ptr<IMu2eG4Cut> stackingCuts_;
    std::unique_ptr<IMu2eG4Cut> steppingCuts_;
    std::unique_ptr<IMu2eG4Cut> commonCuts_;

    SensitiveDetectorHelper* sensitiveDetectorHelper_;
    Mu2eG4PerThreadStorage*  perThreadStorage_;
    PhysicalVolumeHelper* physVolHelper_;
    
    mutable PhysicsProcessInfo physicsProcessInfo_;
    
    CLHEP::Hep3Vector const& originInWorld_;
    unsigned stageOffset_;
=======
    Mu2eG4ResourceLimits mu2elimits_;


    std::vector < std::unique_ptr<IMu2eG4Cut> > stackingCutsVector;
    std::vector < std::unique_ptr<IMu2eG4Cut> > steppingCutsVector;
    std::vector < std::unique_ptr<IMu2eG4Cut> > commonCutsVector;

    GenEventBroker* _genEventBroker;
    PhysicalVolumeHelper* _physVolHelper;
    mutable PhysicsProcessInfo processInfo;

    const bool use_G4MT_;
    const int numthreads;
    CLHEP::Hep3Vector const& originInWorld;
    Mu2eG4ResourceLimits const& mu2eLimits;
    unsigned stageOffset;

    mutable std::vector< PerEventObjectsManager > perEvtObjManagerVector;
    mutable std::vector< PhysicsProcessInfo > physicsProcessInfoVector;
    std::vector< SensitiveDetectorHelper > &sensitiveDetectorHelperVector;

>>>>>>> b39a33f3
};

}  // end namespace mu2e
#endif /* Mu2eG4_ActionInitialization_hh */<|MERGE_RESOLUTION|>--- conflicted
+++ resolved
@@ -44,14 +44,8 @@
 {
   public:
     ActionInitialization(const fhicl::ParameterSet& pset,
-<<<<<<< HEAD
-                         ExtMonFNALPixelSD* extmon_FNAL_pixelSD,
                          SensitiveDetectorHelper* sensitive_detectorhelper,
                          Mu2eG4PerThreadStorage* per_thread_storage,
-=======
-                         std::vector< SensitiveDetectorHelper> &sensitive_detectorhelper_vector,
-                         GenEventBroker* gen_eventbroker,
->>>>>>> b39a33f3
                          PhysicalVolumeHelper* phys_volume_helper,
                          CLHEP::Hep3Vector const& origin_in_world,
                          unsigned stage_offset_for_tracking_action
@@ -76,10 +70,7 @@
     Mu2eG4TrajectoryControl trajectoryControl_;
     SimParticleCollectionPrinter simParticlePrinter_;
     std::vector<double> timeVDtimes_;
-<<<<<<< HEAD
     Mu2eG4ResourceLimits mu2eLimits_;
-
-    ExtMonFNALPixelSD* extMonFNALPixelSD_;
 
     std::unique_ptr<IMu2eG4Cut> stackingCuts_;
     std::unique_ptr<IMu2eG4Cut> steppingCuts_;
@@ -93,29 +84,6 @@
     
     CLHEP::Hep3Vector const& originInWorld_;
     unsigned stageOffset_;
-=======
-    Mu2eG4ResourceLimits mu2elimits_;
-
-
-    std::vector < std::unique_ptr<IMu2eG4Cut> > stackingCutsVector;
-    std::vector < std::unique_ptr<IMu2eG4Cut> > steppingCutsVector;
-    std::vector < std::unique_ptr<IMu2eG4Cut> > commonCutsVector;
-
-    GenEventBroker* _genEventBroker;
-    PhysicalVolumeHelper* _physVolHelper;
-    mutable PhysicsProcessInfo processInfo;
-
-    const bool use_G4MT_;
-    const int numthreads;
-    CLHEP::Hep3Vector const& originInWorld;
-    Mu2eG4ResourceLimits const& mu2eLimits;
-    unsigned stageOffset;
-
-    mutable std::vector< PerEventObjectsManager > perEvtObjManagerVector;
-    mutable std::vector< PhysicsProcessInfo > physicsProcessInfoVector;
-    std::vector< SensitiveDetectorHelper > &sensitiveDetectorHelperVector;
-
->>>>>>> b39a33f3
 };
 
 }  // end namespace mu2e
