--- conflicted
+++ resolved
@@ -71,22 +71,12 @@
       // create SDs for arbitrary logical volumes as requested
       void instantiateLVSDs(const SimpleConfig& config);
 
-<<<<<<< HEAD
       bool extMonPixelsEnabled() const { return extMonPixelsEnabled_; }
       
       //LG: I made this public to use it in testing something
       std::vector<std::string> stepInstanceNamesToBeProduced() const;
-=======
-    // Return one of the StepPointMCCollections.
-    cet::maybe_ref<StepPointMCCollection> steps( StepInstanceName::enum_type id );
 
-    // create SDs for arbitrary logical volumes as requested
-    void instantiateLVSDs(const SimpleConfig& config);
-
-    bool extMonPixelsEnabled() const { return extMonPixelsEnabled_; }
->>>>>>> e0cfa38d
-
-    int verbosityLevel() const { return verbosityLevel_; }
+      int verbosityLevel() const { return verbosityLevel_; }
 
   private:
 
@@ -131,17 +121,11 @@
       //LG: I made this public to use it in testing something
       //std::vector<std::string> stepInstanceNamesToBeProduced() const;
 
-<<<<<<< HEAD
       // Separate handling as this detector does not produced StepPointMCs
       bool extMonPixelsEnabled_;
       
-=======
-    // Separate handling as this detector does not produced StepPointMCs
-    bool extMonPixelsEnabled_;
+      int  verbosityLevel_;
 
-    int  verbosityLevel_;
-
->>>>>>> e0cfa38d
   };
 
 
