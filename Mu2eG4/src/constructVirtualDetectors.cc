//
// Free function to create the virtual detectors
//
// $Id: constructVirtualDetectors.cc,v 1.70 2014/07/29 16:24:44 genser Exp $
// $Author: genser $
// $Date: 2014/07/29 16:24:44 $
//
// Original author KLG based on Mu2eWorld constructVirtualDetectors

// C++ includes
#include <iostream>
#include <string>

// Mu2e includes.
#include "Mu2eG4/inc/constructVirtualDetectors.hh"

#include "BeamlineGeom/inc/Beamline.hh"
#include "CalorimeterGeom/inc/DiskCalorimeter.hh"
#include "CosmicRayShieldGeom/inc/CosmicRayShield.hh"
#include "DetectorSolenoidGeom/inc/DetectorSolenoid.hh"
#include "G4Helper/inc/G4Helper.hh"
#include "G4Helper/inc/VolumeInfo.hh"
#include "GeomPrimitives/inc/Tube.hh"
#include "GeometryService/inc/GeomHandle.hh"
#include "GeometryService/inc/GeometryService.hh"
#include "GeometryService/inc/VirtualDetector.hh"
#include "DataProducts/inc/VirtualDetectorId.hh"
#include "MECOStyleProtonAbsorberGeom/inc/MECOStyleProtonAbsorber.hh"
<<<<<<< HEAD
=======
#include "Mu2eG4/inc/SensitiveDetectorName.hh"
#include "Mu2eG4/inc/SensitiveDetectorHelper.hh"
>>>>>>> e0cfa38d
#include "Mu2eG4/inc/checkForOverlaps.hh"
#include "Mu2eG4/inc/findMaterialOrThrow.hh"
#include "Mu2eG4/inc/finishNesting.hh"
#include "Mu2eG4/inc/nestTubs.hh"
#include "Mu2eG4/inc/nestBox.hh"
#include "ProductionSolenoidGeom/inc/PSVacuum.hh"
#include "ProtonBeamDumpGeom/inc/ProtonBeamDump.hh"
#include "ProductionTargetGeom/inc/ProductionTarget.hh"
#include "TTrackerGeom/inc/TTracker.hh"

// G4 includes
#include "G4Material.hh"
#include "G4SDManager.hh"
#include "G4Color.hh"
#include "G4Tubs.hh"
#include "G4Cons.hh"
#include "G4SubtractionSolid.hh"
#include "G4IntersectionSolid.hh"

using namespace std;

namespace mu2e {

  // Construct the virtual detectors

  void constructVirtualDetectors( const SimpleConfig& _config,
                                  const SensitiveDetectorHelper& sdHelper
                                  ){

    // Place virtual detectors

    int static const verbosityLevel = _config.getInt("vd.verbosityLevel",0);

    bool const vdIsVisible         = _config.getBool("vd.visible",true);
    bool const vdIsSolid           = _config.getBool("vd.solid",true);
    bool const forceAuxEdgeVisible = _config.getBool("g4.forceAuxEdgeVisible",false);
    bool const doSurfaceCheck      = _config.getBool("g4.doSurfaceCheck",false) || _config.getBool("vd.doSurfaceCheck",false);
    bool const placePV             = true;

    GeomHandle<VirtualDetector> vdg;
    if( vdg->nDet()<=0 ) return;

    GeomHandle<Beamline> beamg;

    GeomHandle<DetectorSolenoid> ds;
    TransportSolenoid const&  ts = beamg->getTS();
    G4Material* downstreamVacuumMaterial = findMaterialOrThrow( ds->vacuumMaterial() );
    G4Material* upstreamVacuumMaterial   = findMaterialOrThrow(  ts.upstreamVacuumMaterial() );

    double rCol = ts.getColl51().rOut();
    double rCin = ts.getColl1().rIn1();
    double vdHalfLength = CLHEP::mm * vdg->getHalfLength();
    
    TubsParams vdParams(0,rCol,vdHalfLength);
    TubsParams vdParamsIn(0,rCin,vdHalfLength);

    // Virtual Detectors Coll1_In, COll1_Out are placed inside TS1

<<<<<<< HEAD
=======
    G4VSensitiveDetector* vdSD = (sdHelper.enabled(StepInstanceName::virtualdetector)) ?
      G4SDManager::GetSDMpointer()->
      FindSensitiveDetector(SensitiveDetectorName::VirtualDetector()) : nullptr;

>>>>>>> e0cfa38d
    G4Helper* _helper = &(*(art::ServiceHandle<G4Helper>()));

    if(verbosityLevel>0) {
      VirtualDetectorId::printAll();
    }

    // FIXME: one should factorize some the code below; the main
    // things which change: parent and offset
    for( int vdId=VirtualDetectorId::Coll1_In;
         vdId<=VirtualDetectorId::Coll1_Out;
         ++vdId) if( vdg->exist(vdId) ) {
        VolumeInfo const & parent = _helper->locateVolInfo("TS1Vacuum");
        if ( verbosityLevel > 0) {
          cout << __func__ << " constructing " << VirtualDetector::volumeName(vdId)
               << " at " << vdg->getGlobal(vdId) << endl;
          cout << __func__ << "    VD parameters: " << vdParams << endl;
          cout << __func__ << "    VD rel. posit: " << vdg->getLocal(vdId) << endl;
        }

        VolumeInfo vd = nestTubs( VirtualDetector::volumeName(vdId),
                                  vdParams, upstreamVacuumMaterial, 0,
                                  vdg->getLocal(vdId),
                                  parent,
                                  vdId, vdIsVisible, G4Color::Red(), vdIsSolid,
                                  forceAuxEdgeVisible,
                                  placePV,
                                  false);

        doSurfaceCheck && checkForOverlaps(vd.physical, _config, verbosityLevel>0);

      }

    // Virtual Detectors Coll1_pBarCollar_In, COll1_pBarCollar_Out are 
    // placed inside Coll1, which is inside TS1

    // Just copy what is done above, with minor edits.  
    // FIXME: one should factorize some the code below; the main
    // things which change: parent and offset
    for( int vdId=VirtualDetectorId::Coll1_pBarCollar_In;
         vdId<=VirtualDetectorId::Coll1_pBarCollar_Out;
         ++vdId) if( vdg->exist(vdId) ) {
        VolumeInfo const & parent = _helper->locateVolInfo("TS1Vacuum");
        if ( verbosityLevel > 0) {
          cout << __func__ << " constructing " << VirtualDetector::volumeName(vdId)
               << " at " << vdg->getGlobal(vdId) << endl;
          cout << __func__ << "    VD parameters: " << vdParamsIn << endl;
          cout << __func__ << "    VD rel. posit: " << vdg->getLocal(vdId) << endl;
        }

        VolumeInfo vd = nestTubs( VirtualDetector::volumeName(vdId),
                                  vdParamsIn, upstreamVacuumMaterial, 0,
                                  vdg->getLocal(vdId),
                                  parent,
                                  vdId, vdIsVisible, G4Color::Red(), vdIsSolid,
                                  forceAuxEdgeVisible,
                                  placePV,
                                  false);

        doSurfaceCheck && checkForOverlaps(vd.physical, _config, verbosityLevel>0);

        vd.logical->SetSensitiveDetector(vdSD);
      }


    // ************************** DNB (Lou) Jan 2016 **********
    // Virtual Detector TS2_Bend is placed inside TS2

    int myvdId = VirtualDetectorId::TS2_Bend;
    if ( vdg->exist(myvdId) ) {
      VolumeInfo const & parent = _helper->locateVolInfo("TS2Vacuum");
      if ( verbosityLevel > 0 ) {
	cout << __func__ << " constructing TS2_Bend " <<  " at " 
	     << vdg->getGlobal(myvdId) << endl;
          cout << __func__ << "    VD parameters: " << vdParams << endl;
          cout << __func__ << "    VD rel. posit: " << vdg->getLocal(myvdId) << endl;

      }
      CLHEP::HepRotation* tsBendrot = 
	new CLHEP::HepRotation(CLHEP::HepRotation::IDENTITY);
      tsBendrot->rotateX(90.0*CLHEP::deg);
      tsBendrot->rotateY(-45.0*CLHEP::deg);
      VolumeInfo myvd = nestTubs( VirtualDetector::volumeName(myvdId),
				  vdParams, upstreamVacuumMaterial, tsBendrot,
				  vdg->getLocal(myvdId),
				  parent, myvdId, vdIsVisible, G4Color::Red(),
				  vdIsSolid, forceAuxEdgeVisible,
				  placePV, false);

        doSurfaceCheck && checkForOverlaps(myvd.physical, 
					   _config, verbosityLevel>0);

    }

    // Virtual Detector TS4_Bend is placed inside TS4
    myvdId = VirtualDetectorId::TS4_Bend;
    if ( vdg->exist(myvdId) ) {
      VolumeInfo const & parent = _helper->locateVolInfo("TS4Vacuum");
      if ( verbosityLevel > 0 ) {
	cout << __func__ << " constructing TS4_Bend " <<  " at " 
	     << vdg->getGlobal(myvdId) << endl;
          cout << __func__ << "    VD parameters: " << vdParams << endl;
          cout << __func__ << "    VD rel. posit: " << vdg->getLocal(myvdId) << endl;

      }
      CLHEP::HepRotation* tsBendrot = 
	new CLHEP::HepRotation(CLHEP::HepRotation::IDENTITY);
      tsBendrot->rotateX(90.0*CLHEP::deg);
      tsBendrot->rotateY(-45.0*CLHEP::deg);
      VolumeInfo myvd = nestTubs( VirtualDetector::volumeName(myvdId),
				 vdParams, downstreamVacuumMaterial, tsBendrot,
				  vdg->getLocal(myvdId),
				  parent, myvdId, vdIsVisible, G4Color::Red(),
				  vdIsSolid, forceAuxEdgeVisible,
				  placePV, false);

        doSurfaceCheck && checkForOverlaps(myvd.physical, 
					   _config, verbosityLevel>0);

    }

    //***************************
    // Virtual Detectors Coll31_In, Coll31_Out, Coll32_In, Coll32_Out are placed inside TS3

    for( int vdId=VirtualDetectorId::Coll31_In;
         vdId<=VirtualDetectorId::Coll32_Out;
         ++vdId) if( vdg->exist(vdId) ) {
        VolumeInfo const & parent = _helper->locateVolInfo("TS3Vacuum");
        if ( verbosityLevel > 0) {
          cout << __func__ << " constructing " << VirtualDetector::volumeName(vdId)
               << " at " << vdg->getGlobal(vdId) << endl;
        }
        VolumeInfo vd = nestTubs( VirtualDetector::volumeName(vdId),
                                  vdParams, upstreamVacuumMaterial, 0,
                                  vdg->getLocal(vdId),
                                  parent,
                                  vdId, vdIsVisible, G4Color::Red(), vdIsSolid,
                                  forceAuxEdgeVisible,
                                  placePV,
                                  false);

        doSurfaceCheck && checkForOverlaps(vd.physical, _config, verbosityLevel>0);

      }

    // Virtual Detectors Coll5_In, Coll5_Out are placed inside TS5

    for( int vdId=VirtualDetectorId::Coll5_In;
         vdId<=VirtualDetectorId::Coll5_Out;
         ++vdId) if( vdg->exist(vdId) ) {
        VolumeInfo const & parent = _helper->locateVolInfo("TS5Vacuum");
        if ( verbosityLevel > 0) {
          cout << __func__ << " constructing " << VirtualDetector::volumeName(vdId)
               << " at " << vdg->getGlobal(vdId) <<  " parent: " << parent.centerInMu2e() << endl;
        }
        VolumeInfo vd = nestTubs( VirtualDetector::volumeName(vdId),
                                  vdParams, downstreamVacuumMaterial, 0,
                                  vdg->getLocal(vdId),
                                  parent,
                                  vdId, vdIsVisible, G4Color::Red(), vdIsSolid,
                                  forceAuxEdgeVisible,
                                  placePV,
                                  false);

        doSurfaceCheck && checkForOverlaps(vd.physical, _config, verbosityLevel>0);

      }

    // Virtual Detectors Coll5_OutSurf surrounds the outer cylindrical surface of collimator in TS5

    int vdId = VirtualDetectorId::Coll5_OutSurf;
    if( vdg->exist(vdId) ) {

      if ( verbosityLevel > 0) {
        cout << __func__ << " constructing " << VirtualDetector::volumeName(vdId)  << endl;
      }

      // the detector is on the outer surface of the coll5
      // it is thin cylinder, NOT a thin disk

      VolumeInfo const & parent = _helper->locateVolInfo("TS5Vacuum");

      double coll5OuterRadius    = beamg->getTS().getColl51().rOut();
      double coll5HalfLength     = beamg->getTS().getColl51().halfLength();

      TubsParams  vdParamsColl5OutSurf(coll5OuterRadius - 2.*vdHalfLength,
                                       coll5OuterRadius,
                                       coll5HalfLength - 2.*vdHalfLength);

      VolumeInfo vd = nestTubs( VirtualDetector::volumeName(vdId),
                                vdParamsColl5OutSurf, downstreamVacuumMaterial, 0,
                                vdg->getLocal(vdId),
                                parent,
                                vdId, vdIsVisible, G4Color::Red(), vdIsSolid,
                                forceAuxEdgeVisible,
                                placePV,
                                false);

      doSurfaceCheck && checkForOverlaps(vd.physical, _config, verbosityLevel>0);

    }

    /*************************************************/
    /* new virtual detector**************************/

  
    if ( !_config.getBool("isDumbbell",false) ){
      double Ravr = ds->rIn1();

      if ( _config.getBool("hasTSdA",false) ) {
        Ravr = _config.getDouble("TSdA.rFactorForVDs");
      }

      bool opaflag = false;
      double opaz0, opaz1, opari0, opari1;
      if ( _config.getBool("hasProtonAbsorber", true) ) {
        GeomHandle<MECOStyleProtonAbsorber> pageom;
        if ( pageom->isAvailable(ProtonAbsorberId::opabs1) ) {
          opaflag = true;
          MECOStyleProtonAbsorberPart opa = pageom->part(2);
          opaz0 = opa.center().z()-opa.halfLength();
          opaz1 = opa.center().z()+opa.halfLength();
          opari0 = opa.innerRadiusAtStart();
          opari1 = opa.innerRadiusAtEnd();
        }
      }
      vdId = VirtualDetectorId::STMUpstream;
          if( vdg->exist(vdId) ) {

          if ( verbosityLevel > 0) {
            cout << __func__ << " constructing " << VirtualDetector::volumeName(vdId)  << endl;
          }
    
          double zvd = vdg->getGlobal(vdId).z();
          if (opaflag) {
            Ravr = (opari1 - opari0)/(opaz1 - opaz0) * (zvd - opaz0) + opari0;
          }
          double rvd = Ravr - 5.0;

          if ( verbosityLevel > 0) {
            cout << __func__ << " " << VirtualDetector::volumeName(vdId) <<
              " z, r : " << zvd << ", " << rvd << endl;
          }

          TubsParams vdParamsSTMUpstream(0.,rvd,vdHalfLength);
	  std::string theDS3("DS3Vacuum");
	  if ( _config.getBool("inGaragePosition",false) ) theDS3 = "garageFakeDS3Vacuum";
          VolumeInfo const & parent = ( _config.getBool("isDumbbell",false) ) ?
            _helper->locateVolInfo(theDS3) :
            _helper->locateVolInfo("DS2Vacuum"); //DS3Vacuum to move the targets
            
          CLHEP::Hep3Vector const& parentInMu2e = parent.centerInMu2e();
          
          if (verbosityLevel >0) {
            cout << __func__ << " " << VirtualDetector::volumeName(vdId) << " Z offset in Mu2e    : " <<
              zvd << endl;
            cout << __func__ << " " << VirtualDetector::volumeName(vdId) << " Z extent in Mu2e    : " <<
              zvd - vdHalfLength << ", " << zvd + vdHalfLength << "\n" 
               << " at " << vdg->getGlobal(vdId) <<  " parent: " << parent.centerInMu2e() << endl;
         }

          VolumeInfo vd = nestTubs( VirtualDetector::volumeName(vdId),
                                    vdParamsSTMUpstream, downstreamVacuumMaterial, 0,
                                    vdg->getLocal(vdId),
                                    parent,
                                    vdId,
                                    vdIsVisible,
                                    G4Color::Red(), vdIsSolid,
                                    forceAuxEdgeVisible,
                                    placePV,
                                    false);

          doSurfaceCheck && checkForOverlaps(vd.physical, _config, verbosityLevel>0);
          
          if ( verbosityLevel > 0) {
            cout << __func__ << " constructing " << VirtualDetector::volumeName(vdId) << endl
                 << " at " << vdg->getGlobal(vdId) << endl
                 << " at " << vdg->getLocal(vdId) << " w.r.t. parent (DS3Vacuum or DS2Vacuum?) " << endl;
            cout << __func__ << "    VD parameters: " << vdParams << endl;
            cout << __func__ << "    VD rel. posit: " << vdg->getLocal(vdId) << endl;
          }
        }
    }


    /*****************end of new virtual detector************************/


    // Virtual Detectors ST_In, ST_Out are placed inside DS2, just before and after stopping target

    // If there is no neutron absorber, virtual detectors 9 and 10 extend to
    // inner wall of DS2 minus 5 mm.
    // Existence of internal neutron absorber(INA) and/or outer proton absorber(OPA) is checked.
    // Priority on radius determination goes to OPA, and next, INA, and finally DS2.
    // Final radius is the extention to OPA, INA or DS, minus 5 mm.

    if ( !_config.getBool("isDumbbell",false) ){
      double Ravr = ds->rIn1();

      if ( _config.getBool("hasTSdA",false) ) {
        Ravr = _config.getDouble("TSdA.rFactorForVDs");
      }

      bool opaflag = false;
      double opaz0, opaz1, opari0, opari1;
      if ( _config.getBool("hasProtonAbsorber", true) ) {
        GeomHandle<MECOStyleProtonAbsorber> pageom;
        if ( pageom->isAvailable(ProtonAbsorberId::opabs1) ) {
          opaflag = true;
          MECOStyleProtonAbsorberPart opa = pageom->part(2);
          opaz0 = opa.center().z()-opa.halfLength();
          opaz1 = opa.center().z()+opa.halfLength();
          opari0 = opa.innerRadiusAtStart();
          opari1 = opa.innerRadiusAtEnd();
        }
      }

      for( int vdId=VirtualDetectorId::ST_In;
           vdId<=VirtualDetectorId::ST_Out;
           ++vdId) if( vdg->exist(vdId) ) {

          if ( verbosityLevel > 0) {
            cout << __func__ << " constructing " << VirtualDetector::volumeName(vdId)  << endl;
          }

          double zvd = vdg->getGlobal(vdId).z();
          if (opaflag) {
            Ravr = (opari1 - opari0)/(opaz1 - opaz0) * (zvd - opaz0) + opari0;
          }
          double rvd = Ravr - 5.0;

          if ( verbosityLevel > 0) {
            cout << __func__ << " " << VirtualDetector::volumeName(vdId) <<
              " z, r : " << zvd << ", " << rvd << endl;
          }

          TubsParams vdParamsTarget(0.,rvd,vdHalfLength);
	  std::string theDS3("DS3Vacuum");
	  if ( _config.getBool("inGaragePosition",false) ) theDS3 = "garageFakeDS3Vacuum";

          VolumeInfo const & parent = ( _config.getBool("isDumbbell",false) ) ?
            _helper->locateVolInfo(theDS3) :
            _helper->locateVolInfo("DS2Vacuum"); //DS3Vacuum to move the targets

          if (verbosityLevel >0) {
            cout << __func__ << " " << VirtualDetector::volumeName(vdId) << " Z offset in Mu2e    : " <<
              zvd << endl;
            cout << __func__ << " " << VirtualDetector::volumeName(vdId) << " Z extent in Mu2e    : " <<
              zvd - vdHalfLength << ", " << zvd + vdHalfLength << endl;
          }

          VolumeInfo vd = nestTubs( VirtualDetector::volumeName(vdId),
                                    vdParamsTarget, downstreamVacuumMaterial, 0,
                                    vdg->getLocal(vdId),
                                    parent,
                                    vdId,
                                    vdIsVisible,
                                    G4Color::Red(), vdIsSolid,
                                    forceAuxEdgeVisible,
                                    placePV,
                                    false);

          doSurfaceCheck && checkForOverlaps(vd.physical, _config, verbosityLevel>0);

        }
    }

    if ( _config.getBool("hasTTracker",false)  ) {


      // placing virtual detectors in the middle of the ttracker

      // check if ttracker exists and if the number of planes
      // ttracker.numPlanes is even is done in VirtualDetectorMaker

      vdId = VirtualDetectorId::TT_Mid;
      if( vdg->exist(vdId) ) {

        if ( verbosityLevel > 0) {
          cout << __func__ << " constructing " << VirtualDetector::volumeName(vdId)  << endl;
        }

        // the radius of tracker mother
        TTracker const & ttracker = *(GeomHandle<TTracker>());
        double orvd = ttracker.mother().tubsParams().outerRadius();
        double irvd = ttracker.mother().tubsParams().innerRadius();

        if ( ttracker.getSupportModel() == SupportModel::detailedv0 ) {
          auto const& beams =  ttracker.getSupportStructure().beamBody();
          if ( beams.empty() ){
            throw cet::exception("GEOM")
              << "Cannot create virtual detector " << VirtualDetectorId(vdId).name()
              << " unless support beams are defined\n";

          }
          orvd = beams.at(0).tubsParams().innerRadius();
        }


        if ( verbosityLevel > 0) {
          double zvd = vdg->getGlobal(vdId).z();
          cout << __func__  << " " << VirtualDetector::volumeName(vdId) <<
            " z, r : " << zvd << ", " << irvd << " " << orvd << endl;
        }

        TubsParams vdParamsTTracker(irvd,orvd,vdHalfLength);

        VolumeInfo const & parent = _helper->locateVolInfo("TrackerMother");

        CLHEP::Hep3Vector vdPos = vdg->getGlobal(vdId)-parent.centerInMu2e();
        //        cout << "foo: TT_Mid: " << vdPos << " " << vdg->getLocal(vdId) << endl;
        //        cout << "foo: TT_Mid: " << vdParamsTTracker << endl;

        VolumeInfo vd = nestTubs( VirtualDetector::volumeName(vdId),
                                  vdParamsTTracker, downstreamVacuumMaterial, 0,
                                  vdPos,
                                  parent,
                                  vdId, vdIsVisible, G4Color::Red(), vdIsSolid,
                                  forceAuxEdgeVisible,
                                  placePV,
                                  false);

        doSurfaceCheck && checkForOverlaps(vd.physical, _config, verbosityLevel>0);

        vdId = VirtualDetectorId::TT_MidInner;
        if( vdg->exist(vdId) ) {

          if ( verbosityLevel > 0) {
            cout << __func__ << " constructing " << VirtualDetector::volumeName(vdId)  << endl;
          }

          // VD TT_MidInner is placed inside the ttracker at the same z position as
          // VD TT_Mid but from radius 0 to the inner radius of the ttracker
          // mother volume. However, its mother volume is DS3Vacuum
          // which has a different offset. We will use the global offset
          // here (!) as DS is not in the geometry service yet

          // we need to take into account the "overlap" with the TT_InSurf

          TubsParams vdParamsTTrackerInner(0.,irvd-2.*vdHalfLength,vdHalfLength);
	  std::string theDS3("DS3Vacuum");
	  if ( _config.getBool("inGaragePosition",false) ) theDS3 = "garageFakeDS3Vacuum";
          VolumeInfo const & parent = _helper->locateVolInfo(theDS3);

          G4ThreeVector vdLocalOffset = vdg->getGlobal(vdId) - parent.centerInMu2e();

          if ( verbosityLevel > 0) {
            double zvd = vdg->getGlobal(vdId).z();
            cout << __func__ << " " << VirtualDetector::volumeName(vdId) <<
              " z, r : " << zvd  << ", " << irvd << endl;
          }

          //        cout << "foo: TT_MidInner: " << vdLocalOffset         << endl;
          //        cout << "foo: TT_MidInner: " << vdParamsTTrackerInner << endl;

          VolumeInfo vd = nestTubs( VirtualDetector::volumeName(vdId),
                                    vdParamsTTrackerInner, downstreamVacuumMaterial, 0,
                                    vdLocalOffset,
                                    parent,
                                    vdId, vdIsVisible, G4Color::Red(), vdIsSolid,
                                    forceAuxEdgeVisible,
                                    placePV,
                                    false);

          doSurfaceCheck && checkForOverlaps(vd.physical, _config, verbosityLevel>0);

        }

      }

      // placing virtual detectors TT_FrontHollow, TT_FrontPA in front
      // of the ttracker (in the proton absorber region); check if
      // ttracker exist is done in VirtualDetectorMaker

      if (    _config.getBool("hasProtonAbsorber",false)
              && !_config.getBool("protonabsorber.isHelical", false)
              && !_config.getBool("protonabsorber.isShorterCone", false)) {

        // This branch is for the case that the proton absorber penetrates this vd

        vdId = VirtualDetectorId::TT_FrontHollow;
        if( vdg->exist(vdId) ) {

          if ( verbosityLevel > 0) {
            cout << __func__ << " constructing " << VirtualDetector::volumeName(vdId)  << endl;
          }
          if ( !_config.getBool("hasProtonAbsorber",false) ) {
            throw cet::exception("GEOM")
              << "This virtual detector " << VirtualDetectorId(vdId).name()
              << " can only be placed if proton absorber is present\n";
          }

          // the radius of tracker mother
          TTracker const & ttracker = *(GeomHandle<TTracker>());
          double orvd = ttracker.mother().tubsParams().outerRadius();
          double vdZ  = vdg->getGlobal(vdId).z();

          if ( verbosityLevel > 0) {
            cout << __func__ << " " << VirtualDetector::volumeName(vdId) <<
              " z, r : " << vdZ << ", " << orvd << endl;
          }

          // we will create an subtraction solid
          // (we will "subtract" protonAbsorber)
          // and place it (the subtraction solid) in DS3Vacuum

	  std::string theDS3("DS3Vacuum");
	  if ( _config.getBool("inGaragePosition",false) ) theDS3 = "garageFakeDS3Vacuum";

          VolumeInfo const & parent = _helper->locateVolInfo(theDS3);

          G4ThreeVector vdLocalOffset = vdg->getGlobal(vdId) - parent.centerInMu2e();

          VolumeInfo vdFullInfo;
          vdFullInfo.name = VirtualDetector::volumeName(vdId) + "_FULL";

          TubsParams  vdParamsTTrackerFrontFull(0.,orvd,vdHalfLength);

          vdFullInfo.solid = new G4Tubs(vdFullInfo.name,
                                        vdParamsTTrackerFrontFull.innerRadius(),
                                        vdParamsTTrackerFrontFull.outerRadius(),
                                        vdParamsTTrackerFrontFull.zHalfLength(),
                                        vdParamsTTrackerFrontFull.phi0(),
                                        vdParamsTTrackerFrontFull.phiMax());

          if ( verbosityLevel > 0) {
            cout << __func__ << " constructing " <<  vdFullInfo.name << endl;
          }

          VolumeInfo const & protonabs2Info = _helper->locateVolInfo("protonabs2");

          VolumeInfo vdHollowInfo;
          if ( verbosityLevel > 0) {
            cout << __func__ << " constructing " << VirtualDetector::volumeName(vdId)  << endl;
          }
          vdHollowInfo.name = VirtualDetector::volumeName(vdId);

          // we need to make sure that the vd z is within protonabs2 z
          // in addition the outomatic check if vd is inside ds3Vac is done by G4 itself

          double pabs2Z = protonabs2Info.centerInMu2e()[CLHEP::Hep3Vector::Z];
          double pzhl   = static_cast<G4Cons*>(protonabs2Info.solid)->GetZHalfLength();

          if (verbosityLevel >0) {
            cout << __func__ << " " << protonabs2Info.name << " Z offset in Mu2e    : " <<
              pabs2Z << endl;
            cout << __func__ << " " << protonabs2Info.name << " Z extent in Mu2e    : " <<
              pabs2Z - pzhl  << ", " <<  pabs2Z + pzhl  << endl;
            cout << __func__ << " " << vdFullInfo.name     << " Z offset in Mu2e    : " <<
              vdZ << endl;
            cout << __func__ << " " << vdFullInfo.name     << " Z extent in Mu2e    : " <<
              vdZ - vdHalfLength << ", " << vdZ + vdHalfLength << endl;
          }

          if ( (pabs2Z+pzhl-vdZ-vdHalfLength)<0.0) {
            throw cet::exception("GEOM")
              << "Incorrect positioning of "
              << protonabs2Info.name
              << " and "
              << vdFullInfo.name
              <<"\n";
          }

          // need to find the relative offset of vd & protonAbsorber;
          // we will use the global offsets; they are (in Mu2e)
          // vdg->getGlobal(vdId)
          // protonabs2Info.centerInMu2e()
          // only global offsets can be used for vdet TT_FrontHollow, TT_FrontPA

          if ( verbosityLevel > 0) {
            cout << __func__ << " constructing " <<  vdHollowInfo.name << " name check " << endl;
          }

          vdHollowInfo.solid = new G4SubtractionSolid(vdHollowInfo.name,
                                                      vdFullInfo.solid,
                                                      protonabs2Info.solid,
                                                      0,
                                                      protonabs2Info.centerInMu2e()-
                                                      vdg->getGlobal(vdId));

          vdHollowInfo.centerInParent = vdLocalOffset;
          vdHollowInfo.centerInWorld  = vdHollowInfo.centerInParent + parent.centerInWorld;

          finishNesting(vdHollowInfo,
                        downstreamVacuumMaterial,
                        0,
                        vdLocalOffset,
                        parent.logical,
                        vdId,
                        vdIsVisible,
                        G4Color::Red(),
                        vdIsSolid,
                        forceAuxEdgeVisible,
                        placePV,
                        false);

          doSurfaceCheck && checkForOverlaps(vdHollowInfo.physical, _config, verbosityLevel>0);

          if ( verbosityLevel > 0) {

            // both protonabs2 & vd are placed in DS3Vacuum, do they have proper local offsets?

            double theZ  = vdHollowInfo.centerInMu2e()[CLHEP::Hep3Vector::Z];
            double theHL = static_cast<G4Tubs*>(vdFullInfo.solid)->GetZHalfLength();
            cout << __func__ << " " << vdHollowInfo.name <<
              " Z offset in Mu2e    : " <<
              theZ << endl;
            cout << __func__ << " " << vdHollowInfo.name <<
              " Z extent in Mu2e    : " <<
              theZ - theHL << ", " << theZ + theHL << endl;

            cout << __func__ << " " << vdHollowInfo.name <<
              " local input offset in G4                  : " <<
              vdLocalOffset << endl;
            cout << __func__ << " " << vdHollowInfo.name <<
              " local GetTranslation()       offset in G4 : " <<
              vdHollowInfo.physical->GetTranslation() << endl;

            cout << __func__ << " " << protonabs2Info.name <<
              " local GetTranslation()              offset in G4 : " <<
              protonabs2Info.physical->GetTranslation() << endl;

            cout << __func__ << " " << protonabs2Info.name << " " << vdHollowInfo.name <<
              " local GetTranslation() offset diff in G4 : " <<
              vdHollowInfo.physical->GetTranslation() - protonabs2Info.physical->GetTranslation() <<
              endl;
            cout << __func__ <<
              " protonabs2Info.centerInMu2e() - vdg->getGlobal(vdId) offset           : " <<
              protonabs2Info.centerInMu2e()-vdg->getGlobal(vdId) << endl;
          }

          //  now the complementary solid, it has to be placed in protonabs2

          vdId = VirtualDetectorId::TT_FrontPA;
          if (vdg->exist(vdId)) {
            if ( verbosityLevel > 0) {
              cout << __func__ << " constructing " << VirtualDetector::volumeName(vdId)  << endl;
            }
            VolumeInfo vdIntersectionInfo;
            vdIntersectionInfo.name = VirtualDetector::volumeName(vdId);

            vdIntersectionInfo.solid = new G4IntersectionSolid(vdIntersectionInfo.name + "_INT",
                                                               vdFullInfo.solid,
                                                               protonabs2Info.solid,
                                                               0,
                                                               protonabs2Info.centerInMu2e()-
                                                               vdg->getGlobal(vdId));

            VolumeInfo const & parent = _helper->locateVolInfo("protonabs2");
            vdLocalOffset = vdg->getGlobal(vdId)-protonabs2Info.centerInMu2e();

            vdIntersectionInfo.centerInParent = vdLocalOffset;
            vdIntersectionInfo.centerInWorld  = vdIntersectionInfo.centerInParent +
              parent.centerInWorld;

            finishNesting(vdIntersectionInfo,
                          downstreamVacuumMaterial,
                          0,
                          vdLocalOffset,
                          parent.logical,
                          vdId,
                          vdIsVisible,
                          G4Color::Red(),
                          vdIsSolid,
                          forceAuxEdgeVisible,
                          placePV,
                          false);

            doSurfaceCheck && checkForOverlaps(vdIntersectionInfo.physical, _config, verbosityLevel>0);

            if ( verbosityLevel > 0) {

              // vd is placed in protonabs2

              double theZ  = vdIntersectionInfo.centerInMu2e()[CLHEP::Hep3Vector::Z];
              double theHL = static_cast<G4Tubs*>(vdFullInfo.solid)->GetZHalfLength();
              cout << __func__ << " " << vdIntersectionInfo.name <<
                " Z offset in Mu2e    : " <<
                theZ << endl;
              cout << __func__ << " " << vdIntersectionInfo.name <<
                " Z extent in Mu2e    : " <<
                theZ - theHL << ", " << theZ + theHL << endl;

              cout << __func__ << " " << vdIntersectionInfo.name <<
                " local input offset in G4                  : " <<
                vdLocalOffset << endl;
              cout << __func__ << " " << vdIntersectionInfo.name <<
                " local GetTranslation()       offset in G4 : " <<
                vdIntersectionInfo.physical->GetTranslation() << endl;

              cout << __func__ << " " << protonabs2Info.name <<
                " local GetTranslation()              offset in G4 : " <<
                protonabs2Info.physical->GetTranslation() << endl;

              cout << __func__ << " " << protonabs2Info.name << " " << vdIntersectionInfo.name <<
                " local GetTranslation() offset diff in G4 : " <<
                vdIntersectionInfo.physical->GetTranslation() -
                protonabs2Info.physical->GetTranslation() << endl;
              cout << __func__ <<
                " protonabs2Info.centerInMu2e() - vdg->getGlobal(vdId) offset           : " <<
                protonabs2Info.centerInMu2e()-vdg->getGlobal(vdId) << endl;
            }

          }
        }
      }
      else {

        // If there is no proton absorber that penetrates the front VD, then the VD is a simple disk.
        // Keep the same name even though the "hollow" part of the name is not really appropriate ...

        vdId = VirtualDetectorId::TT_FrontHollow;
        if( vdg->exist(vdId) ) {

          if ( verbosityLevel > 0) {
            cout << __func__ << " constructing " << VirtualDetector::volumeName(vdId)  << endl;
          }

          // the radius of tracker mother
          TTracker const & ttracker = *(GeomHandle<TTracker>());
          double orvd = ttracker.mother().tubsParams().outerRadius();
          double vdZ  = vdg->getGlobal(vdId).z();

          if ( verbosityLevel > 0) {
            cout << __func__ << " " << VirtualDetector::volumeName(vdId) <<
              " z, r : " << vdZ << ", " << orvd << endl;
          }

	  std::string theDS3("DS3Vacuum");
	  if ( _config.getBool("inGaragePosition",false) ) theDS3 = "garageFakeDS3Vacuum";
          VolumeInfo const & parent = _helper->locateVolInfo(theDS3);

          G4ThreeVector vdLocalOffset = vdg->getGlobal(vdId) - parent.centerInMu2e();

          TubsParams  vdParamsTTrackerFrontFull(0.,orvd,vdHalfLength);

          //          cout << "foo: TT_Front: " << vdLocalOffset             << endl;
          //          cout << "foo: TT_Front: " << vdParamsTTrackerFrontFull << endl;
          VolumeInfo vdInfo = nestTubs(VirtualDetector::volumeName(vdId),
                                       vdParamsTTrackerFrontFull,
                                       downstreamVacuumMaterial,
                                       0,
                                       vdLocalOffset,
                                       parent,
                                       vdId,
                                       vdIsVisible,
                                       G4Color::Red(),
                                       vdIsSolid,
                                       forceAuxEdgeVisible,
                                       placePV,
                                       false);

          doSurfaceCheck && checkForOverlaps(vdInfo.physical, _config, verbosityLevel>0);

        }

      }

      vdId = VirtualDetectorId::TT_Back;
      if( vdg->exist(vdId) ) {

        if ( verbosityLevel > 0) {
          cout << __func__ << " constructing " << VirtualDetector::volumeName(vdId)  << endl;
        }
        // the radius of tracker mother
        TTracker const & ttracker = *(GeomHandle<TTracker>());
        double orvd = ttracker.mother().tubsParams().outerRadius();
        double vdZ  = vdg->getGlobal(vdId).z();

        if ( verbosityLevel > 0) {
          cout << __func__ << " " << VirtualDetector::volumeName(vdId) <<
            " z, r : " << vdZ << ", " << orvd << endl;
        }

	  std::string theDS3("DS3Vacuum");
	  if ( _config.getBool("inGaragePosition",false) ) theDS3 = "garageFakeDS3Vacuum";
        VolumeInfo const & parent = _helper->locateVolInfo(theDS3);

        G4ThreeVector vdLocalOffset = vdg->getGlobal(vdId) - parent.centerInMu2e();

        TubsParams  vdParamsTTrackerBackFull(0.,orvd,vdHalfLength);

        //        cout << "foo: TT_Back: " << vdLocalOffset    << endl;
        //        cout << "foo: TT_Back: " << vdParamsTTrackerBackFull << endl;

        VolumeInfo vdInfo = nestTubs(VirtualDetector::volumeName(vdId),
                                     vdParamsTTrackerBackFull,
                                     downstreamVacuumMaterial,
                                     0,
                                     vdLocalOffset,
                                     parent,
                                     vdId,
                                     vdIsVisible,
                                     G4Color::Red(),
                                     vdIsSolid,
                                     forceAuxEdgeVisible,
                                     placePV,
                                     false);

        doSurfaceCheck && checkForOverlaps(vdInfo.physical, _config, verbosityLevel>0);

      }

      vdId = VirtualDetectorId::TT_OutSurf;
      if( vdg->exist(vdId) ) {

        if ( verbosityLevel > 0) {
          cout << __func__ << " constructing " << VirtualDetector::volumeName(vdId)  << endl;
        }

        // the radius of tracker mother
        TTracker const & ttracker = *(GeomHandle<TTracker>());
        TubsParams const& motherParams = ttracker.mother().tubsParams();
        double orvd = motherParams.outerRadius();
        double vdZ  = vdg->getGlobal(vdId).z();

        if ( verbosityLevel > 0) {
          cout << __func__ << " " << VirtualDetector::volumeName(vdId) <<
            " z, r : " << vdZ << ", " << orvd << endl;
        }

	  std::string theDS3("DS3Vacuum");
	  if ( _config.getBool("inGaragePosition",false) ) theDS3 = "garageFakeDS3Vacuum";
        VolumeInfo const & parent = _helper->locateVolInfo(theDS3);

        G4ThreeVector vdLocalOffset = vdg->getGlobal(vdId) - parent.centerInMu2e();

        // the detector is on the outer surface of the ttracker envelope
        // it is thin cylinder, NOT a thin disk
        TubsParams  vdParamsTTrackerOutSurf(orvd,orvd+2.*vdHalfLength,motherParams.zHalfLength());

        //        cout << "foo: TT_OutSurf: " << vdLocalOffset         << endl;
        //        cout << "foo: TT_OutSurf: " << vdParamsTTrackerOutSurf << endl;

        VolumeInfo vdInfo = nestTubs(VirtualDetector::volumeName(vdId),
                                     vdParamsTTrackerOutSurf,
                                     downstreamVacuumMaterial,
                                     0,
                                     vdLocalOffset,
                                     parent,
                                     vdId,
                                     vdIsVisible,
                                     G4Color::Red(),
                                     vdIsSolid,
                                     forceAuxEdgeVisible,
                                     placePV,
                                     false);

        doSurfaceCheck && checkForOverlaps(vdInfo.physical, _config, verbosityLevel>0);

      }

      vdId = VirtualDetectorId::TT_InSurf;
      if( vdg->exist(vdId) ) {

        if ( verbosityLevel > 0) {
          cout << __func__ << " constructing " << VirtualDetector::volumeName(vdId)  << endl;
        }

        // the radius of tracker mother
        TTracker const & ttracker = *(GeomHandle<TTracker>());
        TubsParams const& motherParams = ttracker.mother().tubsParams();
        double irvd = motherParams.innerRadius();
        double vdZ  = vdg->getGlobal(vdId).z();

        if ( verbosityLevel > 0) {
          cout << __func__ << " " << VirtualDetector::volumeName(vdId) <<
            " z, r : " << vdZ << ", " << irvd << endl;
        }

	std::string theDS3("DS3Vacuum");
	if ( _config.getBool("inGaragePosition",false) ) theDS3 = "garageFakeDS3Vacuum";        
	VolumeInfo const & parent = _helper->locateVolInfo(theDS3);

        G4ThreeVector vdLocalOffset = vdg->getGlobal(vdId) - parent.centerInMu2e();

        // the detector is on the inner surface of the ttracker envelope
        // it is thin cylinder, NOT a thin disk
        TubsParams  vdParamsTTrackerInSurf(irvd-2.*vdHalfLength,irvd,motherParams.zHalfLength());

        //        cout << "foo: TT_InSurf: " << vdLocalOffset         << endl;
        //        cout << "foo: TT_InSurf: " << vdParamsTTrackerInSurf << endl;

        VolumeInfo vdInfo = nestTubs(VirtualDetector::volumeName(vdId),
                                     vdParamsTTrackerInSurf,
                                     downstreamVacuumMaterial,
                                     0,
                                     vdLocalOffset,
                                     parent,
                                     vdId,
                                     vdIsVisible,
                                     G4Color::Red(),
                                     vdIsSolid,
                                     forceAuxEdgeVisible,
                                     placePV,
                                     false);

        doSurfaceCheck && checkForOverlaps(vdInfo.physical, _config, verbosityLevel>0);

      }

    } // end hasTTracker
    else if ( _config.getBool("hasITracker",false) && _config.getBool("itracker.VirtualDetect",false) ) {

      VolumeInfo const & trckrParent = _helper->locateVolInfo("TrackerMother");

      double tModInRd = (static_cast<G4Tubs*>(trckrParent.solid))->GetInnerRadius();
      double tModOtRd = (static_cast<G4Tubs*>(trckrParent.solid))->GetOuterRadius();
      double tModDz   = (static_cast<G4Tubs*>(trckrParent.solid))->GetZHalfLength();


      vdId = VirtualDetectorId::IT_VD_InSurf;
      if( vdg->exist(vdId) ) {

        if ( verbosityLevel > 0) {
          cout << __func__ << " constructing " << VirtualDetector::volumeName(vdId)  << endl;
        }

        // the radius of tracker mother
        double irvd = tModInRd; //envelopeParams.innerRadius();
        double vdZ  = vdg->getGlobal(vdId).z();

        if ( verbosityLevel > 0) {
          cout << __func__ << " " << VirtualDetector::volumeName(vdId) <<
            " z, r : " << vdZ << ", " << irvd << endl;
        }

        VolumeInfo const & parent = _helper->locateVolInfo("DS3Vacuum");

        G4ThreeVector vdLocalOffset = vdg->getGlobal(vdId) - parent.centerInMu2e();

        // the detector is on the inner surface of the tracker envelope
        // it is thin cylinder, NOT a thin disk
        TubsParams  vdParamsITrackerInSurf(irvd-2.*vdHalfLength,irvd,tModDz);

        VolumeInfo vdInfo = nestTubs(VirtualDetector::volumeName(vdId),
                                     vdParamsITrackerInSurf,
                                     downstreamVacuumMaterial,
                                     0,
                                     vdLocalOffset,
                                     parent,
                                     vdId,
                                     vdIsVisible,
                                     G4Color::Red(),
                                     vdIsSolid,
                                     forceAuxEdgeVisible,
                                     placePV,
                                     false);

        doSurfaceCheck && checkForOverlaps(vdInfo.physical, _config, verbosityLevel>0);
      }

      vdId = VirtualDetectorId::IT_VD_EndCap_Front;
      if( vdg->exist(vdId) ) {

        if ( verbosityLevel > 0) {
          cout << __func__ << " constructing " << VirtualDetector::volumeName(vdId)  << endl;
        }

        // the radius of tracker mother
        double irvd = tModInRd; //envelopeParams.innerRadius();
        double vdZ  = vdg->getGlobal(vdId).z();

        if ( verbosityLevel > 0) {
          cout << __func__ << " " << VirtualDetector::volumeName(vdId) <<
            " z, r : " << vdZ << ", " << irvd << endl;
        }

        VolumeInfo const & parent = _helper->locateVolInfo("DS3Vacuum");

        G4ThreeVector vdLocalOffset = vdg->getGlobal(vdId) - parent.centerInMu2e();// -G4ThreeVector(0.0,0.0,-(tModDz+vdHalfLength));

        // the detector is on the inner surface of the tracker envelope
        // it is thin cylinder, NOT a thin disk
        TubsParams  vdParamsITrackerInSurf(tModInRd,tModOtRd,vdHalfLength);

        VolumeInfo vdInfo = nestTubs(VirtualDetector::volumeName(vdId),
                                     vdParamsITrackerInSurf,
                                     downstreamVacuumMaterial,
                                     0,
                                     vdLocalOffset,
                                     parent,
                                     vdId,
                                     vdIsVisible,
                                     G4Color::Red(),
                                     vdIsSolid,
                                     forceAuxEdgeVisible,
                                     placePV,
                                     false);

        doSurfaceCheck && checkForOverlaps(vdInfo.physical, _config, verbosityLevel>0);

      }

      vdId = VirtualDetectorId::IT_VD_EndCap_Back;
      if( vdg->exist(vdId) ) {

        if ( verbosityLevel > 0) {
          cout << __func__ << " constructing " << VirtualDetector::volumeName(vdId)  << endl;
        }

        // the radius of tracker mother
        double irvd = tModInRd; //envelopeParams.innerRadius();
        double vdZ  = vdg->getGlobal(vdId).z();

        if ( verbosityLevel > 0) {
          cout << __func__ << " " << VirtualDetector::volumeName(vdId) <<
            " z, r : " << vdZ << ", " << irvd << endl;
        }

        VolumeInfo const & parent = _helper->locateVolInfo("DS3Vacuum");

        G4ThreeVector vdLocalOffset = vdg->getGlobal(vdId) - parent.centerInMu2e();// -G4ThreeVector(0.0,0.0,(tModDz+vdHalfLength));

        // the detector is on the inner surface of the tracker envelope
        // it is thin cylinder, NOT a thin disk
        TubsParams  vdParamsITrackerInSurf(tModInRd,tModOtRd,vdHalfLength);

        VolumeInfo vdInfo = nestTubs(VirtualDetector::volumeName(vdId),
                                     vdParamsITrackerInSurf,
                                     downstreamVacuumMaterial,
                                     0,
                                     vdLocalOffset,
                                     parent,
                                     vdId,
                                     vdIsVisible,
                                     G4Color::Red(),
                                     vdIsSolid,
                                     forceAuxEdgeVisible,
                                     placePV,
                                     false);

        doSurfaceCheck && checkForOverlaps(vdInfo.physical, _config, verbosityLevel>0);

      }

    } // end hasITracker

    vdId = VirtualDetectorId::EMFC1Entrance;
    if( vdg->exist(vdId) ) {

      if ( verbosityLevel > 0) {
        cout << __func__ << " constructing " << VirtualDetector::volumeName(vdId)  << endl;
      }
      /*
      VolumeInfo const & parent = _helper->locateVolInfo("HallAir");
      GeomHandle<ProtonBeamDump> dump;

      const double vdYmin = dump->frontShieldingCenterInMu2e().y()
        - dump->frontShieldingHalfSize()[1]
        + building->hallFloorThickness()
        ;
      const double vdYmax = std::min(
                                     dump->frontShieldingCenterInMu2e().y() + dump->frontShieldingHalfSize()[1],
                                     building->hallInsideYmax()
                                     );

      std::vector<double> hlen(3);
      hlen[0] = dump->frontShieldingHalfSize()[0];
      hlen[1] = (vdYmax - vdYmin)/2;
      hlen[2] = vdg->getHalfLength();

      // NB: it's not "shielding" center in Y in case the ceiling height is a limitation
      CLHEP::Hep3Vector shieldingFaceCenterInMu2e( (dump->shieldingFaceXmin()+
                                                    dump->shieldingFaceXmax())/2,
                                                   
                                                   (vdYmax + vdYmin)/2,
                                                   
                                                   (dump->shieldingFaceZatXmin()+
                                                    dump->shieldingFaceZatXmax())/2
                                                   );

      CLHEP::Hep3Vector vdOffset(dump->coreRotationInMu2e() * CLHEP::Hep3Vector(0, 0, hlen[2]));


      if ( verbosityLevel > 0) {
        std::cout<<"shieldingFaceCenterInMu2e = "<<shieldingFaceCenterInMu2e
                 <<", parent.centerInMu2e() = "<<parent.centerInMu2e()
                 <<", vdOffset = "<<vdOffset
                 <<std::endl;
      }

      VolumeInfo vdInfo = nestBox(VirtualDetector::volumeName(vdId),
                                  hlen,
                                  downstreamVacuumMaterial,
                                  reg.add(dump->coreRotationInMu2e().inverse()),
                                  shieldingFaceCenterInMu2e + vdOffset - parent.centerInMu2e(),
                                  parent,
                                  vdId,
                                  vdIsVisible,
                                  G4Color::Red(),
                                  vdIsSolid,
                                  forceAuxEdgeVisible,
                                  placePV,
                                  false);

      doSurfaceCheck && checkForOverlaps(vdInfo.physical, _config, verbosityLevel>0);

      */
    }


    // placing virtual detector on the exit (beam dump direction) and inside
    // of PS vacuum,  right before the PS enclosure end plate.
    vdId = VirtualDetectorId::PS_FrontExit;
    if ( vdg->exist(vdId) )
      {
        const VolumeInfo& parent = _helper->locateVolInfo("PSVacuum");

        const Tube& psevac = GeomHandle<PSVacuum>()->vacuum();

        TubsParams vdParams(0., psevac.outerRadius(), vdg->getHalfLength());

        G4ThreeVector vdCenterInParent(0., 0., -psevac.halfLength() + vdg->getHalfLength());

        VolumeInfo vdInfo = nestTubs(VirtualDetector::volumeName(vdId),
                                     vdParams,
                                     upstreamVacuumMaterial,
                                     0,
                                     vdCenterInParent,
                                     parent,
                                     vdId,
                                     vdIsVisible,
                                     G4Color::Red(),
                                     vdIsSolid,
                                     forceAuxEdgeVisible,
                                     placePV,
                                     false
                                     );

        doSurfaceCheck && checkForOverlaps(vdInfo.physical, _config, verbosityLevel>0);

      }

    if (_config.getBool("targetPS.hasVD.backward", false)) {
            vdId = VirtualDetectorId::PT_Back;
            if ( vdg->exist(vdId) )
            {
                    const VolumeInfo& parent = _helper->locateVolInfo("ProductionTargetMother");
                    G4Tubs *PTMoth = static_cast<G4Tubs*>(parent.solid);

                    TubsParams vdParams(0., PTMoth->GetOuterRadius(), vdg->getHalfLength());

                    G4ThreeVector vdCenterInParent(0., 0., -PTMoth->GetZHalfLength() + vdg->getHalfLength());

                    VolumeInfo vdInfo = nestTubs(VirtualDetector::volumeName(vdId),
                                    vdParams,
                                    downstreamVacuumMaterial,
                                    0,
                                    vdCenterInParent,
                                    parent,
                                    vdId,
                                    vdIsVisible,
                                    G4Color::Red(),
                                    vdIsSolid,
                                    forceAuxEdgeVisible,
                                    placePV,
                                    false
                    );

                    doSurfaceCheck && checkForOverlaps(vdInfo.physical, _config, verbosityLevel>0);

            }
    }

    if (_config.getBool("targetPS.hasVD.forward", false)) {
            vdId = VirtualDetectorId::PT_Front;
            if ( vdg->exist(vdId) )
            {
                    const VolumeInfo& parent = _helper->locateVolInfo("ProductionTargetMother");
                    G4Tubs *PTMoth = static_cast<G4Tubs*>(parent.solid);

                    TubsParams vdParams(0., PTMoth->GetOuterRadius(), vdg->getHalfLength());

                    G4ThreeVector vdCenterInParent(0., 0., PTMoth->GetZHalfLength() - vdg->getHalfLength());

                    VolumeInfo vdInfo = nestTubs(VirtualDetector::volumeName(vdId),
                                    vdParams,
                                    downstreamVacuumMaterial,
                                    0,
                                    vdCenterInParent,
                                    parent,
                                    vdId,
                                    vdIsVisible,
                                    G4Color::Red(),
                                    vdIsSolid,
                                    forceAuxEdgeVisible,
                                    placePV,
                                    false
                    );

                    doSurfaceCheck && checkForOverlaps(vdInfo.physical, _config, verbosityLevel>0);

            }
    }

    // An XY plane between the PS and anything ExtMon
    vdId = VirtualDetectorId::ExtMonCommonPlane;
    if( vdg->exist(vdId) ) {
      // Not currently supported
    }

    // placing virtual detector at the dump core face
    vdId = VirtualDetectorId::ProtonBeamDumpCoreFace;
    if( vdg->exist(vdId) ) {
      if ( verbosityLevel > 0) {
        cout << __func__ << " constructing " << VirtualDetector::volumeName(vdId)  << endl;
      }

      VolumeInfo const & parent = _helper->locateVolInfo("ProtonBeamDumpCore");

      GeomHandle<ProtonBeamDump> dump;

      CLHEP::Hep3Vector centerInCore(0, 0, dump->coreHalfSize()[2] - vdg->getHalfLength());

      std::vector<double> hlen(3);
      hlen[0] = dump->coreHalfSize()[0];
      hlen[1] = dump->coreHalfSize()[1];
      hlen[2] = vdg->getHalfLength();

      VolumeInfo vdInfo = nestBox(VirtualDetector::volumeName(vdId),
                                  hlen,
                                  downstreamVacuumMaterial,
                                  0,
                                  centerInCore,
                                  parent,
                                  vdId,
                                  vdIsVisible,
                                  G4Color::Red(),
                                  vdIsSolid,
                                  forceAuxEdgeVisible,
                                  placePV,
                                  false
                                  );

      doSurfaceCheck && checkForOverlaps(vdInfo.physical, _config, verbosityLevel>0);

    }

    // ExtMonFNAL detector VDs - created in constructExtMonFNAL()

    // placing virtual detector at exit of DS neutron shielding
    vdId = VirtualDetectorId::DSNeutronShieldExit;
    if( vdg->exist(vdId) ) {
      if ( verbosityLevel > 0) {
        cout << __func__ << " constructing " << VirtualDetector::volumeName(vdId)  << endl;
      }

      VolumeInfo const & parent = _helper->locateVolInfo("HallAir");
      CLHEP::Hep3Vector const& parentInMu2e = parent.centerInMu2e();

      // The following code was built on the Geometry #13 description of
      // External shielding.  To break that dependency, I have created
      // a work-around that is currently meant to be a temporary solution.
      // David Norvil Brown, December 2014.


      double shieldHoleRadius = _config.getDouble("ExtShieldDownstream.detecHoleRadius")*CLHEP::mm;

      const TubsParams vdParams(0, shieldHoleRadius, vdg->getHalfLength());

      VolumeInfo vdInfo = nestTubs(VirtualDetector::volumeName(vdId),
                                   vdParams,
                                   downstreamVacuumMaterial,
                                   0,
                                   vdg->getGlobal(vdId) - parentInMu2e, //position w.r.t. parent
                                   parent,
                                   vdId,
                                   vdIsVisible,
                                   G4Color::Red(),
                                   vdIsSolid,
                                   forceAuxEdgeVisible,
                                   placePV,
                                   false
                                   );

      doSurfaceCheck && checkForOverlaps(vdInfo.physical, _config, verbosityLevel>0);
      
      if ( verbosityLevel > 0) {
          cout << __func__ << " constructing " << VirtualDetector::volumeName(vdId) << endl
               << " at " << vdg->getGlobal(vdId) << endl
               << " at " << vdg->getGlobal(vdId) - parentInMu2e <<" or local "<< vdg->getLocal(vdId)<< " w.r.t. parent (HallAir) " << endl;
          cout << __func__ << "    VD parameters: " << vdParams << endl;
          cout << __func__ << "    VD rel. posit: " << vdg->getLocal(vdId) << endl;
      }
    }




    if ( _config.getBool("hasDiskCalorimeter",true) ) {

      int vdIdDiskEdge = VirtualDetectorId::EMC_Disk_0_EdgeIn;
      int vdIdDiskSurf = VirtualDetectorId::EMC_Disk_0_SurfIn;
      int vdIdFEBEdge  = VirtualDetectorId::EMC_FEB_0_EdgeIn;
      int vdIdFEBSurf  = VirtualDetectorId::EMC_FEB_0_SurfIn;

      double delta     = 2*vdg->getHalfLength()+0.02;


      DiskCalorimeter const& cal = *(GeomHandle<DiskCalorimeter>());
      VolumeInfo const& caloParent       = _helper->locateVolInfo("CalorimeterMother");    
      CLHEP::Hep3Vector const& caloParentInMu2e     = caloParent.centerInMu2e();

      for (size_t id = 0; id < cal.nDisk(); id++)
      {
	   std::ostringstream cratename;      cratename<<"CalorimeterFEB_" <<id;

	   VolumeInfo const& caloFEBParent              = _helper->locateVolInfo(cratename.str());
	   CLHEP::Hep3Vector const& caloFEBParentInMu2e = caloFEBParent.centerInMu2e();

           const CLHEP::Hep3Vector & sizeDisk = cal.disk(id).geomInfo().size();
           G4ThreeVector posDisk              = cal.geomInfo().origin() + cal.disk(id).geomInfo().originLocal();
           G4double crateHalfLength           = cal.caloInfo().crateHalfLength();
	   G4double crystalDepth              = 2.0*cal.caloInfo().crystalHalfLength();
	   
	   G4double wrapThickness             = cal.caloInfo().wrapperThickness();
	   G4double wrapHalfDepth             = (crystalDepth + wrapThickness)/2.; 

     	   G4ThreeVector posCrate             = cal.disk(id).geomInfo().origin() + CLHEP::Hep3Vector(0.0,0.0,crateHalfLength-wrapHalfDepth);
	   G4double diskRadIn                 = cal.caloInfo().stepsRadiusIn()  - cal.caloInfo().caseThicknessIn();
	   G4double diskRadOut                = cal.caloInfo().stepsRadiusOut() + cal.caloInfo().caseThicknessOut();
           G4double crateRadIn                = cal.caloInfo().crateRadiusIn();
           G4double crateRadOut               = cal.caloInfo().crateRadiusOut();
      	   G4double phi0Crate                 = (15./360.)*2*CLHEP::pi;                      

	   TubsParams  vdParamsFrontDisk(diskRadIn-delta,   diskRadOut+delta,   vdg->getHalfLength());
           TubsParams  vdParamsInnerDisk(diskRadIn-2*delta, diskRadIn-delta,   sizeDisk[2]/2.0);
           // TubsParams  vdParamsOuterDisk(diskRadOut+delta, diskRadOut+2*delta, sizeDisk[2]/2.0);
 
           TubsParams  vdParamsFrontFEB(crateRadIn + 2*delta, crateRadOut - 2*delta, vdg->getHalfLength()   , -phi0Crate,CLHEP::pi+2*phi0Crate);
           TubsParams  vdParamsInnerFEB(crateRadIn + delta  , crateRadIn +2*delta  , crateHalfLength-2*delta, -phi0Crate,CLHEP::pi+2*phi0Crate);
           TubsParams  vdParamsOuterFEB(crateRadOut - 2*delta , crateRadOut-delta  , crateHalfLength-2*delta, -phi0Crate,CLHEP::pi+2*phi0Crate);

           G4ThreeVector posFrontDisk = posDisk - caloParentInMu2e - G4ThreeVector(0,0,sizeDisk.z()/2.0+delta);
           G4ThreeVector posBackDisk  = posDisk - caloParentInMu2e + G4ThreeVector(0,0,sizeDisk.z()/2.0+delta);
           G4ThreeVector posInnerDisk = posDisk - caloParentInMu2e;

           G4ThreeVector posFrontFEB  = posCrate - caloFEBParentInMu2e - G4ThreeVector(0,0,crateHalfLength-delta);
           G4ThreeVector posBackFEB   = posCrate - caloFEBParentInMu2e + G4ThreeVector(0,0,crateHalfLength-delta);
           G4ThreeVector posInnerFEB  = posCrate - caloFEBParentInMu2e + G4ThreeVector(0,2*delta, 0);
           G4ThreeVector posOuterFEB  = posCrate - caloFEBParentInMu2e;


           if( vdg->exist(vdIdDiskSurf) )
           {
               VolumeInfo vdInfo = nestTubs(VirtualDetector::volumeName(vdIdDiskSurf),
                                            vdParamsFrontDisk,
                                            downstreamVacuumMaterial,
                                            0,
                                            posFrontDisk,
                                            caloParent,
                                            vdIdDiskSurf,
                                            vdIsVisible,
                                            G4Color::Red(),
                                            vdIsSolid,
                                            forceAuxEdgeVisible,
                                            placePV,
                                            false);
               ++vdIdDiskSurf;

               VolumeInfo vdInfo2 = nestTubs(VirtualDetector::volumeName(vdIdDiskSurf),
                                            vdParamsFrontDisk,
                                            downstreamVacuumMaterial,
                                            0,
                                            posBackDisk,
                                            caloParent,
                                            vdIdDiskSurf,
                                            vdIsVisible,
                                            G4Color::Red(),
                                            vdIsSolid,
                                            forceAuxEdgeVisible,
                                            placePV,
                                            false);
               ++vdIdDiskSurf;

               doSurfaceCheck && checkForOverlaps(vdInfo.physical, _config, verbosityLevel>0);
               doSurfaceCheck && checkForOverlaps(vdInfo2.physical, _config, verbosityLevel>0);
           }

           
           if( vdg->exist(vdIdDiskEdge) )
           {
               VolumeInfo vdInfo = nestTubs(VirtualDetector::volumeName(vdIdDiskEdge),
                                            vdParamsInnerDisk,
                                            downstreamVacuumMaterial,
                                            0,
                                            posInnerDisk,
                                            caloParent,
                                            vdIdDiskEdge,
                                            vdIsVisible,
                                            G4Color::Red(),
                                            vdIsSolid,
                                            forceAuxEdgeVisible,
                                            placePV,
                                            false);
               ++vdIdDiskEdge;

               // VolumeInfo vdInfo2 = nestTubs(VirtualDetector::volumeName(vdIdDiskEdge),
               //                              vdParamsOuterDisk,
               //                              downstreamVacuumMaterial,
               //                              0,
               //                              posInnerDisk,
               //                              caloParent,
               //                              vdIdDiskEdge,
               //                              vdIsVisible,
               //                              G4Color::Red(),
               //                              vdIsSolid,
               //                              forceAuxEdgeVisible,
               //                              placePV,
               //                              false);
               // ++vdIdDiskEdge;

               doSurfaceCheck && checkForOverlaps(vdInfo.physical, _config, verbosityLevel>0);
               // doSurfaceCheck && checkForOverlaps(vdInfo2.physical, _config, verbosityLevel>0);
           }
           
           if( vdg->exist(vdIdFEBSurf) )
           {
               VolumeInfo vdInfo = nestTubs(VirtualDetector::volumeName(vdIdFEBSurf),
                                            vdParamsFrontFEB,
                                            downstreamVacuumMaterial,
                                            0,
                                            posFrontFEB,
                                            caloFEBParent,
                                            vdIdFEBSurf,
                                            vdIsVisible,
                                            G4Color::Red(),
                                            vdIsSolid,
                                            forceAuxEdgeVisible,
                                            placePV,
                                            false);
               ++vdIdFEBSurf;

               VolumeInfo vdInfo2 = nestTubs(VirtualDetector::volumeName(vdIdFEBSurf),
                                            vdParamsFrontFEB,
                                            downstreamVacuumMaterial,
                                            0,
                                            posBackFEB,
                                            caloFEBParent,
                                            vdIdFEBSurf,
                                            vdIsVisible,
                                            G4Color::Red(),
                                            vdIsSolid,
                                            forceAuxEdgeVisible,
                                            placePV,
                                            false);
               ++vdIdFEBSurf;

	       doSurfaceCheck && checkForOverlaps(vdInfo.physical, _config, verbosityLevel>0);
	       doSurfaceCheck && checkForOverlaps(vdInfo2.physical, _config, verbosityLevel>0);
           }
           
           if( vdg->exist(vdIdFEBEdge) )
           {
               VolumeInfo vdInfo = nestTubs(VirtualDetector::volumeName(vdIdFEBEdge),
                                            vdParamsInnerFEB,
                                            downstreamVacuumMaterial,
                                            0,
                                            posInnerFEB,
                                            caloFEBParent,
                                            vdIdFEBEdge,
                                            vdIsVisible,
                                            G4Color::Red(),
                                            vdIsSolid,
                                            forceAuxEdgeVisible,
                                            placePV,
                                            false);
               ++vdIdFEBEdge;

               VolumeInfo vdInfo2 = nestTubs(VirtualDetector::volumeName(vdIdFEBEdge),
                                            vdParamsOuterFEB,
                                            downstreamVacuumMaterial,
                                            0,
                                            posOuterFEB,
                                            caloFEBParent,
                                            vdIdFEBEdge,
                                            vdIsVisible,
                                            G4Color::Red(),
                                            vdIsSolid,
                                            forceAuxEdgeVisible,
                                            placePV,
                                            false);
               ++vdIdFEBEdge;

               doSurfaceCheck && checkForOverlaps(vdInfo.physical, _config, verbosityLevel>0);
	       doSurfaceCheck && checkForOverlaps(vdInfo2.physical, _config, verbosityLevel>0);
           }

       }// end loop on disks
    }//hasDiskCalorimeter

    //-----------------------------------------------------------------------------------------------------------------------------
    // placing virtual detector in the MSTM Mother
    // FIXME get MSTM from GeometryService once in there
    vdId = VirtualDetectorId::STM_UpStr;
    if ( vdg->exist(vdId) ) {

      //const VolumeInfo& parent = _helper->locateVolInfo("MSTMMother");
      const VolumeInfo& parent = _helper->locateVolInfo("HallAir");
      GeomHandle<CosmicRayShield> CRS;
      //const double y_crv_max       = CRS->getSectorPosition("D").y() + (CRS->getSectorHalfLengths("D"))[1];
      const double yExtentLow      = std::abs(_config.getDouble("yOfFloorSurface.below.mu2eOrigin") );
      const double x_vd_halflength = (CRS->getSectorHalfLengths("D"))[0];
      //const double y_vd_halflength = (y_crv_max + yExtentLow)/2.0;
      const double y_mother_halflength = yExtentLow;
      const double dimVD[3] = { x_vd_halflength, y_mother_halflength, vdg->getHalfLength() };

      VolumeInfo vdInfo = nestBox(VirtualDetector::volumeName(vdId),
                                  dimVD,
                                  downstreamVacuumMaterial,
                                  0,                              //rotation
                                  vdg->getLocal(vdId),
                                  parent,
                                  vdId,
                                  vdIsVisible,
                                  G4Color::White(),
                                  vdIsSolid,
                                  forceAuxEdgeVisible,
                                  placePV,
                                  false
                                  );

      if ( verbosityLevel > 0) {
          cout << __func__ << " constructing " << VirtualDetector::volumeName(vdId) << endl
               << " at " << vdg->getGlobal(vdId) << endl
               << " at " << vdg->getLocal(vdId) << " w.r.t. parent (HallAir) " << endl;
          cout << __func__ << "    VD parameters: " << vdParams << endl;
          cout << __func__ << "    VD rel. posit: " << vdg->getLocal(vdId) << endl;
      }
      doSurfaceCheck && checkForOverlaps(vdInfo.physical, _config, verbosityLevel>0);
    }

//     vdId = VirtualDetectorId::STM_CRVShieldDnStr;
//     if ( vdg->exist(vdId) ) {
// 
//       const VolumeInfo& parent = _helper->locateVolInfo("HallAir");
//       GeomHandle<CosmicRayShield> CRS;
//       //const double y_crv_max       = CRS->getSectorPosition("D").y() + (CRS->getSectorHalfLengths("D"))[1];
//       const double yExtentLow      = std::abs(_config.getDouble("yOfFloorSurface.below.mu2eOrigin") );
//       const double x_vd_halflength = (CRS->getSectorHalfLengths("D"))[0];
//       //const double y_vd_halflength = (y_crv_max + yExtentLow)/2.0;
//       const double y_mother_halflength = yExtentLow;
//       const double dimVD[3] = { x_vd_halflength, y_mother_halflength, vdg->getHalfLength() };
// 
//       VolumeInfo vdInfo = nestBox(VirtualDetector::volumeName(vdId),
//                                   dimVD,
//                                   downstreamVacuumMaterial,
//                                   0,                              //rotation
//                                   vdg->getLocal(vdId),
//                                   parent,
//                                   vdId,
//                                   vdIsVisible,
//                                   G4Color::White(),
//                                   vdIsSolid,
//                                   forceAuxEdgeVisible,
//                                   placePV,
//                                   false
//                                   );
// 
//       if ( verbosityLevel > 0) {
//           cout << __func__ << " constructing " << VirtualDetector::volumeName(vdId) << endl
//                << " at " << vdg->getGlobal(vdId) << endl
//                << " at " << vdg->getLocal(vdId) << " w.r.t. parent (HallAir) " << endl;
//           cout << __func__ << "    VD parameters: " << vdParams << endl;
//           cout << __func__ << "    VD rel. posit: " << vdg->getLocal(vdId) << endl;
//       }
//       doSurfaceCheck && checkForOverlaps(vdInfo.physical, _config, verbosityLevel>0);
//     }

    vdId = VirtualDetectorId::STM_FieldOfViewCollDnStr;
    if ( vdg->exist(vdId) ) {

      const VolumeInfo& parent = _helper->locateVolInfo("HallAir");
      GeomHandle<CosmicRayShield> CRS;
      //const double y_crv_max       = CRS->getSectorPosition("D").y() + (CRS->getSectorHalfLengths("D"))[1];
      const double yExtentLow      = std::abs(_config.getDouble("yOfFloorSurface.below.mu2eOrigin") );
      const double x_vd_halflength = (CRS->getSectorHalfLengths("D"))[0];
      //const double y_vd_halflength = (y_crv_max + yExtentLow)/2.0;
      const double y_mother_halflength = yExtentLow;
      const double dimVD[3] = { x_vd_halflength, y_mother_halflength, vdg->getHalfLength() };

      VolumeInfo vdInfo = nestBox(VirtualDetector::volumeName(vdId),
                                  dimVD,
                                  downstreamVacuumMaterial,
                                  0,                              //rotation
                                  vdg->getLocal(vdId),
                                  parent,
                                  vdId,
                                  vdIsVisible,
                                  G4Color::White(),
                                  vdIsSolid,
                                  forceAuxEdgeVisible,
                                  placePV,
                                  false
                                  );

      if ( verbosityLevel > 0) {
          cout << __func__ << " constructing " << VirtualDetector::volumeName(vdId) << endl
               << " at " << vdg->getGlobal(vdId) << endl
               << " at " << vdg->getLocal(vdId) << " w.r.t. parent (HallAir) " << endl;
          cout << __func__ << "    VD parameters: " << vdParams << endl;
          cout << __func__ << "    VD rel. posit: " << vdg->getLocal(vdId) << endl;
      }
      doSurfaceCheck && checkForOverlaps(vdInfo.physical, _config, verbosityLevel>0);
    }
    
    vdId = VirtualDetectorId::STM_MagDnStr;
    if ( vdg->exist(vdId) ) {

      //const VolumeInfo& parent = _helper->locateVolInfo("MSTMMother");
      const VolumeInfo& parent = _helper->locateVolInfo("HallAir");
      GeomHandle<CosmicRayShield> CRS;
      //const double y_crv_max       = CRS->getSectorPosition("D").y() + (CRS->getSectorHalfLengths("D"))[1];
      double yExtentLow      = 0.0;
      double x_vd_halflength = 0.0;
      //double y_vd_halflength = (y_crv_max + yExtentLow)/2.0;
      
      if (_config.getBool("stm.magnet.build",false)){
        yExtentLow          = _config.getDouble("stm.magnet.halfHeight");
        x_vd_halflength     = _config.getDouble("stm.magnet.halfWidth");
      } else {
        yExtentLow      = std::abs(_config.getDouble("yOfFloorSurface.below.mu2eOrigin") );
        x_vd_halflength = (CRS->getSectorHalfLengths("D"))[0];
      }
      const double y_mother_halflength = yExtentLow;
      
      const double dimVD[3] = { x_vd_halflength, y_mother_halflength, vdg->getHalfLength() };

      VolumeInfo vdInfo = nestBox(VirtualDetector::volumeName(vdId),
                                  dimVD,
                                  downstreamVacuumMaterial,
                                  0,                              //rotation
                                  vdg->getLocal(vdId),
                                  parent,
                                  vdId,
                                  vdIsVisible,
                                  G4Color::White(),
                                  vdIsSolid,
                                  forceAuxEdgeVisible,
                                  placePV,
                                  false
                                  );

      if ( verbosityLevel > 0) {
          cout << __func__ << " constructing " << VirtualDetector::volumeName(vdId) << endl
               << " at " << vdg->getGlobal(vdId) << endl
               << " at " << vdg->getLocal(vdId) << " w.r.t. parent (HallAir) " << endl;
          cout << __func__ << "    VD parameters: " << vdParams << endl;
          cout << __func__ << "    VD rel. posit: " << vdg->getLocal(vdId) << endl;
      }
      doSurfaceCheck && checkForOverlaps(vdInfo.physical, _config, verbosityLevel>0);
    }

    vdId = VirtualDetectorId::STM_SpotSizeCollUpStr;
    if ( vdg->exist(vdId) ) {

      //const VolumeInfo& parent = _helper->locateVolInfo("MSTMMother");
      const VolumeInfo& parent = _helper->locateVolInfo("HallAir");
      const double vdRIn  = 0.0;
      const double vdROut = _config.getDouble("vd.STMSSCollUpStr.r");
      const TubsParams vdParams(vdRIn, vdROut, vdg->getHalfLength());

      VolumeInfo vdInfo = nestTubs(VirtualDetector::volumeName(vdId),
                                   vdParams,
                                   downstreamVacuumMaterial,
                                   0,
                                   vdg->getLocal(vdId), //local position w.r.t. parent
                                   parent,
                                   vdId,
                                   vdIsVisible, //
                                   G4Color::White(),
                                   vdIsSolid,
                                   forceAuxEdgeVisible,
                                   placePV,
                                   false
                                   );

      if ( verbosityLevel > 0) {
          cout << __func__ << " constructing " << VirtualDetector::volumeName(vdId) << endl
               << " at " << vdg->getGlobal(vdId) << endl
               << " at " << vdg->getLocal(vdId) << " w.r.t. parent (HallAir) " << endl;
          cout << __func__ << "    VD parameters: " << vdParams << endl;
          cout << __func__ << "    VD rel. posit: " << vdg->getLocal(vdId) << endl;
      }
      doSurfaceCheck && checkForOverlaps(vdInfo.physical, _config, verbosityLevel>0);
    }
    
    vdId = VirtualDetectorId::STM_CollDnStr;
    if ( vdg->exist(vdId) ) {

      //const VolumeInfo& parent = _helper->locateVolInfo("MSTMMother");
      const VolumeInfo& parent = _helper->locateVolInfo("HallAir");
      const double vdRIn  = 0.0;
      const double vdROut = _config.getDouble("vd.STMCollDnStr.r");
      const TubsParams vdParams(vdRIn, vdROut, vdg->getHalfLength());

      VolumeInfo vdInfo = nestTubs(VirtualDetector::volumeName(vdId),
                                   vdParams,
                                   downstreamVacuumMaterial,
                                   0,
                                   vdg->getLocal(vdId), //local position w.r.t. parent
                                   parent,
                                   vdId,
                                   vdIsVisible, //
                                   G4Color::White(),
                                   vdIsSolid,
                                   forceAuxEdgeVisible,
                                   placePV,
                                   false
                                   );

      if ( verbosityLevel > 0) {
          cout << __func__ << " constructing " << VirtualDetector::volumeName(vdId) << endl
               << " at " << vdg->getGlobal(vdId) << endl
               << " at " << vdg->getLocal(vdId) << " w.r.t. parent (HallAir) " << endl;
          cout << __func__ << "    VD parameters: " << vdParams << endl;
          cout << __func__ << "    VD rel. posit: " << vdg->getLocal(vdId) << endl;
      }
      doSurfaceCheck && checkForOverlaps(vdInfo.physical, _config, verbosityLevel>0);
    }

    
    vdId = VirtualDetectorId::STM_Det1UpStr;
    if ( vdg->exist(vdId) ) {

      //const VolumeInfo& parent = _helper->locateVolInfo("MSTMMother");
      const VolumeInfo& parent = _helper->locateVolInfo("HallAir");
      const double vdRIn  = 0.0;
      const double vdROut = _config.getDouble("stm.det1.rOut");
      const TubsParams vdParams(vdRIn, vdROut, vdg->getHalfLength());

      VolumeInfo vdInfo = nestTubs(VirtualDetector::volumeName(vdId),
                                   vdParams,
                                   downstreamVacuumMaterial,
                                   0,
                                   vdg->getLocal(vdId), //local position w.r.t. parent
                                   parent,
                                   vdId,
                                   vdIsVisible, //
                                   G4Color::White(),
                                   vdIsSolid,
                                   forceAuxEdgeVisible,
                                   placePV,
                                   false
                                   );

      if ( verbosityLevel > 0) {
          cout << __func__ << " constructing " << VirtualDetector::volumeName(vdId) << endl
               << " at " << vdg->getGlobal(vdId) << endl
               << " at " << vdg->getLocal(vdId) << " w.r.t. parent (HallAir) " << endl;
          cout << __func__ << "    VD parameters: " << vdParams << endl;
          cout << __func__ << "    VD rel. posit: " << vdg->getLocal(vdId) << endl;
      }
      doSurfaceCheck && checkForOverlaps(vdInfo.physical, _config, verbosityLevel>0);
    }

    
    vdId = VirtualDetectorId::STM_Det2UpStr;
    if ( vdg->exist(vdId) ) {

      //const VolumeInfo& parent = _helper->locateVolInfo("MSTMMother");
      const VolumeInfo& parent = _helper->locateVolInfo("HallAir");
      const double vdRIn  = 0.0;
      const double vdROut = _config.getDouble("stm.det2.rOut");
      const TubsParams vdParams(vdRIn, vdROut, vdg->getHalfLength());

      VolumeInfo vdInfo = nestTubs(VirtualDetector::volumeName(vdId),
                                   vdParams,
                                   downstreamVacuumMaterial,
                                   0,
                                   vdg->getLocal(vdId), //local position w.r.t. parent
                                   parent,
                                   vdId,
                                   vdIsVisible, //
                                   G4Color::White(),
                                   vdIsSolid,
                                   forceAuxEdgeVisible,
                                   placePV,
                                   false
                                   );

      if ( verbosityLevel > 0) {
          cout << __func__ << " constructing " << VirtualDetector::volumeName(vdId) << endl
               << " at " << vdg->getGlobal(vdId) << endl
               << " at " << vdg->getLocal(vdId) << " w.r.t. parent (HallAir) " << endl;
          cout << __func__ << "    VD parameters: " << vdParams << endl;
          cout << __func__ << "    VD rel. posit: " << vdg->getLocal(vdId) << endl;
      }
      doSurfaceCheck && checkForOverlaps(vdInfo.physical, _config, verbosityLevel>0);
    }


    vdId = VirtualDetectorId::PSPbarIn;
    if ( vdg->exist(vdId) ) {

      const VolumeInfo& parentTS1 = _helper->locateVolInfo("TS1Vacuum");
      const VolumeInfo& parentPS = _helper->locateVolInfo("PSVacuum");

      double pbarTS1InOffset = _config.getDouble("pbar.coll1In.offset", 1.0);
      const double pbarTS1InRecordROut = _config.getDouble("pbar.coll1In.rOutRecord");
      const TubsParams vdParams(0.0, pbarTS1InRecordROut, vdg->getHalfLength());

      VolumeInfo vdInfo; 
      if (pbarTS1InOffset < 0.0) {
                 vdInfo = nestTubs(VirtualDetector::volumeName(vdId),
                                   vdParams,
                                   upstreamVacuumMaterial,
                                   0,
                                   vdg->getLocal(vdId), //local position w.r.t. parent
                                   parentPS,
                                   vdId,
                                   vdIsVisible, //
                                   G4Color::White(),
                                   vdIsSolid,
                                   forceAuxEdgeVisible,
                                   placePV,
                                   false
                                  );
      }
      else {
                 vdInfo = nestTubs(VirtualDetector::volumeName(vdId),
                                   vdParams,
                                   downstreamVacuumMaterial,
                                   0,
                                   vdg->getLocal(vdId), //local position w.r.t. parent
                                   parentTS1,
                                   vdId,
                                   vdIsVisible, //
                                   G4Color::White(),
                                   vdIsSolid,
                                   forceAuxEdgeVisible,
                                   placePV,
                                   false
                                  );
      }

      if ( verbosityLevel > 0) {
          cout << __func__ << " constructing " << VirtualDetector::volumeName(vdId) << endl
               << " at " << vdg->getGlobal(vdId) << endl
               << " at " << vdg->getLocal(vdId) << " w.r.t. parent (PSVacuum) " << endl;
          cout << __func__ << "    VD parameters: " << vdParams << endl;
          cout << __func__ << "    VD rel. posit: " << vdg->getLocal(vdId) << endl;
      }

      doSurfaceCheck && checkForOverlaps(vdInfo.physical, _config, verbosityLevel>0);

    }

    vdId = VirtualDetectorId::PSPbarOut;
    if ( vdg->exist(vdId) ) {

      const VolumeInfo& parentTS1 = _helper->locateVolInfo("TS1Vacuum");
      const VolumeInfo& parentPS = _helper->locateVolInfo("PSVacuum");

      double pbarTS1InOffset = _config.getDouble("pbar.coll1In.offset", 1.0);
      const double pbarTS1InRecordROut = _config.getDouble("pbar.coll1In.rOutRecord");
      const TubsParams vdParams(0.0, pbarTS1InRecordROut, vdg->getHalfLength());

      VolumeInfo vdInfo;
      if (pbarTS1InOffset < 0.0) {
                 vdInfo = nestTubs(VirtualDetector::volumeName(vdId),
                                   vdParams,
                                   upstreamVacuumMaterial,
                                   0,
                                   vdg->getLocal(vdId), //local position w.r.t. parent
                                   parentPS,
                                   vdId,
                                   vdIsVisible, //
                                   G4Color::White(),
                                   vdIsSolid,
                                   forceAuxEdgeVisible,
                                   placePV,
                                   false
                                  );
      }
      else {
                 vdInfo = nestTubs(VirtualDetector::volumeName(vdId),
                                   vdParams,
                                   downstreamVacuumMaterial,
                                   0,
                                   vdg->getLocal(vdId), //local position w.r.t. parent
                                   parentTS1,
                                   vdId,
                                   vdIsVisible, //
                                   G4Color::White(),
                                   vdIsSolid,
                                   forceAuxEdgeVisible,
                                   placePV,
                                   false
                                  );
      }

      if ( verbosityLevel > 0) {
          cout << __func__ << " constructing " << VirtualDetector::volumeName(vdId) << endl
               << " at " << vdg->getGlobal(vdId) << endl
               << " at " << vdg->getLocal(vdId) << " w.r.t. parent (PSVacuum) " << endl;
          cout << __func__ << "    VD parameters: " << vdParams << endl;
          cout << __func__ << "    VD rel. posit: " << vdg->getLocal(vdId) << endl;
      }

      doSurfaceCheck && checkForOverlaps(vdInfo.physical, _config, verbosityLevel>0);

    }

    GeomHandle<CosmicRayShield> CRS;
    for(int vdId=VirtualDetectorId::CRV_R; vdId<=VirtualDetectorId::CRV_U; vdId++)
    {

      if(vdg->exist(vdId)) 
      {
        std::string vdName;
        vdName = VirtualDetector::volumeName(vdId).back();
        std::vector<double> halfLengths = CRS->getSectorHalfLengths(vdName);
        const CLHEP::Hep3Vector vdDirection = _config.getHep3Vector("crs.vdDirection"+vdName);
        for(int i=0; i<3; i++) {if(vdDirection[i]!=0) halfLengths[i]=vdg->getHalfLength();}

        VolumeInfo const &parent = _helper->locateVolInfo("HallAir");
        G4Material* hallAirMaterial = parent.logical->GetMaterial();

        if(verbosityLevel > 0) 
        {
          cout << __func__ << " constructing " << VirtualDetector::volumeName(vdId) << " at " << vdg->getGlobal(vdId) << endl;
          cout << __func__ << "    VD half lengths: (" << halfLengths[0]<<","<<halfLengths[1]<<","<<halfLengths[2]<<")" << endl;
          cout << __func__ << "    VD rel. position: " << vdg->getLocal(vdId) << endl;
        }

        VolumeInfo vdInfo = nestBox(VirtualDetector::volumeName(vdId),
                                    halfLengths,
                                    hallAirMaterial,
                                    0,
                                    vdg->getLocal(vdId),
                                    parent,
                                    vdId,
                                    vdIsVisible,
                                    G4Color::Red(),
                                    vdIsSolid,
                                    forceAuxEdgeVisible,
                                    placePV,
                                    false
                                    );

        doSurfaceCheck && checkForOverlaps(vdInfo.physical, _config, verbosityLevel>0);

      }
    }
   
  } // constructVirtualDetectors()
}<|MERGE_RESOLUTION|>--- conflicted
+++ resolved
@@ -26,11 +26,6 @@
 #include "GeometryService/inc/VirtualDetector.hh"
 #include "DataProducts/inc/VirtualDetectorId.hh"
 #include "MECOStyleProtonAbsorberGeom/inc/MECOStyleProtonAbsorber.hh"
-<<<<<<< HEAD
-=======
-#include "Mu2eG4/inc/SensitiveDetectorName.hh"
-#include "Mu2eG4/inc/SensitiveDetectorHelper.hh"
->>>>>>> e0cfa38d
 #include "Mu2eG4/inc/checkForOverlaps.hh"
 #include "Mu2eG4/inc/findMaterialOrThrow.hh"
 #include "Mu2eG4/inc/finishNesting.hh"
@@ -56,9 +51,7 @@
 
   // Construct the virtual detectors
 
-  void constructVirtualDetectors( const SimpleConfig& _config,
-                                  const SensitiveDetectorHelper& sdHelper
-                                  ){
+  void constructVirtualDetectors( const SimpleConfig& _config ){
 
     // Place virtual detectors
 
@@ -89,13 +82,6 @@
 
     // Virtual Detectors Coll1_In, COll1_Out are placed inside TS1
 
-<<<<<<< HEAD
-=======
-    G4VSensitiveDetector* vdSD = (sdHelper.enabled(StepInstanceName::virtualdetector)) ?
-      G4SDManager::GetSDMpointer()->
-      FindSensitiveDetector(SensitiveDetectorName::VirtualDetector()) : nullptr;
-
->>>>>>> e0cfa38d
     G4Helper* _helper = &(*(art::ServiceHandle<G4Helper>()));
 
     if(verbosityLevel>0) {
@@ -155,8 +141,7 @@
                                   false);
 
         doSurfaceCheck && checkForOverlaps(vd.physical, _config, verbosityLevel>0);
-
-        vd.logical->SetSensitiveDetector(vdSD);
+        
       }
 
 
