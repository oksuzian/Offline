--- conflicted
+++ resolved
@@ -112,40 +112,6 @@
 
       }
 
-<<<<<<< HEAD
-=======
-    // Virtual Detectors Coll1_pBarCollar_In, COll1_pBarCollar_Out are 
-    // placed inside Coll1, which is inside TS1
-
-    // Just copy what is done above, with minor edits.  
-    // FIXME: one should factorize some the code below; the main
-    // things which change: parent and offset
-    for( int vdId=VirtualDetectorId::Coll1_pBarCollar_In;
-         vdId<=VirtualDetectorId::Coll1_pBarCollar_Out;
-         ++vdId) if( vdg->exist(vdId) ) {
-        VolumeInfo const & parent = _helper->locateVolInfo("TS1Vacuum");
-        if ( verbosityLevel > 0) {
-          cout << __func__ << " constructing " << VirtualDetector::volumeName(vdId)
-               << " at " << vdg->getGlobal(vdId) << endl;
-          cout << __func__ << "    VD parameters: " << vdParamsIn << endl;
-          cout << __func__ << "    VD rel. posit: " << vdg->getLocal(vdId) << endl;
-        }
-
-        VolumeInfo vd = nestTubs( VirtualDetector::volumeName(vdId),
-                                  vdParamsIn, upstreamVacuumMaterial, 0,
-                                  vdg->getLocal(vdId),
-                                  parent,
-                                  vdId, vdIsVisible, G4Color::Red(), vdIsSolid,
-                                  forceAuxEdgeVisible,
-                                  placePV,
-                                  false);
-
-        doSurfaceCheck && checkForOverlaps(vd.physical, _config, verbosityLevel>0);
-        
-      }
-
-
->>>>>>> ddb30620
     // ************************** DNB (Lou) Jan 2016 **********
     // Virtual Detector TS2_Bend is placed inside TS2
 
@@ -1440,13 +1406,7 @@
                ++vdIdDiskEdge; //must keep this for consistency with numbering scheme
 
                doSurfaceCheck && checkForOverlaps(vdInfo.physical, _config, verbosityLevel>0);
-<<<<<<< HEAD
-               vdInfo.logical->SetSensitiveDetector(vdSD);
                // doSurfaceCheck && checkForOverlaps(vdInfo2.physical, _config, verbosityLevel>0);
-               // vdInfo2.logical->SetSensitiveDetector(vdSD);
-=======
-               // doSurfaceCheck && checkForOverlaps(vdInfo2.physical, _config, verbosityLevel>0);
->>>>>>> ddb30620
            }
 
           
@@ -1509,13 +1469,7 @@
                ++vdIdFEBEdge;
 
                doSurfaceCheck && checkForOverlaps(vdInfo.physical, _config, verbosityLevel>0);
-<<<<<<< HEAD
-	       doSurfaceCheck && checkForOverlaps(vdInfo2.physical, _config,verbosityLevel>0);
-               vdInfo.logical->SetSensitiveDetector(vdSD);
-	       vdInfo2.logical->SetSensitiveDetector(vdSD);
-=======
-	       doSurfaceCheck && checkForOverlaps(vdInfo2.physical, _config, verbosityLevel>0);
->>>>>>> ddb30620
+               doSurfaceCheck && checkForOverlaps(vdInfo2.physical, _config, verbosityLevel>0);
            }
            
 
