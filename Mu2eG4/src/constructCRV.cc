--- conflicted
+++ resolved
@@ -22,8 +22,6 @@
 #include "CosmicRayShieldGeom/inc/CosmicRayShield.hh"
 #include "CosmicRayShieldGeom/inc/CRSScintillatorShield.hh"
 #include "Mu2eG4/inc/findMaterialOrThrow.hh"
-#include "Mu2eG4/inc/SensitiveDetectorHelper.hh"
-#include "Mu2eG4/inc/SensitiveDetectorName.hh"
 #include "Mu2eG4/inc/checkForOverlaps.hh"
 #include "Mu2eG4/inc/nestBox.hh"
 
@@ -47,8 +45,7 @@
 
 namespace mu2e 
 {
-  void constructCRV( VolumeInfo const & parent, SimpleConfig const & _config,
-                     SensitiveDetectorHelper const& sdHelper_)
+  void constructCRV( VolumeInfo const & parent, SimpleConfig const & _config)
   {
     GeomHandle<CosmicRayShield> CosmicRayShieldGeomHandle;
 
@@ -105,14 +102,6 @@
         visAtt->SetForceAuxEdgeVisible(forceAuxEdgeVisible);
         scintillatorBarLogical->SetVisAttributes(visAtt);
       }
-
-<<<<<<< HEAD
-=======
-      // Make each scintillatorBar a sensitive detector.
-      G4VSensitiveDetector *sd = (sdHelper_.enabled(StepInstanceName::CRV)) ?
-        G4SDManager::GetSDMpointer()->FindSensitiveDetector(SensitiveDetectorName::CRSScintillatorBar()) : nullptr;
-      if(sd) scintillatorBarLogical->SetSensitiveDetector(sd);
->>>>>>> e0cfa38d
 
       if (verbosityLevel > 1) 
       {
