--- conflicted
+++ resolved
@@ -31,11 +31,6 @@
 // Mu2e includes
 #include "G4Helper/inc/G4Helper.hh"
 #include "GeometryService/inc/GeomHandle.hh"
-<<<<<<< HEAD
-=======
-#include "Mu2eG4/inc/SensitiveDetectorName.hh"
-#include "Mu2eG4/inc/SensitiveDetectorHelper.hh"
->>>>>>> e0cfa38d
 #include "Mu2eG4/inc/StrawSD.hh"
 #include "Mu2eG4/inc/constructTTracker.hh"
 #include "Mu2eG4/inc/findMaterialOrThrow.hh"
@@ -168,9 +163,7 @@
 
 
   VolumeInfo constructTTrackerv3Detailed( VolumeInfo const& parent,
-                                          SimpleConfig const& config,
-                                          SensitiveDetectorHelper const& sdHelper
-                                          ){
+                                          SimpleConfig const& config ){
 
     cout << "Mark Detailed. " << endl;
 
@@ -408,23 +401,6 @@
 
     }
 
-<<<<<<< HEAD
- 
-=======
-    // Pick one of the tubs that represents mocked-up electronics and make it a senstive detector.
-    G4VSensitiveDetector *sd = (sdHelper.enabled(StepInstanceName::ttrackerDS)) ?
-      G4SDManager::GetSDMpointer()->
-      FindSensitiveDetector(SensitiveDetectorName::TTrackerPlaneSupport()) : nullptr;
-
-    for ( std::deque<VolHelper>::iterator i=vols.begin(), e=vols.end();
-          i != e; ++i ){
-      PlacedTubs const& part = *i->part;
-      if ( part.name().find("TTrackerSupportElecCu") != string::npos ){
-        if(sd) i->info.logical->SetSensitiveDetector(sd);
-      }
-    }
-
->>>>>>> e0cfa38d
     // The last part of the support structure is the inner ring; Construct it as a polycone
     // that includes the two channels to receive the straws.
     // FixME: use the other c'tor of Polycone that takes points in the rz plane.
