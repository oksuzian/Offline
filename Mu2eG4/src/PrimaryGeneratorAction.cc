--- conflicted
+++ resolved
@@ -96,19 +96,13 @@
     :
     PrimaryGeneratorAction(pset.get<bool>("debug.fillDiagnosticHistograms", false),
                            pset.get<int>("debug.diagLevel", 0),
-<<<<<<< HEAD
                            tls)
-    {}
-=======
-                           gen_eventbroker,
-                           per_evtobjmanager)
     {
       art::ServiceHandle<GeometryService> geom;
       standardMu2eDetector_ = geom->isStandardMu2eDetector();
       preCreateIsomers_ = pset.get<bool>("debug.preCreateIsomers",false);
       pdgIdToGenerate_ = static_cast<PDGCode::type>(pset.get<int>("debug.pdgIdToGenerate", -1111111111));
     }
->>>>>>> 3108b684
 
 
 //load in per-art-event data from GenEventBroker and per-G4-event data from EventObjectManager
