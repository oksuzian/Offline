--- conflicted
+++ resolved
@@ -23,8 +23,6 @@
 #include "Mu2eG4/inc/nestBox.hh"
 #include "Mu2eG4/inc/finishNesting.hh"
 #include "Mu2eG4/inc/MaterialFinder.hh"
-#include "Mu2eG4/inc/SensitiveDetectorName.hh"
-#include "Mu2eG4/inc/SensitiveDetectorHelper.hh"
 #include "GeometryService/inc/VirtualDetector.hh"
 #include "GeometryService/inc/Mu2eEnvelope.hh"
 
@@ -58,8 +56,7 @@
 namespace mu2e {
 
   void constructMSTM( const VolumeInfo& parent,
-                      const SimpleConfig& _config,
-                      const SensitiveDetectorHelper& sdHelper
+                      const SimpleConfig& _config
                       ){
 
     MaterialFinder materialFinder(_config);
@@ -938,17 +935,6 @@
                                       doSurfaceCheck
                                       );
 
-
-<<<<<<< HEAD
-=======
-    // Make mstmCrystal a sensitive detector.
-    G4VSensitiveDetector *sd = (sdHelper.enabled(StepInstanceName::STMDet)) ?
-      G4SDManager::GetSDMpointer()->
-      FindSensitiveDetector(SensitiveDetectorName::STMDet()) : nullptr;
-
-    if(sd) mstmCrystal.logical->SetSensitiveDetector(sd);
-
->>>>>>> e0cfa38d
     if ( verbosityLevel > 0) {
       std::cout << __func__ << " mstmMotherPositionInMu2e = " << mstmMotherPositionInMu2e << endl;       
       std::cout << __func__ << " mstmReferencePositionInMu2e = " << mstmReferencePositionInMu2e << endl; 
