//
// ActionInitialization.cc provides implementation of Mu2e G4's built-in action initialization.
//
// Author: Lisa Goodenough
// Date: 2017/05/08
//
//

//Mu2e includes
#include "Mu2eG4/inc/ActionInitialization.hh"
#include "Mu2eG4/inc/PrimaryGeneratorAction.hh"
#include "Mu2eG4/inc/Mu2eG4StackingAction.hh"
#include "Mu2eG4/inc/TrackingAction.hh"
#include "Mu2eG4/inc/Mu2eG4SteppingAction.hh"
#include "Mu2eG4/inc/Mu2eG4EventAction.hh"
#include "Mu2eG4/inc/Mu2eG4RunAction.hh"
#include "Mu2eG4/inc/Mu2eG4MasterRunAction.hh"
#include "Mu2eG4/inc/SensitiveDetectorHelper.hh"
#include "Mu2eG4/inc/IMu2eG4Cut.hh"
#include "Mu2eG4/inc/Mu2eG4PerThreadStorage.hh"
#include "Mu2eG4/inc/SteppingVerbose.hh"
#include "Mu2eG4/inc/PhysicalVolumeHelper.hh"
#include "Mu2eG4/inc/PhysicsProcessInfo.hh"

//C++ includes
#include <iostream>

<<<<<<< HEAD
namespace mu2e {
    
    ActionInitialization::ActionInitialization(const fhicl::ParameterSet& pset,
                                               ExtMonFNALPixelSD* extmon_FNAL_pixelSD,
                                               SensitiveDetectorHelper* sensitive_detectorhelper,
                                               Mu2eG4PerThreadStorage* per_thread_storage,
=======
//G4 includes
#include "G4Threading.hh"

//art includes
#include "fhiclcpp/ParameterSet.h"



namespace mu2e {
    
    ActionInitialization::ActionInitialization(const fhicl::ParameterSet& pset,
                                               std::vector< SensitiveDetectorHelper> &sensitive_detectorhelper_vector,
                                               GenEventBroker* gen_eventbroker,
>>>>>>> b39a33f3
                                               PhysicalVolumeHelper* phys_volume_helper,
                                               CLHEP::Hep3Vector const& origin_in_world,
                                               unsigned stage_offset_for_tracking_action
                                               )
        :
        G4VUserActionInitialization(),
        pset_(pset),
        trajectoryControl_(pset.get<fhicl::ParameterSet>("TrajectoryControl")),
        simParticlePrinter_(pset.get<fhicl::ParameterSet>("SimParticlePrinter", SimParticleCollectionPrinter::defaultPSet())),
        timeVDtimes_(pset.get<std::vector<double> >("SDConfig.TimeVD.times")),
<<<<<<< HEAD
        mu2eLimits_(pset.get<fhicl::ParameterSet>("ResourceLimits")),
    
        extMonFNALPixelSD_(extmon_FNAL_pixelSD),
    
        stackingCuts_(createMu2eG4Cuts(pset.get<fhicl::ParameterSet>("Mu2eG4StackingOnlyCut",fhicl::ParameterSet()), mu2eLimits_)),
        steppingCuts_(createMu2eG4Cuts(pset_.get<fhicl::ParameterSet>("Mu2eG4SteppingOnlyCut", fhicl::ParameterSet()), mu2eLimits_)),
        commonCuts_(createMu2eG4Cuts(pset.get<fhicl::ParameterSet>("Mu2eG4CommonCut",fhicl::ParameterSet()), mu2eLimits_)),
    
        sensitiveDetectorHelper_(sensitive_detectorhelper),
        perThreadStorage_(per_thread_storage),
        physVolHelper_(phys_volume_helper),
        physicsProcessInfo_(),
    
        originInWorld_(origin_in_world),
        stageOffset_(stage_offset_for_tracking_action)
    {}
=======
        mu2elimits_(pset.get<fhicl::ParameterSet>("ResourceLimits")),
        _genEventBroker(gen_eventbroker),
        _physVolHelper(phys_volume_helper),
        processInfo(),
        use_G4MT_(using_MT),
        numthreads(num_threads),
        originInWorld(origin_in_world),
        mu2eLimits(mu2e_limits),
        stageOffset(stage_offset_for_tracking_action),
        sensitiveDetectorHelperVector(sensitive_detectorhelper_vector)
        {
            perEvtObjManagerVector.reserve(numthreads);
            physicsProcessInfoVector.reserve(numthreads);
            stackingCutsVector.reserve(numthreads);
            steppingCutsVector.reserve(numthreads);
            commonCutsVector.reserve(numthreads);
            
            for (int i = 0; i < numthreads ; i++) {
                perEvtObjManagerVector.emplace_back(pset_,numthreads);
                physicsProcessInfoVector.emplace_back();
                
                stackingCutsVector.emplace_back(createMu2eG4Cuts(pset_.get<fhicl::ParameterSet>("Mu2eG4StackingOnlyCut", fhicl::ParameterSet()), mu2eLimits));
                steppingCutsVector.emplace_back(createMu2eG4Cuts(pset_.get<fhicl::ParameterSet>("Mu2eG4SteppingOnlyCut", fhicl::ParameterSet()), mu2eLimits));
                commonCutsVector.emplace_back(createMu2eG4Cuts(pset_.get<fhicl::ParameterSet>("Mu2eG4CommonCut", fhicl::ParameterSet()), mu2eLimits));
                
            }

        }
>>>>>>> b39a33f3
    
    ActionInitialization::~ActionInitialization()
    {}

    //nothing to do, this is only for the Master Thread
    void ActionInitialization::BuildForMaster() const
    {}
    
    
// used for defining user action classes in sequential mode.
    void ActionInitialization::Build() const
    {        
        IMu2eG4Cut& stacking_Cuts = *stackingCuts_.get();
        IMu2eG4Cut& stepping_Cuts = *steppingCuts_.get();
        IMu2eG4Cut& common_Cuts = *commonCuts_.get();
        
        PrimaryGeneratorAction* genAction = new PrimaryGeneratorAction(pset_, perThreadStorage_);
        SetUserAction(genAction);
    
        Mu2eG4SteppingAction* steppingAction = new Mu2eG4SteppingAction(pset_,
                                                                        timeVDtimes_,
                                                                        stepping_Cuts,
                                                                        common_Cuts,
                                                                        trajectoryControl_,
                                                                        mu2eLimits_);
        SetUserAction(steppingAction);
        
        SetUserAction( new Mu2eG4StackingAction(pset_, stacking_Cuts, common_Cuts) );
    
        TrackingAction* trackingAction = new TrackingAction(pset_,
                                                            steppingAction,
                                                            stageOffset_,
                                                            trajectoryControl_,
                                                            mu2eLimits_);
        SetUserAction(trackingAction);
        
<<<<<<< HEAD
        SetUserAction( new Mu2eG4RunAction(pset_,
                                           originInWorld_,
                                           physVolHelper_,
                                           &physicsProcessInfo_,
                                           trackingAction,
                                           steppingAction,
                                           sensitiveDetectorHelper_,
                                           extMonFNALPixelSD_) );

        
        SetUserAction( new Mu2eG4EventAction(pset_,
                                             trackingAction,
                                             steppingAction,
                                             extMonFNALPixelSD_,
                                             sensitiveDetectorHelper_,
                                             stacking_Cuts,
                                             stepping_Cuts,
                                             common_Cuts,
                                             perThreadStorage_,
                                             &physicsProcessInfo_,
                                             originInWorld_) );
=======
        SetUserAction( new Mu2eG4RunAction(pset_, use_G4MT_, originInWorld, _physVolHelper,
                                           physics_Process_Info, trackingAction, steppingAction,
                                           sensitive_Detector_Helper) );

        
        SetUserAction( new Mu2eG4EventAction(pset_, trackingAction, steppingAction,
                                             sensitive_Detector_Helper, stacking_Cuts, stepping_Cuts,
                                             common_Cuts, _genEventBroker, per_Event_Objects_Mgr,
                                             physics_Process_Info,
                                             originInWorld) );
>>>>>>> b39a33f3
        
    }//Build()
    
    
G4VSteppingVerbose* ActionInitialization::InitializeSteppingVerbose() const
     {
         return new SteppingVerbose;
     }
    
    
} // end namespace mu2e<|MERGE_RESOLUTION|>--- conflicted
+++ resolved
@@ -25,28 +25,11 @@
 //C++ includes
 #include <iostream>
 
-<<<<<<< HEAD
 namespace mu2e {
     
     ActionInitialization::ActionInitialization(const fhicl::ParameterSet& pset,
-                                               ExtMonFNALPixelSD* extmon_FNAL_pixelSD,
                                                SensitiveDetectorHelper* sensitive_detectorhelper,
                                                Mu2eG4PerThreadStorage* per_thread_storage,
-=======
-//G4 includes
-#include "G4Threading.hh"
-
-//art includes
-#include "fhiclcpp/ParameterSet.h"
-
-
-
-namespace mu2e {
-    
-    ActionInitialization::ActionInitialization(const fhicl::ParameterSet& pset,
-                                               std::vector< SensitiveDetectorHelper> &sensitive_detectorhelper_vector,
-                                               GenEventBroker* gen_eventbroker,
->>>>>>> b39a33f3
                                                PhysicalVolumeHelper* phys_volume_helper,
                                                CLHEP::Hep3Vector const& origin_in_world,
                                                unsigned stage_offset_for_tracking_action
@@ -57,10 +40,7 @@
         trajectoryControl_(pset.get<fhicl::ParameterSet>("TrajectoryControl")),
         simParticlePrinter_(pset.get<fhicl::ParameterSet>("SimParticlePrinter", SimParticleCollectionPrinter::defaultPSet())),
         timeVDtimes_(pset.get<std::vector<double> >("SDConfig.TimeVD.times")),
-<<<<<<< HEAD
         mu2eLimits_(pset.get<fhicl::ParameterSet>("ResourceLimits")),
-    
-        extMonFNALPixelSD_(extmon_FNAL_pixelSD),
     
         stackingCuts_(createMu2eG4Cuts(pset.get<fhicl::ParameterSet>("Mu2eG4StackingOnlyCut",fhicl::ParameterSet()), mu2eLimits_)),
         steppingCuts_(createMu2eG4Cuts(pset_.get<fhicl::ParameterSet>("Mu2eG4SteppingOnlyCut", fhicl::ParameterSet()), mu2eLimits_)),
@@ -74,37 +54,7 @@
         originInWorld_(origin_in_world),
         stageOffset_(stage_offset_for_tracking_action)
     {}
-=======
-        mu2elimits_(pset.get<fhicl::ParameterSet>("ResourceLimits")),
-        _genEventBroker(gen_eventbroker),
-        _physVolHelper(phys_volume_helper),
-        processInfo(),
-        use_G4MT_(using_MT),
-        numthreads(num_threads),
-        originInWorld(origin_in_world),
-        mu2eLimits(mu2e_limits),
-        stageOffset(stage_offset_for_tracking_action),
-        sensitiveDetectorHelperVector(sensitive_detectorhelper_vector)
-        {
-            perEvtObjManagerVector.reserve(numthreads);
-            physicsProcessInfoVector.reserve(numthreads);
-            stackingCutsVector.reserve(numthreads);
-            steppingCutsVector.reserve(numthreads);
-            commonCutsVector.reserve(numthreads);
-            
-            for (int i = 0; i < numthreads ; i++) {
-                perEvtObjManagerVector.emplace_back(pset_,numthreads);
-                physicsProcessInfoVector.emplace_back();
-                
-                stackingCutsVector.emplace_back(createMu2eG4Cuts(pset_.get<fhicl::ParameterSet>("Mu2eG4StackingOnlyCut", fhicl::ParameterSet()), mu2eLimits));
-                steppingCutsVector.emplace_back(createMu2eG4Cuts(pset_.get<fhicl::ParameterSet>("Mu2eG4SteppingOnlyCut", fhicl::ParameterSet()), mu2eLimits));
-                commonCutsVector.emplace_back(createMu2eG4Cuts(pset_.get<fhicl::ParameterSet>("Mu2eG4CommonCut", fhicl::ParameterSet()), mu2eLimits));
-                
-            }
 
-        }
->>>>>>> b39a33f3
-    
     ActionInitialization::~ActionInitialization()
     {}
 
@@ -140,21 +90,18 @@
                                                             mu2eLimits_);
         SetUserAction(trackingAction);
         
-<<<<<<< HEAD
         SetUserAction( new Mu2eG4RunAction(pset_,
                                            originInWorld_,
                                            physVolHelper_,
                                            &physicsProcessInfo_,
                                            trackingAction,
                                            steppingAction,
-                                           sensitiveDetectorHelper_,
-                                           extMonFNALPixelSD_) );
+                                           sensitiveDetectorHelper_) );
 
         
         SetUserAction( new Mu2eG4EventAction(pset_,
                                              trackingAction,
                                              steppingAction,
-                                             extMonFNALPixelSD_,
                                              sensitiveDetectorHelper_,
                                              stacking_Cuts,
                                              stepping_Cuts,
@@ -162,18 +109,6 @@
                                              perThreadStorage_,
                                              &physicsProcessInfo_,
                                              originInWorld_) );
-=======
-        SetUserAction( new Mu2eG4RunAction(pset_, use_G4MT_, originInWorld, _physVolHelper,
-                                           physics_Process_Info, trackingAction, steppingAction,
-                                           sensitive_Detector_Helper) );
-
-        
-        SetUserAction( new Mu2eG4EventAction(pset_, trackingAction, steppingAction,
-                                             sensitive_Detector_Helper, stacking_Cuts, stepping_Cuts,
-                                             common_Cuts, _genEventBroker, per_Event_Objects_Mgr,
-                                             physics_Process_Info,
-                                             originInWorld) );
->>>>>>> b39a33f3
         
     }//Build()
     
