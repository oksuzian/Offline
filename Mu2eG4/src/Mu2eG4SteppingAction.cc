// Called at every G4 step.
//
// Original author Rob Kutschke
//

// C++ includes
#include <cstdio>
#include <cmath>

// Framework includes
#include "messagefacility/MessageLogger/MessageLogger.h"

#include "G4Step.hh"
#include "G4Threading.hh"

// Mu2e includes
#include "Mu2eG4/inc/Mu2eG4SteppingAction.hh"
#include "Mu2eG4/inc/Mu2eG4UserHelpers.hh"
#include "DataProducts/inc/PDGCode.hh"
#include "Mu2eG4/inc/getPhysicalVolumeOrThrow.hh"
#include "Mu2eG4/inc/SimParticleHelper.hh"
#include "Mu2eG4/inc/UserTrackInformation.hh"
#include "Mu2eG4/inc/PhysicsProcessInfo.hh"
#include "Mu2eG4/inc/Mu2eG4ResourceLimits.hh"
#include "Mu2eG4/inc/Mu2eG4TrajectoryControl.hh"

using namespace std;

namespace mu2e {

  Mu2eG4SteppingAction::Mu2eG4SteppingAction(const fhicl::ParameterSet& pset,
                                             const std::vector<double>& timeVDtimes,
                                             IMu2eG4Cut& steppingCuts,
                                             IMu2eG4Cut& commonCuts,
                                             const Mu2eG4TrajectoryControl& trajectoryControl,
                                             const Mu2eG4ResourceLimits& lim) :
    pset_(pset),

    steppingCuts_(&steppingCuts),
    commonCuts_(&commonCuts),

    mu2elimits_(&lim),

    numTrackSteps_(),
    numKilledTracks_(),
    stepLimitKillerVerbose_(pset.get<bool>("debug.stepLimitKillerVerbose")),

    // Things related to time virtual detector
    tvd_time_(timeVDtimes),
    tvd_collection_(nullptr),
    tvd_warning_printed_(false),

    trajectoryControl_(&trajectoryControl),

    // Default values for parameters that are optional in the run time configuration.
    _debugEventList(pset.get<std::vector<int> >("debug.eventList", std::vector<int>())),
    _debugTrackList(pset.get<std::vector<int> >("debug.trackList", std::vector<int>())),

    _spHelper()
  {
    if( (!tvd_time_.empty()) && (G4Threading::G4GetThreadId() <= 0) ) {
        cout << "Time virtual detector is enabled. Particles are recorded at";
        for( unsigned int i=0; i<tvd_time_.size(); ++i ) cout << " " << tvd_time_[i];
            cout << " ns" << endl;
    }
  }//end ctor

  // A helper function to manage the printout.
  void Mu2eG4SteppingAction::printit( G4String const& s,
                                      G4int id,
                                      G4ThreeVector const& pos,
                                      G4ThreeVector const& mom,
                                      double localTime,
                                      double globalTime ){

      // It is easier to line up printout in columns with printf than with cout.
      printf ( "%-8s %4d %15.4f %15.4f %15.4f %15.4f %15.4f %15.4f %15.4f %13.4f %13.4f\n",
              s.data(), id,
              pos.x(), pos.y(), pos.z(),
              mom.x(), mom.y(), mom.z(),
              mom.mag(),
              localTime, globalTime);
 }

  void Mu2eG4SteppingAction::beginRun(PhysicsProcessInfo* processInfo,
                                      CLHEP::Hep3Vector const& mu2eOrigin ){
      
    _processInfo    = processInfo;
    _mu2eOrigin     =  mu2eOrigin;
  }

  void Mu2eG4SteppingAction::finishConstruction() {
      
    // We have to wait until G4 geometry is constructed
    // to get phys volume pointers that are used in the
    // volume to cut value map.
      for(const auto& spec: trajectoryControl_->perVolumeMinDistance()) {
          auto vol = getPhysicalVolumeOrThrow(spec.first);
          mcTrajectoryVolumePtDistances_[vol] = spec.second;
      }
  }
    
  void Mu2eG4SteppingAction::BeginOfTrack() {
      numTrackSteps_ = 0;
      const auto oldSize = _trajectory.size();
      _trajectory.clear();
      _trajectory.reserve(oldSize + oldSize/8);
  }

  void Mu2eG4SteppingAction::EndOfTrack() {
  }

    
  void Mu2eG4SteppingAction::BeginOfEvent(StepPointMCCollection& outputHits,
                                          const SimParticleHelper& spHelper) {
    numKilledTracks_ = 0;
    tvd_collection_  = &outputHits;
    tvd_warning_printed_ = false;
    _spHelper    = &spHelper;
  }

    
  void Mu2eG4SteppingAction::UserSteppingAction(const G4Step* step){
<<<<<<< HEAD

    numTrackSteps_++;

    G4Track* track = step->GetTrack();

    // Pre and post stepping points.
    G4StepPoint const* prept  = step->GetPreStepPoint();
    G4StepPoint const* postpt = step->GetPostStepPoint();

    /// FIXME: Optimization: if the current track (not step!) has
    /// initial momentum below the "g4.mcTrajectoryMomentumCut"
    /// threshold, we can skip adding trajectory points completely.
    /// NB: there is also "g4.saveTrajectoryMomentumCut".
    /// Do we need to look at both of them?
    //
    // Determine whether we add the current step to MCTrajectory
    const double mcTrajCurrentCut = mcTrajectoryMinDistanceCut(prept->GetPhysicalVolume());
    // In some cases we know to accept the point even without computing the distance
    bool computeMCTrajDistance = (!_trajectory.empty()) && (mcTrajCurrentCut > 0.);
    if(!computeMCTrajDistance || (((prept->GetPosition() - _mu2eOrigin) -  _trajectory.back().pos()).mag() >= mcTrajCurrentCut)) {
      _trajectory.emplace_back ( prept->GetPosition() - _mu2eOrigin,
                                 prept->GetGlobalTime(),
                                 prept->GetKineticEnergy()
                                 );
    }

    // Get kinetic energy at the begin of the step
    const double preStepEK = prept->GetKineticEnergy();

    G4VUserTrackInformation* info = track->GetUserInformation();
    UserTrackInformation* tinfo   = static_cast<UserTrackInformation*>(info);

    tinfo->setStepInfo(preStepEK, numTrackSteps_);

    // Save hits in time virtual detector
    for( unsigned int i=0; i<tvd_time_.size(); ++i ) {
      if( prept->GetGlobalTime()<=tvd_time_[i] && postpt->GetGlobalTime()>tvd_time_[i] ) {
        addTimeVDHit(step,i+1);
=======
      
      numTrackSteps_++;
      
      G4Track* track = step->GetTrack();
      
      // Pre and post stepping points.
      G4StepPoint const* prept  = step->GetPreStepPoint();
      G4StepPoint const* postpt = step->GetPostStepPoint();
      
      /// FIXME: Optimization: if the current track (not step!) has
      /// initial momentum below the "g4.mcTrajectoryMomentumCut"
      /// threshold, we can skip adding trajectory points completely.
      /// NB: there is also "g4.saveTrajectoryMomentumCut".
      /// Do we need to look at both of them?
      //
      // Determine whether we add the current step to MCTrajectory
      const double mcTrajCurrentCut = mcTrajectoryMinDistanceCut(prept->GetPhysicalVolume());
      // In some cases we know to accept the point even without computing the distance
      bool computeMCTrajDistance = (!_trajectory.empty()) && (mcTrajCurrentCut > 0.);
      
      if(!computeMCTrajDistance || ((prept->GetPosition() -  _trajectory.back().vect()).mag() >= mcTrajCurrentCut)) {
          _trajectory.emplace_back ( prept->GetPosition(), prept->GetGlobalTime() );
>>>>>>> ddb30620
      }
      
      // Get kinetic energy at the begin of the step
      const double preStepEK = prept->GetKineticEnergy();
      
      G4VUserTrackInformation* info = track->GetUserInformation();
      UserTrackInformation* tinfo   = static_cast<UserTrackInformation*>(info);
      
      tinfo->setStepInfo(preStepEK, numTrackSteps_);
      
      // Save hits in time virtual detector
      for( unsigned int i=0; i<tvd_time_.size(); ++i ) {
          if( prept->GetGlobalTime()<=tvd_time_[i] && postpt->GetGlobalTime()>tvd_time_[i] ) {
              addTimeVDHit(step,i+1);
          }
      }
      
      if(steppingCuts_->steppingActionCut(step)) {
          killTrack(track, ProcessCode::mu2eKillerVolume, fStopAndKill);
      } else if(commonCuts_->steppingActionCut(step)) {
          killTrack(track, ProcessCode::mu2eKillerVolume, fStopAndKill);
      } else if(killTooManySteps(track)) {
          killTrack( track, ProcessCode::mu2eMaxSteps, fStopAndKill);
      }
      
      //----------------------------------------------------------------
      // Do we want to do make debug printout for this event?
      if ( !_debugEventList.inList() ) return;
      
      // Get information about this track.
      G4int id = track->GetTrackID();
      
      // If no tracks are listed, then printout for all tracks.
      // If some tracks are listed, then printout only for those tracks.
      if ( _debugTrackList.size() > 0 ){
          if ( !_debugTrackList.inList(id) ) return;
      }
      
      // Momentum at the the pre point.
      G4ThreeVector const& mom = prept->GetMomentum();
      
      // On the last step on a track the post step point does not have an
      // associated physical volume. So we need to protect against that.
      G4String preVolume, postVolume;
      G4int preCopy(-1), postCopy(-1);
      
      // Get the names if they are defined.
      if ( prept->GetPhysicalVolume() ){
          preVolume = prept->GetPhysicalVolume()->GetName();
          preCopy   = prept->GetPhysicalVolume()->GetCopyNo();
      }
      
      if ( postpt->GetPhysicalVolume() ){
          postVolume = postpt->GetPhysicalVolume()->GetName();
          postCopy   = postpt->GetPhysicalVolume()->GetCopyNo();
      }
      
      // Status report.
      printf ( "Step number: %d\n", numTrackSteps_ );
      
      printit ( "Pre: ", id,
               prept->GetPosition(),
               prept->GetMomentum(),
               prept->GetLocalTime(),
               prept->GetGlobalTime()
               );
      
      printit ( "Step:", id,
               track->GetPosition(),
               track->GetMomentum(),
               track->GetLocalTime(),
               track->GetGlobalTime()
               );
      
      printit ( "Post: ", id,
               postpt->GetPosition(),
               postpt->GetMomentum(),
               postpt->GetLocalTime(),
               postpt->GetGlobalTime()
               );
      fflush(stdout);
      
      cout << "Pre  Volume and copy: " << preVolume  << " " << preCopy  << endl;
      cout << "Post Volume and copy: " << postVolume << " " << postCopy << endl;
      
      printf ( "\n");
      fflush(stdout);
  
  } // end Mu2eG4SteppingAction


  // Kill tracks that take too many steps.
  bool Mu2eG4SteppingAction::killTooManySteps( const G4Track* track ){
      if(numTrackSteps_ <= mu2elimits_->maxStepsPerTrack()) {
          return false;
      }
      
      if ( stepLimitKillerVerbose_ ) {
          cout << "Mu2eG4SteppingAction: kill particle pdg="
               << track->GetDefinition()->GetPDGEncoding()
               << " due to large number of steps." << endl;
      }
      
      ++numKilledTracks_;
      return true;
  }

  // Record why the track is to be killed, then kill it.
  void Mu2eG4SteppingAction::killTrack( G4Track* track, ProcessCode::enum_type code, G4TrackStatus status ){
      
      // Get user track informaton object from the track.
      G4VUserTrackInformation* info = track->GetUserInformation();
      UserTrackInformation* tinfo   = static_cast<UserTrackInformation*>(info);
      
      // Record why the track was killed.
      tinfo->setProcessCode(ProcessCode(code));
      
      // Kill the track
      track->SetTrackStatus(status);
  }

  G4bool Mu2eG4SteppingAction::addTimeVDHit(const G4Step* aStep, int id){

      if(tvd_collection_->size() >= mu2elimits_->maxStepPointCollectionSize()) {
          if(!tvd_warning_printed_) {
              tvd_warning_printed_ = true;
              mf::LogWarning("G4") << "Maximum number of entries reached in time virtual detector: "
              << tvd_collection_->size() << endl;
          }
          return false;
      }
      
      // Which process caused this step to end?
      ProcessCode endCode(_processInfo->
                          findAndCount(Mu2eG4UserHelpers::findStepStoppingProcessName(aStep)));
      
      // The point's coordinates are saved in the mu2e coordinate system.
      tvd_collection_->
      push_back(StepPointMC(_spHelper->particlePtr(aStep->GetTrack()),
                            id,
                            0,
                            0,
                            aStep->GetPostStepPoint()->GetGlobalTime(),
                            aStep->GetPostStepPoint()->GetProperTime(),
                            aStep->GetPostStepPoint()->GetPosition() - _mu2eOrigin,
                            aStep->GetPostStepPoint()->GetMomentum(),
                            aStep->GetStepLength(),
                            endCode
                            ));
      return true;
  }

<<<<<<< HEAD
  std::vector<MCTrajectoryPoint> const& Mu2eG4SteppingAction::trajectory() {
    return _trajectory;
  }

  void  Mu2eG4SteppingAction::swapTrajectory(std::vector<MCTrajectoryPoint>& trajectory) {
    std::swap( trajectory, _trajectory);
=======

  std::vector<CLHEP::HepLorentzVector> const& Mu2eG4SteppingAction::trajectory() {
      
    return _trajectory;
  }

    
  void  Mu2eG4SteppingAction::swapTrajectory(std::vector<CLHEP::HepLorentzVector>& trajectory) {
      
      std::swap( trajectory, _trajectory);
>>>>>>> ddb30620
  }

  double Mu2eG4SteppingAction::mcTrajectoryMinDistanceCut(const G4VPhysicalVolume* vol) const {
      
      const auto it = mcTrajectoryVolumePtDistances_.find(vol);
      return (it != mcTrajectoryVolumePtDistances_.end()) ? it->second : trajectoryControl_->defaultMinPointDistance();
  }

} // end namespace mu2e<|MERGE_RESOLUTION|>--- conflicted
+++ resolved
@@ -121,47 +121,7 @@
 
     
   void Mu2eG4SteppingAction::UserSteppingAction(const G4Step* step){
-<<<<<<< HEAD
-
-    numTrackSteps_++;
-
-    G4Track* track = step->GetTrack();
-
-    // Pre and post stepping points.
-    G4StepPoint const* prept  = step->GetPreStepPoint();
-    G4StepPoint const* postpt = step->GetPostStepPoint();
-
-    /// FIXME: Optimization: if the current track (not step!) has
-    /// initial momentum below the "g4.mcTrajectoryMomentumCut"
-    /// threshold, we can skip adding trajectory points completely.
-    /// NB: there is also "g4.saveTrajectoryMomentumCut".
-    /// Do we need to look at both of them?
-    //
-    // Determine whether we add the current step to MCTrajectory
-    const double mcTrajCurrentCut = mcTrajectoryMinDistanceCut(prept->GetPhysicalVolume());
-    // In some cases we know to accept the point even without computing the distance
-    bool computeMCTrajDistance = (!_trajectory.empty()) && (mcTrajCurrentCut > 0.);
-    if(!computeMCTrajDistance || (((prept->GetPosition() - _mu2eOrigin) -  _trajectory.back().pos()).mag() >= mcTrajCurrentCut)) {
-      _trajectory.emplace_back ( prept->GetPosition() - _mu2eOrigin,
-                                 prept->GetGlobalTime(),
-                                 prept->GetKineticEnergy()
-                                 );
-    }
-
-    // Get kinetic energy at the begin of the step
-    const double preStepEK = prept->GetKineticEnergy();
-
-    G4VUserTrackInformation* info = track->GetUserInformation();
-    UserTrackInformation* tinfo   = static_cast<UserTrackInformation*>(info);
-
-    tinfo->setStepInfo(preStepEK, numTrackSteps_);
-
-    // Save hits in time virtual detector
-    for( unsigned int i=0; i<tvd_time_.size(); ++i ) {
-      if( prept->GetGlobalTime()<=tvd_time_[i] && postpt->GetGlobalTime()>tvd_time_[i] ) {
-        addTimeVDHit(step,i+1);
-=======
-      
+
       numTrackSteps_++;
       
       G4Track* track = step->GetTrack();
@@ -180,10 +140,11 @@
       const double mcTrajCurrentCut = mcTrajectoryMinDistanceCut(prept->GetPhysicalVolume());
       // In some cases we know to accept the point even without computing the distance
       bool computeMCTrajDistance = (!_trajectory.empty()) && (mcTrajCurrentCut > 0.);
-      
-      if(!computeMCTrajDistance || ((prept->GetPosition() -  _trajectory.back().vect()).mag() >= mcTrajCurrentCut)) {
-          _trajectory.emplace_back ( prept->GetPosition(), prept->GetGlobalTime() );
->>>>>>> ddb30620
+      if(!computeMCTrajDistance || (((prept->GetPosition() - _mu2eOrigin) -  _trajectory.back().pos()).mag() >= mcTrajCurrentCut)) {
+          _trajectory.emplace_back ( prept->GetPosition() - _mu2eOrigin,
+                                    prept->GetGlobalTime(),
+                                    prept->GetKineticEnergy()
+                                    );
       }
       
       // Get kinetic energy at the begin of the step
@@ -336,25 +297,14 @@
       return true;
   }
 
-<<<<<<< HEAD
+
   std::vector<MCTrajectoryPoint> const& Mu2eG4SteppingAction::trajectory() {
-    return _trajectory;
-  }
+      return _trajectory;
+  }
+
 
   void  Mu2eG4SteppingAction::swapTrajectory(std::vector<MCTrajectoryPoint>& trajectory) {
-    std::swap( trajectory, _trajectory);
-=======
-
-  std::vector<CLHEP::HepLorentzVector> const& Mu2eG4SteppingAction::trajectory() {
-      
-    return _trajectory;
-  }
-
-    
-  void  Mu2eG4SteppingAction::swapTrajectory(std::vector<CLHEP::HepLorentzVector>& trajectory) {
-      
       std::swap( trajectory, _trajectory);
->>>>>>> ddb30620
   }
 
   double Mu2eG4SteppingAction::mcTrajectoryMinDistanceCut(const G4VPhysicalVolume* vol) const {
