// Called at every G4 step.
//
// Original author Rob Kutschke
//

// C++ includes
#include <cstdio>
#include <cmath>

// Framework includes
#include "messagefacility/MessageLogger/MessageLogger.h"

#include "G4Step.hh"
#include "G4Threading.hh"

// Mu2e includes
#include "Mu2eG4/inc/Mu2eG4SteppingAction.hh"
#include "Mu2eG4/inc/Mu2eG4UserHelpers.hh"
#include "DataProducts/inc/PDGCode.hh"
#include "Mu2eG4/inc/getPhysicalVolumeOrThrow.hh"
#include "Mu2eG4/inc/SimParticleHelper.hh"
#include "Mu2eG4/inc/UserTrackInformation.hh"
#include "Mu2eG4/inc/PhysicsProcessInfo.hh"
#include "Mu2eG4/inc/Mu2eG4ResourceLimits.hh"
#include "Mu2eG4/inc/Mu2eG4TrajectoryControl.hh"

using namespace std;

namespace mu2e {

  Mu2eG4SteppingAction::Mu2eG4SteppingAction(const fhicl::ParameterSet& pset,
                                             const std::vector<double>& timeVDtimes,
                                             IMu2eG4Cut& steppingCuts,
                                             IMu2eG4Cut& commonCuts,
                                             const Mu2eG4TrajectoryControl& trajectoryControl,
                                             const Mu2eG4ResourceLimits& lim) :
    pset_(pset),

    steppingCuts_(&steppingCuts),
    commonCuts_(&commonCuts),

    mu2elimits_(&lim),

    numTrackSteps_(),
    numKilledTracks_(),
    stepLimitKillerVerbose_(pset.get<bool>("debug.stepLimitKillerVerbose")),

    // Things related to time virtual detector
    tvd_time_(timeVDtimes),
    tvd_collection_(nullptr),
    tvd_warning_printed_(false),

    trajectoryControl_(&trajectoryControl),

    // Default values for parameters that are optional in the run time configuration.
    _debugEventList(pset.get<std::vector<int> >("debug.eventList", std::vector<int>())),
    _debugTrackList(pset.get<std::vector<int> >("debug.trackList", std::vector<int>())),

    _spHelper()
  {
<<<<<<< HEAD
      if( (mu2elimits_->maxStepsPerTrack() > 0) && (G4Threading::G4GetThreadId() <= 0) ) {
        cout << "Limit maximum number of steps per track in Mu2eG4SteppingAction to "
             << mu2elimits_->maxStepsPerTrack() << endl;
    }
      
    if( (!tvd_time_.empty()) && (G4Threading::G4GetThreadId() <= 0) ) {
        cout << "Time virtual detector is enabled. Particles are recorded at";
        for( unsigned int i=0; i<tvd_time_.size(); ++i ) cout << " " << tvd_time_[i];
            cout << " ns" << endl;
=======
    if(!tvd_time_.empty()) {
      cout << "Time virtual detector is enabled. Particles are recorded at";
      for( unsigned int i=0; i<tvd_time_.size(); ++i ) cout << " " << tvd_time_[i];
      cout << " ns" << endl;
>>>>>>> e0cfa38d
    }
  }

  // A helper function to manage the printout.
  void Mu2eG4SteppingAction::printit( G4String const& s,
                                      G4int id,
                                      G4ThreeVector const& pos,
                                      G4ThreeVector const& mom,
                                      double localTime,
                                      double globalTime ){

      // It is easier to line up printout in columns with printf than with cout.
      printf ( "%-8s %4d %15.4f %15.4f %15.4f %15.4f %15.4f %15.4f %15.4f %13.4f %13.4f\n",
              s.data(), id,
              pos.x(), pos.y(), pos.z(),
              mom.x(), mom.y(), mom.z(),
              mom.mag(),
              localTime, globalTime);
 }

  void Mu2eG4SteppingAction::beginRun(PhysicsProcessInfo* processInfo,
                                      CLHEP::Hep3Vector const& mu2eOrigin ){
      
    _processInfo    = processInfo;
    _mu2eOrigin     =  mu2eOrigin;
  }

  void Mu2eG4SteppingAction::finishConstruction() {
      
    // We have to wait until G4 geometry is constructed
    // to get phys volume pointers that are used in the
    // volume to cut value map.
<<<<<<< HEAD
      
      if (G4Threading::G4GetThreadId() <= 0) {
          std::cout << "Mu2eG4SteppingAction: mcTrajectoryDefaultMinPointDistance = "
                    << trajectoryControl_->defaultMinPointDistance() << std::endl;
      
          for(const auto& spec: trajectoryControl_->perVolumeMinDistance()) {
              auto vol = getPhysicalVolumeOrThrow(spec.first);
              double cut = mcTrajectoryVolumePtDistances_[vol] = spec.second;
              std::cout << "Mu2eG4SteppingAction: mcTrajectory distance cut = "
                        << cut <<" for volume " << spec.first << std::endl;
          }//for
      }//if
=======
    for(const auto& spec: trajectoryControl_->perVolumeMinDistance()) {
      auto vol = getPhysicalVolumeOrThrow(spec.first);
      mcTrajectoryVolumePtDistances_[vol] = spec.second;
    }
>>>>>>> e0cfa38d
  }

    
  void Mu2eG4SteppingAction::BeginOfTrack() {
      numTrackSteps_ = 0;
      const auto oldSize = _trajectory.size();
      _trajectory.clear();
      _trajectory.reserve(oldSize + oldSize/8);
  }

  void Mu2eG4SteppingAction::EndOfTrack() {
  }

    
  void Mu2eG4SteppingAction::BeginOfEvent(StepPointMCCollection& outputHits,
                                          const SimParticleHelper& spHelper) {
    numKilledTracks_ = 0;
    tvd_collection_  = &outputHits;
    tvd_warning_printed_ = false;
    _spHelper    = &spHelper;
  }

    
  void Mu2eG4SteppingAction::UserSteppingAction(const G4Step* step){
      
      numTrackSteps_++;
      
      G4Track* track = step->GetTrack();
      
      // Pre and post stepping points.
      G4StepPoint const* prept  = step->GetPreStepPoint();
      G4StepPoint const* postpt = step->GetPostStepPoint();
      
      /// FIXME: Optimization: if the current track (not step!) has
      /// initial momentum below the "g4.mcTrajectoryMomentumCut"
      /// threshold, we can skip adding trajectory points completely.
      /// NB: there is also "g4.saveTrajectoryMomentumCut".
      /// Do we need to look at both of them?
      //
      // Determine whether we add the current step to MCTrajectory
      const double mcTrajCurrentCut = mcTrajectoryMinDistanceCut(prept->GetPhysicalVolume());
      // In some cases we know to accept the point even without computing the distance
      bool computeMCTrajDistance = (!_trajectory.empty()) && (mcTrajCurrentCut > 0.);
      
      if(!computeMCTrajDistance || ((prept->GetPosition() -  _trajectory.back().vect()).mag() >= mcTrajCurrentCut)) {
          _trajectory.emplace_back ( prept->GetPosition(), prept->GetGlobalTime() );
      }
      
      // Get kinetic energy at the begin of the step
      const double preStepEK = prept->GetKineticEnergy();
      
      G4VUserTrackInformation* info = track->GetUserInformation();
      UserTrackInformation* tinfo   = static_cast<UserTrackInformation*>(info);
      
      tinfo->setStepInfo(preStepEK, numTrackSteps_);
      
      // Save hits in time virtual detector
      for( unsigned int i=0; i<tvd_time_.size(); ++i ) {
          if( prept->GetGlobalTime()<=tvd_time_[i] && postpt->GetGlobalTime()>tvd_time_[i] ) {
              addTimeVDHit(step,i+1);
          }
      }
      
      if(steppingCuts_->steppingActionCut(step)) {
          killTrack(track, ProcessCode::mu2eKillerVolume, fStopAndKill);
      } else if(commonCuts_->steppingActionCut(step)) {
          killTrack(track, ProcessCode::mu2eKillerVolume, fStopAndKill);
      } else if(killTooManySteps(track)) {
          killTrack( track, ProcessCode::mu2eMaxSteps, fStopAndKill);
      }
      
      //----------------------------------------------------------------
      // Do we want to do make debug printout for this event?
      if ( !_debugEventList.inList() ) return;
      
      // Get information about this track.
      G4int id = track->GetTrackID();
      
      // If no tracks are listed, then printout for all tracks.
      // If some tracks are listed, then printout only for those tracks.
      if ( _debugTrackList.size() > 0 ){
          if ( !_debugTrackList.inList(id) ) return;
      }
      
      // Momentum at the the pre point.
      G4ThreeVector const& mom = prept->GetMomentum();
      
      // On the last step on a track the post step point does not have an
      // associated physical volume. So we need to protect against that.
      G4String preVolume, postVolume;
      G4int preCopy(-1), postCopy(-1);
      
      // Get the names if they are defined.
      if ( prept->GetPhysicalVolume() ){
          preVolume = prept->GetPhysicalVolume()->GetName();
          preCopy   = prept->GetPhysicalVolume()->GetCopyNo();
      }
      
      if ( postpt->GetPhysicalVolume() ){
          postVolume = postpt->GetPhysicalVolume()->GetName();
          postCopy   = postpt->GetPhysicalVolume()->GetCopyNo();
      }
      
      // Status report.
      printf ( "Step number: %d\n", numTrackSteps_ );
      
      printit ( "Pre: ", id,
               prept->GetPosition(),
               prept->GetMomentum(),
               prept->GetLocalTime(),
               prept->GetGlobalTime()
               );
      
      printit ( "Step:", id,
               track->GetPosition(),
               track->GetMomentum(),
               track->GetLocalTime(),
               track->GetGlobalTime()
               );
      
      printit ( "Post: ", id,
               postpt->GetPosition(),
               postpt->GetMomentum(),
               postpt->GetLocalTime(),
               postpt->GetGlobalTime()
               );
      fflush(stdout);
      
      cout << "Pre  Volume and copy: " << preVolume  << " " << preCopy  << endl;
      cout << "Post Volume and copy: " << postVolume << " " << postCopy << endl;
      
      printf ( "\n");
      fflush(stdout);
  
  } // end Mu2eG4SteppingAction


  // Kill tracks that take too many steps.
  bool Mu2eG4SteppingAction::killTooManySteps( const G4Track* track ){
      if(numTrackSteps_ <= mu2elimits_->maxStepsPerTrack()) {
          return false;
      }
      
      if ( stepLimitKillerVerbose_ ) {
          cout << "Mu2eG4SteppingAction: kill particle pdg="
               << track->GetDefinition()->GetPDGEncoding()
               << " due to large number of steps." << endl;
      }
      
      ++numKilledTracks_;
      return true;
  }

  // Record why the track is to be killed, then kill it.
  void Mu2eG4SteppingAction::killTrack( G4Track* track, ProcessCode::enum_type code, G4TrackStatus status ){
      
      // Get user track informaton object from the track.
      G4VUserTrackInformation* info = track->GetUserInformation();
      UserTrackInformation* tinfo   = static_cast<UserTrackInformation*>(info);
      
      // Record why the track was killed.
      tinfo->setProcessCode(ProcessCode(code));
      
      // Kill the track
      track->SetTrackStatus(status);
  }

  G4bool Mu2eG4SteppingAction::addTimeVDHit(const G4Step* aStep, int id){

      if(tvd_collection_->size() >= mu2elimits_->maxStepPointCollectionSize()) {
          if(!tvd_warning_printed_) {
              tvd_warning_printed_ = true;
              mf::LogWarning("G4") << "Maximum number of entries reached in time virtual detector: "
              << tvd_collection_->size() << endl;
          }
          return false;
      }
      
      // Which process caused this step to end?
      ProcessCode endCode(_processInfo->
                          findAndCount(Mu2eG4UserHelpers::findStepStoppingProcessName(aStep)));
      
      // The point's coordinates are saved in the mu2e coordinate system.
      tvd_collection_->
      push_back(StepPointMC(_spHelper->particlePtr(aStep->GetTrack()),
                            id,
                            0,
                            0,
                            aStep->GetPostStepPoint()->GetGlobalTime(),
                            aStep->GetPostStepPoint()->GetProperTime(),
                            aStep->GetPostStepPoint()->GetPosition() - _mu2eOrigin,
                            aStep->GetPostStepPoint()->GetMomentum(),
                            aStep->GetStepLength(),
                            endCode
                            ));
      return true;
  }


  std::vector<CLHEP::HepLorentzVector> const& Mu2eG4SteppingAction::trajectory() {
      
    return _trajectory;
  }

    
  void  Mu2eG4SteppingAction::swapTrajectory(std::vector<CLHEP::HepLorentzVector>& trajectory) {
      
      std::swap( trajectory, _trajectory);
  }

  double Mu2eG4SteppingAction::mcTrajectoryMinDistanceCut(const G4VPhysicalVolume* vol) const {
      
      const auto it = mcTrajectoryVolumePtDistances_.find(vol);
      return (it != mcTrajectoryVolumePtDistances_.end()) ? it->second : trajectoryControl_->defaultMinPointDistance();
  }

} // end namespace mu2e<|MERGE_RESOLUTION|>--- conflicted
+++ resolved
@@ -58,24 +58,12 @@
 
     _spHelper()
   {
-<<<<<<< HEAD
-      if( (mu2elimits_->maxStepsPerTrack() > 0) && (G4Threading::G4GetThreadId() <= 0) ) {
-        cout << "Limit maximum number of steps per track in Mu2eG4SteppingAction to "
-             << mu2elimits_->maxStepsPerTrack() << endl;
-    }
-      
     if( (!tvd_time_.empty()) && (G4Threading::G4GetThreadId() <= 0) ) {
         cout << "Time virtual detector is enabled. Particles are recorded at";
         for( unsigned int i=0; i<tvd_time_.size(); ++i ) cout << " " << tvd_time_[i];
             cout << " ns" << endl;
-=======
-    if(!tvd_time_.empty()) {
-      cout << "Time virtual detector is enabled. Particles are recorded at";
-      for( unsigned int i=0; i<tvd_time_.size(); ++i ) cout << " " << tvd_time_[i];
-      cout << " ns" << endl;
->>>>>>> e0cfa38d
     }
-  }
+  }//end ctor
 
   // A helper function to manage the printout.
   void Mu2eG4SteppingAction::printit( G4String const& s,
@@ -106,27 +94,11 @@
     // We have to wait until G4 geometry is constructed
     // to get phys volume pointers that are used in the
     // volume to cut value map.
-<<<<<<< HEAD
-      
-      if (G4Threading::G4GetThreadId() <= 0) {
-          std::cout << "Mu2eG4SteppingAction: mcTrajectoryDefaultMinPointDistance = "
-                    << trajectoryControl_->defaultMinPointDistance() << std::endl;
-      
-          for(const auto& spec: trajectoryControl_->perVolumeMinDistance()) {
-              auto vol = getPhysicalVolumeOrThrow(spec.first);
-              double cut = mcTrajectoryVolumePtDistances_[vol] = spec.second;
-              std::cout << "Mu2eG4SteppingAction: mcTrajectory distance cut = "
-                        << cut <<" for volume " << spec.first << std::endl;
-          }//for
-      }//if
-=======
-    for(const auto& spec: trajectoryControl_->perVolumeMinDistance()) {
-      auto vol = getPhysicalVolumeOrThrow(spec.first);
-      mcTrajectoryVolumePtDistances_[vol] = spec.second;
-    }
->>>>>>> e0cfa38d
-  }
-
+      for(const auto& spec: trajectoryControl_->perVolumeMinDistance()) {
+          auto vol = getPhysicalVolumeOrThrow(spec.first);
+          mcTrajectoryVolumePtDistances_[vol] = spec.second;
+      }
+  }
     
   void Mu2eG4SteppingAction::BeginOfTrack() {
       numTrackSteps_ = 0;
