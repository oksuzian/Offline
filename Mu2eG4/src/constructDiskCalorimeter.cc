--- conflicted
+++ resolved
@@ -64,12 +64,7 @@
 
 namespace mu2e {
 
-<<<<<<< HEAD
-  VolumeInfo constructDiskCalorimeter(const VolumeInfo&  mother, const SimpleConfig& config,
-                                      SensitiveDetectorHelper const& sdHelper)
-=======
-  VolumeInfo constructDiskCalorimeter( const VolumeInfo&  mother, const SimpleConfig& config )
->>>>>>> ddb30620
+  VolumeInfo constructDiskCalorimeter(const VolumeInfo&  mother, const SimpleConfig& config)
   {
 
        const auto geomOptions = art::ServiceHandle<GeometryService>()->geomOptions();
@@ -81,343 +76,10 @@
        const bool doSurfaceCheck       = config.getBool("g4.doSurfaceCheck",false) || config.getBool("calorimeter.doSurfaceCheck",false);
        const int  verbosityLevel       = config.getInt("calorimeter.verbosityLevel",1);
 
-<<<<<<< HEAD
        MaterialFinder materialFinder(config);
        G4Material* vacuumMaterial  = materialFinder.get("calorimeter.vacuumMaterial");
 
        G4PVPlacement* pv;
-
-=======
-    //-- Read parameters from config file
-    int const verbosityLevel        = config.getInt("calorimeter.verbosityLevel",1);
-    bool const isCalorimeterVisible = config.getBool("calorimeter.calorimeterVisible",false);
-    bool const isCalorimeterSolid   = config.getBool("calorimeter.calorimeterSolid",false);
-    bool const isDiskCaseVisible    = config.getBool("calorimeter.caseVisible",false);
-    bool const isDiskCaseSolid      = config.getBool("calorimeter.caseSolid",false);
-    bool const isDiskPipeVisible    = config.getBool("calorimeter.pipeVisible",false);
-    bool const isDiskPipeSolid      = config.getBool("calorimeter.pipeSolid",false);
-    bool const isCrystalVisible     = config.getBool("calorimeter.crystalVisible",false);
-    bool const isCrystalSolid       = config.getBool("calorimeter.crystalSolid",true);
-    bool const forceAuxEdgeVisible  = config.getBool("g4.forceAuxEdgeVisible",false);
-    bool const isShieldSolid        = config.getBool("calorimeter.shieldSolid",false);
-    bool const doSurfaceCheck       = config.getBool("g4.doSurfaceCheck",false) || config.getBool("calorimeter.doSurfaceCheck",false);
-    int  const crateVersion         = config.getInt("calorimeter.crateVersion",1);
-
-
-    //-- A helper class for parsing the config file.
-    MaterialFinder materialFinder(config);
-
-    G4Material* diskMaterial          = materialFinder.get("calorimeter.diskMaterial");
-    G4Material* fillMaterial          = materialFinder.get("calorimeter.fillMaterial");
-    G4Material* crysMaterial          = materialFinder.get("calorimeter.crystalMaterial");
-    G4Material* wrapMaterial          = materialFinder.get("calorimeter.crystalWrapper");
-    G4Material* readMaterial          = materialFinder.get("calorimeter.readoutMaterial");
-    G4Material* pipeMaterial          = materialFinder.get("calorimeter.pipeMaterial");
-    G4Material* crateMaterial         = materialFinder.get("calorimeter.crateMaterial");
-    G4Material* crateBkgMaterial      = materialFinder.get("calorimeter.crateBackgroundMaterial");
-    G4Material* crateBottomAMaterial  = materialFinder.get("calorimeter.crateMaterial");
-    G4Material* shieldMaterial        = materialFinder.get("calorimeter.shieldMaterial");
-    // G4Material* copperPlaneMaterial   = materialFinder.get("calorimeter.copperPlaneMaterial");
-    // G4Material* substrateMaterial     = materialFinder.get("calorimeter.substrateMaterial");
-    G4Material* radiatorMaterial      = materialFinder.get("calorimeter.radiatorMaterial");
-    G4Material* activeStripMaterial   = materialFinder.get("calorimeter.activeStripMaterial");
-    G4Material* passiveStripMaterial  = materialFinder.get("calorimeter.passiveStripMaterial");
-    G4Material* innerRingMaterial     = materialFinder.get("calorimeter.innerRingMaterial");
-    G4Material* outerRingMaterial     = materialFinder.get("calorimeter.outerRingMaterial");
-    G4Material* outerRingEdgeMaterial = materialFinder.get("calorimeter.outerRingEdgeMaterial");
-    // G4Material* stepsMaterial         = materialFinder.get("calorimeter.stepsMaterial");
-    G4Material* vacuumMaterial        = materialFinder.get("calorimeter.vacuumMaterial");
-
-    G4Material* ROelectMaterial = materialFinder.get("calorimeter.readoutMaterial");
-    G4Material* tempFillerMaterial = materialFinder.get("calorimeter.fillerMaterialName");
-    
-
-    G4VPhysicalVolume* pv;
-
-    
-    //-- Get all disk /crystal informations here
-    //   crystal longitudinal size are defined w.r.t the center of the hexagon (like a radius)
-    //   crystal/disk length are defined the usual way (each wrapper adds 2*wrapping_size if all warpped around, wrapping_size otherwise!)
-        
-    DiskCalorimeter const & cal       = *(GeomHandle<DiskCalorimeter>());
-
-    //calorimeter mother envelope
-    G4double mother_inRadius          = cal.caloInfo().envelopeInRadius();
-    G4double mother_outRadius         = cal.caloInfo().envelopeOutRadius();
-    G4double mother_z0                = cal.caloInfo().envelopeZ0();
-    G4double mother_z1                = cal.caloInfo().envelopeZ1();
-
-    // ***************    
-    //Temp filler material for particle trapping study
-    bool useFiller = config.getBool("calorimeter.useFiller",false);
-    double fillerIR = config.getDouble("calorimeter.fillerInnerRadius");
-    double fillerOR = config.getDouble("calorimeter.fillerOuterRadius");
-    double fillerLen = config.getDouble("calorimeter.fillerFullLength");
-    double fillerZC = config.getDouble("calorimeter.fillerZCenter");
-    // ***************
-
-    //crystal properties
-    G4int    crystalnEdges            = 4;
-    G4double crystalPolysize          = cal.caloInfo().crystalHalfTrans();
-    G4double crystalDepth             = 2.0*cal.caloInfo().crystalHalfLength();
-
-    G4double wrapThickness            = cal.caloInfo().wrapperThickness();
-    G4double wrapPolysize             = crystalPolysize + wrapThickness;
-    G4double wrapDepth                = crystalDepth + wrapThickness; 
-    
-    
-    //readout box properties    
-    G4int    nRO                      = cal.caloInfo().nROPerCrystal();
-    G4double ROHalfThickness          = cal.caloInfo().roHalfThickness();
-    G4double ROHalfTrans              = cal.caloInfo().roHalfTrans();    
-    G4double ROElecHalfX              = cal.caloInfo().roElecHalfX();
-    G4double ROElecHalfY              = cal.caloInfo().roElecHalfY();
-    G4double ROElecHalfZ              = cal.caloInfo().roElecHalfZ();
-    G4double ROBoxDepth               = 2*ROHalfThickness +2*ROElecHalfZ;
-
-    
-    //crystal + radout properties
-    G4double unitDepth                = wrapDepth + ROBoxDepth;
-    G4double unitPolysize             = wrapPolysize;
-
-    //calorimeter calibration system
-    G4int nPipes                      = cal.caloInfo().nPipes();      
-    G4double pipeRadius               = cal.caloInfo().pipeRadius();
-    G4double pipeThickness            = cal.caloInfo().pipeThickness();
-    std::vector<double> pipeTorRadius = cal.caloInfo().pipeTorRadius();
-    
-    // disk properties
-    const unsigned int nDisks         = cal.nDisk();
-    G4double stepsInnerRadius         = cal.caloInfo().stepsRadiusIn();
-    G4double stepsOuterRadius         = cal.caloInfo().stepsRadiusOut();
-    G4double caseThickness            = cal.caloInfo().caseThickness();
-    G4double caseInnerThickness       = cal.caloInfo().caseThicknessIn();
-    G4double caseOuterThickness       = cal.caloInfo().caseThicknessOut();
-    G4double outerRingEdgeDepth       = cal.caloInfo().outerRingEdgeDepth();
-    G4double outerRingEdgeThickness   = cal.caloInfo().outerRingEdgeThickness(); 
-    
-    G4double caseDepth                = unitDepth + 2.0*caseThickness;
-    G4double diskDepth                = caseDepth + 2.0*pipeRadius;
-    G4double ringDepth                = crystalDepth - 2.0*wrapThickness;
-    G4double innerRingRadius          = stepsInnerRadius - caseInnerThickness;
-    G4double outerRingRadius          = stepsOuterRadius + caseOuterThickness;   
-    G4double outerRingEdgeRadius      = outerRingRadius + outerRingEdgeThickness;
-    G4double delta                    = 0.01;
-
-
-    //z position of the inner and the outer ring
-    G4double ZposRing     = pipeRadius - ROBoxDepth/2.0;
-    G4double ZposEdge     = pipeRadius + (outerRingEdgeDepth - unitDepth)/2.0;
-    
-    // crate properties
-    G4int nCrates      = cal.nCrate();
-    G4int nBoards      = cal.nBoard();
-
-    G4double crateDX   = cal.caloInfo().crateHalfX();
-    G4double crateDY   = cal.caloInfo().crateHalfY();
-    G4double crateDZ   = cal.caloInfo().crateHalfZ();
-    G4double crateADZ  = wrapDepth/2.;
-    G4double crateToDiskDeltaZ = cal.disk(0).geomInfo().crateDeltaZ();
-    G4double crateBDZ  = (crateDZ + crateToDiskDeltaZ - crateADZ)/2.;
-
-    G4double crateDYTop    = cal.caloInfo().crateTopHalfY();
-    G4double crateDXSide   = cal.caloInfo().crateSideHalfX();
-    G4double crateDYSide   = cal.caloInfo().crateSideHalfY()-delta;
-    G4double crateDYBottom = cal.caloInfo().crateBottomHalfY();
-
-    G4double crateRadIn      = cal.caloInfo().crateRadiusIn();
-    G4double crateRadOut     = cal.caloInfo().crateRadiusOut();
-    G4double crateHalfLength = cal.caloInfo().crateHalfLength();   
-
-    // shielding properties   
-    G4double crateFShieldDistanceDZ  = 23.5;
-    G4double shieldDispZ       = cal.caloInfo().shieldDispZ();//60.;//26.5; 
-    G4double shieldDZFront     = cal.caloInfo().shieldDZFront(); 
-    
-    G4double shieldDYFront    = cal.caloInfo().shieldHalfY();
-    //    G4double shieldPosYBottom = -crateDY;
-    G4double shieldPosYFront  = -crateDY+delta  + shieldDYFront;
-    
-        
-    //    G4double shieldDZBottom   = crateDZ - shieldDZFront;   
-    G4double shieldPosZFront  = -crateDZ - shieldDispZ + crateFShieldDistanceDZ + 2.*shieldDZFront;// - shieldDZBottom;
-    
-    
-    // crate coordinates
-    G4double crateTopPosY    = crateDY-crateDYTop+delta;
-    G4double crateTopPosZ    = crateFShieldDistanceDZ;      
-    G4double crateSidePosX   = crateDX-crateDXSide;
-    G4double crateSidePosY   = crateDY-2*crateDYTop-crateDYSide+delta;
-    G4double crateSidePosZ   = crateFShieldDistanceDZ;    
-    G4double crateBottomPosY = crateDYBottom-crateDY+delta;
-    //    G4double crateBottomPosZ = crateFShieldDistanceDZ;
-    G4double crateBottomAPosZ = -crateToDiskDeltaZ + crateFShieldDistanceDZ;
-    G4double crateBottomBPosZ = crateBottomAPosZ + crateADZ + crateBDZ;
-
-    // boards properties
-    G4double boardDY        = cal.caloInfo().boardHalfY();
-    G4double radiatorDY     = cal.caloInfo().radiatorHalfY();
-    G4double activeStripDY  = cal.caloInfo().activeStripHalfY();
-    G4double passiveStripDY = cal.caloInfo().passiveStripHalfY();
-    
-    G4double boardDX    = crateDX-2.*crateDXSide-2*delta;    
-    G4double boardDZ    = crateDZ;
-    G4double boardDispY = 2*(crateDY-crateDYTop-crateDYBottom)/nBoards;
-    G4double boardPosY  = crateBottomPosY+crateDYBottom+boardDispY/2.;
-    G4double boardPosZ  = crateFShieldDistanceDZ;    
-    // G4double radiatorPosY = boardDY-radiatorDY;   
-    // G4double activeStripPosY  = radiatorPosY-radiatorDY-activeStripDY;
-    // G4double passiveStripPosY = activeStripPosY - activeStripDY - passiveStripDY;
-    G4double radiatorPosY = -boardDY + radiatorDY;   
-    G4double activeStripPosY  = radiatorPosY+radiatorDY+activeStripDY;
-    G4double passiveStripPosY = activeStripPosY + activeStripDY + passiveStripDY;
-
-    //-----------------------------------------
-    // Define and build crystal + wrapper units   
-    
-	// -- define required solids, need to add an offset to the phi angle to _squares_ to have them rotated properly    
-	//
-	double offsetAngle = (crystalnEdges==4) ? CLHEP::pi/4.0 : 0; 
-
-	G4double crystalWrapZplanes[2] = {0,wrapDepth};
-	G4double crystalWrapRinner[2]  = {0,0};
-	G4double crystalWrapRouter[2]  = {wrapPolysize,wrapPolysize};
-	G4Polyhedra* crystalWrap       = new G4Polyhedra("CrystalWrap",
-                                             offsetAngle,CLHEP::twopi+offsetAngle, 
-                                	     crystalnEdges,2, 
-					     crystalWrapZplanes,crystalWrapRinner,crystalWrapRouter);
-
-	G4double crystalZplanes[2] = {0,crystalDepth};
-	G4double crystalRinner[2]  = {0,0};
-	G4double crystalRouter[2]  = {crystalPolysize,crystalPolysize};
-	G4Polyhedra* crystal       = new G4Polyhedra("Crystal",
-                                	 offsetAngle,CLHEP::twopi+offsetAngle, 
-                                	 crystalnEdges,2, 
-					 crystalZplanes,crystalRinner,crystalRouter);
-
-
-	// -- define required logical volumes
-	//
-	G4LogicalVolume *CrystalLog  = new G4LogicalVolume(crystal, crysMaterial, "CrystalLog");
-	G4LogicalVolume *WrapLog = new G4LogicalVolume(crystalWrap, wrapMaterial, "WrapLog");  
-
-	G4VisAttributes* crys_visAtt = new G4VisAttributes(isCrystalVisible, G4Color::Black());
-	crys_visAtt->SetForceSolid(isCrystalSolid);
-	crys_visAtt->SetForceAuxEdgeVisible(forceAuxEdgeVisible);
-	CrystalLog->SetVisAttributes(crys_visAtt);    
-
-	WrapLog->SetVisAttributes(G4VisAttributes::Invisible);
-	if (isCrystalVisible) WrapLog->SetVisAttributes(G4Color::Magenta());
-
-
-	// -- place components - refernce point is base of polyhedra -> crystals is wrapperSize away from base
-	//
-	pv = new G4PVPlacement(0,G4ThreeVector(0.0,0.0,wrapThickness),CrystalLog,"CrysPV",WrapLog,false,0,false);
-	doSurfaceCheck && checkForOverlaps( pv, config, verbosityLevel>0);
-
-    //------------------------------------------------------------
-    // Define and build electronics box with readout + electronics    
-       
-	// -- define required solids, see comments above
-	//
-	G4double ROBoxThickness(0);
-	
-	G4double ROBoxInZplanes[2] = {0,ROBoxDepth-ROBoxThickness};
-	G4double ROBoxInRinner[2]  = {0,0};
-	G4double ROBoxInRouter[2]  = {crystalPolysize-ROBoxThickness,crystalPolysize-ROBoxThickness};
-	G4Polyhedra* ROBoxIn       = new G4Polyhedra("ROBoxIn",
-                                       offsetAngle,CLHEP::twopi+offsetAngle, 
-                                       crystalnEdges,2, 
-                                       ROBoxInZplanes,ROBoxInRinner,ROBoxInRouter);
-
-	/*
-	When adding the RO box, make sure to correct the indices for the SD dfor RO and RO Card
-	G4double ROBoxOutZplanes[2] = {0,ROBoxDepth};
-	G4double ROBoxOutRinner[2]  = {0,0};
-	G4double ROBoxOutRouter[2]  = {crystalPolysize,crystalPolysize};
-	G4Polyhedra* ROBoxOut       = new G4Polyhedra("ROBoxIn",
-                                       offsetAngle,CLHEP::twopi+offsetAngle, 
-                                       crystalnEdges,2, 
-                                       ROBoxOutZplanes,ROBoxOutRinner,ROBoxOutRouter);
-        */
-	
-	G4Box *crystalRO     = new G4Box("CrystalRO",ROHalfTrans,ROHalfTrans,ROHalfThickness);
-	G4Box *electronicsRO = new G4Box("ElectronicsRO",ROElecHalfX,ROElecHalfY,ROElecHalfZ);
-
-
-	// -- define required logical volumes
-	//
-	G4LogicalVolume *ROBoxInLog = new G4LogicalVolume(ROBoxIn, vacuumMaterial, "ROBoxInLog");   
-	ROBoxInLog->SetVisAttributes(G4VisAttributes::Invisible);
-	// if (isCrystalVisible) ROBoxInLog->SetVisAttributes(G4Color::Cyan());
-
-	G4LogicalVolume *ROLog = new G4LogicalVolume(crystalRO, readMaterial, "CrystalROLog" );        
-	ROLog->SetVisAttributes(G4VisAttributes::Invisible);
-	if (isCrystalVisible) ROLog->SetVisAttributes(G4Color::Grey());
-
-	G4LogicalVolume *ROElectronicsLog = new G4LogicalVolume(electronicsRO, ROelectMaterial, "ElectronicsROLog" );       
-	ROElectronicsLog->SetVisAttributes(G4VisAttributes::Invisible);
-	if (isCrystalVisible) ROElectronicsLog->SetVisAttributes(G4Color::Green());
-
-
-	// -- place components - reference point is base of polyhedra and center of RO chip/cards -> RO is on the base+halfsize, 
-	//    cards are on top of RO. Card location must be consistent with size    
-	//
-	double R0disp = 0.5*crystalPolysize;
-
-	std::vector<double> XposRO, YposRO;
-	if (nRO==1) {XposRO.push_back(0);
-                     YposRO.push_back(0);}
-	if (nRO==2) {XposRO.push_back(-R0disp);XposRO.push_back(R0disp); 
-                     YposRO.push_back(0);YposRO.push_back(0);}
-	if (nRO==4) {XposRO.push_back(-R0disp);XposRO.push_back(-R0disp);XposRO.push_back(R0disp);XposRO.push_back(R0disp);
-                     YposRO.push_back(-R0disp);YposRO.push_back(R0disp);YposRO.push_back(-R0disp);YposRO.push_back(R0disp);}
-
-	for (unsigned int iro=0;iro < XposRO.size();++iro)
-	{
-            std::ostringstream ROPV; ROPV<<"ROPV_" <<iro;
-            pv = new G4PVPlacement(0,G4ThreeVector(XposRO[iro],YposRO[iro],ROHalfThickness), ROLog,ROPV.str(), ROBoxInLog, true,iro,false);
-            doSurfaceCheck && checkForOverlaps( pv, config, verbosityLevel>0);
-	}
-
-	//this should be the right position (vertical cards), otherwise invert X-Y and change X-Y size accordingly.	
-	pv = new G4PVPlacement(0,G4ThreeVector(R0disp, 0, 2*ROHalfThickness+ROElecHalfZ),  ROElectronicsLog,"ROElectroPV_0", ROBoxInLog, true,0,false);
-	doSurfaceCheck && checkForOverlaps( pv, config, verbosityLevel>0);
-	pv = new G4PVPlacement(0,G4ThreeVector(-R0disp, 0, 2*ROHalfThickness+ROElecHalfZ), ROElectronicsLog,"ROElectroPV_1", ROBoxInLog, true,1,false);
-	doSurfaceCheck && checkForOverlaps( pv, config, verbosityLevel>0);
-
-    //---------------------------------------------------------------
-    // Define final crystal + R0box unit here
-           
-	// -- define required solids
-	//
-	G4double unitZplanes[2] = {0,unitDepth};
-	G4double unitRinner[2]  = {0,0};
-	G4double unitRouter[2]  = {unitPolysize,unitPolysize};
-	G4Polyhedra* Unit       = new G4Polyhedra("Unit",
-                                      offsetAngle,CLHEP::twopi+offsetAngle, 
-                                      crystalnEdges,2, 
-                                      unitZplanes,unitRinner,unitRouter);
-
-
-	// -- define required logical volumes
-	//
-	G4LogicalVolume *UnitLog = new G4LogicalVolume(Unit, diskMaterial, "UnitLog");  //<--CHANGE MATERIAL 
-	UnitLog->SetVisAttributes(G4VisAttributes::Invisible);
-	//UnitLog->SetVisAttributes(G4Color::Yellow());
-
-	// -- place components - reference point is base of polyhedra/ wrapper at base, R0Box at WrapDepth
-	//
-	pv = new G4PVPlacement(0,G4ThreeVector(0.0,0.0,0.0),WrapLog,"CrysWrapPV",UnitLog,false,0,false);
-	doSurfaceCheck && checkForOverlaps( pv, config, verbosityLevel>0);
-
-	pv = new G4PVPlacement(0,G4ThreeVector(0.0,0.0,wrapDepth),ROBoxInLog,"ROBoxPV",UnitLog,false,0,false);
-	doSurfaceCheck && checkForOverlaps( pv, config, verbosityLevel>0);
-
-        // Note if we don't add the box around the electronics, we could place directly the RO and the Cards in the Unit, 
-	// adding wrapDepth to the Z position of the other guys.
-  
->>>>>>> ddb30620
 
     //--------------------------------------
     // Construct calorimeter mother volume
@@ -741,10 +403,6 @@
        pv = new G4PVPlacement(0,G4ThreeVector(0.0,0.0,wrapperDZ-crystalFrameDZ),crystalFrameLog,"caloCrysFrame2PV",wrapperLog,false,0,false);
        doSurfaceCheck && checkForOverlaps( pv, config, verbosityLevel>0);
 
-       G4VSensitiveDetector* ccSD = G4SDManager::GetSDMpointer()->FindSensitiveDetector(SensitiveDetectorName::CaloCrystal());
-       if (ccSD) crystalLog->SetSensitiveDetector(ccSD);
-
-
        //------------------------------------------------------------
        // Build disk inner ring, case ring (containing crystals) and outer ring
        G4Tubs* fullCrystalDisk  = new G4Tubs("calofullCrystalDisk", diskInnerRingIn, diskOuterRailOut, diskCaseDZLength,      0,CLHEP::twopi);       
@@ -813,7 +471,6 @@
        //add the two pieces at the top and bottom       
        if (stepsOutY.size()>0)
        {
-<<<<<<< HEAD
            double ylow = *std::min_element(stepsOutY.begin(),stepsOutY.end())-3.0*wrapperDXY;
            double yup  = *std::max_element(stepsOutY.begin(),stepsOutY.end())+3.0*wrapperDXY;
 
@@ -916,318 +573,7 @@
        std::vector<double> stepsOutY = cal.caloInfo().getVDouble("stepsOutsideY");
        int nstepsInX                 = int(stepsInX.size());
        int nstepsOutX                = int(stepsOutX.size());
-=======
-	     std::ostringstream discname0;      discname0<<"DiskCalorimeter_" <<idisk;
-	     std::ostringstream discname1;      discname1<<"DiskCase_" <<idisk;
-	     std::ostringstream discname2;      discname2<<"DiskOuterRing_" <<idisk;
-	     // std::ostringstream discname3;      discname3<<"DiskSteps_" <<idisk;
-	     std::ostringstream discname4;      discname4<<"DiskInnerRing_" <<idisk;
-	     std::ostringstream discname5;      discname5<<"DiskOuterRingFstEdge_" <<idisk;
-	     std::ostringstream discname6;      discname6<<"DiskOuterRingSndEdge_" <<idisk;
-
-	     std::ostringstream cratename;      cratename<<"CalorimeterFEB_" <<idisk;
-
-	     double radiusIn       = cal.disk(idisk).innerRadius()-caseThickness;
-	     double radiusOut      = cal.disk(idisk).outerRadius()+caseThickness;
-	     
-	     double diskpar0[5]    = {innerRingRadius,outerRingEdgeRadius, diskDepth/2.0, 0., CLHEP::twopi};
-	     double diskpar1[5]    = {radiusIn,radiusOut, caseDepth/2.0, 0., CLHEP::twopi};
-	     double diskpar2[5]    = {innerRingRadius,stepsInnerRadius, ringDepth/2.0, 0., CLHEP::twopi};
-	     // double diskpar3[5]    = {stepsInnerRadius+delta,stepsOuterRadius, ringDepth/2.0, 0., CLHEP::twopi};
-	     double diskpar4[5]    = {stepsOuterRadius,outerRingRadius, ringDepth/2.0, 0., CLHEP::twopi};
-	     double diskpar5[5]    = {outerRingRadius+delta,outerRingEdgeRadius, outerRingEdgeDepth/2.0, 0., CLHEP::twopi};
-	     double diskpar6[5]    = {outerRingRadius+delta,outerRingEdgeRadius, outerRingEdgeDepth/2.0, 0., CLHEP::twopi};
-
-	     //origin gives the position of the center of the disk, irrespective of the coordinate origin set in the calo description
-	     G4ThreeVector posDisk = cal.disk(idisk).geomInfo().origin() - posCaloMother;
-
-	     diskBoxInfo[idisk] =  nestTubs(discname0.str(),
-                        		    diskpar0,fillMaterial,&cal.disk(idisk).geomInfo().rotation(),posDisk,
-                        		    calorimeterInfo,
-                        		    idisk,
-                        		    isDiskCaseVisible,G4Colour::Cyan(),isDiskCaseSolid,forceAuxEdgeVisible,
-                        		    true,doSurfaceCheck );
-
-	     diskCaseInfo[idisk] = nestTubs(discname1.str(),
-                        		    diskpar1,diskMaterial,0,G4ThreeVector(0.0,0.0,pipeRadius),
-                        		    diskBoxInfo[idisk],
-                        		    nTotCrystal,
-                        		    isDiskCaseVisible,G4Colour::Red(),isDiskCaseSolid,forceAuxEdgeVisible,
-                        		    true,doSurfaceCheck );
-
-	     diskOuterRingInfo[idisk] = nestTubs(discname2.str(),
-						 diskpar2,outerRingMaterial,0,G4ThreeVector(0.0,0.0,ZposRing),
-						 diskBoxInfo[idisk] ,
-						 idisk,
-						 isDiskCaseVisible,G4Colour::Blue(),isDiskCaseSolid,forceAuxEdgeVisible,
-						 true,doSurfaceCheck );
-
-	     // diskStepsInfo[idisk] = nestTubs(discname3.str(),
-	     // 				     diskpar3,stepsMaterial,0,G4ThreeVector(0.0,0.0,ZposRing),
-	     // 				     diskBoxInfo[idisk],
-	     // 				     idisk,
-	     // 				     isDiskCaseVisible,G4Colour::Black(),isDiskCaseSolid,forceAuxEdgeVisible,
-	     // 				     true,doSurfaceCheck );
-	     
-	     diskInnerRingInfo[idisk] = nestTubs(discname4.str(),
-						 diskpar4,innerRingMaterial,0,G4ThreeVector(0.0,0.0,ZposRing),
-						 diskBoxInfo[idisk],
-						 idisk,
-						 isDiskCaseVisible,G4Colour::Blue(),isDiskCaseSolid,forceAuxEdgeVisible,
-						 true,doSurfaceCheck );
-	     
-	     diskOuterRingFstEdgeInfo[idisk] = nestTubs(discname5.str(),
-	     						diskpar5,outerRingEdgeMaterial,0,G4ThreeVector(0.0,0.0,ZposEdge),
-	     						diskBoxInfo[idisk],
-	     						idisk,
-	     						isDiskCaseVisible,G4Colour::Cyan(),isDiskCaseSolid,forceAuxEdgeVisible,
-	     						true,doSurfaceCheck);
-
-	     diskOuterRingSndEdgeInfo[idisk] = nestTubs(discname6.str(),
-	     						diskpar6,outerRingEdgeMaterial,0,G4ThreeVector(0.0,0.0,-ZposEdge-(outerRingEdgeDepth+ROBoxDepth)/2.0),
-	     						 diskBoxInfo[idisk],
-	     						 idisk,
-	     						 isDiskCaseVisible,G4Colour::Cyan(),isDiskCaseSolid,forceAuxEdgeVisible,
-	     						 true,doSurfaceCheck);
-
-	     if ( crateVersion > 1 )  // crateVersion 1 is No crates
-	     {
-	       // define the crate box
-	       G4Box *crateBox     = new G4Box("CrateBox",crateDX+delta,crateDY+delta,crateDZ+shieldDispZ/2.+shieldDZFront+delta);
-	       G4LogicalVolume *crateBoxLog = new G4LogicalVolume(crateBox, vacuumMaterial, "crateBoxLog");   
-	       crateBoxLog->SetVisAttributes(G4Color::Black());
-
-	       // define the crate walls
-	       G4Box *crateTop     = new G4Box("CrateTop",crateDX,crateDYTop,crateDZ);
-	       G4Box *crateSide    = new G4Box("CrateSide",crateDXSide,crateDYSide,crateDZ);
-	       G4Box *crateBottomA = new G4Box("CrateBottomA",crateDX-delta,crateDYBottom,crateADZ);
-	       G4Box *crateBottomB = new G4Box("CrateBottomB",crateDX-delta,crateDYBottom,crateBDZ);
-	       
-	       G4LogicalVolume *crateTopLog = new G4LogicalVolume(crateTop, crateMaterial, "crateTopLog");   
-	       crateTopLog->SetVisAttributes(G4Color::Black());
-	       pv = new G4PVPlacement(0,G4ThreeVector(0.0,crateTopPosY,crateTopPosZ),crateTopLog,"crateTopPV",crateBoxLog,false,0,false);
-	       doSurfaceCheck && checkForOverlaps(pv,config,verbosityLevel>0);
-	       
-	       G4LogicalVolume *crateSideLog = new G4LogicalVolume(crateSide, crateMaterial, "crateSideLog");   
-	       crateSideLog->SetVisAttributes(G4Color::Black());
-	       pv = new G4PVPlacement(0,G4ThreeVector(crateSidePosX,crateSidePosY,crateSidePosZ),crateSideLog,"crateSidePV_0",crateBoxLog,false,0,false);
-	       doSurfaceCheck && checkForOverlaps(pv,config,verbosityLevel>0);
-	       pv = new G4PVPlacement(0,G4ThreeVector(-crateSidePosX,crateSidePosY,crateSidePosZ),crateSideLog,"crateSidePV_1",crateBoxLog,false,1,false);
-	       doSurfaceCheck && checkForOverlaps(pv,config,verbosityLevel>0);
-
-	       if (isShieldSolid)
-		 {
-		   crateBottomAMaterial = shieldMaterial;
-		 }
-	       else 
-		 {
-		   crateBottomAMaterial = crateMaterial;
-		 }
-	       G4LogicalVolume *crateBottomALog = new G4LogicalVolume(crateBottomA, crateBottomAMaterial, "crateBottomALog");   
-	       crateBottomALog->SetVisAttributes(G4Color::Black());
-	       pv = new G4PVPlacement(0,G4ThreeVector(0.0,crateBottomPosY,crateBottomAPosZ),crateBottomALog,"crateBottomAPV",crateBoxLog,false,0,false);
-	       doSurfaceCheck && checkForOverlaps(pv,config,verbosityLevel>0);
-
-	       G4LogicalVolume *crateBottomBLog = new G4LogicalVolume(crateBottomB, crateMaterial, "crateBottomBLog");   
-	       crateBottomBLog->SetVisAttributes(G4Color::Black());
-	       pv = new G4PVPlacement(0,G4ThreeVector(0.0,crateBottomPosY,crateBottomBPosZ),crateBottomBLog,"crateBottomBPV",crateBoxLog,false,0,false);
-	       doSurfaceCheck && checkForOverlaps(pv,config,verbosityLevel>0);
-
-	       // define boards
-	       G4Box *boardCrate = new G4Box("BoardCrate",boardDX,boardDY,boardDZ);
-	       G4LogicalVolume *boardCrateLog = new G4LogicalVolume(boardCrate, vacuumMaterial, "boardCrateLog");   
-	       boardCrateLog->SetVisAttributes(G4Color::Black());
-	       
-	       // define board slices components
-	       G4Box *radiatorBoard     = new G4Box("RadiatorBoard",boardDX,radiatorDY,boardDZ);
-	       G4Box *activeStripBoard  = new G4Box("ActiveStripBoard",boardDX,activeStripDY,boardDZ);
-	       G4Box *passiveStripBoard = new G4Box("PassiveStripBoard",boardDX,passiveStripDY,boardDZ);
-
-	       G4LogicalVolume *radiatorBoardLog = new G4LogicalVolume(radiatorBoard, radiatorMaterial, "radiatorBoardLog");   
-	       radiatorBoardLog->SetVisAttributes(G4Color::Black());
-	       pv = new G4PVPlacement(0,G4ThreeVector(0.0,radiatorPosY,0.0),radiatorBoardLog,"radiatorBoardPV",boardCrateLog,false,0,false);
-	       doSurfaceCheck && checkForOverlaps(pv,config,verbosityLevel>0);
-
-	       G4LogicalVolume *activeStripBoardLog = new G4LogicalVolume(activeStripBoard, activeStripMaterial, "activeStripBoardLog");   
-	       activeStripBoardLog->SetVisAttributes(G4Color::Black());
-	       pv = new G4PVPlacement(0,G4ThreeVector(0.0,activeStripPosY,0.0),activeStripBoardLog,"activeStripBoardPV",boardCrateLog,false,0,false);
-	       doSurfaceCheck && checkForOverlaps(pv,config,verbosityLevel>0);
-
-	       G4LogicalVolume *passiveStripBoardLog = new G4LogicalVolume(passiveStripBoard, passiveStripMaterial, "passiveStripBoardLog");   
-	       passiveStripBoardLog->SetVisAttributes(G4Color::Black());
-	       pv = new G4PVPlacement(0,G4ThreeVector(0.0,passiveStripPosY,0.0),passiveStripBoardLog,"passiveStripBoardPV",boardCrateLog,false,0,false);
-	       doSurfaceCheck && checkForOverlaps(pv,config,verbosityLevel>0);
-
-	       // put boards in a single crate
-	       boardPosY  = crateBottomPosY+crateDYBottom+boardDispY/2.;
-
-	       for (G4int ibrd=0;ibrd < nBoards;++ibrd)
-		 {
-		   std::ostringstream boardPV; boardPV<<"boardPV_" <<ibrd;
-
-		   pv = new G4PVPlacement(0,G4ThreeVector(0.0,boardPosY,boardPosZ), boardCrateLog, boardPV.str(), crateBoxLog, true, ibrd,false);
-		   doSurfaceCheck && checkForOverlaps( pv, config, verbosityLevel>0);
-		   boardPosY += boardDispY;
-		 }
-
-	       if (isShieldSolid)
-		 {
-		   // define shielding
-		   G4Box           *shieldCrateFront    = new G4Box("shieldCrateFront",crateDX,shieldDYFront,shieldDZFront);
-		   G4LogicalVolume *shieldCrateFrontLog = new G4LogicalVolume(shieldCrateFront, shieldMaterial, "ShieldCrateTopLog");   
-		   shieldCrateFrontLog->SetVisAttributes(G4Color::Black());
-		   
-		   pv = new G4PVPlacement(0,G4ThreeVector(0.0,shieldPosYFront,shieldPosZFront),shieldCrateFrontLog,"shieldCrateBottomPV",crateBoxLog,false,0,false);
-		   doSurfaceCheck && checkForOverlaps(pv,config,verbosityLevel>0);
-		 }		  
-	       
-	       // put crates onto the calorimeter disks
-	       G4double cratePosY     = crateRadIn+crateDY+2.*crateDYBottom + 4*delta;//20*delta;
-	       G4double phi0Crate     = (30./360.)*2*CLHEP::pi;
-	       G4double deltaPhiCrate = (16./360.)*2*CLHEP::pi;
-	       G4double phiCrate(0);
-
-		G4int numberOfCratesBeforeFSpace = 3;
-
-		G4ThreeVector cratePosZ = posDisk + CLHEP::Hep3Vector(0., 0., crateHalfLength - crateADZ);//CLHEP::Hep3Vector(0.0,0.0, crateToDiskDeltaZ );
-                double cratepar[5] = {crateRadIn, crateRadOut, crateHalfLength+10*delta,
-				      -phi0Crate, CLHEP::pi+2*phi0Crate};
-
-		calorimeterFEBInfo[idisk] = nestTubs(cratename.str(),
-						     cratepar,
-						     crateBkgMaterial,
-						     &cal.disk(idisk).geomInfo().rotation(),posCaloMotherInDS+cratePosZ,
-						     mother,
-						     idisk,
-						     isDiskCaseVisible,
-						     G4Colour::Green(),
-						     isDiskCaseSolid,forceAuxEdgeVisible,true,doSurfaceCheck);		
-
-		// Dave Brown (Lou) invading code here to put in cable runs
-		if ( config.getBool("ds.hasCableRunCal",false)) {
-
-		  double crRin = config.getDouble("ds.CableRunCal.Rin")*CLHEP::mm;
-		  double crRout = config.getDouble("ds.CableRunCal.Rout")*CLHEP::mm;
-		  if ( config.getInt("ds.CableRun.version",1) > 1 ) {
-		    crRin = config.getDouble("ds.CableRunCal.UpRin")*CLHEP::mm;
-		    crRout = config.getDouble("ds.CableRunCal.UpRout")*CLHEP::mm;
-		  }
-
-		  std::ostringstream crTubName;
-		  crTubName << "CableRunCalTub" << idisk;
-		  G4Tubs* ccrTub = new G4Tubs( crTubName.str(),crRin, crRout,
-					       crateHalfLength - 2.0,
-					       config.getDouble("ds.CableRunCal.phi0")*CLHEP::degree,
-					       config.getDouble("ds.CableRunCal.dPhi")*CLHEP::degree);
-
-
-		  CLHEP::Hep3Vector calCableRunLoc(0.0,0.0,0.0);
-		  std::ostringstream ccrLogName;
-		  ccrLogName << "CalCableRunLogInCalFeb" << idisk;
-		
-		  G4LogicalVolume* ccrTubLog = 
-		    new G4LogicalVolume(ccrTub,findMaterialOrThrow(config.getString("ds.CableRunCal.material")),ccrLogName.str());
-
-		  std::ostringstream ccrName;
-		  ccrName << "CalCableRunInCalFeb" << idisk;
-		  G4RotationMatrix ccrRot = G4RotationMatrix();
-		  G4Transform3D ccrCoord = G4Transform3D(ccrRot,calCableRunLoc);
-
-		  pv = new G4PVPlacement(ccrCoord,
-					 ccrTubLog,ccrName.str(),
-					 calorimeterFEBInfo[idisk].logical, 
-					 false, 0, false);
-		   doSurfaceCheck && checkForOverlaps( pv, config, verbosityLevel>0);
-			     
-		} // End of conditionally adding CalCableRun
-
-		if ( config.getBool("ds.hasCableRunTrk",false)) {
-
-		  double crRin = config.getDouble("ds.CableRunTrk.Rin")*CLHEP::mm;
-		  double crRout = config.getDouble("ds.CableRunTrk.Rout")*CLHEP::mm;
-		  double phi01 = config.getDouble("ds.CableRunTrk.phi0")*CLHEP::degree;
-		  double dPhi = config.getDouble("ds.CableRunTrk.dPhi")*CLHEP::degree;
-		  double phi02 = 180.0*CLHEP::degree - phi01 - dPhi;
-		  if ( phi01 + dPhi > 180.0*CLHEP::degree + phi0Crate ) {
-		    dPhi = 179.5*CLHEP::degree + phi0Crate - phi01;
-		    phi02 = 180.0*CLHEP::degree - phi01 - dPhi;
-		  }
-		    
-		  std::ostringstream cr1TubName;
-		  cr1TubName << "CableRun1TrkTub" << idisk;
-		  G4Tubs* ccr1Tub = new G4Tubs( cr1TubName.str(),crRin, crRout,
-					       crateHalfLength - 5.0,
-						phi01, dPhi);
-
-		  std::ostringstream cr2TubName;
-		  cr2TubName << "CableRun2TrkTub" << idisk;
-		  G4Tubs* ccr2Tub = new G4Tubs( cr2TubName.str(),crRin, crRout,
-					       crateHalfLength - 5.0,
-						phi02, dPhi);
-
-
-
-		  CLHEP::Hep3Vector trkCableRunLoc(0.0,0.0,0.0);
-		  std::ostringstream ccr1LogName;
-		  ccr1LogName << "TrkCableRun1LogInCalFeb" << idisk;
-		  std::ostringstream ccr2LogName;
-		  ccr2LogName << "TrkCableRun2LogInCalFeb" << idisk;
-		
-		  G4LogicalVolume* ccr1TubLog = 
-		    new G4LogicalVolume(ccr1Tub,findMaterialOrThrow(config.getString("ds.CableRunTrk.material")),ccr1LogName.str());
-		  G4LogicalVolume* ccr2TubLog = 
-		    new G4LogicalVolume(ccr2Tub,findMaterialOrThrow(config.getString("ds.CableRunTrk.material")),ccr2LogName.str());
-
-		  std::ostringstream ccr1Name;
-		  ccr1Name << "TrkCableRun1InCalFeb" << idisk;
-		  std::ostringstream ccr2Name;
-		  ccr2Name << "TrkCableRun2InCalFeb" << idisk;
-
-		  G4RotationMatrix ccrRot = G4RotationMatrix();
-		  G4Transform3D ccrCoord = G4Transform3D(ccrRot,trkCableRunLoc);
-
-		  pv = new G4PVPlacement(ccrCoord,
-					 ccr1TubLog,ccr1Name.str(),
-					 calorimeterFEBInfo[idisk].logical, 
-					 false, 0, false);
-		   doSurfaceCheck && checkForOverlaps( pv, config, verbosityLevel>0);
-
-		  pv = new G4PVPlacement(ccrCoord,
-					 ccr2TubLog,ccr2Name.str(),
-					 calorimeterFEBInfo[idisk].logical, 
-					 false, 0, false);
-		   doSurfaceCheck && checkForOverlaps( pv, config, verbosityLevel>0);
-			     
-		} // End of conditionally adding TrkCableRun
-
-
-		G4RotationMatrix rotCrate = G4RotationMatrix();
-		
-		for (G4int icrt=0;icrt < nCrates;++icrt)
-		 {		   
-		   
-		   if (icrt<nCrates/2) 
-		     {
-		       if (icrt == 0) phiCrate = CLHEP::pi/2. - deltaPhiCrate;	      
-		       else 
-			 {
-			   phiCrate -= deltaPhiCrate;
-			   if (icrt == numberOfCratesBeforeFSpace) phiCrate -= deltaPhiCrate;
-			 }
-		     }
-		   else
-		     {
-		       if (icrt == nCrates/2) phiCrate = CLHEP::pi/2. + deltaPhiCrate;		       
-		       else
-			 {
-			   phiCrate += deltaPhiCrate;
-			   if (icrt == nCrates/2+numberOfCratesBeforeFSpace) phiCrate += deltaPhiCrate;
-			 }
-		     }
-		   		   
-		   if (icrt==nCrates/2) rotCrate.rotateZ(CLHEP::pi/2.+deltaPhiCrate/3.);
->>>>>>> ddb30620
- 
+
 
        G4VPhysicalVolume* pv;
 
@@ -1247,11 +593,6 @@
        doSurfaceCheck && checkForOverlaps( pv, config, verbosityLevel>0);
        pv = new G4PVPlacement(0,G4ThreeVector(-RODX, 0, -holeDZ+RODZ), crystalROLog,"caloROPV_1", holeBackLog, true,1,false);
        doSurfaceCheck && checkForOverlaps( pv, config, verbosityLevel>0);
-
-       // add sensitive detector    
-       G4VSensitiveDetector* crSD = G4SDManager::GetSDMpointer()->FindSensitiveDetector(SensitiveDetectorName::CaloReadout());
-       if (crSD) crystalROLog->SetSensitiveDetector(crSD);
-
 
        //----------------------
        // Build FEE in copper box
@@ -1272,11 +613,6 @@
        doSurfaceCheck && checkForOverlaps( pv, config, verbosityLevel>0);
        pv = new G4PVPlacement(0,G4ThreeVector(-RODX, 0, -dFEEsize), FEECardLog,"caloFEECardPV_1", FEEBoxInLog, true,1,false);
        doSurfaceCheck && checkForOverlaps( pv, config, verbosityLevel>0);
-
-       // add sensitive detector    
-       G4VSensitiveDetector* crCardSD = G4SDManager::GetSDMpointer()->FindSensitiveDetector(SensitiveDetectorName::CaloReadoutCard());
-       if (crCardSD) FEECardLog->SetSensitiveDetector(crCardSD);
-
 
        //----------------------
        // Build backplate and readouts in the holes
@@ -1534,9 +870,6 @@
 	   std::ostringstream boardPV; boardPV<<"ccrateBoardPV_" <<ibrd;
 	   pv = new G4PVPlacement(0,G4ThreeVector(0.0,(ibrd+1)*deltaY-crateBoxInDY,0), boardCrateLog, boardPV.str(), crateBoxInLog, false, ibrd,false);
 	   doSurfaceCheck && checkForOverlaps( pv, config, verbosityLevel>0);
-	   
-           G4VSensitiveDetector* crCrate = G4SDManager::GetSDMpointer()->FindSensitiveDetector(SensitiveDetectorName::CaloCrate());
-	   if (crCrate) activeStripBoardLog->SetSensitiveDetector(crCrate);	   
        }
       
       return crateFullBoxLog;
