--- conflicted
+++ resolved
@@ -15,8 +15,6 @@
 //  5. Calibration pipes go in front
 
 #include "Mu2eG4/inc/constructDiskCalorimeter.hh"
-#include "Mu2eG4/inc/SensitiveDetectorName.hh"
-#include "Mu2eG4/inc/SensitiveDetectorHelper.hh"
 #include "Mu2eG4/inc/MaterialFinder.hh"
 #include "Mu2eG4/inc/findMaterialOrThrow.hh"
 #include "ConfigTools/inc/SimpleConfig.hh"
@@ -55,8 +53,7 @@
 
 namespace mu2e {
 
-  VolumeInfo constructDiskCalorimeter( const VolumeInfo&  mother, const SimpleConfig& config,
-                                       SensitiveDetectorHelper const& sdHelper)
+  VolumeInfo constructDiskCalorimeter( const VolumeInfo&  mother, const SimpleConfig& config )
   {
 
 
@@ -288,20 +285,6 @@
 	pv = new G4PVPlacement(0,G4ThreeVector(0.0,0.0,wrapThickness),CrystalLog,"CrysPV",WrapLog,false,0,false);
 	doSurfaceCheck && checkForOverlaps( pv, config, verbosityLevel>0);
 
-<<<<<<< HEAD
-      
-=======
-
-	// --add sensitive detector    
-	//
-	G4VSensitiveDetector* ccSD = (sdHelper.enabled(StepInstanceName::calorimeter)) ?
-          G4SDManager::GetSDMpointer()->FindSensitiveDetector(SensitiveDetectorName::CaloCrystal()) :
-          nullptr;
-	if (ccSD) CrystalLog->SetSensitiveDetector(ccSD);
-
-
-
->>>>>>> e0cfa38d
     //------------------------------------------------------------
     // Define and build electronics box with readout + electronics    
        
@@ -373,24 +356,6 @@
 	pv = new G4PVPlacement(0,G4ThreeVector(-R0disp, 0, 2*ROHalfThickness+ROElecHalfZ), ROElectronicsLog,"ROElectroPV_1", ROBoxInLog, true,1,false);
 	doSurfaceCheck && checkForOverlaps( pv, config, verbosityLevel>0);
 
-
-<<<<<<< HEAD
-=======
-	// --add sensitive detector    
-	//
-	G4VSensitiveDetector* crSD = (sdHelper.enabled(StepInstanceName::calorimeterRO)) ?
-          G4SDManager::GetSDMpointer()->FindSensitiveDetector(SensitiveDetectorName::CaloReadout()) :
-          nullptr;
-	if (crSD) ROLog->SetSensitiveDetector(crSD);
-	
-	G4VSensitiveDetector* crCardSD = (sdHelper.enabled(StepInstanceName::calorimeterROCard)) ?
-          G4SDManager::GetSDMpointer()->FindSensitiveDetector(SensitiveDetectorName::CaloReadoutCard()) :
-          nullptr;
-	if (crCardSD) ROElectronicsLog->SetSensitiveDetector(crCardSD);
-       
-       
-
->>>>>>> e0cfa38d
     //---------------------------------------------------------------
     // Define final crystal + R0box unit here
            
@@ -630,14 +595,6 @@
 		 {
 		   std::ostringstream boardPV; boardPV<<"boardPV_" <<ibrd;
 
-<<<<<<< HEAD
-=======
-		   G4VSensitiveDetector* crCrate = (sdHelper.enabled(StepInstanceName::calorimeterCrate)) ?
-                     G4SDManager::GetSDMpointer()->FindSensitiveDetector(SensitiveDetectorName::CaloCrate()) :
-                     nullptr;
-		   if (crCrate) activeStripBoardLog->SetSensitiveDetector(crCrate);
-
->>>>>>> e0cfa38d
 		   pv = new G4PVPlacement(0,G4ThreeVector(0.0,boardPosY,boardPosZ), boardCrateLog, boardPV.str(), crateBoxLog, true, ibrd,false);
 		   doSurfaceCheck && checkForOverlaps( pv, config, verbosityLevel>0);
 		   boardPosY += boardDispY;
