--- conflicted
+++ resolved
@@ -29,307 +29,9 @@
     Mu2eG4Study(fhicl::ParameterSet const& pSet) {
       throw std::runtime_error("\n\nMu2eG4Study module is very obsolete. Please upgrade your job configuration to use the modern mainstream Mu2eG4 module instead.\nStarting with v5_7_7 and still as of v6_2_3 Mu2eG4/fcl/g4study2.fcl and g4study2Calo_01.fcl are examples on how to do it.\n\n\n");
     }
-<<<<<<< HEAD
 
-    // Get some run-time configuration information that is stored in the geometry file.
-    SimpleConfig const& config  = geom->config();
-    _printPhysicsProcessSummary = config.getBool("g4.printPhysicsProcessSummary",false);
-
-  }
-
-  void Mu2eG4Study::initializeG4( GeometryService& geom, art::Run const& run ){
-
-    // we use GeometryService for SimpleConfig only now
-    // there is still the dependence on the geometry service itself
-    // via Mu2eUniverse and VolumeInfo
-
-    SimpleConfig const& config = geom.config();
-
-    if ( _rmvlevel > 0 ) {
-      mf::LogInfo logInfo("GEOM");
-      logInfo << "Initializing Geant 4 for " << run.id()
-              << " with verbosity " << _rmvlevel << endl;
-    }
-
-    // Create user actions and register them with G4.
-
-    WorldMaker<Mu2eStudyWorld>* allMu2e    = new WorldMaker<Mu2eStudyWorld>();
-
-    _runManager->SetVerboseLevel(_rmvlevel);
-
-    _runManager->SetUserInitialization(allMu2e);
-
-    G4VUserPhysicsList* pL = physicsListDecider(config);
-    pL->SetVerboseLevel(_rmvlevel);
-
-    _runManager->SetUserInitialization(pL);
-
-    _genAction = new PrimaryGeneratorAction();
-    _runManager->SetUserAction(_genAction);
-
-    _steppingAction = new StudySteppingAction(config);
-    _runManager->SetUserAction(_steppingAction);
-
-    G4UserEventAction* event_action = new StudyEventAction(_steppingAction);
-    _runManager->SetUserAction(event_action);
-
-    _trackingAction = new StudyTrackingAction(config,_steppingAction);
-    _runManager->SetUserAction(_trackingAction);
-
-    // setting tracking/stepping verbosity level; tracking manager
-    // sets stepping verbosity level as well; 
-
-    G4RunManagerKernel const * rmk = G4RunManagerKernel::GetRunManagerKernel();
-    G4TrackingManager* tm  = rmk->GetTrackingManager();
-    tm->SetVerboseLevel(_tmvlevel);
-
-    _UI = G4UImanager::GetUIpointer();
-
-    // Any final G4 interactive commands ...
-    if ( !_g4Macro.empty() ) {
-      G4String command("/control/execute ");
-      ConfigFileLookupPolicy path;
-      command += path(_g4Macro);
-      _UI->ApplyCommand(command);
-
-    }
-
-    // Initialize G4 for this run.
-    _runManager->Initialize();
-
-    // At this point G4 geometry and physics processes have been initialized.
-    // So it is safe to modify physics processes and to compute information
-    // that is derived from the G4 geometry or physics processes.
-
-    // Mu2e specific customizations that must be done after the call to Initialize.
-    postG4InitializeTasks(config,pL);
-
-#if ( defined G4VIS_USE_OPENGLX || defined G4VIS_USE_OPENGL || defined  G4VIS_USE_OPENGLQT ) 
-    // Setup the graphics if requested.
-    if ( !_visMacro.empty() ) {
-
-      _visManager = std::unique_ptr<G4VisManager>(new G4VisExecutive);
-      _visManager->Initialize();
-
-      ConfigFileLookupPolicy visPath;
-
-      G4String command("/control/execute ");
-      command += visPath(_visMacro);
-
-      _UI->ApplyCommand( command );
-
-    }
-#endif
-
-    // Book some diagnostic histograms.
-    art::ServiceHandle<art::TFileService> tfs;
-    //    _diagnostics.book("Outputs");
-
-  } // end Mu2eG4Study::initializeG4
-
-  // Create one G4 event and copy its output to the art::event.
-  void Mu2eG4Study::produce(art::Event& event) {
-
-    // Handle to the generated particles; need when building art::Ptr to a GenParticle.
-    art::Handle<GenParticleCollection> gensHandle;
-    event.getByLabel(_generatorModuleLabel, gensHandle);
-
-    // Create empty data products.
-    unique_ptr<SimParticleCollection>   simParticles(new SimParticleCollection);
-
-    unique_ptr<StepPointMCCollection> steppingPoints(new StepPointMCCollection);
-
-    unique_ptr<StepPointMCCollection>        tvdHits(new StepPointMCCollection);
-
-    //    unique_ptr<PointTrajectoryCollection> pointTrajectories( new PointTrajectoryCollection);
-
-    // ProductID for the SimParticleCollection.
-    art::ProductID simPartId(getProductID<SimParticleCollection>(event));
-
-    // Some of the user actions have begein event methods. These are not G4 standards.
-
-    _trackingAction->beginEvent(      gensHandle, simPartId, event );
-
-    // The Study module does not support multi-stage simulations.
-    // Still need to create a parentHelper and use it along with the
-    // emtpy HitHandles to satisfy the PrimaryGeneratorAction method signature.
-    SimParticlePrimaryHelper parentHelper(&event, simPartId, gensHandle, event.productGetter(simPartId));
-    _genAction->setEventData_forStudy(&*gensHandle, HitHandles(), &parentHelper);
-
-    _steppingAction->BeginOfEvent(*tvdHits, *steppingPoints, simPartId, event );
-
-    // Run G4 for this event and access the completed event.
-    BeamOnDoOneEvent( event.id().event() );
-    // G4Event const* g4event = _runManager->GetCurrentEvent();
-
-    // Populate the output data products.
-
-    // Run self consistency checks if enabled.
-    _trackingAction->endEvent(*simParticles);
-
-    // Add data products to the event.
-
-    event.put(std::move(simParticles));
-    event.put(std::move(tvdHits), _tvdOutputName.name());
-    event.put(std::move(steppingPoints), _steppingPointsOutputName.name());
-
-    // Pause to see graphics.
-    if ( !_visMacro.empty() ){
-
-      // Prompt to continue and wait for reply.
-      cout << "Enter a character to go to the next event" << endl;
-      cout << "q quits, s enters G4 interactive session, g enters a GUI session (if available)"
-	   << endl;
-      cout << "Once in G4 interactive session to quit it type \"exit\" "
-	   << endl;
-
-      string userinput;
-      cin >> userinput;
-      G4cout << userinput << G4endl;
-
-      // Check if user is requesting an early termination of the event loop.
-      if ( !userinput.empty() ){
-        // Check only the first character; >> skips whitespace by default
-        char c = tolower( userinput[0] );
-        if ( c == 'q' ){
-          throw cet::exception("CONTROL")
-            << "Early end of event loop requested inside G4, \n";
-        } else if ( c == 's' || c == 'g' || c == 'v' ){
-	  // v is for backward compatibility
-          G4int argc=1;
-          // Cast away const-ness; required by the G4 interface ...
-          char* dummy = (char *)"dummy";
-          char** argv = &dummy;
-          G4UIExecutive* UIE = ( c == 's' || c == 'v' ) ? 
-	    new G4UIExecutive(argc, argv,"tcsh") :
-	    new G4UIExecutive(argc, argv);
-	  
-#if ( defined G4VIS_USE_OPENGLX || defined G4VIS_USE_OPENGL || defined  G4VIS_USE_OPENGLQT ) 
-
-	  if (UIE->IsGUI()) {
-
-	    // we add a command here and initialize it (/vis/sceneHandler has to exist prior to this)
-	    Mu2eVisCommandSceneHandlerDrawEvent* drEv = new Mu2eVisCommandSceneHandlerDrawEvent();
-	    _visManager->RegisterMessenger(drEv); // assumes ownership;
-	    // drEv->SetVisManager(_visManager.get());  
-	    // vis manager pointer is static member of the drEv base class so the above is not needed
-
-	    if ( !_visGUIMacro.empty() ){
-	      G4String command("/control/execute ");
-	      ConfigFileLookupPolicy visPath;
-	      command += visPath(_visGUIMacro);
-	      _UI->ApplyCommand( command );
-
-	      cout << "In GUI interactive session use the \"Draw Current Event\" "
-		   << "button in the Vis menu"
-		   << endl;
-
-	    } else {
-	      cout << __func__ << " WARNING: visGUIMacro empty, may need to be defined in fcl" << endl;
-	    }
-
-	  } // end UIE->IsGUI()
-#endif
-          UIE->SessionStart(); 
-          delete UIE;
-
-	  //If current scene is scene-0 and if scene-handler-0 has viewer-0 we
-	  //will select it if not current to deal with a case which may occur
-	  //e.g. in a simultaneous use of OGL & Qt
-
-	  // basically _UI->ApplyCommand("/vis/viewer/select viewer-0"); // to have tracks drawn
-
-#if ( defined G4VIS_USE_OPENGLX || defined G4VIS_USE_OPENGL || defined  G4VIS_USE_OPENGLQT ) 
-	  G4String viewerToLookFor("viewer-0");
-	  G4VViewer* pViewer = _visManager->GetViewer(viewerToLookFor);
-	  if (pViewer) {
-	    if (pViewer != _visManager->GetCurrentViewer()) {
-	      _visManager->SetCurrentViewer(pViewer);
-	    }
-	  }
-	  // G4VGraphicsSystem* gsys = _visManager->GetCurrentGraphicsSystem();
-	  // if (gsys) {
-	  //   cout << __func__ << " current GraphicsSystem Name " << gsys->GetName() <<  endl;
-	  // }
-#endif
-	} // end c == 'q'
-
-      } // end !userinput.empty()
-
-    }   // end !_visMacro.empty()
-
-    // This deletes the object pointed to by currentEvent.
-    BeamOnEndEvent();
-
-  }
-
-  // Tell G4 that this run is over.
-  void Mu2eG4Study::endRun(art::Run & run){
-    BeamOnEndRun();
-  }
-
-  void Mu2eG4Study::endJob(){
-
-    if ( _exportPDTEnd ) exportG4PDT( "End:" );
-
-    // Yes, these are named endRun, but they are really endJob actions.
-    _physVolHelper.endRun();
-    _trackingAction->endRun();
-
-    if ( _printPhysicsProcessSummary ){
-      _processInfo.endRun();
-    }
-
-  }
-
-
-  // Do the "begin run" parts of BeamOn.
-  void Mu2eG4Study::BeamOnBeginRun( unsigned int runNumber, const char* macroFile, G4int n_select){
-
-    _runManager->SetRunIDCounter(runNumber);
-
-    bool cond = _runManager->ConfirmBeamOnCondition();
-    if(!cond){
-      // throw here
-      return;
-    }
-
-    //numberOfEventsToBeProcessed should be the total number of events to be processed 
-    // or a large number and NOT 1 for G4 to work properly
-
-    G4int numberOfEventsToBeProcessed = std::numeric_limits<int>::max(); // largest int for now
-
-    _runManager->SetNumberOfEventsToBeProcessed(numberOfEventsToBeProcessed);
-    _runManager->ConstructScoringWorlds();
-    _runManager->RunInitialization();
-
-    _runManager->InitializeEventLoop(numberOfEventsToBeProcessed,macroFile,n_select);
-
-  }
-
-  // Do the "per event" part of DoEventLoop.
-  void Mu2eG4Study::BeamOnDoOneEvent( int eventNumber){
-
-    _runManager->ProcessOneEvent(eventNumber);
-
-  }
-
-  void Mu2eG4Study::BeamOnEndEvent(){
-    _runManager->TerminateOneEvent();
-  }
-
-  // Do the "end of run" parts of DoEventLoop and BeamOn.
-  void Mu2eG4Study::BeamOnEndRun(){
-
-    _runManager->TerminateEventLoop();
-
-    // From G4RunManager::BeamOn.
-    _runManager->RunTermination();
-  }
-=======
     virtual void produce(art::Event& e) override {}
   };
->>>>>>> e0cfa38d
 
 } // End of namespace mu2e
 
