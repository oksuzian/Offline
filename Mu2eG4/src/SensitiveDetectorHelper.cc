--- conflicted
+++ resolved
@@ -27,12 +27,7 @@
 #include "MCDataProducts/inc/ExtMonFNALSimHitCollection.hh"
 #include "Mu2eG4/inc/SensitiveDetectorName.hh"
 #include "G4Helper/inc/G4Helper.hh"
-<<<<<<< HEAD
 #include "Mu2eG4/inc/Mu2eG4PerThreadStorage.hh"
-=======
-#include "Mu2eG4/inc/EventStash.hh"
-#include "GeometryService/inc/GeometryService.hh"
->>>>>>> b39a33f3
 
 // From art and its tool chain
 #include "art/Framework/Principal/Event.h"
@@ -173,12 +168,12 @@
             step.sensitiveDetector =
             dynamic_cast<Mu2eSensitiveDetector*>(sdManager->FindSensitiveDetector(step.stepName.c_str(),printWarnings));
         }
-    
+
         extMonFNALPixelSD_ = ( standardMu2eDetector_ && extMonPixelsEnabled_) ?
         dynamic_cast<ExtMonFNALPixelSD*>(sdManager->
                                          FindSensitiveDetector(SensitiveDetectorName::ExtMonFNAL()))
         : nullptr;
-    
+
 }
 
     
