//
// Free function to construct the stopping targets.
//
// $Id: constructStoppingTarget.cc,v 1.22 2013/10/25 21:37:29 genser Exp $
// $Author: genser $
// $Date: 2013/10/25 21:37:29 $
//
// Original author Peter Shanahan
//
// Notes:


// C++ includes
#include <iostream>
#include <string>

// CLHEP includes
#include "CLHEP/Units/SystemOfUnits.h"

// Framework includes
#include "messagefacility/MessageLogger/MessageLogger.h"
#include "cetlib_except/exception.h"

// Mu2e includes
#include "Mu2eG4/inc/constructStoppingTarget.hh"
#include "StoppingTargetGeom/inc/StoppingTarget.hh"
#include "DetectorSolenoidGeom/inc/DetectorSolenoid.hh"
#include "GeometryService/inc/GeomHandle.hh"
#include "Mu2eG4/inc/StrawSD.hh"
#include "Mu2eG4/inc/findMaterialOrThrow.hh"
#include "G4Helper/inc/G4Helper.hh"
#include "Mu2eG4/inc/SensitiveDetectorName.hh"
#include "Mu2eG4/inc/SensitiveDetectorHelper.hh"
#include "GeomPrimitives/inc/TubsParams.hh"
#include "Mu2eG4/inc/nestTubs.hh"
#include "Mu2eG4/inc/checkForOverlaps.hh"
#include "Mu2eG4/inc/Mu2eSensitiveDetector.hh"

// G4 includes
#include "G4Material.hh"
#include "G4Colour.hh"
#include "G4Tubs.hh"
#include "G4LogicalVolume.hh"
#include "G4ThreeVector.hh"
#include "G4PVPlacement.hh"
#include "G4VisAttributes.hh"
//#include "G4SDManager.hh"
#include "G4LogicalVolumeStore.hh"

using namespace std;

namespace mu2e {

<<<<<<< HEAD
    VolumeInfo constructStoppingTarget( VolumeInfo   const& parent,
                                      SimpleConfig const& config ){
=======
  VolumeInfo constructStoppingTarget(const VolumeInfo& parent,
                                     const SimpleConfig& config,
                                     const SensitiveDetectorHelper& sdHelper
                                     ){
>>>>>>> e0cfa38d

    const bool forceAuxEdgeVisible  = config.getBool("g4.forceAuxEdgeVisible",false);
    const bool doSurfaceCheck       = config.getBool("g4.doSurfaceCheck",false);
    const bool placePV              = true;

    int verbosity(config.getInt("stoppingTarget.verbosity",0));

    if ( verbosity > 1 ) std::cout << "In constructStoppingTarget" << std::endl;
    // Master geometry for the Target assembly
    GeomHandle<StoppingTarget> target;

<<<<<<< HEAD
=======
    G4VSensitiveDetector* stSD = (sdHelper.enabled(StepInstanceName::stoppingtarget)) ?
      G4SDManager::GetSDMpointer()->
      FindSensitiveDetector(SensitiveDetectorName::StoppingTarget()) : nullptr;

>>>>>>> e0cfa38d
    G4Helper    & _helper = *(art::ServiceHandle<G4Helper>());
    AntiLeakRegistry & reg = _helper.antiLeakRegistry();

    TubsParams targetMotherParams(0., target->cylinderRadius(), target->cylinderLength()/2.);

    VolumeInfo targetInfo = nestTubs("StoppingTargetMother",
                                     targetMotherParams,
                                     findMaterialOrThrow(target->fillMaterial()),
                                     0,
                                     target->centerInMu2e() - parent.centerInMu2e(),
                                     parent,
                                     0,
                                     false/*visible*/,
                                     G4Colour::Black(),
                                     false/*solid*/,
                                     forceAuxEdgeVisible,
                                     placePV,
                                     doSurfaceCheck
                                     );

    // now create the individual target foils

    G4VPhysicalVolume* pv;

    for (int itf=0; itf<target->nFoils(); ++itf) {

        TargetFoil foil=target->foil(itf);

        VolumeInfo foilInfo;
        G4Material* foilMaterial = findMaterialOrThrow(foil.material());

        std::ostringstream os;
        os << std::setfill('0') << std::setw(2) << itf;
        foilInfo.name = "Foil_" + os.str();

        if ( verbosity > 0 )  std::cout << __func__ << " " << foilInfo.name << std::endl;

        foilInfo.solid = new G4Tubs(foilInfo.name
                                    ,foil.rIn()
                                    ,foil.rOut()
                                    ,foil.halfThickness()
                                    ,0.
                                    ,CLHEP::twopi
                                    );

        foilInfo.logical = new G4LogicalVolume( foilInfo.solid
                                                , foilMaterial
                                                , foilInfo.name
                                                );
        

        // rotation matrix...
        G4RotationMatrix* rot = 0; //... will have to wait

        G4ThreeVector foilOffset(foil.centerInMu2e() - targetInfo.centerInMu2e());
        if ( verbosity > 1 ) std::cout << "foil " 
                                  << itf
                                  << " centerInMu2e=" 
                                  << foil.centerInMu2e()
                                  << ", offset="<< foilOffset<< std::endl;

        // G4 manages the lifetime of this object.
        pv = new G4PVPlacement( rot,
                                foilOffset,
                                foilInfo.logical,
                                "Target"+foilInfo.name,
                                targetInfo.logical,
                                0,
                                itf,
                                false);

        doSurfaceCheck && checkForOverlaps( pv, config, verbosity>0);

        if (!config.getBool("stoppingTarget.visible",true)) {
          foilInfo.logical->SetVisAttributes(G4VisAttributes::Invisible);
        } else {
          G4VisAttributes* visAtt = reg.add(G4VisAttributes(true, G4Colour::Magenta()));
          visAtt->SetForceAuxEdgeVisible(config.getBool("g4.forceAuxEdgeVisible",false));
          visAtt->SetForceSolid(config.getBool("stoppingTarget.solid",true));
          foilInfo.logical->SetVisAttributes(visAtt);
        }
      }// target foils

    for (int itf=0; itf<target->nSupportStructures(); ++itf) {
	TargetFoilSupportStructure supportStructure=target->supportStructure(itf);
        //TargetFoil foil=target->foil(itf);

        //VolumeInfo foilInfo;
        VolumeInfo supportStructureInfo;

        G4Material* supportStructureMaterial = findMaterialOrThrow(supportStructure.material());

        std::ostringstream os;
        os << std::setfill('0') << std::setw(2) << itf;
        supportStructureInfo.name = "FoilSupportStructure_" + os.str();

        if ( verbosity > 0 )  std::cout << __func__ << " " << supportStructureInfo.name 
                                          << std::endl;

        supportStructureInfo.solid = new G4Tubs(supportStructureInfo.name
                                    ,0
                                    ,supportStructure.radius()
                                    ,supportStructure.length()/2. // G4Tubs useses half-lengths as this parameter
                                    ,0.
                                    ,CLHEP::twopi
                                    );

        supportStructureInfo.logical = new G4LogicalVolume( supportStructureInfo.solid
                                                , supportStructureMaterial
                                                , supportStructureInfo.name
                                                );
        

	if ( verbosity > 1 ) std::cout << "supportStructure.support_id() = "
                                       << supportStructure.support_id() 
                                       << "    target->nSupportStructures() = " 
                                       << target->nSupportStructures() 
                                       << "     target->nFoils() = " 
                                       << target->nFoils() 
                                       << "     supportStructure.length() = " 
                                       << supportStructure.length() 
                                       << std::endl;

        // rotation matrices to rotate the orientation of the
        // supporting wires. First rotate into xy-plane by 90deg
        // rotation around y-axis, then rotate within xy-plane by
        // appropiate rotation around z-axis

        CLHEP::HepRotationY secRy(-M_PI/2.);
        CLHEP::HepRotationZ secRz( -supportStructure.support_id() * 360.*CLHEP::deg / 
                                   (target->nSupportStructures()/target->nFoils()) 
                                   - 90.*CLHEP::deg - supportStructure.angleOffset()*CLHEP::deg);
        G4RotationMatrix* supportStructure_rotMatrix = reg.add(G4RotationMatrix(secRy*secRz));

	if ( verbosity > 1 ) std::cout << "supportStructure_rotMatrix = " 
                                       << *supportStructure_rotMatrix << std::endl;

        // vector where to place to support tube
        // first find target center
        G4ThreeVector supportStructureOffset(supportStructure.centerInMu2e() - targetInfo.centerInMu2e()); 

        if ( verbosity > 1 ) std::cout << supportStructureInfo.name << " "
                                  << itf 
                                  << " centerInMu2e="
                                  << supportStructure.centerInMu2e()
                                  << ", offset=" 
                                  << supportStructureOffset
                                  << std::endl;

        if ( verbosity > 1 ) std::cout << __func__ << " "
                                       << supportStructureInfo.name
                                       <<  std::endl;

        G4ThreeVector 
          vector_supportStructure_Orientation( (supportStructure.length()/2.+supportStructure.foil_outer_radius()) * 
                                               std::cos(supportStructure.support_id() * 360.*CLHEP::deg / 
                                                        (target->nSupportStructures()/target->nFoils()) + 
                                                        90.*CLHEP::deg + 
                                                        supportStructure.angleOffset()*CLHEP::deg), 
                                               (supportStructure.length()/2.+supportStructure.foil_outer_radius()) * 
                                               std::sin(supportStructure.support_id() * 360.*CLHEP::deg / 
                                                        (target->nSupportStructures()/target->nFoils()) + 
                                                        90.*CLHEP::deg + supportStructure.angleOffset()*CLHEP::deg), 0);
        
	if ( verbosity > 1 ) std::cout << "vector_supportStructure_Orientation = " 
                                       << vector_supportStructure_Orientation << std::endl;

	supportStructureOffset += vector_supportStructure_Orientation; // second add vector to support wire tube center

	if ( verbosity > 1 ) std::cout << "supportStructureOffset += vector_supportStructure_Orientation = " 
                                       << supportStructureOffset << std::endl;

        pv = new G4PVPlacement( supportStructure_rotMatrix,
                                supportStructureOffset,
                                supportStructureInfo.logical,
                                supportStructureInfo.name,
                                targetInfo.logical,
                                0,
                                itf,
                                false);

        doSurfaceCheck && checkForOverlaps( pv, config, verbosity>0);

        if (!config.getBool("stoppingTarget.visible",true)) {
          supportStructureInfo.logical->SetVisAttributes(G4VisAttributes::Invisible);
        } else {
          G4VisAttributes* visAtt = reg.add(G4VisAttributes(true, G4Colour::Blue()));
          visAtt->SetForceAuxEdgeVisible(config.getBool("g4.forceAuxEdgeVisible",false));
          visAtt->SetForceSolid(config.getBool("stoppingTarget.solid",true));
          supportStructureInfo.logical->SetVisAttributes(visAtt);
        }
      }// target foils support structures

    return targetInfo;
  }
    
} // end namespace mu2e<|MERGE_RESOLUTION|>--- conflicted
+++ resolved
@@ -29,12 +29,9 @@
 #include "Mu2eG4/inc/StrawSD.hh"
 #include "Mu2eG4/inc/findMaterialOrThrow.hh"
 #include "G4Helper/inc/G4Helper.hh"
-#include "Mu2eG4/inc/SensitiveDetectorName.hh"
-#include "Mu2eG4/inc/SensitiveDetectorHelper.hh"
 #include "GeomPrimitives/inc/TubsParams.hh"
 #include "Mu2eG4/inc/nestTubs.hh"
 #include "Mu2eG4/inc/checkForOverlaps.hh"
-#include "Mu2eG4/inc/Mu2eSensitiveDetector.hh"
 
 // G4 includes
 #include "G4Material.hh"
@@ -44,22 +41,14 @@
 #include "G4ThreeVector.hh"
 #include "G4PVPlacement.hh"
 #include "G4VisAttributes.hh"
-//#include "G4SDManager.hh"
 #include "G4LogicalVolumeStore.hh"
 
 using namespace std;
 
 namespace mu2e {
 
-<<<<<<< HEAD
     VolumeInfo constructStoppingTarget( VolumeInfo   const& parent,
                                       SimpleConfig const& config ){
-=======
-  VolumeInfo constructStoppingTarget(const VolumeInfo& parent,
-                                     const SimpleConfig& config,
-                                     const SensitiveDetectorHelper& sdHelper
-                                     ){
->>>>>>> e0cfa38d
 
     const bool forceAuxEdgeVisible  = config.getBool("g4.forceAuxEdgeVisible",false);
     const bool doSurfaceCheck       = config.getBool("g4.doSurfaceCheck",false);
@@ -71,13 +60,6 @@
     // Master geometry for the Target assembly
     GeomHandle<StoppingTarget> target;
 
-<<<<<<< HEAD
-=======
-    G4VSensitiveDetector* stSD = (sdHelper.enabled(StepInstanceName::stoppingtarget)) ?
-      G4SDManager::GetSDMpointer()->
-      FindSensitiveDetector(SensitiveDetectorName::StoppingTarget()) : nullptr;
-
->>>>>>> e0cfa38d
     G4Helper    & _helper = *(art::ServiceHandle<G4Helper>());
     AntiLeakRegistry & reg = _helper.antiLeakRegistry();
 
