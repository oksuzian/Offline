--- conflicted
+++ resolved
@@ -421,16 +421,11 @@
     }
     else {
       allMu2e =
-<<<<<<< HEAD
-        (new WorldMaker<Mu2eStudyWorld>(std::make_unique<Mu2eStudyWorld>(pset_, &(SensitiveDetectorHelpers.at(_masterThreadIndex)) ),
-                                            std::make_unique<ConstructMaterials>(pset_)) );
-=======
 	(new WorldMaker<Mu2eStudyWorld>(std::make_unique<Mu2eStudyWorld>(pset_, &(SensitiveDetectorHelpers.at(_masterThreadIndex)) ),
 					std::make_unique<ConstructMaterials>(pset_)) );
 
       // non-Mu2e detector: the system origin os set to (0.,0.,0.); do not use geometry service for that
       _originInWorld = G4ThreeVector(0.0,0.0,0.0);
->>>>>>> 7b559188
     }
 
 
@@ -895,11 +890,7 @@
     if(multiStagePars_.multiStage()) {
         evt.put(std::move(_StashForEventData.getSimParticleRemap(stashInstanceToStore)));
     }
-<<<<<<< HEAD
-        
-=======
-
->>>>>>> 7b559188
+
     // Fixme: does this work in MT mode?  If not, does it need to?
     if(SensitiveDetectorHelpers.at(_masterThreadIndex).extMonPixelsEnabled()) {
         std::unique_ptr<ExtMonFNALSimHitCollection> tempExtMonHits = std::move(_StashForEventData.getExtMonFNALSimHitCollection(stashInstanceToStore));
