// A Producer Module that runs Geant4 and adds its output to the event.
//
// Original author Rob Kutschke
//
// Notes:



// Mu2e includes
#include "MCDataProducts/inc/GenParticleCollection.hh"
#include "Mu2eHallGeom/inc/Mu2eHall.hh"
#include "Mu2eG4/inc/WorldMaker.hh"
#include "Mu2eG4/inc/Mu2eWorld.hh"
#include "Mu2eG4/inc/Mu2eStudyWorld.hh"
#include "Mu2eG4/inc/IMu2eG4Cut.hh"
#include "Mu2eG4/inc/SensitiveDetectorHelper.hh"
#include "Mu2eG4/inc/exportG4PDT.hh"
#include "GeometryService/inc/GeometryService.hh"
#include "GeometryService/inc/GeomHandle.hh"
#include "GeometryService/inc/WorldG4.hh"
#include "Mu2eG4/inc/ActionInitialization.hh"
#include "Mu2eG4/inc/PhysicalVolumeHelper.hh"
#include "Mu2eG4/inc/physicsListDecider.hh"
#include "Mu2eG4/inc/preG4InitializeTasks.hh"
#include "Mu2eG4/inc/postG4InitializeTasks.hh"
#include "Mu2eG4/inc/Mu2eSensitiveDetector.hh"
#include "Mu2eG4/inc/SensitiveDetectorName.hh"
#include "Mu2eG4/inc/ExtMonFNALPixelSD.hh"
#include "ConfigTools/inc/ConfigFileLookupPolicy.hh"
#include "Mu2eG4/inc/generateFieldMap.hh"
#include "SeedService/inc/SeedService.hh"
#include "Mu2eG4/inc/Mu2eG4ResourceLimits.hh"
#include "Mu2eG4/inc/Mu2eG4TrajectoryControl.hh"
#include "Mu2eG4/inc/Mu2eG4MultiStageParameters.hh"
#include "Mu2eG4/inc/findMaterialOrThrow.hh"
#include "Mu2eG4/inc/checkConfigRelics.hh"
#include "Mu2eG4/inc/GenEventBroker.hh"
#include "Mu2eG4/inc/EventStash.hh"
#include "Mu2eG4/inc/Mu2eG4MTRunManager.hh"

// Data products that will be produced by this module.
#include "MCDataProducts/inc/StepPointMCCollection.hh"
#include "MCDataProducts/inc/SimParticleCollection.hh"
#include "MCDataProducts/inc/PhysicalVolumeInfoMultiCollection.hh"
#include "MCDataProducts/inc/StatusG4.hh"
#include "MCDataProducts/inc/StepInstanceName.hh"
#include "MCDataProducts/inc/ExtMonFNALSimHitCollection.hh"
#include "MCDataProducts/inc/MCTrajectoryCollection.hh"
#include "MCDataProducts/inc/SimParticleRemapping.hh"

// From art and its tool chain.
#include "art/Framework/Principal/Event.h"
#include "art/Framework/Principal/Handle.h"
#include "art/Framework/Principal/Run.h"
#include "art/Framework/Principal/SubRun.h"
#include "art/Framework/Core/EDProducer.h"
#include "art/Framework/Core/ModuleMacros.h"
#include "fhiclcpp/ParameterSet.h"
#include "art/Framework/Services/Registry/ServiceHandle.h"
#include "art/Framework/Services/Optional/TFileService.h"
#include "art/Framework/Services/Optional/TFileDirectory.h"
#include "canvas/Utilities/InputTag.h"

// Geant4 includes
#include "G4Run.hh"
#include "G4Timer.hh"
#include "G4VUserPhysicsList.hh"
#include "G4ParticleHPManager.hh"
#include "G4HadronicProcessStore.hh"
#include "G4RunManagerKernel.hh"
#include "G4SDManager.hh"
#include "G4EventManager.hh"
#include "G4Threading.hh"

// C++ includes.
#include <iostream>
#include <string>
#include <vector>
#include <cstdlib>
#include <memory>
#include <iomanip>
#include <utility>

using namespace std;

namespace mu2e {

    class Mu2eG4 : public art::EDProducer {

public:
        Mu2eG4(fhicl::ParameterSet const& pSet);
        // Accept compiler supplied d'tor

        virtual void produce(art::Event& e) override;

        virtual void endJob() override;

        virtual void beginRun(art::Run &r) override;
        virtual void endRun(art::Run &) override;

        virtual void beginSubRun(art::SubRun &sr) override;

private:
        
        fhicl::ParameterSet pset_;
        Mu2eG4ResourceLimits mu2elimits_;
        Mu2eG4TrajectoryControl trajectoryControl_;
        Mu2eG4MultiStageParameters multiStagePars_;
      
        // The THREE functions that call new G4RunManger functions and break G4's BeamOn() into 3 pieces
        void BeamOnBeginRun( unsigned int runNumber);
        void BeamOnDoOneArtEvent( int eventNumber, G4int, const char* macroFile=0, G4int n_select=-1 );
        void BeamOnEndRun();
        
        unique_ptr<G4RunManager> _runManager;
        
        const G4int numberOfEventsToBeProcessed;
        const bool _use_G4MT;
        const G4int _nThreads;
        
        // Do we issue warnings about multiple runs?
        bool _warnEveryNewRun;

        // Do we want to export the G4 particle data table.
        bool  _exportPDTStart;
        bool  _exportPDTEnd;
      
        
        ActionInitialization const * _actionInit;
        
        //these cut objects are used in the master thread to indicate what data product is produced
        //additional thread-local cut objects are owned by ActionInitialization
        unique_ptr<IMu2eG4Cut> stackingCuts_;
        unique_ptr<IMu2eG4Cut> steppingCuts_;
        unique_ptr<IMu2eG4Cut> commonCuts_;
      
        int _rmvlevel;
        int _tmvlevel;
        int _checkFieldMap;


        // Name of a macro file to be used for controling G4 parameters after
        // the initialization phase.
        string _g4Macro;

        art::InputTag _generatorModuleLabel;

        // Helps with indexology related to persisting G4 volume information.
        // string to ptr maps, speed optimization
        // if in MT mode, only allow lookup, don't allow add
        // do a counter that counts how mnay times it was called with an unknown process
        PhysicalVolumeHelper _physVolHelper;
        
        ExtMonFNALPixelSD       *_extMonFNALPixelSD;
      
        // handles per-thread objects
        GenEventBroker _genEventBroker;
      
        // Instance name of the timeVD StepPointMC data product.
        const StepInstanceName _tvdOutputName;
        std::vector<double> timeVDtimes_;

        // Do the G4 initialization that must be done only once per job, not once per run
        void initializeG4( GeometryService& geom, art::Run const& run );

        unique_ptr<G4Timer> _timer; // local Mu2e per Geant4 event timer
        // Counters for cumulative time spent processing events by Geant4
        G4double _realElapsed;
        G4double _systemElapsed;
        G4double _userElapsed;

        const bool standardMu2eDetector_;
        G4ThreeVector originInWorld;
        
        std::vector< SensitiveDetectorHelper > SensitiveDetectorHelpers;
        EventStash _StashForEventData;
        int stashInstanceToStore;
        
        //used in testing code
        //int event_counter = 0;
        
  }; // end G4 header

    
    
Mu2eG4::Mu2eG4(fhicl::ParameterSet const& pSet):
    pset_(pSet),
    mu2elimits_(pSet.get<fhicl::ParameterSet>("ResourceLimits")),
    trajectoryControl_(pSet.get<fhicl::ParameterSet>("TrajectoryControl")),
    multiStagePars_(pSet.get<fhicl::ParameterSet>("MultiStageParameters")),
    
    numberOfEventsToBeProcessed(pSet.get<int>("numberOfEventsToProcess",0)),
    _use_G4MT(pSet.get<bool>("runinMTMode",false)),
    _nThreads(pSet.get<int>("numberOfThreads",1)),
    
    _warnEveryNewRun(pSet.get<bool>("debug.warnEveryNewRun",false)),
    _exportPDTStart(pSet.get<bool>("debug.exportPDTStart",false)),
    _exportPDTEnd(pSet.get<bool>("debug.exportPDTEnd",false)),
    
    stackingCuts_(createMu2eG4Cuts(pSet.get<fhicl::ParameterSet>("Mu2eG4StackingOnlyCut", fhicl::ParameterSet()), mu2elimits_)),
    steppingCuts_(createMu2eG4Cuts(pSet.get<fhicl::ParameterSet>("Mu2eG4SteppingOnlyCut", fhicl::ParameterSet()), mu2elimits_)),
    commonCuts_(createMu2eG4Cuts(pSet.get<fhicl::ParameterSet>("Mu2eG4CommonCut", fhicl::ParameterSet()), mu2elimits_)),
    
    // FIXME:  naming of pset parameters
    _rmvlevel(pSet.get<int>("debug.diagLevel",0)),
    _tmvlevel(pSet.get<int>("debug.trackingVerbosityLevel",0)),
    _checkFieldMap(pSet.get<int>("debug.checkFieldMap",0)),
    _g4Macro(pSet.get<std::string>("g4Macro","")),
    _generatorModuleLabel(pSet.get<std::string>("generatorModuleLabel", "")),
    _physVolHelper(),
    //_printPhysicsProcessSummary(pSet.get<bool>("debug.printPhysicsProcessSummary",false)),
    _extMonFNALPixelSD(),
    _genEventBroker(_use_G4MT),
    _tvdOutputName(StepInstanceName::timeVD),
    timeVDtimes_(pSet.get<std::vector<double> >("SDConfig.TimeVD.times")),
    _timer(std::make_unique<G4Timer>()),
    _realElapsed(0.),
    _systemElapsed(0.),
    _userElapsed(0.),
    standardMu2eDetector_((art::ServiceHandle<GeometryService>())->isStandardMu2eDetector()),
    _StashForEventData(pSet),
    stashInstanceToStore(-1)
    {
        //get the right type of RunManager depending on whether we are in MT mode or not
        if (_use_G4MT) {
            _runManager.reset(new Mu2eG4MTRunManager());
        }
        else {
            _runManager.reset(new G4RunManager());
        }

        if((_generatorModuleLabel == art::InputTag()) && multiStagePars_.genInputHits().empty()) {
            throw cet::exception("CONFIG")
            << "Error: both generatorModuleLabel and genInputHits are empty - nothing to do!\n";
    }

    //we need one SDHelper for each Worker thread, plus one extra for the Master
    //in the ActionInitialization, each worker thread is given one of these SDHs to hold its SD-related data
    //the "0th" worker thread gets the "0th" element of the vector, etc
    //we give the "_nThreads" element to the Master thread through Mu2eG4World to setup the InstanceMap in the ctor of the SDH class
    //we need only one of these SDHs to declare to art the list of products that will be produced
    SensitiveDetectorHelpers.reserve(_nThreads+1);
    
    for (int i = 0; i <= _nThreads; i++) {
        SensitiveDetectorHelpers.emplace_back(pSet.get<fhicl::ParameterSet>("SDConfig", fhicl::ParameterSet()));
    }
    
    SensitiveDetectorHelpers[0].declareProducts(this);

    produces<StatusG4>();
    produces<SimParticleCollection>();

    if(!timeVDtimes_.empty()) {
      produces<StepPointMCCollection>(_tvdOutputName.name());
    }

    if(trajectoryControl_.produce()) {
      produces<MCTrajectoryCollection>();
    }

    if(multiStagePars_.multiStage()) {
      produces<SimParticleRemapping>();
    }

    //can we simplify this and directly declare the relevent products
    //rather than contructing these unneccesary object?
    stackingCuts_->declareProducts(this);
    steppingCuts_->declareProducts(this);
    commonCuts_->declareProducts(this);
    
    produces<PhysicalVolumeInfoMultiCollection,art::InSubRun>();
     
    // The string "G4Engine" is magic; see the docs for RandomNumberGenerator.
    createEngine( art::ServiceHandle<SeedService>()->getSeed(), "G4Engine");

} // end G4:G4(fhicl::ParameterSet const& pSet);

    
  // That should really be beginJob().  G4 does not care about run
  // numbers, so we could use a hardcoded 1 for that.  The problem is
  // that Mu2e GeometryService refuses to give information outside of
  // an art run.  That makes sense for alignments and such, but
  // necessitates workarounds for G4 geometry.
void Mu2eG4::beginRun( art::Run &run){

    art::ServiceHandle<GeometryService> geom;
    SimpleConfig const& config  = geom->config();
    checkConfigRelics(config);
    
    static int ncalls(0);
    ++ncalls;

    // Do the main initialization of G4; only once per job.
    if ( ncalls == 1 ) {
      initializeG4( *geom, run );
    } else {
      if ( ncalls ==2 || _warnEveryNewRun ){
        mf::LogWarning log("G4");
        log << "G4 does not change state when we cross run boundaries - hope this is OK .... ";
        if ( ncalls == 2 && !_warnEveryNewRun ){
          log << "\nThis message will not be repeated on subsequent new runs.";
        }
      }
    }


    // Tell G4 that we are starting a new run.
    BeamOnBeginRun( run.id().run() );

    // A few more things that only need to be done only once per job,
    // not once per run, but which need to be done after the call to
    // BeamOnReadyToBeginRun.
    
    //since the cuts used by the individual threads, do we need to do this?
    if ( ncalls == 1 ) {
      stackingCuts_->finishConstruction(originInWorld);
      steppingCuts_->finishConstruction(originInWorld);
      commonCuts_->finishConstruction(originInWorld);

        //can only be run in single-threaded mode
      if( _checkFieldMap>0 && !(_use_G4MT)) generateFieldMap(originInWorld,_checkFieldMap);

      if ( _exportPDTStart ) exportG4PDT( "Start:" );//once per job
    }
}

    
void Mu2eG4::initializeG4( GeometryService& geom, art::Run const& run ){
    
    //if running in MT mode, set number of threads.
    //need to downcast the ptr to the RunManager, which was defined as a ptr to G4RunManager
    if (_use_G4MT) {
        dynamic_cast<Mu2eG4MTRunManager*>(_runManager.get())->SetNumberOfThreads(_nThreads);
    }
    
    if (standardMu2eDetector_) {
      geom.addWorldG4(*GeomHandle<Mu2eHall>());
    }

    if ( _rmvlevel > 0 ) {
      mf::LogInfo logInfo("GEOM");
      logInfo << "Initializing Geant4 for " << run.id()
              << " with verbosity " << _rmvlevel << endl;
      logInfo << " Configured simParticleNumberOffset = "<< multiStagePars_.simParticleNumberOffset() << endl;
    }

    
    // Create user actions and register them with G4.
    G4VUserDetectorConstruction* allMu2e;

    //as mentioned above, we give the last element to the Master thread to setup the InstanceMap in the ctor of the SDH class
    if (standardMu2eDetector_) {

        allMu2e =
            (new WorldMaker<Mu2eWorld>(std::make_unique<Mu2eWorld>(pset_, &(SensitiveDetectorHelpers[_nThreads])  ),
                                       std::make_unique<ConstructMaterials>(pset_)) );
    }
    else {

        allMu2e =
            (new WorldMaker<Mu2eStudyWorld>(std::make_unique<Mu2eStudyWorld>(pset_, &(SensitiveDetectorHelpers[_nThreads]) ),
                                            std::make_unique<ConstructMaterials>(pset_)) );
    }
    
    
    // in the non Mu2e detector we are working in the system with the
    // origin set to 0.,0.,0. and do not use geometry service for that
    originInWorld = (!standardMu2eDetector_) ? G4ThreeVector(0.0,0.0,0.0) : (GeomHandle<WorldG4>())->mu2eOriginInWorld();
    

    preG4InitializeTasks(pset_.get<fhicl::ParameterSet>("physics"));
 
    _runManager->SetVerboseLevel(_rmvlevel);

    _runManager->SetUserInitialization(allMu2e);

    G4VUserPhysicsList* pL = physicsListDecider(pset_);
    pL->SetVerboseLevel(_rmvlevel);
    
    G4ParticleHPManager::GetInstance()->SetVerboseLevel(_rmvlevel);
    
    G4HadronicProcessStore::Instance()->SetVerbose(_rmvlevel);

    G4ParticleHPManager::GetInstance()->SetVerboseLevel(_rmvlevel);

    G4HadronicProcessStore::Instance()->SetVerbose(_rmvlevel);

    _runManager->SetUserInitialization(pL);
    

    //this is where the UserActions are instantiated
    ActionInitialization* actioninit = new ActionInitialization(pset_, _extMonFNALPixelSD, SensitiveDetectorHelpers,
                                                                &_genEventBroker, &_physVolHelper,
                                                                _use_G4MT, _nThreads, originInWorld,
                                                                mu2elimits_);
    
    //in MT mode, this is where BuildForMaster is called for master thread
    // in sequential mode, this is where Build() is called for main thread
    _runManager->SetUserInitialization(actioninit);
    
      
    // setting tracking/stepping verbosity level; tracking manager
    // sets stepping verbosity level as well;
    G4RunManagerKernel const * rmk = G4RunManagerKernel::GetRunManagerKernel();
    G4TrackingManager* tm  = rmk->GetTrackingManager();
    tm->SetVerboseLevel(_tmvlevel);
    
    // Initialize G4 for this run.
    _runManager->Initialize();

    // At this point G4 geometry and physics processes have been initialized.
    // So it is safe to modify physics processes and to compute information
    // that is derived from the G4 geometry or physics processes.

    // Mu2e specific customizations that must be done after the call to Initialize.
    postG4InitializeTasks(pset_,pL);
<<<<<<< HEAD
    
    
} // end G4::initializeG4
=======
    _sensitiveDetectorHelper.registerSensitiveDetectors();
    _extMonFNALPixelSD = ( standardMu2eDetector_ &&
                           _sensitiveDetectorHelper.extMonPixelsEnabled()) ?
      dynamic_cast<ExtMonFNALPixelSD*>(G4SDManager::GetSDMpointer()->
                                       FindSensitiveDetector(SensitiveDetectorName::ExtMonFNAL()))
      : nullptr;

#if ( defined G4VIS_USE_OPENGLX || defined G4VIS_USE_OPENGL || defined  G4VIS_USE_OPENGLQT )
    // Setup the graphics if requested.
    if ( !_visMacro.empty() ) {

      _visManager = std::unique_ptr<G4VisManager>(new G4VisExecutive());
      _visManager->Initialize();

      ConfigFileLookupPolicy visPath;

      G4String command("/control/execute ");
      command += visPath(_visMacro);

      _UI->ApplyCommand( command );

    }
#endif

  } // end G4::initializeG4
>>>>>>> e0cfa38d


void Mu2eG4::beginSubRun(art::SubRun& sr) {
    
    unique_ptr<PhysicalVolumeInfoMultiCollection> mvi(new PhysicalVolumeInfoMultiCollection());

    if(multiStagePars_.inputPhysVolumeMultiInfo()  != art::InputTag()) {
        // Copy over data from the previous simulation stages
        art::Handle<PhysicalVolumeInfoMultiCollection> ih;
        sr.getByLabel(multiStagePars_.inputPhysVolumeMultiInfo(), ih);
        mvi->reserve(1 + ih->size());
        mvi->insert(mvi->begin(), ih->cbegin(), ih->cend());
    }

    // Append info for the current stage
    mvi->emplace_back(std::make_pair(multiStagePars_.simParticleNumberOffset(), _physVolHelper.persistentSingleStageInfo()));

    sr.put(std::move(mvi));
}


// Create one G4 event and copy its output to the art::event.
void Mu2eG4::produce(art::Event& event) {
    
    //confirm that IF we are running in MT mode we do not have inputs from previous simulation stages
    //otherwsie, throw an exception
    if (_use_G4MT) {
        
        if (   multiStagePars_.inputSimParticles() != art::InputTag()
            || multiStagePars_.inputMCTrajectories() != art::InputTag()
            || !(multiStagePars_.genInputHits().empty()) ) {
        
            throw cet::exception("CONFIG")
            << "Error: You are trying to run in MT mode with input from previous stages.  This is an invalid configuration!\n";
        }
    }
    
    //event_counter++;
    
    art::Handle<GenParticleCollection> gensHandle;
    if(!(_generatorModuleLabel == art::InputTag())) {
        event.getByLabel(_generatorModuleLabel, gensHandle);
    }

<<<<<<< HEAD
    // ProductID and ProductGetter for the SimParticleCollection.
    art::ProductID simPartId(getProductID<SimParticleCollection>(event));
    art::EDProductGetter const* simProductGetter = event.productGetter(simPartId);
    
    //stash is empty, we need to simulate events
    if (_StashForEventData.getStashSize() == 0)
    {
        
        stashInstanceToStore = 0;

        //******** these are per art::event quantities ********
        // StepPointMCCollection of input hits from the previous simulation stage
        HitHandles genInputHits;
        for(const auto& i : multiStagePars_.genInputHits()) {
            genInputHits.emplace_back(event.getValidHandle<StepPointMCCollection>(i));
        }
   
        _genEventBroker.loadEvent(genInputHits, simPartId, &event, _generatorModuleLabel, &_StashForEventData, simProductGetter);
    

        if (_use_G4MT)//in MT mode, stash size is given by the size of input GenParticleCollection
        {
            //getStashSize() can only be called after loadEvent is called
            //_StashForEventData.initializeStash(_genEventBroker.getStashSize());
            _StashForEventData.initializeStash(numberOfEventsToBeProcessed);
        }
        else//in sequential mode, the stash size is 1
        {
            _StashForEventData.initializeStash(1);
        }
        
        // Run G4 for this event and access the completed event.
        BeamOnDoOneArtEvent( event.id().event(), numberOfEventsToBeProcessed );
        
        _genEventBroker.setEventPtrToZero();

        
    }//end if stash is empty, simulate events
    
    event.put(std::move(_StashForEventData.getG4Status(stashInstanceToStore)));
    
    
    //testing stuff ********************************
//    std::cout << "in produce, printing the Stash Sim Particle info " << std::endl;
//    _StashForEventData.printInfo(stashInstanceToStore);
 
    
    //***** BEGIN HACK to reseat the SimPart Ptr, Parent Ptr, and Daughter Ptrs to point at the right place in the current art::Event
    
    std::unique_ptr<SimParticleCollection> tempSims = std::move(_StashForEventData.getSimPartCollection(stashInstanceToStore));
    
    for ( SimParticleCollection::iterator i=tempSims->begin(); i!=tempSims->end(); ++i )
    {
        //SimParticle* sim = &i->second;
        SimParticle& sim = i->second;
        
        if ( sim.isPrimary() ){
            art::Ptr<GenParticle> reseat(gensHandle, sim.genParticle().key());
            sim.genParticle() = reseat;
        }
        
        sim.parent() = art::Ptr<SimParticle>(sim.parent().id(),
                                             sim.parent().key(),
                                             simProductGetter );
        
        //the following is copied from MixMCEvents_module.cc
        std::vector<art::Ptr<SimParticle> > const& daughters = sim.daughters();
        
        if ( !daughters.empty() ) {
            std::vector<art::Ptr<SimParticle> > newDaughters;
            newDaughters.reserve(daughters.size());
            
            for ( size_t i=0; i != daughters.size(); ++i){
                art::Ptr<SimParticle> const& dau = art::Ptr<SimParticle>(daughters[i].id(), daughters[i].key(),
                                                                         simProductGetter );
                newDaughters.push_back( dau );
            }
            
            sim.setDaughterPtrs( newDaughters );
        }
        
    }//for (SimParticleCollection::iterator...
    //***** END HACK to reseat SimPart Ptrs
    
    event.put(std::move(tempSims));
    
=======
    // input hits from the previous simulation stage
    HitHandles genInputHits;
    for(const auto& i : multiStagePars_.genInputHits()) {
      genInputHits.emplace_back(event.getValidHandle<StepPointMCCollection>(i));
    }

    art::Handle<SimParticleCollection> inputSimHandle;
    if(art::InputTag() != multiStagePars_.inputSimParticles()) {
      event.getByLabel(multiStagePars_.inputSimParticles(), inputSimHandle);
      if(!inputSimHandle.isValid()) {
        throw cet::exception("CONFIG")
          << "Error retrieving inputSimParticles for "<<multiStagePars_.inputSimParticles()<<"\n";
      }
    }

    art::Handle<MCTrajectoryCollection> inputMCTrajectoryHandle;
    if(art::InputTag() != multiStagePars_.inputMCTrajectories()) {
      event.getByLabel(multiStagePars_.inputMCTrajectories(), inputMCTrajectoryHandle);
      if(!inputMCTrajectoryHandle.isValid()) {
        throw cet::exception("CONFIG")
          << "Error retrieving inputMCTrajectories for "<<multiStagePars_.inputMCTrajectories()<<"\n";
      }
    }

    // ProductID for the SimParticleCollection.
    art::ProductID simPartId(getProductID<SimParticleCollection>());
    SimParticleHelper spHelper(multiStagePars_.simParticleNumberOffset(), simPartId, event);
    SimParticlePrimaryHelper parentHelper(event, simPartId, gensHandle);

    // Create empty data products.
    unique_ptr<SimParticleCollection>      simParticles(      new SimParticleCollection);
    unique_ptr<StepPointMCCollection>      tvdHits(           new StepPointMCCollection);
    unique_ptr<MCTrajectoryCollection>     mcTrajectories(    new MCTrajectoryCollection);
    unique_ptr<SimParticleRemapping>       simsRemap(         new SimParticleRemapping);
    unique_ptr<ExtMonFNALSimHitCollection> extMonFNALHits(    new ExtMonFNALSimHitCollection);    
    // products for the g4study
    unique_ptr<StepPointMCCollection>      steppingPoints(    new StepPointMCCollection);

    _sensitiveDetectorHelper.createProducts(event, spHelper);

    stackingCuts_->beginEvent(event, spHelper);
    steppingCuts_->beginEvent(event, spHelper);
    commonCuts_->beginEvent(event, spHelper);

    // Some of the user actions have begin event methods. These are not G4 standards.
    _trackingAction->beginEvent(inputSimHandle, inputMCTrajectoryHandle,
                                spHelper, parentHelper, *mcTrajectories, *simsRemap);

    _genAction->setEventData(gensHandle.isValid() ? &*gensHandle : 0, genInputHits, &parentHelper);
    _steppingAction->BeginOfEvent(*tvdHits,  spHelper);

    // Connect the newly created StepPointMCCollections to their sensitive detector objects.
    _sensitiveDetectorHelper.updateSensitiveDetectors( _processInfo, spHelper);
    if(_extMonFNALPixelSD) {
      _extMonFNALPixelSD->beforeG4Event(extMonFNALHits.get(), spHelper);
    }

    // Run G4 for this event and access the completed event.
    BeamOnDoOneEvent( event.id().event() );

    // Populate the output data products.

    // Run self consistency checks if enabled.
    _trackingAction->endEvent(*simParticles);

    // Fill the status object.
    float cpuTime  = _timer->GetSystemElapsed()+_timer->GetUserElapsed();

    int status(0);
    if (  _steppingAction->nKilledStepLimit() > 0 ) status =  1;
    if (  _trackingAction->overflowSimParticles() ) status = 10;

    unique_ptr<StatusG4> g4stat(new StatusG4( status,
                                              _trackingAction->nG4Tracks(),
                                              _trackingAction->overflowSimParticles(),
                                              _steppingAction->nKilledStepLimit(),
                                              cpuTime,
                                              _timer->GetRealElapsed() )
                                );

    _simParticlePrinter.print(std::cout, *simParticles);

    // Add data products to the event.
    event.put(std::move(g4stat));
    event.put(std::move(simParticles));
>>>>>>> e0cfa38d
    if(!timeVDtimes_.empty()) {
        std::unique_ptr<StepPointMCCollection> tempTVD = std::move(_StashForEventData.getTVDHits(stashInstanceToStore));
        
        for ( StepPointMCCollection::iterator i=tempTVD->begin(); i!=tempTVD->end(); ++i ){
            StepPointMC& step = *i;
            
            if ( step.simParticle().isNonnull() ){
                step.simParticle() = art::Ptr<SimParticle>(step.simParticle().id(),
                                                           step.simParticle().key(),
                                                           simProductGetter );
            }
        }
        event.put(std::move(tempTVD),_StashForEventData.getTVDName(stashInstanceToStore));
    }// if !timeVDtimes_.empty()
    
    if(trajectoryControl_.produce()) {
        //get the MCTrajCollection from the Stash and create a new one to put stuff into
        std::unique_ptr<MCTrajectoryCollection> tempTrajs = std::move(_StashForEventData.getMCTrajCollection(stashInstanceToStore));
        std::unique_ptr<MCTrajectoryCollection> outTrajectory(new MCTrajectoryCollection());
        
        for ( MCTrajectoryCollection::iterator i=tempTrajs->begin(); i!=tempTrajs->end(); ++i ){
            art::Ptr<SimParticle> newParticle(i->second.sim().id(), i->second.sim().key(), simProductGetter );
            (*outTrajectory)[newParticle] = i->second;
            (*outTrajectory)[newParticle].sim() = newParticle;
        }

        event.put(std::move(outTrajectory));
        
    }// if trajectoryControl
    
    //DO I NEED TO RESEAT THE SimParticles in the Remap?  maybe no, becasue these are only produced in sequential mode where the stash isn't used
    if(multiStagePars_.multiStage()) {
        event.put(std::move(_StashForEventData.getSimParticleRemap(stashInstanceToStore)));
    }
    
    if(SensitiveDetectorHelpers[0].extMonPixelsEnabled()) {
        std::unique_ptr<ExtMonFNALSimHitCollection> tempExtMonHits = std::move((_StashForEventData.getExtMonFNALSimHitCollection(stashInstanceToStore)));
        
        for ( ExtMonFNALSimHitCollection::iterator i=tempExtMonHits->begin(); i!=tempExtMonHits->end(); ++i ){
            ExtMonFNALSimHit& hit = *i;
            
            if ( hit.simParticle().isNonnull() ){
                hit.simParticle() = art::Ptr<SimParticle>(hit.simParticle().id(), hit.simParticle().key(), simProductGetter );
            }
        }
        event.put(std::move(tempExtMonHits));
    }//if extMonPixelsEnabled
    
    
    _StashForEventData.putSensitiveDetectorData(stashInstanceToStore, event, simProductGetter);
    _StashForEventData.putCutsData(stashInstanceToStore, event, simProductGetter);
    
    //increment the instance of the EventStash to store
    stashInstanceToStore++;
    
    if (stashInstanceToStore == _StashForEventData.getStashSize()) {
        _StashForEventData.clearStash();
    }

    
}//end Mu2eG4::produce

    
// Tell G4 that this run is over.
void Mu2eG4::endRun(art::Run & run){
      
        BeamOnEndRun();
    
}
 
    
void Mu2eG4::endJob(){

    if ( _exportPDTEnd ) exportG4PDT( "End:" );

    // Yes, these are named endRun, but they are really endJob actions.
    _physVolHelper.endRun();

    
    //this PhysicsProcessInfo has been made a per-thread item
   // G4AutoLock PIlock(&processInfoMutex);
    //if ( _printPhysicsProcessSummary ){ _processInfo.endRun(); }
    
    //_processInfo.endRun();
    
    //PIlock.unlock();
}

  
 
    
    
/**************************************************************
                    FUNCTION DEFINITIONS
 **************************************************************/
    
// Do the "begin run" parts of BeamOn.
void Mu2eG4::BeamOnBeginRun( unsigned int runNumber){

        _runManager->SetRunIDCounter(runNumber);

        bool cond = _runManager->ConfirmBeamOnCondition();
        if(!cond){
            // throw here
            return;
        }

        _realElapsed   = 0.;
        _systemElapsed = 0.;
        _userElapsed   = 0.;
    
        //this would have been set by BeamOn
        //needed for RunInitialization(), called by Run::SetNumberofEventToBeProcessed
        _runManager->SetNumberOfEventsToBeProcessed(numberOfEventsToBeProcessed);
    
        _runManager->ConstructScoringWorlds();
        _runManager->RunInitialization();

}

    
// Do the "per event" part of DoEventLoop.
void Mu2eG4::BeamOnDoOneArtEvent( int eventNumber, G4int num_events, const char* macroFile, G4int n_select){
        
        if (_use_G4MT)//MT mode
        {
            //this is where the events are actually processed
            //num_events is # of G4 events processed per art event
            
            //NOTE: G4MTRunManager::WaitForEndEventLoopWorkers() is a protected function in G4 code, so we MUST have our own MTRunManager
            //in order to access this function
            dynamic_cast<Mu2eG4MTRunManager*>(_runManager.get())->InitializeEventLoop(num_events,macroFile,n_select);
            dynamic_cast<Mu2eG4MTRunManager*>(_runManager.get())->Mu2eG4WaitForEndEventLoopWorkers();
            
        }
        else//sequential mode
        {
            _runManager->InitializeEventLoop(num_events,macroFile,n_select);
            
            _timer->Start();
            _runManager->ProcessOneEvent(eventNumber);
            _timer->Stop();

            // Accumulate time spent in G4 for all events in this run.
            _realElapsed   += _timer->GetRealElapsed();
            _systemElapsed += _timer->GetSystemElapsed();
            _userElapsed   += _timer->GetUserElapsed();
      
            _runManager->TerminateOneEvent();
            
        }//end if

}

    
// Do the "end of run" parts of DoEventLoop and BeamOn.
void Mu2eG4::BeamOnEndRun(){
        
        //if in sequential mode
        if (!_use_G4MT) {_runManager->TerminateEventLoop(); }
        
        //for either MT or sequential mode
        _runManager->RunTermination();
        
        //if in sequential mode
//        if (!_use_G4MT)
//        {
        G4cout << "  Event processing inside ProcessOneEvent time summary" << G4endl;
        G4cout << "  User="  << _userElapsed
        << "s Real="  << _realElapsed
        << "s Sys="   << _systemElapsed
        << "s" << G4endl;
//        }
        
}
 
} // End of namespace mu2e

using mu2e::Mu2eG4;
DEFINE_ART_MODULE(Mu2eG4);<|MERGE_RESOLUTION|>--- conflicted
+++ resolved
@@ -381,10 +381,6 @@
     
     G4HadronicProcessStore::Instance()->SetVerbose(_rmvlevel);
 
-    G4ParticleHPManager::GetInstance()->SetVerboseLevel(_rmvlevel);
-
-    G4HadronicProcessStore::Instance()->SetVerbose(_rmvlevel);
-
     _runManager->SetUserInitialization(pL);
     
 
@@ -414,37 +410,8 @@
 
     // Mu2e specific customizations that must be done after the call to Initialize.
     postG4InitializeTasks(pset_,pL);
-<<<<<<< HEAD
-    
     
 } // end G4::initializeG4
-=======
-    _sensitiveDetectorHelper.registerSensitiveDetectors();
-    _extMonFNALPixelSD = ( standardMu2eDetector_ &&
-                           _sensitiveDetectorHelper.extMonPixelsEnabled()) ?
-      dynamic_cast<ExtMonFNALPixelSD*>(G4SDManager::GetSDMpointer()->
-                                       FindSensitiveDetector(SensitiveDetectorName::ExtMonFNAL()))
-      : nullptr;
-
-#if ( defined G4VIS_USE_OPENGLX || defined G4VIS_USE_OPENGL || defined  G4VIS_USE_OPENGLQT )
-    // Setup the graphics if requested.
-    if ( !_visMacro.empty() ) {
-
-      _visManager = std::unique_ptr<G4VisManager>(new G4VisExecutive());
-      _visManager->Initialize();
-
-      ConfigFileLookupPolicy visPath;
-
-      G4String command("/control/execute ");
-      command += visPath(_visMacro);
-
-      _UI->ApplyCommand( command );
-
-    }
-#endif
-
-  } // end G4::initializeG4
->>>>>>> e0cfa38d
 
 
 void Mu2eG4::beginSubRun(art::SubRun& sr) {
@@ -489,7 +456,6 @@
         event.getByLabel(_generatorModuleLabel, gensHandle);
     }
 
-<<<<<<< HEAD
     // ProductID and ProductGetter for the SimParticleCollection.
     art::ProductID simPartId(getProductID<SimParticleCollection>(event));
     art::EDProductGetter const* simProductGetter = event.productGetter(simPartId);
@@ -576,93 +542,6 @@
     
     event.put(std::move(tempSims));
     
-=======
-    // input hits from the previous simulation stage
-    HitHandles genInputHits;
-    for(const auto& i : multiStagePars_.genInputHits()) {
-      genInputHits.emplace_back(event.getValidHandle<StepPointMCCollection>(i));
-    }
-
-    art::Handle<SimParticleCollection> inputSimHandle;
-    if(art::InputTag() != multiStagePars_.inputSimParticles()) {
-      event.getByLabel(multiStagePars_.inputSimParticles(), inputSimHandle);
-      if(!inputSimHandle.isValid()) {
-        throw cet::exception("CONFIG")
-          << "Error retrieving inputSimParticles for "<<multiStagePars_.inputSimParticles()<<"\n";
-      }
-    }
-
-    art::Handle<MCTrajectoryCollection> inputMCTrajectoryHandle;
-    if(art::InputTag() != multiStagePars_.inputMCTrajectories()) {
-      event.getByLabel(multiStagePars_.inputMCTrajectories(), inputMCTrajectoryHandle);
-      if(!inputMCTrajectoryHandle.isValid()) {
-        throw cet::exception("CONFIG")
-          << "Error retrieving inputMCTrajectories for "<<multiStagePars_.inputMCTrajectories()<<"\n";
-      }
-    }
-
-    // ProductID for the SimParticleCollection.
-    art::ProductID simPartId(getProductID<SimParticleCollection>());
-    SimParticleHelper spHelper(multiStagePars_.simParticleNumberOffset(), simPartId, event);
-    SimParticlePrimaryHelper parentHelper(event, simPartId, gensHandle);
-
-    // Create empty data products.
-    unique_ptr<SimParticleCollection>      simParticles(      new SimParticleCollection);
-    unique_ptr<StepPointMCCollection>      tvdHits(           new StepPointMCCollection);
-    unique_ptr<MCTrajectoryCollection>     mcTrajectories(    new MCTrajectoryCollection);
-    unique_ptr<SimParticleRemapping>       simsRemap(         new SimParticleRemapping);
-    unique_ptr<ExtMonFNALSimHitCollection> extMonFNALHits(    new ExtMonFNALSimHitCollection);    
-    // products for the g4study
-    unique_ptr<StepPointMCCollection>      steppingPoints(    new StepPointMCCollection);
-
-    _sensitiveDetectorHelper.createProducts(event, spHelper);
-
-    stackingCuts_->beginEvent(event, spHelper);
-    steppingCuts_->beginEvent(event, spHelper);
-    commonCuts_->beginEvent(event, spHelper);
-
-    // Some of the user actions have begin event methods. These are not G4 standards.
-    _trackingAction->beginEvent(inputSimHandle, inputMCTrajectoryHandle,
-                                spHelper, parentHelper, *mcTrajectories, *simsRemap);
-
-    _genAction->setEventData(gensHandle.isValid() ? &*gensHandle : 0, genInputHits, &parentHelper);
-    _steppingAction->BeginOfEvent(*tvdHits,  spHelper);
-
-    // Connect the newly created StepPointMCCollections to their sensitive detector objects.
-    _sensitiveDetectorHelper.updateSensitiveDetectors( _processInfo, spHelper);
-    if(_extMonFNALPixelSD) {
-      _extMonFNALPixelSD->beforeG4Event(extMonFNALHits.get(), spHelper);
-    }
-
-    // Run G4 for this event and access the completed event.
-    BeamOnDoOneEvent( event.id().event() );
-
-    // Populate the output data products.
-
-    // Run self consistency checks if enabled.
-    _trackingAction->endEvent(*simParticles);
-
-    // Fill the status object.
-    float cpuTime  = _timer->GetSystemElapsed()+_timer->GetUserElapsed();
-
-    int status(0);
-    if (  _steppingAction->nKilledStepLimit() > 0 ) status =  1;
-    if (  _trackingAction->overflowSimParticles() ) status = 10;
-
-    unique_ptr<StatusG4> g4stat(new StatusG4( status,
-                                              _trackingAction->nG4Tracks(),
-                                              _trackingAction->overflowSimParticles(),
-                                              _steppingAction->nKilledStepLimit(),
-                                              cpuTime,
-                                              _timer->GetRealElapsed() )
-                                );
-
-    _simParticlePrinter.print(std::cout, *simParticles);
-
-    // Add data products to the event.
-    event.put(std::move(g4stat));
-    event.put(std::move(simParticles));
->>>>>>> e0cfa38d
     if(!timeVDtimes_.empty()) {
         std::unique_ptr<StepPointMCCollection> tempTVD = std::move(_StashForEventData.getTVDHits(stashInstanceToStore));
         
