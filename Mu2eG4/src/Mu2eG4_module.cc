// A Producer Module that runs Geant4 and adds its output to the event.
//
// Original author Rob Kutschke
//
// Notes:



// Mu2e includes
#include "MCDataProducts/inc/GenParticleCollection.hh"
#include "Mu2eHallGeom/inc/Mu2eHall.hh"
#include "Mu2eG4/inc/WorldMaker.hh"
#include "Mu2eG4/inc/Mu2eWorld.hh"
#include "Mu2eG4/inc/Mu2eStudyWorld.hh"
#include "Mu2eG4/inc/IMu2eG4Cut.hh"
#include "Mu2eG4/inc/SensitiveDetectorHelper.hh"
#include "Mu2eG4/inc/exportG4PDT.hh"
#include "GeometryService/inc/GeometryService.hh"
#include "GeometryService/inc/GeomHandle.hh"
#include "GeometryService/inc/WorldG4.hh"
#include "Mu2eG4/inc/ActionInitialization.hh"
#include "Mu2eG4/inc/PhysicalVolumeHelper.hh"
#include "Mu2eG4/inc/physicsListDecider.hh"
#include "Mu2eG4/inc/preG4InitializeTasks.hh"
#include "Mu2eG4/inc/Mu2eSensitiveDetector.hh"
#include "Mu2eG4/inc/SensitiveDetectorName.hh"
#include "ConfigTools/inc/ConfigFileLookupPolicy.hh"
#include "Mu2eG4/inc/generateFieldMap.hh"
#include "SeedService/inc/SeedService.hh"
#include "Mu2eG4/inc/Mu2eG4ResourceLimits.hh"
#include "Mu2eG4/inc/Mu2eG4TrajectoryControl.hh"
#include "Mu2eG4/inc/Mu2eG4MultiStageParameters.hh"
#include "Mu2eG4/inc/findMaterialOrThrow.hh"
#include "Mu2eG4/inc/checkConfigRelics.hh"
#include "Mu2eG4/inc/Mu2eG4PerThreadStorage.hh"
#if ( defined G4VIS_USE_OPENGLX || defined G4VIS_USE_OPENGL || defined G4VIS_USE_OPENGLQT )
#include "Mu2eG4/inc/Mu2eVisCommands.hh"
#endif

// Data products that will be produced by this module.
#include "MCDataProducts/inc/StepPointMCCollection.hh"
#include "MCDataProducts/inc/SimParticleCollection.hh"
#include "MCDataProducts/inc/PhysicalVolumeInfoMultiCollection.hh"
#include "MCDataProducts/inc/StatusG4.hh"
#include "MCDataProducts/inc/StepInstanceName.hh"
//#include "MCDataProducts/inc/ExtMonFNALSimHitCollection.hh"
#include "MCDataProducts/inc/MCTrajectoryCollection.hh"
#include "MCDataProducts/inc/SimParticleRemapping.hh"

// From art and its tool chain.
#include "art/Framework/Principal/Event.h"
#include "art/Framework/Principal/Handle.h"
#include "art/Framework/Principal/Run.h"
#include "art/Framework/Principal/SubRun.h"
#include "art/Framework/Core/EDProducer.h"
#include "art/Framework/Core/ModuleMacros.h"
#include "fhiclcpp/ParameterSet.h"
#include "art/Framework/Services/Registry/ServiceHandle.h"
#include "art_root_io/TFileService.h"
#include "art_root_io/TFileDirectory.h"
#include "canvas/Utilities/InputTag.h"

// Geant4 includes
#include "G4UIExecutive.hh"
#include "G4UImanager.hh"
#if ( defined G4VIS_USE_OPENGLX || defined G4VIS_USE_OPENGL || defined G4VIS_USE_OPENGLQT )
#include "G4VisExecutive.hh"
#endif
#include "G4Run.hh"
#include "G4Timer.hh"
#include "G4VUserPhysicsList.hh"
#include "G4ParticleHPManager.hh"
#include "G4HadronicProcessStore.hh"
#include "G4RunManagerKernel.hh"
#include "G4RunManager.hh"
#include "G4SDManager.hh"

// C++ includes.
#include <iostream>
#include <string>
#include <vector>
#include <cstdlib>
#include <memory>
#include <iomanip>
#include <utility>

using namespace std;

namespace {
  art::InputTag const invalid_tag{};
}

namespace mu2e {

  class Mu2eG4 : public art::EDProducer {
  public:
    Mu2eG4(fhicl::ParameterSet const& pSet);
    // Accept compiler supplied d'tor

  private:
    void produce(art::Event& e) override;
    void endJob() override;
    void beginRun(art::Run &r) override;
    void endRun(art::Run &) override;
    void beginSubRun(art::SubRun &sr) override;

    fhicl::ParameterSet pset_;

    Mu2eG4ResourceLimits mu2elimits_;
    Mu2eG4TrajectoryControl trajectoryControl_;
    Mu2eG4MultiStageParameters multiStagePars_;

    // The THREE functions that call new G4RunManger functions and break G4's BeamOn() into 3 pieces
    void BeamOnBeginRun( unsigned int runNumber, const char* macroFile=0, G4int n_select=-1 );
    void BeamOnDoOneArtEvent( int eventNumber );
    void BeamOnEndRun();

    void DoVisualizationFromMacro();

    std::unique_ptr<G4RunManager> _runManager;

    // Do we issue warnings about multiple runs?
    bool _warnEveryNewRun;

    // Do we want to export the G4 particle data table.
    bool  _exportPDTStart;
    bool  _exportPDTEnd;

    // to be able to make StorePhysicsTable call after the event loop started
    G4VUserPhysicsList* physicsList_;
    std::string storePhysicsTablesDir_;

    ActionInitialization const * _actionInit;

    //these cut objects are used to indicate what data product is produced
    //additional thread-local cut objects are owned by ActionInitialization
    std::unique_ptr<IMu2eG4Cut> stackingCuts_;
    std::unique_ptr<IMu2eG4Cut> steppingCuts_;
    std::unique_ptr<IMu2eG4Cut> commonCuts_;

    G4UIsession  *_session;
    G4UImanager  *_UI;
#if     ( defined G4VIS_USE_OPENGLX || defined G4VIS_USE_OPENGL || defined G4VIS_USE_OPENGLQT )
    std::unique_ptr<G4VisManager> _visManager;
#endif

    int _rmvlevel;
    int _tmvlevel;
    int _smvlevel;
    int _checkFieldMap;

    // Names of macro files for visualization.
    string _visMacro;  // init
    string _visGUIMacro; // end of Event GUI

    // Name of a macro file to be used for controling G4 parameters after
    // the initialization phase.
    string _g4Macro;

    art::InputTag _generatorModuleLabel;

<<<<<<< HEAD
    // Helps with indexology related to persisting G4 volume information.
    // string to ptr maps, speed optimization
    // do a counter that counts how mnay times it was called with an unknown process
    PhysicalVolumeHelper _physVolHelper;

    ExtMonFNALPixelSD       *_extMonFNALPixelSD;
=======
        // handles per-thread objects
        GenEventBroker _genEventBroker;
>>>>>>> b39a33f3

    // Instance name of the timeVD StepPointMC data product.
    const StepInstanceName _tvdOutputName;
    std::vector<double> timeVDtimes_;

    // Do the G4 initialization that must be done only once per job, not once per run
    void initializeG4( GeometryService& geom, art::Run const& run );

    std::unique_ptr<G4Timer> _timer; // local Mu2e per Geant4 event timer
    // Counters for cumulative time spent processing events by Geant4
    G4double _realElapsed;
    G4double _systemElapsed;
    G4double _userElapsed;

    const bool    _standardMu2eDetector;
    G4ThreeVector _originInWorld;

    SensitiveDetectorHelper _sensitiveDetectorHelper;

    Mu2eG4PerThreadStorage perThreadStore;

    //used in testing code
    //int event_counter = 0;
    int numExcludedEvents = 0;

  }; // end G4 header

  Mu2eG4::Mu2eG4(fhicl::ParameterSet const& pSet):
    EDProducer{pSet},
    pset_(pSet),
    mu2elimits_(pSet.get<fhicl::ParameterSet>("ResourceLimits")),
    trajectoryControl_(pSet.get<fhicl::ParameterSet>("TrajectoryControl")),
    multiStagePars_(pSet.get<fhicl::ParameterSet>("MultiStageParameters")),
    _runManager(std::make_unique<G4RunManager>()),
    _warnEveryNewRun(pSet.get<bool>("debug.warnEveryNewRun",false)),
    _exportPDTStart(pSet.get<bool>("debug.exportPDTStart",false)),
    _exportPDTEnd(pSet.get<bool>("debug.exportPDTEnd",false)),

    storePhysicsTablesDir_(pSet.get<std::string>("debug.storePhysicsTablesDir","")),

    stackingCuts_(createMu2eG4Cuts(pSet.get<fhicl::ParameterSet>("Mu2eG4StackingOnlyCut", {}), mu2elimits_)),
    steppingCuts_(createMu2eG4Cuts(pSet.get<fhicl::ParameterSet>("Mu2eG4SteppingOnlyCut", {}), mu2elimits_)),
    commonCuts_(createMu2eG4Cuts(pSet.get<fhicl::ParameterSet>("Mu2eG4CommonCut", {}), mu2elimits_)),

    _session(nullptr),
    _UI(nullptr),
#if ( defined G4VIS_USE_OPENGLX || defined G4VIS_USE_OPENGL || defined G4VIS_USE_OPENGLQT )
    _visManager(nullptr),
#endif
    // FIXME:  naming of pset parameters
    _rmvlevel(pSet.get<int>("debug.diagLevel",0)),
    _tmvlevel(pSet.get<int>("debug.trackingVerbosityLevel",0)),
    _smvlevel(pSet.get<int>("debug.steppingVerbosityLevel",0)),
    _checkFieldMap(pSet.get<int>("debug.checkFieldMap",0)),
    _visMacro(pSet.get<std::string>("visualization.initMacro")),
    _visGUIMacro(pSet.get<std::string>("visualization.GUIMacro")),
    _g4Macro(pSet.get<std::string>("g4Macro","")),
    _generatorModuleLabel(pSet.get<std::string>("generatorModuleLabel", "")),
    _physVolHelper(),
    //_printPhysicsProcessSummary(pSet.get<bool>("debug.printPhysicsProcessSummary",false)),
<<<<<<< HEAD
    _extMonFNALPixelSD(),
=======
    _genEventBroker(_use_G4MT),
>>>>>>> b39a33f3
    _tvdOutputName(StepInstanceName::timeVD),
    timeVDtimes_(pSet.get<std::vector<double> >("SDConfig.TimeVD.times")),
    _timer(std::make_unique<G4Timer>()),
    _realElapsed(0.),
    _systemElapsed(0.),
    _userElapsed(0.),
    _standardMu2eDetector((art::ServiceHandle<GeometryService>())->isStandardMu2eDetector()),
    _sensitiveDetectorHelper(pSet.get<fhicl::ParameterSet>("SDConfig", fhicl::ParameterSet())),
    perThreadStore(pSet.get<fhicl::ParameterSet>("SDConfig", fhicl::ParameterSet()))
    {
    
        if((_generatorModuleLabel == art::InputTag()) && multiStagePars_.genInputHits().empty()) {
            throw cet::exception("CONFIG")
            << "Error: both generatorModuleLabel and genInputHits are empty - nothing to do!\n";
    }

    auto& collector = producesCollector();
    _sensitiveDetectorHelper.declareProducts(collector);

    produces<StatusG4>();
    produces<SimParticleCollection>();

    if(!timeVDtimes_.empty()) {
      produces<StepPointMCCollection>(_tvdOutputName.name());
    }

    if(trajectoryControl_.produce()) {
      produces<MCTrajectoryCollection>();
    }

    if(multiStagePars_.multiStage()) {
      produces<SimParticleRemapping>();
    }

    //can we simplify this and directly declare the relevent products
    //rather than contructing these unneccesary object?
    stackingCuts_->declareProducts(collector);
    steppingCuts_->declareProducts(collector);
    commonCuts_->declareProducts(collector);

    // Declare which products this module will read.
    auto const& inputPhysVolTag = multiStagePars_.inputPhysVolumeMultiInfo();
    if (inputPhysVolTag != invalid_tag) {
      consumes<PhysicalVolumeInfoMultiCollection, art::InSubRun>(inputPhysVolTag);
    }
    auto const& inputSimParticlesTag = multiStagePars_.inputSimParticles();
    if (inputSimParticlesTag != invalid_tag) {
      consumes<SimParticleCollection>(inputSimParticlesTag);
    }
    auto const& inputMCTrajectoryTag = multiStagePars_.inputMCTrajectories();
    if (inputMCTrajectoryTag != invalid_tag) {
      consumes<MCTrajectoryCollection>(inputMCTrajectoryTag);
    }
    if (_generatorModuleLabel != invalid_tag) {
      consumes<GenParticleCollection>(_generatorModuleLabel);
    }
    for (auto const& tag : multiStagePars_.genInputHits()) {
      consumes<StepPointMCCollection>(tag);
    }

    produces<PhysicalVolumeInfoMultiCollection,art::InSubRun>();

    // The string "G4Engine" is magic; see the docs for RandomNumberGenerator.
    createEngine( art::ServiceHandle<SeedService>()->getSeed(), "G4Engine");

} // end G4:G4(fhicl::ParameterSet const& pSet);


  // That should really be beginJob().  G4 does not care about run
  // numbers, so we could use a hardcoded 1 for that.  The problem is
  // that Mu2e GeometryService refuses to give information outside of
  // an art run.  That makes sense for alignments and such, but
  // necessitates workarounds for G4 geometry.
void Mu2eG4::beginRun( art::Run &run){
    
    art::ServiceHandle<GeometryService> geom;
    SimpleConfig const& config  = geom->config();
    checkConfigRelics(config);

    static int ncalls(0);
    ++ncalls;

    // Do the main initialization of G4; only once per job.
    if ( ncalls == 1 ) {
      initializeG4( *geom, run );
    } else {
      if ( ncalls ==2 || _warnEveryNewRun ){
        mf::LogWarning log("G4");
        log << "G4 does not change state when we cross run boundaries - hope this is OK .... ";
        if ( ncalls == 2 && !_warnEveryNewRun ){
          log << "\nThis message will not be repeated on subsequent new runs.";
        }
      }
    }


    // Tell G4 that we are starting a new run.
    BeamOnBeginRun( run.id().run() );

    // A few more things that only need to be done only once per job,
    // not once per run, but which need to be done after the call to
    // BeamOnReadyToBeginRun.

    if ( ncalls == 1 ) {
      //stackingCuts_->finishConstruction(_originInWorld);
      //steppingCuts_->finishConstruction(_originInWorld);
      //commonCuts_->finishConstruction  (_originInWorld);

      if( _checkFieldMap>0 ) generateFieldMap(_originInWorld,_checkFieldMap);

      if ( _exportPDTStart ) exportG4PDT( "Start:" );//once per job
    }
}


void Mu2eG4::initializeG4( GeometryService& geom, art::Run const& run ){

    if ( _rmvlevel > 0 ) {
      mf::LogInfo logInfo("GEOM");
      logInfo << "Initializing Geant4 for " << run.id()
              << " with verbosity " << _rmvlevel << endl;
      logInfo << " Configured simParticleNumberOffset = "<< multiStagePars_.simParticleNumberOffset() << endl;
    }


    // Create user actions and register them with G4.
    G4VUserDetectorConstruction* allMu2e;

    // as mentioned above, we give the last element to the Master thread to setup the InstanceMap in the ctor of the SDH class
    
    if (_standardMu2eDetector) {
      geom.addWorldG4(*GeomHandle<Mu2eHall>());

      allMu2e = 
     	(new WorldMaker<Mu2eWorld>(std::make_unique<Mu2eWorld>(pset_, &(_sensitiveDetectorHelper)  ),
     				   std::make_unique<ConstructMaterials>(pset_)) );
    
      _originInWorld = (GeomHandle<WorldG4>())->mu2eOriginInWorld();
    }
    else {
      allMu2e =
	(new WorldMaker<Mu2eStudyWorld>(std::make_unique<Mu2eStudyWorld>(pset_, &(_sensitiveDetectorHelper) ),
					std::make_unique<ConstructMaterials>(pset_)) );

      // non-Mu2e detector: the system origin os set to (0.,0.,0.); do not use geometry service for that
      _originInWorld = G4ThreeVector(0.0,0.0,0.0);
    }

    preG4InitializeTasks(pset_);

    _runManager->SetVerboseLevel(_rmvlevel);

    _runManager->SetUserInitialization(allMu2e);

    physicsList_ = physicsListDecider(pset_);
    physicsList_->SetVerboseLevel(_rmvlevel);

    G4ParticleHPManager::GetInstance()->SetVerboseLevel(_rmvlevel);

    G4HadronicProcessStore::Instance()->SetVerbose(_rmvlevel);

    _runManager->SetUserInitialization(physicsList_);


    //this is where the UserActions are instantiated
    ActionInitialization* actioninit = new ActionInitialization(pset_,
<<<<<<< HEAD
                                                                _extMonFNALPixelSD,
                                                                &_sensitiveDetectorHelper,
                                                                &perThreadStore,
                                                                &_physVolHelper,
                                                                _originInWorld,
=======
                                                                SensitiveDetectorHelpers,
                                                                &_genEventBroker, &_physVolHelper,
                                                                _use_G4MT, _nThreads, _originInWorld,
                                                                mu2elimits_,
>>>>>>> b39a33f3
                                                                multiStagePars_.simParticleNumberOffset()
                                                                );

    //in MT mode, this is where BuildForMaster is called for master thread
    // in sequential mode, this is where Build() is called for main thread
    _runManager->SetUserInitialization(actioninit);

    _UI = G4UImanager::GetUIpointer();

    // Any final G4 interactive commands ...
    if ( !_g4Macro.empty() ) {
        G4String command("/control/execute ");
        ConfigFileLookupPolicy path;
        command += path(_g4Macro);
        _UI->ApplyCommand(command);

    }

    // Initialize G4 for this run.
    _runManager->Initialize();

    if ( _rmvlevel > 0 ) {
       G4cout << __func__
              << " After Initialize(), G4RunManagerType:  "
              << _runManager->GetRunManagerType() << G4endl;
    }

#if ( defined G4VIS_USE_OPENGLX || defined G4VIS_USE_OPENGL || defined G4VIS_USE_OPENGLQT )
    // Setup the graphics if requested.
    if ( !_visMacro.empty() ) {

        _visManager = std::unique_ptr<G4VisManager>(new G4VisExecutive());
        _visManager->Initialize();

        ConfigFileLookupPolicy visPath;

        G4String command("/control/execute ");
        command += visPath(_visMacro);

        _UI->ApplyCommand( command );

    }
#endif

} // end G4::initializeG4


void Mu2eG4::beginSubRun(art::SubRun& sr)
{
    using Collection_t = PhysicalVolumeInfoMultiCollection;
    auto mvi = std::make_unique<Collection_t>();

    if(multiStagePars_.inputPhysVolumeMultiInfo() != invalid_tag) {
      // Copy over data from the previous simulation stages
      auto const& ih = sr.getValidHandle<Collection_t>(multiStagePars_.inputPhysVolumeMultiInfo());
      mvi->reserve(1 + ih->size());
      mvi->insert(mvi->begin(), ih->cbegin(), ih->cend());

    }

    // Append info for the current stage
    mvi->emplace_back(multiStagePars_.simParticleNumberOffset(), _physVolHelper.persistentSingleStageInfo());

    sr.put(std::move(mvi));
}


// Create one G4 event and copy its output to the art::event.
void Mu2eG4::produce(art::Event& event) {

    art::Handle<GenParticleCollection> gensHandle;
    if(!(_generatorModuleLabel == art::InputTag())) {
        event.getByLabel(_generatorModuleLabel, gensHandle);
    }
    
    // StepPointMCCollection of input hits from the previous simulation stage
    HitHandles genInputHits;
    for(const auto& i : multiStagePars_.genInputHits()) {
        genInputHits.emplace_back(event.getValidHandle<StepPointMCCollection>(i));
    }
    
    // ProductID and ProductGetter for the SimParticleCollection.
    art::ProductID simPartId(event.getProductID<SimParticleCollection>());
    art::EDProductGetter const* simProductGetter = event.productGetter(simPartId);

    SimParticleHelper spHelper(multiStagePars_.simParticleNumberOffset(), simPartId, &event, simProductGetter);
    SimParticlePrimaryHelper parentHelper(&event, simPartId, gensHandle, simProductGetter);

    perThreadStore.initializeEventInfo(&event, &spHelper, &parentHelper, &genInputHits, _generatorModuleLabel);

    // Run G4 for this event and access the completed event.
    BeamOnDoOneArtEvent( event.id().event() );
    
    
    /////////////////////////////////////////////////////////////////////////////////////    
    std::unique_ptr<SimParticleCollection> simsToCheck = perThreadStore.getSimPartCollection();

    if (simsToCheck == nullptr) {
        numExcludedEvents++;
    }
    else {
        
        event.put(std::move(perThreadStore.getG4Status()));
        event.put(std::move(simsToCheck));
        perThreadStore.putSensitiveDetectorData(simProductGetter);
        perThreadStore.putCutsData(simProductGetter);
        
        if(!timeVDtimes_.empty()) {
            event.put(std::move(perThreadStore.getTVDHits()),perThreadStore.getTVDName());
        }

        if(trajectoryControl_.produce()) {
            event.put(std::move(perThreadStore.getMCTrajCollection()));
        }

        if(multiStagePars_.multiStage()) {
            event.put(std::move(perThreadStore.getSimParticleRemap()));
        }

        if(_sensitiveDetectorHelper.extMonPixelsEnabled()) {
            event.put(std::move(perThreadStore.getExtMonFNALSimHitCollection()));
        }

    }//simsToCheck !=nullptr

    _runManager->TerminateOneEvent();
    perThreadStore.clearData();
}//end Mu2eG4::produce


// Tell G4 that this run is over.
void Mu2eG4::endRun(art::Run & run){

        BeamOnEndRun();
        G4cout << "at endRun: numExcludedEvents = " << numExcludedEvents << G4endl;
}


void Mu2eG4::endJob(){

    if ( _exportPDTEnd ) exportG4PDT( "End:" );
    _physVolHelper.endRun();
}





/**************************************************************
                    FUNCTION DEFINITIONS
 **************************************************************/

// Do the "begin run" parts of BeamOn.
void Mu2eG4::BeamOnBeginRun( unsigned int runNumber, const char* macroFile, G4int n_select){

    if ( _rmvlevel > 0 ) {
        G4cout << __func__ << ": runNumber: " << runNumber << G4endl;
    }

    _runManager->SetRunIDCounter(runNumber);

    bool cond = _runManager->ConfirmBeamOnCondition();
    if(!cond){
        throw cet::exception("G4INIT")
        << "ConfirmBeamOn failed\n";
    }

    _realElapsed   = 0.;
    _systemElapsed = 0.;
    _userElapsed   = 0.;


    G4int numberOfEventsToBeProcessed = std::numeric_limits<int>::max(); // largest int for now
    
    _runManager->SetNumberOfEventsToBeProcessed(numberOfEventsToBeProcessed);// this would have been set by BeamOn
    _runManager->ConstructScoringWorlds();
    _runManager->RunInitialization();
    
    _runManager->InitializeEventLoop(numberOfEventsToBeProcessed,macroFile,n_select);
    

}//BeamOnBeginRun


// Do the "per event" part of DoEventLoop.
void Mu2eG4::BeamOnDoOneArtEvent( int eventNumber ){

    if ( _rmvlevel > 1 ) {
        G4cout << __func__ << ": eventNumber: " << eventNumber << G4endl;
    }
    
    _timer->Start();
    _runManager->ProcessOneEvent(eventNumber);
    _timer->Stop();

    // Accumulate time spent in G4 for all events in this run.
    _realElapsed   += _timer->GetRealElapsed();
    _systemElapsed += _timer->GetSystemElapsed();
    _userElapsed   += _timer->GetUserElapsed();

    // Pause to see graphics.
    if ( !_visMacro.empty() ){
        DoVisualizationFromMacro();
    }

}//BeamOnDoOneArtEvent


// Do the "end of run" parts of DoEventLoop and BeamOn.
void Mu2eG4::BeamOnEndRun(){

    if (storePhysicsTablesDir_!="") {
      if ( _rmvlevel > 0 ) {
        G4cout << __func__ << " Will write out physics tables to "
               << storePhysicsTablesDir_
               << G4endl;
      }
      physicsList_->StorePhysicsTable(storePhysicsTablesDir_);
    }

    _runManager->TerminateEventLoop();
    _runManager->RunTermination();

    G4cout << "  Event processing inside ProcessOneEvent time summary" << G4endl;
    G4cout << "  User="  << _userElapsed
           << "s Real="  << _realElapsed
           << "s Sys="   << _systemElapsed
           << "s" << G4endl;
    
}//BeamOnEndRun


void Mu2eG4::DoVisualizationFromMacro(){

    // Prompt to continue and wait for reply.
    cout << "Enter a character to go to the next event" << endl;
    cout << "q quits, s enters G4 interactive session, g enters a GUI session (if available)"
    << endl;
    cout << "Once in G4 interactive session, to quit it type \"exit\" or use File menu"
    << endl;

    string userinput;
    cin >> userinput;
    G4cout << userinput << G4endl;

    // Check if user is requesting an early termination of the event loop.
    if ( !userinput.empty() ){
        // Check only the first character; >> skips whitespace by default
        char c = tolower( userinput[0] );
        if ( c == 'q' ){
            throw cet::exception("CONTROL")
            << "Early end of event loop requested inside G4, \n";
        } else if ( c == 's' || c == 'g' || c == 'v' ){
            // v is for backward compatibility
            G4int argc=1;
            // Cast away const-ness; required by the G4 interface ...
            char* dummy = (char *)"dummy";
            char** argv = &dummy;
            G4UIExecutive* UIE = ( c == 's' || c == 'v' ) ?
            new G4UIExecutive(argc, argv,"tcsh") :
            new G4UIExecutive(argc, argv);

#if ( defined G4VIS_USE_OPENGLX || defined G4VIS_USE_OPENGL || defined G4VIS_USE_OPENGLQT )

            if (UIE->IsGUI()) {

                // we add a command here and initialize it
                // (/vis/sceneHandler has to exist prior to this)
                auto* drEv = new Mu2eVisCommandSceneHandlerDrawEvent();
                _visManager->RegisterMessenger(drEv); // assumes ownership;
                // drEv->SetVisManager(_visManager.get());
                // vis manager pointer is static member of the drEv base
                // class so the above is not needed

                if ( !_visGUIMacro.empty() ){
                    G4String command("/control/execute ");
                    ConfigFileLookupPolicy visPath;
                    command += visPath(_visGUIMacro);
                    _UI->ApplyCommand( command );

                    cout << "In GUI interactive session use the \"Start Here\" menu "
                    << "followed by the Viewer commands or redisplaying event"
                    << endl;

                } else {
                    cout << __func__ << " WARNING: visGUIMacro empty, may need to be defined in fcl" << endl;
                }

            } // end UIE->IsGUI()
#endif
            UIE->SessionStart();
            delete UIE;

            //If current scene is scene-0 and if scene-handler-0 has viewer-0 we
            //will select it if not current to deal with a case which may occur
            //e.g. in a simultaneous use of OGL & Qt

            // basically _UI->ApplyCommand("/vis/viewer/select viewer-0"); // to have tracks drawn

#if ( defined G4VIS_USE_OPENGLX || defined G4VIS_USE_OPENGL || defined  G4VIS_USE_OPENGLQT )
            G4String viewerToLookFor("viewer-0");
            G4VViewer* pViewer = _visManager->GetViewer(viewerToLookFor);
            if (pViewer) {
                if (pViewer != _visManager->GetCurrentViewer()) {
                    _visManager->SetCurrentViewer(pViewer);
                }
            }
            // G4VGraphicsSystem* gsys = _visManager->GetCurrentGraphicsSystem();
            // if (gsys) {
            //   cout << __func__ << " current GraphicsSystem Name " << gsys->GetName() <<  endl;
            // }
#endif
        } // end c == 'q'

    } // end !userinput.empty()

}//DoVisualizationFromMacro


} // End of namespace mu2e

DEFINE_ART_MODULE(mu2e::Mu2eG4);<|MERGE_RESOLUTION|>--- conflicted
+++ resolved
@@ -159,17 +159,10 @@
 
     art::InputTag _generatorModuleLabel;
 
-<<<<<<< HEAD
     // Helps with indexology related to persisting G4 volume information.
     // string to ptr maps, speed optimization
     // do a counter that counts how mnay times it was called with an unknown process
     PhysicalVolumeHelper _physVolHelper;
-
-    ExtMonFNALPixelSD       *_extMonFNALPixelSD;
-=======
-        // handles per-thread objects
-        GenEventBroker _genEventBroker;
->>>>>>> b39a33f3
 
     // Instance name of the timeVD StepPointMC data product.
     const StepInstanceName _tvdOutputName;
@@ -230,11 +223,6 @@
     _generatorModuleLabel(pSet.get<std::string>("generatorModuleLabel", "")),
     _physVolHelper(),
     //_printPhysicsProcessSummary(pSet.get<bool>("debug.printPhysicsProcessSummary",false)),
-<<<<<<< HEAD
-    _extMonFNALPixelSD(),
-=======
-    _genEventBroker(_use_G4MT),
->>>>>>> b39a33f3
     _tvdOutputName(StepInstanceName::timeVD),
     timeVDtimes_(pSet.get<std::vector<double> >("SDConfig.TimeVD.times")),
     _timer(std::make_unique<G4Timer>()),
@@ -401,18 +389,10 @@
 
     //this is where the UserActions are instantiated
     ActionInitialization* actioninit = new ActionInitialization(pset_,
-<<<<<<< HEAD
-                                                                _extMonFNALPixelSD,
                                                                 &_sensitiveDetectorHelper,
                                                                 &perThreadStore,
                                                                 &_physVolHelper,
                                                                 _originInWorld,
-=======
-                                                                SensitiveDetectorHelpers,
-                                                                &_genEventBroker, &_physVolHelper,
-                                                                _use_G4MT, _nThreads, _originInWorld,
-                                                                mu2elimits_,
->>>>>>> b39a33f3
                                                                 multiStagePars_.simParticleNumberOffset()
                                                                 );
 
