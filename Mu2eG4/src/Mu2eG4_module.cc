// A Producer Module that runs Geant4 and adds its output to the event.
//
// Original author Rob Kutschke
//
// Notes:



// Mu2e includes
#include "MCDataProducts/inc/GenParticleCollection.hh"
#include "Mu2eHallGeom/inc/Mu2eHall.hh"
#include "Mu2eG4/inc/WorldMaker.hh"
#include "Mu2eG4/inc/Mu2eWorld.hh"
#include "Mu2eG4/inc/Mu2eStudyWorld.hh"
#include "Mu2eG4/inc/IMu2eG4Cut.hh"
#include "Mu2eG4/inc/SensitiveDetectorHelper.hh"
#include "Mu2eG4/inc/exportG4PDT.hh"
#include "GeometryService/inc/GeometryService.hh"
#include "GeometryService/inc/GeomHandle.hh"
#include "GeometryService/inc/WorldG4.hh"
#include "Mu2eG4/inc/ActionInitialization.hh"
#include "Mu2eG4/inc/PhysicalVolumeHelper.hh"
#include "Mu2eG4/inc/physicsListDecider.hh"
#include "Mu2eG4/inc/preG4InitializeTasks.hh"
#include "Mu2eG4/inc/Mu2eSensitiveDetector.hh"
#include "Mu2eG4/inc/SensitiveDetectorName.hh"
#include "Mu2eG4/inc/ExtMonFNALPixelSD.hh"
#include "ConfigTools/inc/ConfigFileLookupPolicy.hh"
#include "Mu2eG4/inc/generateFieldMap.hh"
#include "SeedService/inc/SeedService.hh"
#include "Mu2eG4/inc/Mu2eG4ResourceLimits.hh"
#include "Mu2eG4/inc/Mu2eG4TrajectoryControl.hh"
#include "Mu2eG4/inc/Mu2eG4MultiStageParameters.hh"
#include "Mu2eG4/inc/findMaterialOrThrow.hh"
#include "Mu2eG4/inc/checkConfigRelics.hh"
#include "Mu2eG4/inc/GenEventBroker.hh"
#include "Mu2eG4/inc/Mu2eG4MTRunManager.hh"
#if ( defined G4VIS_USE_OPENGLX || defined G4VIS_USE_OPENGL || defined G4VIS_USE_OPENGLQT )
#include "Mu2eG4/inc/Mu2eVisCommands.hh"
#endif

// Data products that will be produced by this module.
#include "MCDataProducts/inc/StepPointMCCollection.hh"
#include "MCDataProducts/inc/SimParticleCollection.hh"
#include "MCDataProducts/inc/PhysicalVolumeInfoMultiCollection.hh"
#include "MCDataProducts/inc/StatusG4.hh"
#include "MCDataProducts/inc/StepInstanceName.hh"
#include "MCDataProducts/inc/ExtMonFNALSimHitCollection.hh"
#include "MCDataProducts/inc/MCTrajectoryCollection.hh"
#include "MCDataProducts/inc/SimParticleRemapping.hh"

// From art and its tool chain.
#include "art/Framework/Principal/Event.h"
#include "art/Framework/Principal/Handle.h"
#include "art/Framework/Principal/Run.h"
#include "art/Framework/Principal/SubRun.h"
#include "art/Framework/Core/SharedProducer.h"
#include "art/Framework/Core/ModuleMacros.h"
#include "fhiclcpp/ParameterSet.h"
#include "art/Framework/Services/Registry/ServiceHandle.h"
#include "canvas/Utilities/InputTag.h"

// Geant4 includes
#include "G4UIExecutive.hh"
#include "G4UImanager.hh"
#if ( defined G4VIS_USE_OPENGLX || defined G4VIS_USE_OPENGL || defined G4VIS_USE_OPENGLQT )
#include "G4VisExecutive.hh"
#endif
#include "G4Run.hh"
#include "G4Timer.hh"
#include "G4VUserPhysicsList.hh"
#include "G4ParticleHPManager.hh"
#include "G4HadronicProcessStore.hh"
#include "G4RunManagerKernel.hh"
#include "G4SDManager.hh"

// C++ includes.
#include <iostream>
#include <string>
#include <vector>
#include <cstdlib>
#include <memory>
#include <iomanip>
#include <utility>

// TBB includes
#include "tbb/concurrent_hash_map.h"

using namespace std;

namespace {
  art::InputTag const invalid_tag{};
}

namespace mu2e {

  class Mu2eG4 : public art::SharedProducer {
  public:
    Mu2eG4(fhicl::ParameterSet const& pSet, art::ProcessingFrame const& pf);
    // Accept compiler supplied d'tor

  private:
<<<<<<< HEAD
      void produce(art::Event& e, art::ProcessingFrame const& pf) override;
      void endJob(art::ProcessingFrame const& pf) override;
      void beginRun(art::Run &r, art::ProcessingFrame const& pf) override;
      void endRun(art::Run &r, art::ProcessingFrame const& pf) override;
      void beginSubRun(art::SubRun &sr, art::ProcessingFrame const& pf) override;

    fhicl::ParameterSet pset_;
    Mu2eG4ResourceLimits mu2elimits_;
    Mu2eG4MultiStageParameters multiStagePars_;

    // The THREE functions that call new G4RunManger functions and break G4's BeamOn() into 3 pieces
    void BeamOnBeginRun( unsigned int runNumber);
    void BeamOnDoOneArtEvent( int eventNumber, G4int, const char* macroFile=0, G4int n_select=-1 );
    void BeamOnEndRun();


    unique_ptr<G4RunManager> _runManager;

    const bool _use_G4MT;
    const G4int _nThreads;

    // Do we issue warnings about multiple runs?
    bool _warnEveryNewRun;

    // Do we want to export the G4 particle data table.
    bool  _exportPDTStart;
    bool  _exportPDTEnd;

    // to be able to make StorePhysicsTable call after the event loop started
    G4VUserPhysicsList* physicsList_;

    ActionInitialization const * _actionInit;

    //these cut objects are used in the master thread to indicate what data product is produced
    //additional thread-local cut objects are owned by ActionInitialization
//TAKING THESE OUT TEMPORARILY
//    unique_ptr<IMu2eG4Cut> stackingCuts_;
//    unique_ptr<IMu2eG4Cut> steppingCuts_;
//    unique_ptr<IMu2eG4Cut> commonCuts_;


    int _rmvlevel;
    int _tmvlevel;
    int _smvlevel;
    int _checkFieldMap;


    art::InputTag _generatorModuleLabel;

    // Helps with indexology related to persisting G4 volume information.
    // string to ptr maps, speed optimization
    // if in MT mode, only allow lookup, don't allow add
    // do a counter that counts how mnay times it was called with an unknown process
    PhysicalVolumeHelper _physVolHelper;

    vector< SensitiveDetectorHelper > SensitiveDetectorHelpers;
    ExtMonFNALPixelSD       *_extMonFNALPixelSD;

      
    // handles per-thread objects
    GenEventBroker _genEventBroker;
    

    // Do the G4 initialization that must be done only once per job, not once per run
    void initializeG4( GeometryService& geom, art::Run const& run );

    unique_ptr<G4Timer> _timer; // local Mu2e per Geant4 event timer
    // Counters for cumulative time spent processing events by Geant4
    G4double _realElapsed;
    G4double _systemElapsed;
    G4double _userElapsed;

    const bool standardMu2eDetector_;
    G4ThreeVector originInWorld;

    // In sequential mode, there is one SensitiveDetetorHelper object and it is
    // at index 0; in MT mode the SensitiveDetectorHelper object for the master
    // thread is at index _nThreads.
    size_t _masterThreadIndex;
      
    // count the number of events that have been excluded because they did not
    // pass the filtering in Mu2eG4EventAction
    int numExcludedEvents = 0;
      
      
    CLHEP::HepJamesRandom _engine;
      

    // Per-schedule data
      struct ScheduleData {
          
          int test_INT;
          // The labeled random number engines for this stream.
          // Indexed by engine label.
          //std::map<std::string, std::shared_ptr<CLHEP::HepRandomEngine>> dict_{};
          
          // The most recent source of the labeled random number engines for this
          // stream. Indexed by engine label. When EngineSource == Seed, this means
          // an engine with the given label has been created by createEngine(sid,
          // seed, ...). When EngineSource == File, this means the engine was
          // created by restoring it from a file. When EngineSource == Product, this
          // means the engine was created by restoring it from a snapshot data
          // product with module label "restoreStateLabel".
          //std::map<std::string, EngineSource> tracker_{};
          
          // The requested engine kind for each labeled random number engine for
          // this stream. Indexed by engine label.
          //std::map<std::string, std::string> kind_{};
          
          // The random engine number state snapshots taken for this stream.
          //std::vector<RNGsnapshot> snapshot_{};
      };
      
      ScheduleData _perSchedData;
      
      typedef tbb::concurrent_hash_map<int, ScheduleData> ScheduleDataMap;
      ScheduleDataMap myPerSchedDataMap;
      ScheduleDataMap::accessor access_SchedDataMap;

      
=======
    void produce(art::Event& e) override;
    void endJob() override;
    void beginRun(art::Run &r) override;
    void endRun(art::Run &) override;
    void beginSubRun(art::SubRun &sr) override;

        fhicl::ParameterSet pset_;

        Mu2eG4ResourceLimits mu2elimits_;
        Mu2eG4TrajectoryControl trajectoryControl_;
        Mu2eG4MultiStageParameters multiStagePars_;

        // The THREE functions that call new G4RunManger functions and break G4's BeamOn() into 3 pieces
        void BeamOnBeginRun( unsigned int runNumber);
        void BeamOnDoOneArtEvent( int eventNumber, G4int, const char* macroFile=0, G4int n_select=-1 );
        void BeamOnEndRun();

        //we need this for MT mode before art-MT is available
        //it fixes the bookkeeping on the art::Ptrs which was messed up by the introduction of the GenParticleStash
        void ReseatPtrsAndMoveDataToArtEvent( art::Event& evt, art::EDProductGetter const* sim_prod_getter, std::unique_ptr<SimParticleCollection> sims_to_store );

        void DoVisualizationFromMacro();

        std::unique_ptr<G4RunManager> _runManager;

        const bool _use_G4MT;
        const G4int _nThreads;

        // Do we issue warnings about multiple runs?
        bool _warnEveryNewRun;

        // Do we want to export the G4 particle data table.
        bool  _exportPDTStart;
        bool  _exportPDTEnd;

        // to be able to make StorePhysicsTable call after the event loop started
        G4VUserPhysicsList* physicsList_;
        std::string storePhysicsTablesDir_;

        ActionInitialization const * _actionInit;

        //these cut objects are used in the master thread to indicate what data product is produced
        //additional thread-local cut objects are owned by ActionInitialization
        std::unique_ptr<IMu2eG4Cut> stackingCuts_;
        std::unique_ptr<IMu2eG4Cut> steppingCuts_;
        std::unique_ptr<IMu2eG4Cut> commonCuts_;

        G4UIsession  *_session;
        G4UImanager  *_UI;
#if     ( defined G4VIS_USE_OPENGLX || defined G4VIS_USE_OPENGL || defined G4VIS_USE_OPENGLQT )
        std::unique_ptr<G4VisManager> _visManager;
#endif

        int _rmvlevel;
        int _tmvlevel;
        int _smvlevel;
        int _checkFieldMap;

        // Names of macro files for visualization.
        string _visMacro;  // init
        string _visGUIMacro; // end of Event GUI

        // Name of a macro file to be used for controling G4 parameters after
        // the initialization phase.
        string _g4Macro;

        art::InputTag _generatorModuleLabel;

        // Helps with indexology related to persisting G4 volume information.
        // string to ptr maps, speed optimization
        // if in MT mode, only allow lookup, don't allow add
        // do a counter that counts how mnay times it was called with an unknown process
        PhysicalVolumeHelper _physVolHelper;

        ExtMonFNALPixelSD       *_extMonFNALPixelSD;

        // handles per-thread objects
        GenEventBroker _genEventBroker;

        // Instance name of the timeVD StepPointMC data product.
        const StepInstanceName _tvdOutputName;
        std::vector<double> timeVDtimes_;

        // Do the G4 initialization that must be done only once per job, not once per run
        void initializeG4( GeometryService& geom, art::Run const& run );

        std::unique_ptr<G4Timer> _timer; // local Mu2e per Geant4 event timer
        // Counters for cumulative time spent processing events by Geant4
        G4double _realElapsed;
        G4double _systemElapsed;
        G4double _userElapsed;

        const bool    _standardMu2eDetector;
        G4ThreeVector _originInWorld;

        std::vector< SensitiveDetectorHelper > SensitiveDetectorHelpers;

        // In sequential mode, there is one SensitiveDetetorHelper object and it is
        // at index 0; in MT mode the SensitiveDetectorHelper object for the master
        // thread is at index _nThreads.
        size_t _masterThreadIndex;

        EventStash _StashForEventData;
        int stashInstanceToStore;

        //used in testing code
        //int event_counter = 0;
        int numExcludedEvents = 0;
>>>>>>> a1ef1ba0

  }; // end G4 header

  Mu2eG4::Mu2eG4(fhicl::ParameterSet const& pSet, art::ProcessingFrame const& procFrame):
    SharedProducer{pSet},
    pset_(pSet),
    mu2elimits_(pSet.get<fhicl::ParameterSet>("ResourceLimits")),
    multiStagePars_(pSet.get<fhicl::ParameterSet>("MultiStageParameters")),

    _use_G4MT(pSet.get<bool>("runinMTMode",false)),
    _nThreads(pSet.get<int>("numberOfThreads",1)),

    _warnEveryNewRun(pSet.get<bool>("debug.warnEveryNewRun",false)),
    _exportPDTStart(pSet.get<bool>("debug.exportPDTStart",false)),
    _exportPDTEnd(pSet.get<bool>("debug.exportPDTEnd",false)),


//    stackingCuts_(createMu2eG4Cuts(pSet.get<fhicl::ParameterSet>("Mu2eG4StackingOnlyCut", {}), mu2elimits_)),
//    steppingCuts_(createMu2eG4Cuts(pSet.get<fhicl::ParameterSet>("Mu2eG4SteppingOnlyCut", {}), mu2elimits_)),
//    commonCuts_(createMu2eG4Cuts(pSet.get<fhicl::ParameterSet>("Mu2eG4CommonCut", {}), mu2elimits_)),

    _rmvlevel(pSet.get<int>("debug.diagLevel",0)),
    _tmvlevel(pSet.get<int>("debug.trackingVerbosityLevel",0)),
    _smvlevel(pSet.get<int>("debug.steppingVerbosityLevel",0)),
    _checkFieldMap(pSet.get<int>("debug.checkFieldMap",0)),
    
    _generatorModuleLabel(pSet.get<string>("generatorModuleLabel", "")),
    _physVolHelper(),
    _extMonFNALPixelSD(),
    _genEventBroker(_use_G4MT),

    _timer(make_unique<G4Timer>()),
    _realElapsed(0.),
    _systemElapsed(0.),
    _userElapsed(0.),
    _standardMu2eDetector((art::ServiceHandle<GeometryService>())->isStandardMu2eDetector()),
    _masterThreadIndex(_use_G4MT ? _nThreads : 0),
    //NEED TO FIGURE OUT HOW TO CONNECT THIS ENGINE TO THE G4 ENGINE
    _engine{art::ServiceHandle<SeedService>{}->getSeed()}
    {
        if((_generatorModuleLabel == art::InputTag()) && multiStagePars_.genInputHits().empty()) {
            throw cet::exception("CONFIG")
            << "Error: both generatorModuleLabel and genInputHits are empty - nothing to do!\n";
        }
            
        //get the right type of RunManager depending on whether we are in MT mode or not
        if (_use_G4MT) {
            _runManager.reset(new Mu2eG4MTRunManager());
        }
        else {
            _runManager.reset(new G4RunManager());
        }

    //In sequential mode, we need 1 SDHelper and it lives at index 0.
    //
    //In MT, mode we need one SDHelper for each Worker thread, plus one extra for the Master
    //in the ActionInitialization, each worker thread is given one of these SDHs to hold its SD-related data
    //the "0th" worker thread gets the "0th" element of the vector, etc
    //we give the "_nThreads" element to the Master thread through Mu2eG4World to setup the InstanceMap in the ctor of the SDH class
    //we need only one of these SDHs to declare to art the list of products that will be produced
    int nSDHelpersNeeded = ( _use_G4MT ) ? _nThreads+1 : 1;
    SensitiveDetectorHelpers.reserve(nSDHelpersNeeded);

    auto sd_pSet = pSet.get<fhicl::ParameterSet>("SDConfig", fhicl::ParameterSet());;
    for (int i = 0; i != nSDHelpersNeeded; ++i) {
      SensitiveDetectorHelpers.emplace_back(sd_pSet);
    }

    auto& collector = producesCollector();
    SensitiveDetectorHelpers.at(_masterThreadIndex).declareProducts(collector);

    produces<StatusG4>();
    produces<SimParticleCollection>();
     
    //******* This statement requires that the external libraries the module uses are thread-safe,
    //******* and that the data member members are used in a thread-safe manner
    async<art::InEvent>();

 
    //can we simplify this and directly declare the relevent products
    //rather than contructing these unneccesary object?
<<<<<<< HEAD
//    stackingCuts_->declareProducts(this);
//    steppingCuts_->declareProducts(this);
//    commonCuts_->declareProducts(this);
=======
    stackingCuts_->declareProducts(collector);
    steppingCuts_->declareProducts(collector);
    commonCuts_->declareProducts(collector);
>>>>>>> a1ef1ba0

    // Declare which products this module will read.
   
  
    
    if (_generatorModuleLabel != invalid_tag) {
      consumes<GenParticleCollection>(_generatorModuleLabel);
    }
    

    // The string "G4Engine" is magic; see the docs for RandomNumberGenerator.
    //createEngine( art::ServiceHandle<SeedService>()->getSeed(), "G4Engine");
        
    for(int i=0; i<5; ++i)
    {
        myPerSchedDataMap.insert(access_SchedDataMap, i);
        access_SchedDataMap->second.test_INT = i+10;
        access_SchedDataMap.release();
    }
    

} // end G4:G4(fhicl::ParameterSet const& pSet);


    void Mu2eG4::beginRun( art::Run &run, art::ProcessingFrame const& procFrame){

    art::ServiceHandle<GeometryService> geom;
    SimpleConfig const& config  = geom->config();
    checkConfigRelics(config);

    static int ncalls(0);
    ++ncalls;

    // Do the main initialization of G4; only once per job.
    if ( ncalls == 1 ) {
      initializeG4( *geom, run );
    } else {
      if ( ncalls ==2 || _warnEveryNewRun ){
        mf::LogWarning log("G4");
        log << "G4 does not change state when we cross run boundaries - hope this is OK .... ";
        if ( ncalls == 2 && !_warnEveryNewRun ){
          log << "\nThis message will not be repeated on subsequent new runs.";
        }
      }
    }


    // Tell G4 that we are starting a new run.
    BeamOnBeginRun( run.id().run() );

    // A few more things that only need to be done only once per job,
    // not once per run, but which need to be done after the call to
    // BeamOnReadyToBeginRun.
    if ( ncalls == 1 ) {
<<<<<<< HEAD
      // Since the cuts that are put into the event are owned by the individual threads,
      // I do not think we need to do this.  Taking it out for now.
      //stackingCuts_->finishConstruction(originInWorld);
      //steppingCuts_->finishConstruction(originInWorld);
      //commonCuts_->finishConstruction(originInWorld);

      //can only be run in single-threaded mode
      if( _checkFieldMap>0 && !(_use_G4MT)) generateFieldMap(originInWorld,_checkFieldMap);
=======
      stackingCuts_->finishConstruction(_originInWorld);
      steppingCuts_->finishConstruction(_originInWorld);
      commonCuts_->finishConstruction  (_originInWorld);

        //can only be run in single-threaded mode
      if( _checkFieldMap>0 && !(_use_G4MT)) generateFieldMap(_originInWorld,_checkFieldMap);
>>>>>>> a1ef1ba0

      if ( _exportPDTStart ) exportG4PDT( "Start:" );//once per job
    }//if ( ncalls == 1 )
    
}


void Mu2eG4::initializeG4( GeometryService& geom, art::Run const& run ){

    //if running in MT mode, set number of threads.
    //need to downcast the ptr to the RunManager, which was defined as a ptr to G4RunManager
    if (_use_G4MT) {
        dynamic_cast<Mu2eG4MTRunManager*>(_runManager.get())->SetNumberOfThreads(_nThreads);
    }

    if ( _rmvlevel > 0 ) {
      mf::LogInfo logInfo("GEOM");
      logInfo << "Initializing Geant4 for " << run.id()
              << " with verbosity " << _rmvlevel << endl;
      logInfo << " Configured simParticleNumberOffset = "<< multiStagePars_.simParticleNumberOffset() << endl;
    }


    // Create user actions and register them with G4.
    G4VUserDetectorConstruction* allMu2e;

<<<<<<< HEAD
    //as mentioned above, we give the last element to the Master thread to setup the InstanceMap in the ctor of the SDH class
    if (standardMu2eDetector_) {
        allMu2e =
          (new WorldMaker<Mu2eWorld>(make_unique<Mu2eWorld>(pset_, &(SensitiveDetectorHelpers.at(_masterThreadIndex))  ),
                                       make_unique<ConstructMaterials>(pset_)) );
    }
    else {
        allMu2e =
        (new WorldMaker<Mu2eStudyWorld>(make_unique<Mu2eStudyWorld>(pset_, &(SensitiveDetectorHelpers.at(_masterThreadIndex)) ),
                                            make_unique<ConstructMaterials>(pset_)) );
    }

    // in the non-Mu2e detector we are working in the system with the
    // origin set to (0.,0.,0.) and do not use geometry service for that
    originInWorld = (!standardMu2eDetector_) ? G4ThreeVector(0.0,0.0,0.0) : (GeomHandle<WorldG4>())->mu2eOriginInWorld();
=======
    // as mentioned above, we give the last element to the Master thread to setup the InstanceMap in the ctor of the SDH class
    
    if (_standardMu2eDetector) {
      geom.addWorldG4(*GeomHandle<Mu2eHall>());

      allMu2e = 
     	(new WorldMaker<Mu2eWorld>(std::make_unique<Mu2eWorld>(pset_, &(SensitiveDetectorHelpers.at(_masterThreadIndex))  ),
     				   std::make_unique<ConstructMaterials>(pset_)) );
    
      _originInWorld = (GeomHandle<WorldG4>())->mu2eOriginInWorld();
    }
    else {
      allMu2e =
	(new WorldMaker<Mu2eStudyWorld>(std::make_unique<Mu2eStudyWorld>(pset_, &(SensitiveDetectorHelpers.at(_masterThreadIndex)) ),
					std::make_unique<ConstructMaterials>(pset_)) );

      // non-Mu2e detector: the system origin os set to (0.,0.,0.); do not use geometry service for that
      _originInWorld = G4ThreeVector(0.0,0.0,0.0);
    }


    // in the non Mu2e detector we are working in the system with the
    // origin set to 0.,0.,0. and do not use geometry service for that
    //    originInWorld = (!_standardMu2eDetector) ? G4ThreeVector(0.0,0.0,0.0) : (GeomHandle<WorldG4>())->mu2eOriginInWorld();
>>>>>>> a1ef1ba0

    preG4InitializeTasks(pset_);

    _runManager->SetVerboseLevel(_rmvlevel);
    _runManager->SetUserInitialization(allMu2e);

    physicsList_ = physicsListDecider(pset_);
    physicsList_->SetVerboseLevel(_rmvlevel);

    G4ParticleHPManager::GetInstance()->SetVerboseLevel(_rmvlevel);
    G4HadronicProcessStore::Instance()->SetVerbose(_rmvlevel);

    _runManager->SetUserInitialization(physicsList_);

    //this is where the UserActions are instantiated
    ActionInitialization* actioninit = new ActionInitialization(pset_,
                                                                _extMonFNALPixelSD, SensitiveDetectorHelpers,
                                                                &_genEventBroker, &_physVolHelper,
                                                                _use_G4MT, _nThreads, _originInWorld,
                                                                mu2elimits_,
                                                                multiStagePars_.simParticleNumberOffset()
                                                                );

    //in MT mode, this is where BuildForMaster is called for master thread
    // in sequential mode, this is where Build() is called for main thread
    _runManager->SetUserInitialization(actioninit);

    if ( _rmvlevel > 0 ) {
      //  GetRunManagerType() returns an enum named RMType to indicate
      //  what kind of RunManager it is. RMType is defined as {
      //  sequentialRM, masterRM, workerRM }

       G4cout << __func__
              << " Before Initialize(), G4RunManagerType: "
              << _runManager->GetRunManagerType() << G4endl;
    }
    
    // Initialize G4 for this run.  Geometry and Physics are initialized.
    // IN MT mode, BeamOn(0) is called to do additional setup such as setting up the ScoringWorlds.
    _runManager->Initialize();

    if ( _rmvlevel > 0 ) {
       G4cout << __func__
              << " After Initialize(), G4RunManagerType:  "
              << _runManager->GetRunManagerType() << G4endl;
    }

} // end G4::initializeG4


    void Mu2eG4::beginSubRun(art::SubRun& sr, art::ProcessingFrame const& procFrame)
{

    
}


// Create one G4 event and copy its output to the art::event.
    void Mu2eG4::produce(art::Event& event, art::ProcessingFrame const& procFrame) {

    if (_use_G4MT && event.id().event() == 1) cout << "\n*-*-*-*-*-*- You are running "
       << dynamic_cast<Mu2eG4MTRunManager*>(_runManager.get())->GetNumberOfThreads() << " threads. -*-*-*-*-*-*\n" << endl;

        std::cout << "I AM Schedule: " << procFrame.scheduleID() << std::endl;
        
        
    
    //******** these are per art::event quantities ********

    // Handle to the generated particles; need when building art::Ptr to a GenParticle.
    art::Handle<GenParticleCollection> gensHandle;
    if(!(_generatorModuleLabel == art::InputTag())) {
        event.getByLabel(_generatorModuleLabel, gensHandle);
    }
    
    // StepPointMCCollection of input hits from the previous simulation stage
    HitHandles genInputHits;
    for(const auto& i : multiStagePars_.genInputHits()) {
        genInputHits.emplace_back(event.getValidHandle<StepPointMCCollection>(i));
    }

    // WILL LIKLEY NEED THIS TO GIVE TO THE PEREVENTOBJECTSMANAGER VIA the GENEVENTBROKER?
    // ProductID for the SimParticleCollection.
    art::ProductID simPartId(event.getProductID<SimParticleCollection>());
    art::EDProductGetter const* simProductGetter = event.productGetter(simPartId);
    
    // Create empty data products.
    unique_ptr<SimParticleCollection>      simParticles(      new SimParticleCollection);
    unique_ptr<ExtMonFNALSimHitCollection> extMonFNALHits(    new ExtMonFNALSimHitCollection);
    
    
    _genEventBroker.loadEvent(genInputHits, simPartId, &event, _generatorModuleLabel, simProductGetter);


    //TEMP FIX, we need to get the number of events to process from fcl file
    int number_of_events_to_process = 100;

    // Run G4 for this event and access the completed event.
    BeamOnDoOneArtEvent( event.id().event(), number_of_events_to_process );

    _genEventBroker.setEventPtrToZero();

/////////////////////////////////////////////////////////////////////////////////////
    
    if (simParticles == nullptr) {
        numExcludedEvents++;
    }
    else {
        
        //THESE ARE CURRENTLY IN THE EVENTACTION
        //event.put(move(g4stat)); THIS data product doesn't exist in this context.
        //event.put(move(simParticles));
        
        //need something similar for the SensitiveDetector hits
        
        
//TAKING THESE OUT TEMPORARILY
//        stackingCuts_->put(event);
//        steppingCuts_->put(event);
//        commonCuts_->put(event);
    
    }
        
        int schedID = std::stoi(std::to_string(procFrame.scheduleID().id()));
        
        if(myPerSchedDataMap.find(access_SchedDataMap, schedID)){
            std::cout << "FROM OUR HASH MAP WE GET FOR SchedID: " << schedID << ", the integer "
            << access_SchedDataMap->second.test_INT << std::endl;
        }
        access_SchedDataMap.release();
        
    
}//end Mu2eG4::produce


// Tell G4 that this run is over.
    void Mu2eG4::endRun(art::Run & run, art::ProcessingFrame const& procFrame){

        BeamOnEndRun();

        G4cout << "at endRun: numExcludedEvents = " << numExcludedEvents << G4endl;

}


    void Mu2eG4::endJob(art::ProcessingFrame const& procFrame){

    if ( _exportPDTEnd ) exportG4PDT( "End:" );

    // Yes, these are named endRun, but they are really endJob actions.
    _physVolHelper.endRun();
}





/**************************************************************
                    FUNCTION DEFINITIONS
 **************************************************************/

// Do the "begin run" parts of BeamOn.
void Mu2eG4::BeamOnBeginRun( unsigned int runNumber){

  if ( _rmvlevel > 0 ) {
    G4cout << __func__ << ": runNumber: " << runNumber << G4endl;
  }


        _runManager->SetRunIDCounter(runNumber);

        bool cond = _runManager->ConfirmBeamOnCondition();
        if(!cond){
            // throw here
            return;
        }

        _realElapsed   = 0.;
        _systemElapsed = 0.;
        _userElapsed   = 0.;

        //NOTE: the data member G4RunManager::numberOfEventToBeProcessed would have been set from within the G4 call to BeamOn()
        //BEFORE the call the ConstructScoringWorlds() with this call:
        //_runManager->SetNumberOfEventsToBeProcessed(numberOfEventsToBeProcessed);
        //Since we have deconstructed the BeamOn() function, we must set this data member ourselves.
        //In the pre-MT version of this code, this call was made here, immediately before the call _runManager->ConstructScoringWorlds();
        //It has been moved, because at 'BeginRun' time, the value of this variable cannot be known without using a FHiCL parameter.
        //It was decided not to define it though a FHiCL parameter, but rather within the code.
        //
        //In SEQUENTIAL mode, this variable doesn't seem to serve any purpose other than to be used in the call
        //currentRun->SetNumberOfEventToBeProcessed(numberOfEventToBeProcessed); in G4RunManager::RunInitialization().
        //Furthermore, at least up through G4 v10.4.02 the data member G4Run::numberOfEventToBeProcessed is only informative.
        //It is not needed anywhere in the G4 code.  So, it is OK to not set this variable at this point.
        //
        //For MT mode, G4MTRunManager::numberOfEventToBeProcessed is used to distribute events to the threads, among other things,
        //and must have the value of EITHER the size of the GenParticle Stash when using single-threaded art,
        //OR the total number of events to be simulated when using multithreaded art.
        //It must be set before the call to G4MTRunManager::InitializeEventLoop.
        //We can get the size of the GenParticle Stash from WITHIN the code with the call to _genEventBroker.getStashSize(),
        //but this cannot be called until after _genEventBroker.loadEvent() is called.
        //So, we get this variable from the GenParticle Stash after the call to _genEventBroker.loadEvent().  We initialize the
        //EventStash to the correct size using it, and we pass it into G4 in the call BeamOnDoOneArtEvent().

        _runManager->ConstructScoringWorlds();
        _runManager->RunInitialization();

}//BeamOnBeginRun


// Do the "per event" part of DoEventLoop.
void Mu2eG4::BeamOnDoOneArtEvent( int eventNumber, G4int num_events, const char* macroFile, G4int n_select){

  if ( _rmvlevel > 1 ) {
    G4cout << __func__ << ": eventNumber: " << eventNumber << ", num_events: " << num_events << G4endl;
  }



        if (_use_G4MT)//MT mode
        {
            //this is where the events are actually processed
            //num_events is # of G4 events processed per art event

            //NOTE: G4MTRunManager::WaitForEndEventLoopWorkers() is a protected function in G4 code, so we MUST have our own MTRunManager
            //in order to access this function

            dynamic_cast<Mu2eG4MTRunManager*>(_runManager.get())->SetNumberOfEventsToBeProcessed(num_events);
            dynamic_cast<Mu2eG4MTRunManager*>(_runManager.get())->InitializeEventLoop(num_events,macroFile,n_select);
            dynamic_cast<Mu2eG4MTRunManager*>(_runManager.get())->Mu2eG4WaitForEndEventLoopWorkers();
            //dynamic_cast<Mu2eG4MTRunManager*>(_runManager.get())->Mu2eG4TerminateWorkers();//DID NOT WORK BEFORE

        }
        else//sequential mode
        {
            _runManager->InitializeEventLoop(num_events,macroFile,n_select);

            _timer->Start();
            _runManager->ProcessOneEvent(eventNumber);
            _timer->Stop();

            // Accumulate time spent in G4 for all events in this run.
            _realElapsed   += _timer->GetRealElapsed();
            _systemElapsed += _timer->GetSystemElapsed();
            _userElapsed   += _timer->GetUserElapsed();

            _runManager->TerminateOneEvent();
        }//end if

}//BeamOnDoOneArtEvent


// Do the "end of run" parts of DoEventLoop and BeamOn.
void Mu2eG4::BeamOnEndRun(){


    if (_use_G4MT)//MT mode
    {
        dynamic_cast<Mu2eG4MTRunManager*>(_runManager.get())->Mu2eG4RunTermination();
    }
    else//sequential mode
    {
        _runManager->TerminateEventLoop();
        _runManager->RunTermination();

 
    }
}//BeamOnEndRun


} // End of namespace mu2e

DEFINE_ART_MODULE(mu2e::Mu2eG4);<|MERGE_RESOLUTION|>--- conflicted
+++ resolved
@@ -35,6 +35,7 @@
 #include "Mu2eG4/inc/checkConfigRelics.hh"
 #include "Mu2eG4/inc/GenEventBroker.hh"
 #include "Mu2eG4/inc/Mu2eG4MTRunManager.hh"
+#include "Mu2eG4/inc/Mu2eG4WorkerInitialization.hh"
 #if ( defined G4VIS_USE_OPENGLX || defined G4VIS_USE_OPENGL || defined G4VIS_USE_OPENGLQT )
 #include "Mu2eG4/inc/Mu2eVisCommands.hh"
 #endif
@@ -100,7 +101,6 @@
     // Accept compiler supplied d'tor
 
   private:
-<<<<<<< HEAD
       void produce(art::Event& e, art::ProcessingFrame const& pf) override;
       void endJob(art::ProcessingFrame const& pf) override;
       void beginRun(art::Run &r, art::ProcessingFrame const& pf) override;
@@ -132,7 +132,9 @@
     // to be able to make StorePhysicsTable call after the event loop started
     G4VUserPhysicsList* physicsList_;
 
-    ActionInitialization const * _actionInit;
+    ActionInitialization* actionInit_;
+      
+    Mu2eG4WorkerInitialization* workerInit_;
 
     //these cut objects are used in the master thread to indicate what data product is produced
     //additional thread-local cut objects are owned by ActionInitialization
@@ -196,22 +198,8 @@
           // The labeled random number engines for this stream.
           // Indexed by engine label.
           //std::map<std::string, std::shared_ptr<CLHEP::HepRandomEngine>> dict_{};
-          
-          // The most recent source of the labeled random number engines for this
-          // stream. Indexed by engine label. When EngineSource == Seed, this means
-          // an engine with the given label has been created by createEngine(sid,
-          // seed, ...). When EngineSource == File, this means the engine was
-          // created by restoring it from a file. When EngineSource == Product, this
-          // means the engine was created by restoring it from a snapshot data
-          // product with module label "restoreStateLabel".
-          //std::map<std::string, EngineSource> tracker_{};
-          
-          // The requested engine kind for each labeled random number engine for
-          // this stream. Indexed by engine label.
           //std::map<std::string, std::string> kind_{};
           
-          // The random engine number state snapshots taken for this stream.
-          //std::vector<RNGsnapshot> snapshot_{};
       };
       
       ScheduleData _perSchedData;
@@ -221,116 +209,6 @@
       ScheduleDataMap::accessor access_SchedDataMap;
 
       
-=======
-    void produce(art::Event& e) override;
-    void endJob() override;
-    void beginRun(art::Run &r) override;
-    void endRun(art::Run &) override;
-    void beginSubRun(art::SubRun &sr) override;
-
-        fhicl::ParameterSet pset_;
-
-        Mu2eG4ResourceLimits mu2elimits_;
-        Mu2eG4TrajectoryControl trajectoryControl_;
-        Mu2eG4MultiStageParameters multiStagePars_;
-
-        // The THREE functions that call new G4RunManger functions and break G4's BeamOn() into 3 pieces
-        void BeamOnBeginRun( unsigned int runNumber);
-        void BeamOnDoOneArtEvent( int eventNumber, G4int, const char* macroFile=0, G4int n_select=-1 );
-        void BeamOnEndRun();
-
-        //we need this for MT mode before art-MT is available
-        //it fixes the bookkeeping on the art::Ptrs which was messed up by the introduction of the GenParticleStash
-        void ReseatPtrsAndMoveDataToArtEvent( art::Event& evt, art::EDProductGetter const* sim_prod_getter, std::unique_ptr<SimParticleCollection> sims_to_store );
-
-        void DoVisualizationFromMacro();
-
-        std::unique_ptr<G4RunManager> _runManager;
-
-        const bool _use_G4MT;
-        const G4int _nThreads;
-
-        // Do we issue warnings about multiple runs?
-        bool _warnEveryNewRun;
-
-        // Do we want to export the G4 particle data table.
-        bool  _exportPDTStart;
-        bool  _exportPDTEnd;
-
-        // to be able to make StorePhysicsTable call after the event loop started
-        G4VUserPhysicsList* physicsList_;
-        std::string storePhysicsTablesDir_;
-
-        ActionInitialization const * _actionInit;
-
-        //these cut objects are used in the master thread to indicate what data product is produced
-        //additional thread-local cut objects are owned by ActionInitialization
-        std::unique_ptr<IMu2eG4Cut> stackingCuts_;
-        std::unique_ptr<IMu2eG4Cut> steppingCuts_;
-        std::unique_ptr<IMu2eG4Cut> commonCuts_;
-
-        G4UIsession  *_session;
-        G4UImanager  *_UI;
-#if     ( defined G4VIS_USE_OPENGLX || defined G4VIS_USE_OPENGL || defined G4VIS_USE_OPENGLQT )
-        std::unique_ptr<G4VisManager> _visManager;
-#endif
-
-        int _rmvlevel;
-        int _tmvlevel;
-        int _smvlevel;
-        int _checkFieldMap;
-
-        // Names of macro files for visualization.
-        string _visMacro;  // init
-        string _visGUIMacro; // end of Event GUI
-
-        // Name of a macro file to be used for controling G4 parameters after
-        // the initialization phase.
-        string _g4Macro;
-
-        art::InputTag _generatorModuleLabel;
-
-        // Helps with indexology related to persisting G4 volume information.
-        // string to ptr maps, speed optimization
-        // if in MT mode, only allow lookup, don't allow add
-        // do a counter that counts how mnay times it was called with an unknown process
-        PhysicalVolumeHelper _physVolHelper;
-
-        ExtMonFNALPixelSD       *_extMonFNALPixelSD;
-
-        // handles per-thread objects
-        GenEventBroker _genEventBroker;
-
-        // Instance name of the timeVD StepPointMC data product.
-        const StepInstanceName _tvdOutputName;
-        std::vector<double> timeVDtimes_;
-
-        // Do the G4 initialization that must be done only once per job, not once per run
-        void initializeG4( GeometryService& geom, art::Run const& run );
-
-        std::unique_ptr<G4Timer> _timer; // local Mu2e per Geant4 event timer
-        // Counters for cumulative time spent processing events by Geant4
-        G4double _realElapsed;
-        G4double _systemElapsed;
-        G4double _userElapsed;
-
-        const bool    _standardMu2eDetector;
-        G4ThreeVector _originInWorld;
-
-        std::vector< SensitiveDetectorHelper > SensitiveDetectorHelpers;
-
-        // In sequential mode, there is one SensitiveDetetorHelper object and it is
-        // at index 0; in MT mode the SensitiveDetectorHelper object for the master
-        // thread is at index _nThreads.
-        size_t _masterThreadIndex;
-
-        EventStash _StashForEventData;
-        int stashInstanceToStore;
-
-        //used in testing code
-        //int event_counter = 0;
-        int numExcludedEvents = 0;
->>>>>>> a1ef1ba0
 
   }; // end G4 header
 
@@ -366,7 +244,7 @@
     _realElapsed(0.),
     _systemElapsed(0.),
     _userElapsed(0.),
-    _standardMu2eDetector((art::ServiceHandle<GeometryService>())->isStandardMu2eDetector()),
+    standardMu2eDetector_((art::ServiceHandle<GeometryService>())->isStandardMu2eDetector()),
     _masterThreadIndex(_use_G4MT ? _nThreads : 0),
     //NEED TO FIGURE OUT HOW TO CONNECT THIS ENGINE TO THE G4 ENGINE
     _engine{art::ServiceHandle<SeedService>{}->getSeed()}
@@ -399,8 +277,7 @@
       SensitiveDetectorHelpers.emplace_back(sd_pSet);
     }
 
-    auto& collector = producesCollector();
-    SensitiveDetectorHelpers.at(_masterThreadIndex).declareProducts(collector);
+    SensitiveDetectorHelpers.at(_masterThreadIndex).declareProducts(producesCollector());
 
     produces<StatusG4>();
     produces<SimParticleCollection>();
@@ -412,15 +289,9 @@
  
     //can we simplify this and directly declare the relevent products
     //rather than contructing these unneccesary object?
-<<<<<<< HEAD
 //    stackingCuts_->declareProducts(this);
 //    steppingCuts_->declareProducts(this);
 //    commonCuts_->declareProducts(this);
-=======
-    stackingCuts_->declareProducts(collector);
-    steppingCuts_->declareProducts(collector);
-    commonCuts_->declareProducts(collector);
->>>>>>> a1ef1ba0
 
     // Declare which products this module will read.
    
@@ -432,6 +303,7 @@
     
 
     // The string "G4Engine" is magic; see the docs for RandomNumberGenerator.
+    // This does not work in a Shared Module
     //createEngine( art::ServiceHandle<SeedService>()->getSeed(), "G4Engine");
         
     for(int i=0; i<5; ++i)
@@ -469,13 +341,14 @@
 
 
     // Tell G4 that we are starting a new run.
+        std::cout << "In Mu2eG4::beginRun, calling BeamOnBeginRun( run.id().run() ); from Schedule: "
+                  << procFrame.scheduleID() << std::endl;
     BeamOnBeginRun( run.id().run() );
 
     // A few more things that only need to be done only once per job,
     // not once per run, but which need to be done after the call to
     // BeamOnReadyToBeginRun.
     if ( ncalls == 1 ) {
-<<<<<<< HEAD
       // Since the cuts that are put into the event are owned by the individual threads,
       // I do not think we need to do this.  Taking it out for now.
       //stackingCuts_->finishConstruction(originInWorld);
@@ -484,14 +357,6 @@
 
       //can only be run in single-threaded mode
       if( _checkFieldMap>0 && !(_use_G4MT)) generateFieldMap(originInWorld,_checkFieldMap);
-=======
-      stackingCuts_->finishConstruction(_originInWorld);
-      steppingCuts_->finishConstruction(_originInWorld);
-      commonCuts_->finishConstruction  (_originInWorld);
-
-        //can only be run in single-threaded mode
-      if( _checkFieldMap>0 && !(_use_G4MT)) generateFieldMap(_originInWorld,_checkFieldMap);
->>>>>>> a1ef1ba0
 
       if ( _exportPDTStart ) exportG4PDT( "Start:" );//once per job
     }//if ( ncalls == 1 )
@@ -505,6 +370,10 @@
     //need to downcast the ptr to the RunManager, which was defined as a ptr to G4RunManager
     if (_use_G4MT) {
         dynamic_cast<Mu2eG4MTRunManager*>(_runManager.get())->SetNumberOfThreads(_nThreads);
+    }
+
+    if (standardMu2eDetector_) {
+      geom.addWorldG4(*GeomHandle<Mu2eHall>());
     }
 
     if ( _rmvlevel > 0 ) {
@@ -518,7 +387,6 @@
     // Create user actions and register them with G4.
     G4VUserDetectorConstruction* allMu2e;
 
-<<<<<<< HEAD
     //as mentioned above, we give the last element to the Master thread to setup the InstanceMap in the ctor of the SDH class
     if (standardMu2eDetector_) {
         allMu2e =
@@ -534,32 +402,6 @@
     // in the non-Mu2e detector we are working in the system with the
     // origin set to (0.,0.,0.) and do not use geometry service for that
     originInWorld = (!standardMu2eDetector_) ? G4ThreeVector(0.0,0.0,0.0) : (GeomHandle<WorldG4>())->mu2eOriginInWorld();
-=======
-    // as mentioned above, we give the last element to the Master thread to setup the InstanceMap in the ctor of the SDH class
-    
-    if (_standardMu2eDetector) {
-      geom.addWorldG4(*GeomHandle<Mu2eHall>());
-
-      allMu2e = 
-     	(new WorldMaker<Mu2eWorld>(std::make_unique<Mu2eWorld>(pset_, &(SensitiveDetectorHelpers.at(_masterThreadIndex))  ),
-     				   std::make_unique<ConstructMaterials>(pset_)) );
-    
-      _originInWorld = (GeomHandle<WorldG4>())->mu2eOriginInWorld();
-    }
-    else {
-      allMu2e =
-	(new WorldMaker<Mu2eStudyWorld>(std::make_unique<Mu2eStudyWorld>(pset_, &(SensitiveDetectorHelpers.at(_masterThreadIndex)) ),
-					std::make_unique<ConstructMaterials>(pset_)) );
-
-      // non-Mu2e detector: the system origin os set to (0.,0.,0.); do not use geometry service for that
-      _originInWorld = G4ThreeVector(0.0,0.0,0.0);
-    }
-
-
-    // in the non Mu2e detector we are working in the system with the
-    // origin set to 0.,0.,0. and do not use geometry service for that
-    //    originInWorld = (!_standardMu2eDetector) ? G4ThreeVector(0.0,0.0,0.0) : (GeomHandle<WorldG4>())->mu2eOriginInWorld();
->>>>>>> a1ef1ba0
 
     preG4InitializeTasks(pset_);
 
@@ -575,18 +417,22 @@
     _runManager->SetUserInitialization(physicsList_);
 
     //this is where the UserActions are instantiated
-    ActionInitialization* actioninit = new ActionInitialization(pset_,
+    ActionInitialization* actionInit_ = new ActionInitialization(pset_,
                                                                 _extMonFNALPixelSD, SensitiveDetectorHelpers,
                                                                 &_genEventBroker, &_physVolHelper,
-                                                                _use_G4MT, _nThreads, _originInWorld,
+                                                                _use_G4MT, _nThreads, originInWorld,
                                                                 mu2elimits_,
                                                                 multiStagePars_.simParticleNumberOffset()
                                                                 );
 
     //in MT mode, this is where BuildForMaster is called for master thread
     // in sequential mode, this is where Build() is called for main thread
-    _runManager->SetUserInitialization(actioninit);
-
+    _runManager->SetUserInitialization(actionInit_);
+    
+    if (_use_G4MT) {
+        dynamic_cast<Mu2eG4MTRunManager*>(_runManager.get())->SetUserInitialization(workerInit_);
+    }
+    
     if ( _rmvlevel > 0 ) {
       //  GetRunManagerType() returns an enum named RMType to indicate
       //  what kind of RunManager it is. RMType is defined as {
@@ -599,6 +445,7 @@
     
     // Initialize G4 for this run.  Geometry and Physics are initialized.
     // IN MT mode, BeamOn(0) is called to do additional setup such as setting up the ScoringWorlds.
+    std::cout << "In Mu2eG4::initializeG4, calling _runManager->Initialize();" << std::endl;
     _runManager->Initialize();
 
     if ( _rmvlevel > 0 ) {
@@ -657,24 +504,30 @@
     //TEMP FIX, we need to get the number of events to process from fcl file
     int number_of_events_to_process = 100;
 
-    // Run G4 for this event and access the completed event.
-    BeamOnDoOneArtEvent( event.id().event(), number_of_events_to_process );
+        
+        if (procFrame.scheduleID().id() == 0) {
+            // Run G4 for this event and access the completed event.
+            BeamOnDoOneArtEvent( event.id().event(), number_of_events_to_process );
+        }
+    
 
     _genEventBroker.setEventPtrToZero();
 
 /////////////////////////////////////////////////////////////////////////////////////
     
+        std::cout << "THIS IS WHERE WE WOULD PUT STUFF IN THE EVENT" << std::endl;
+/*
     if (simParticles == nullptr) {
         numExcludedEvents++;
     }
     else {
         
+        std::cout << "THIS IS WHERE WE WOULD PUT STUFF IN THE EVENT" << std::endl;
         //THESE ARE CURRENTLY IN THE EVENTACTION
         //event.put(move(g4stat)); THIS data product doesn't exist in this context.
         //event.put(move(simParticles));
         
         //need something similar for the SensitiveDetector hits
-        
         
 //TAKING THESE OUT TEMPORARILY
 //        stackingCuts_->put(event);
@@ -682,7 +535,7 @@
 //        commonCuts_->put(event);
     
     }
-        
+*/
         int schedID = std::stoi(std::to_string(procFrame.scheduleID().id()));
         
         if(myPerSchedDataMap.find(access_SchedDataMap, schedID)){
@@ -787,7 +640,8 @@
             //in order to access this function
 
             dynamic_cast<Mu2eG4MTRunManager*>(_runManager.get())->SetNumberOfEventsToBeProcessed(num_events);
-            dynamic_cast<Mu2eG4MTRunManager*>(_runManager.get())->InitializeEventLoop(num_events,macroFile,n_select);
+            //dynamic_cast<Mu2eG4MTRunManager*>(_runManager.get())->InitializeEventLoop(num_events,macroFile,n_select);
+            dynamic_cast<Mu2eG4MTRunManager*>(_runManager.get())->Mu2eG4InitializeEventLoop(num_events);
             dynamic_cast<Mu2eG4MTRunManager*>(_runManager.get())->Mu2eG4WaitForEndEventLoopWorkers();
             //dynamic_cast<Mu2eG4MTRunManager*>(_runManager.get())->Mu2eG4TerminateWorkers();//DID NOT WORK BEFORE
 
