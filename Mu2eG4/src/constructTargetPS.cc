--- conflicted
+++ resolved
@@ -174,15 +174,9 @@
       double rToFin = tgt->rOut()+tgt->finHeight()/2.0+0.1;
 
       double xMove = finZoff * sin(tgt->productionTargetRotation().theta());
-<<<<<<< HEAD
       CLHEP::Hep3Vector finOffset1(xMove,-rToFin,finZoff);
       CLHEP::Hep3Vector finOffset2(rToFin*cos(M_PI/6.0)+xMove,rToFin*sin(M_PI/6.0),finZoff-1.0);
       CLHEP::Hep3Vector finOffset3(-rToFin*cos(M_PI/6.0)+xMove-0.1,rToFin*sin(M_PI/6.0)+0.02,finZoff+0.2);
-=======
-      CLHEP::Hep3Vector finOffset1(xMove,rToFin,finZoff);
-      CLHEP::Hep3Vector finOffset2(rToFin*cos(-M_PI/6.0)+xMove+0.15,rToFin*sin(-M_PI/6.0),finZoff-1.0);
-      CLHEP::Hep3Vector finOffset3(rToFin*cos(-5.0*M_PI/6.0)+xMove,rToFin*sin(-5.0*M_PI/6.0),finZoff);
->>>>>>> 8a5d7fdd
       CLHEP::HepRotation* rotFinBase = new CLHEP::HepRotation(CLHEP::HepRotation::IDENTITY);
       rotFinBase->rotateX(90.0*CLHEP::degree);
       rotFinBase->rotateZ(90.0*CLHEP::degree);
