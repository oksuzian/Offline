//
// Free function to create the Stopping Target Monitor (STM)
//
// Author: Anthony Palladino
//
// Notes:
//
// The initial implementaion is described in Mu2e Document XXXX


// clhep includes
#include "CLHEP/Vector/ThreeVector.h"
#include "CLHEP/Units/PhysicalConstants.h"

// Mu2e includes.

#include "Mu2eG4/inc/constructSTM.hh"
#include "DetectorSolenoidGeom/inc/DetectorSolenoid.hh"
#include "CosmicRayShieldGeom/inc/CosmicRayShield.hh"
#include "StoppingTargetGeom/inc/StoppingTarget.hh"
#include "G4Helper/inc/VolumeInfo.hh"
#include "GeometryService/inc/GeomHandle.hh"
#include "GeometryService/inc/GeometryService.hh"
#include "STMGeom/inc/STM.hh"
#include "STMGeom/inc/PermanentMagnet.hh"
#include "STMGeom/inc/SupportTable.hh"
#include "STMGeom/inc/TransportPipe.hh"
#include "G4Helper/inc/G4Helper.hh"
#include "Mu2eG4/inc/findMaterialOrThrow.hh"
#include "Mu2eG4/inc/nestBox.hh"
#include "Mu2eG4/inc/nestTubs.hh"
#include "Mu2eG4/inc/nestPolycone.hh"
#include "Mu2eG4/inc/finishNesting.hh"
#include "GeometryService/inc/VirtualDetector.hh"
#include "DataProducts/inc/VirtualDetectorId.hh"
#include "Mu2eG4/inc/SensitiveDetectorName.hh"
#include "Mu2eG4/inc/SensitiveDetectorHelper.hh"
#include "GeomPrimitives/inc/PolyconsParams.hh"

// G4 includes
#include "G4Material.hh"
#include "G4Color.hh"
#include "G4VSolid.hh"
#include "G4Tubs.hh"
#include "G4Box.hh"
#include "G4Polycone.hh"
#include "G4Cons.hh"
#include "G4SubtractionSolid.hh"
#include "G4LogicalVolume.hh"
#include "G4VPhysicalVolume.hh"
#include "G4UniformMagField.hh"
#include "G4Mag_UsualEqRhs.hh"
#include "G4ExactHelixStepper.hh"
#include "G4ChordFinder.hh"
#include "G4FieldManager.hh"
#include "G4UserLimits.hh"
#include "G4SDManager.hh"

using namespace std;

namespace mu2e {

  void constructSTM(const SimpleConfig& _config,
                    const SensitiveDetectorHelper& sdHelper
                    ){

    STM const & stmgh = *(GeomHandle<STM>());

    PermanentMagnet const & pSTMMagnetParams               = *stmgh.getSTMMagnetPtr();
    TransportPipe   const & pSTMTransportPipeParams        = *stmgh.getSTMTransportPipePtr();
    STMCollimator   const & pSTMFOVCollimatorParams        = *stmgh.getSTMFOVCollimatorPtr();
    SupportTable    const & pSTMMagnetSupportTableParams   = *stmgh.getSTMMagnetSupportTablePtr();
    STMCollimator   const & pSTMSSCollimatorParams         = *stmgh.getSTMSSCollimatorPtr();
    SupportTable    const & pSTMDetectorSupportTableParams = *stmgh.getSTMDetectorSupportTablePtr();
    GeDetector      const & pSTMDetector1Params            = *stmgh.getSTMDetector1Ptr();
    GeDetector      const & pSTMDetector2Params            = *stmgh.getSTMDetector2Ptr();
    ShieldPipe      const & pSTMShieldPipeParams           = *stmgh.getSTMShieldPipePtr(); 
    
    bool const STMisVisible        = _config.getBool("stm.visible",true);
    bool const STMisSolid          = _config.getBool("stm.solid", false);
    int  const verbosityLevel      = _config.getInt("stm.verbosityLevel", 0);

    bool const forceAuxEdgeVisible = _config.getBool("g4.forceAuxEdgeVisible",false);
    bool const doSurfaceCheck      = _config.getBool("g4.doSurfaceCheck",false);
    bool const placePV             = true;
    
    const G4ThreeVector zeroVector(0.,0.,0.);

    if ( verbosityLevel > 0) {
       cout << __func__ << " STM verbosityLevel    : " << verbosityLevel  << endl;
    }

    
    // Access to the G4HelperService.
    G4Helper* _helper = &(*(art::ServiceHandle<G4Helper>()));

    //For now just make the mother HallAir because the STM transpport pipe goes 
    //into the End Cap Shielding mother
    //TODO: create STM Mother volume and make that the parent instead of HallAir
    VolumeInfo const & parentInfo = _helper->locateVolInfo("HallAir");
    G4ThreeVector parentCenterInMu2e = parentInfo.centerInMu2e();
    
    // Fetch DS geom. object
    GeomHandle<DetectorSolenoid> ds;
    const CLHEP::Hep3Vector &dsP( ds->position() );    

    GeomHandle<CosmicRayShield> CRS;
    std::vector<double> crvd_halflengths = CRS->getSectorHalfLengths("D");
    CLHEP::Hep3Vector   crvd_position    = CRS->getSectorPosition("D");
    const double z_crv_max = crvd_position.z() + crvd_halflengths[2];
    
    // Create a reference position (most things in the STM geometry will be defined w.r.t. this position)
    // Our reference z is the downstream edge of the CRV
    const G4ThreeVector stmReferencePositionInMu2e(dsP.x(), 
                                                    0.0, 
                                                    z_crv_max );
    const G4ThreeVector stmReferencePositionInParent = stmReferencePositionInMu2e - parentCenterInMu2e;
    
    
    //===================== Sweeper Magnet ==========================
    
    G4ThreeVector stmMagnetPositionInMu2e   = pSTMMagnetParams.originInMu2e();
    G4ThreeVector stmMagnetPositionInParent = pSTMMagnetParams.originInMu2e() - parentCenterInMu2e;
    
    // Make the magnet
    G4Box* boxMagnet     = new G4Box("boxMagnet",     pSTMMagnetParams.xHalfLength(),     pSTMMagnetParams.yHalfLength(),     pSTMMagnetParams.zHalfLength());
    
    // Make the rectangular window (make the box that gets subtracted just a bit longer to be sure there are no edge effects)
    const double stmMagnetHoleHalfLengths[3] = {pSTMMagnetParams.xHoleHalfLength(), 
                                                pSTMMagnetParams.yHoleHalfLength(), 
                                                pSTMMagnetParams.zHalfLength()     };
    G4Box* boxMagnetHole = new G4Box("boxMagnetHole", stmMagnetHoleHalfLengths[0]+pSTMShieldPipeParams.linerWidth(), stmMagnetHoleHalfLengths[1]+pSTMShieldPipeParams.linerWidth(), stmMagnetHoleHalfLengths[2]+1.0);
    VolumeInfo stmMagnet;
    stmMagnet.name = "stmMagnet";    
    stmMagnet.solid = new G4SubtractionSolid(stmMagnet.name,boxMagnet,boxMagnetHole,0,zeroVector);

    // Make the poly-liner
    G4Box* boxMagnetPLine = new G4Box("boxMagnetPLine", stmMagnetHoleHalfLengths[0]+pSTMShieldPipeParams.linerWidth(), stmMagnetHoleHalfLengths[1]+pSTMShieldPipeParams.linerWidth(), pSTMMagnetParams.zHalfLength()-pSTMShieldPipeParams.linerWidth());
    G4Box* boxPolyHole = new G4Box("boxPolyHole", stmMagnetHoleHalfLengths[0], stmMagnetHoleHalfLengths[1], stmMagnetHoleHalfLengths[2]+1.0);

    VolumeInfo stmMagnetPLine;
    stmMagnetPLine.name = "stmMagnetPLine";    
    stmMagnetPLine.solid = new G4SubtractionSolid(stmMagnetPLine.name,boxMagnetPLine,boxPolyHole,0,zeroVector);


    
    if (pSTMMagnetParams.build()){
      finishNesting(stmMagnet,
                    findMaterialOrThrow(pSTMMagnetParams.materialName()),
                    0,
                    stmMagnetPositionInParent, //mstmMagnetPositionInMother, 
                    parentInfo.logical, //parentInfo.logical, //mstmMotherInfo.logical,
                    0,
                    STMisVisible,
                    G4Colour::Gray(),
                    STMisSolid,
                    forceAuxEdgeVisible,
                    placePV,
                    doSurfaceCheck);

      finishNesting(stmMagnetPLine,
                    findMaterialOrThrow(pSTMShieldPipeParams.materialLiner()),
                    0,
                    stmMagnetPositionInParent, //mstmMagnetPositionInMother, 
                    parentInfo.logical, //parentInfo.logical, //mstmMotherInfo.logical,
                    0,
                    STMisVisible,
                    G4Colour::Gray(),
                    STMisSolid,
                    forceAuxEdgeVisible,
                    placePV,
                    doSurfaceCheck);


    }

    if ( verbosityLevel > 0) {
       cout << __func__ << " Sweeper magnet extent in z   : " 
            << pSTMMagnetParams.zBegin() <<","<< pSTMMagnetParams.zEnd() << endl;
       cout << __func__ << " Sweeper magnet hole opening xHalfLength : "<< stmMagnetHoleHalfLengths[0] << endl;
       cout << __func__ << " Sweeper magnet hole opening yHalfLength : "<< stmMagnetHoleHalfLengths[1] << endl;
    }
    
    
    //===================== Transport Pipe ==========================
    
    //create a disk so we can subtract a space for the existing VD to fit inside (avoid overlaps)
    GeomHandle<VirtualDetector> vdg;
    const double vdHL = CLHEP::mm * vdg->getHalfLength();
    const double vdR  = _config.getDouble("vd.DSNeutronShieldExit.r");
    G4Tubs* aDiskVDDSNeutronShieldExitTub = new G4Tubs( "subtSpaceForVDDSNeutronShieldExit", 
                                       0.0, 
                                       vdR+0.01, 
                                       vdHL+0.01,// a bit larger to avoid overlap with VD
                                       0.0, 
                                       CLHEP::twopi);
    CLHEP::Hep3Vector vdDSNeutronShieldExitPositionInMu2e = vdg->getGlobal(VirtualDetectorId::DSNeutronShieldExit);    
    CLHEP::Hep3Vector vdDSNeutronShieldExitPositionInParent = vdDSNeutronShieldExitPositionInMu2e - parentCenterInMu2e;
    if (verbosityLevel>0){
      std::cout << __func__ << " vdDSNeutronShieldExitPositionInMu2e = "<<vdDSNeutronShieldExitPositionInMu2e<<std::endl;
    }


    //create a disk so we can subtract a space for the existing VD to fit inside (avoid overlaps)
    G4Tubs* aDiskVDSTM_UpStrTub = new G4Tubs( "subtSpaceForVDSTM_UpStr", 
                                       0.0, 
                                       1000.0, //make is very large to be sure we subtract enough  
                                       vdHL+0.01,// a bit larger to avoid overlap with VD
                                       0.0, 
                                       CLHEP::twopi);
    CLHEP::Hep3Vector vdSTM_UpStrPositionInMu2e = vdg->getGlobal(VirtualDetectorId::STM_UpStr);    
    CLHEP::Hep3Vector vdSTM_UpStrPositionInParent = vdSTM_UpStrPositionInMu2e - parentCenterInMu2e;
    if (verbosityLevel>0){
      std::cout << __func__ << " vdSTM_UpStrPositionInMu2e = "<<vdSTM_UpStrPositionInMu2e<<std::endl;    
    }
    
    //create a disk so we can subtract a space for the existing VD to fit inside (avoid overlaps)
//     G4Tubs* aDiskVDSTM_CRVShieldDnStrTub = new G4Tubs( "subtSpaceForVDSTM_CRVShieldDnStr", 
//                                        0.0, 
//                                        1000.0, //make is very large to be sure we subtract enough  
//                                        vdHL+0.01,// a bit larger to avoid overlap with VD
//                                        0.0, 
//                                        CLHEP::twopi);
//     CLHEP::Hep3Vector vdSTM_CRVShieldDnStrPositionInMu2e   = vdg->getGlobal(VirtualDetectorId::STM_CRVShieldDnStr);    
//     CLHEP::Hep3Vector vdSTM_CRVShieldDnStrPositionInParent = vdSTM_CRVShieldDnStrPositionInMu2e - parentCenterInMu2e;
//     if (verbosityLevel>0){
//       std::cout<<"vdSTM_CRVShieldDnStrPositionInMu2e = "<<vdSTM_CRVShieldDnStrPositionInMu2e<<std::endl;  
//     }
   
    
    //---             
    
    
    const double flangeHalfLength      =     pSTMTransportPipeParams.flangeHalfLength();
    const double flangeFullLength      = 2.0*pSTMTransportPipeParams.flangeHalfLength();

    //make the region of pipe that will contain the magnetic field
    G4Tubs* aPipeCenterTub = new G4Tubs("aPipeCenterTub", 
					pSTMTransportPipeParams.radiusIn(),  //inner radius
					pSTMTransportPipeParams.radiusOut(), //outer radius
					stmMagnetHoleHalfLengths[2],
					0.0,
					CLHEP::twopi);

    VolumeInfo pipeCenterTubInfo;
    pipeCenterTubInfo.name = "pipeCenterTub";
    pipeCenterTubInfo.solid = aPipeCenterTub;

    //make the gas that goes inside the region of pipe that contains the magnetic field
    G4Tubs* aPipeCenterGasTub = new G4Tubs("aPipeCenterGasTub", 
                                           0.0, //inner radius of gas
                                           pSTMTransportPipeParams.radiusIn(), //outer radius of gas
                                           stmMagnetHoleHalfLengths[2],
                                           0.0,
                                           CLHEP::twopi);
    VolumeInfo pipeCenterGasTubInfo;
    pipeCenterGasTubInfo.name = "pipeGasTub";
    pipeCenterGasTubInfo.solid = aPipeCenterGasTub;

    //make the region of pipe that goes downstream of the magnetic field, with a flange
    G4Tubs* aPipeDnStrTub = new G4Tubs("aPipeDnStrTub", 
                                       pSTMTransportPipeParams.radiusIn(),  //inner radius
                                       pSTMTransportPipeParams.radiusOut()+pSTMTransportPipeParams.flangeOverhangR(), //outer radius
                                       pSTMTransportPipeParams.dnStrHalflength(), 
                                       0.0,
                                       CLHEP::twopi);
    G4Tubs* aPipeDnStrSubtTub = new G4Tubs("aPipeDnStrSubtTub", 
                                           pSTMTransportPipeParams.radiusOut(), //inner radius to subtract
                                           pSTMTransportPipeParams.radiusOut()+2.0*pSTMTransportPipeParams.flangeOverhangR(), //outer radius, make sure to subtract enough
                                           pSTMTransportPipeParams.dnStrHalflength(),
                                           0.0,
                                           CLHEP::twopi);
    CLHEP::Hep3Vector flangeOffset(0.0, 0.0, -flangeFullLength);
    VolumeInfo pipeDnStrTubInfo;
    pipeDnStrTubInfo.name = "pipeDnStrTub";
    pipeDnStrTubInfo.solid = new G4SubtractionSolid(pipeDnStrTubInfo.name,aPipeDnStrTub, aPipeDnStrSubtTub, 0, flangeOffset);
    CLHEP::Hep3Vector pipeDnStrOffset(0.0, 0.0, stmMagnetHoleHalfLengths[2]+pSTMTransportPipeParams.dnStrHalflength());
    
    //make a downstream window to hold the helium or vacuum inside the pipe    
    G4Tubs* aPipeDnStrWindowTub = new G4Tubs( "aPipeDnStrWindowTub", 
                                              0.0, // inner radius of window
                                              pSTMTransportPipeParams.radiusIn(), //outer radius of window
                                              pSTMTransportPipeParams.dnStrWindowHalflength(),
                                              0.0,
                                              CLHEP::twopi);
    VolumeInfo pipeDnStrWindowTubInfo;
    pipeDnStrWindowTubInfo.name = "pipeDnStrWindowTub";
    pipeDnStrWindowTubInfo.solid = aPipeDnStrWindowTub;       
    CLHEP::Hep3Vector pipeDnStrWindowOffset(0.0, 0.0, stmMagnetHoleHalfLengths[2]+2.0*pSTMTransportPipeParams.dnStrHalflength()-flangeHalfLength);

    //put gas/vacuum inside the downstream portion of the pipe
    const double gasDnStrHalfLength = 0.5*(2.0*pSTMTransportPipeParams.dnStrHalflength() - flangeHalfLength - pSTMTransportPipeParams.dnStrWindowHalflength() );
    G4Tubs* aPipeGasDnStrTub = new G4Tubs( "aPipeGasDnStrTub", 
                                            0.0, //inner radius
                                            pSTMTransportPipeParams.radiusIn(), //outer radius of gas
                                            gasDnStrHalfLength,
                                            0.0,
                                            CLHEP::twopi);
    VolumeInfo pipeGasDnStrTubInfo;
    pipeGasDnStrTubInfo.name = "pipeGasDnStrTub";
    pipeGasDnStrTubInfo.solid = aPipeGasDnStrTub;
    CLHEP::Hep3Vector pipeGasDnStrOffset(0.0, 0.0, stmMagnetHoleHalfLengths[2]+gasDnStrHalfLength);

    //make the region of pipe that goes upstream of the magnetic field, with a flange
    const double IFB_endplug_z_center     = ds->cryoZMax() + _config.getDouble("ifb.endplug.z");
    const double IFB_endplug_z_halflength = _config.getDouble("ifb.endplug.halfLength");
    const double pipeUpStrHalfLength = 0.5*((stmMagnetPositionInMu2e.z()-stmMagnetHoleHalfLengths[2]) - (IFB_endplug_z_center+IFB_endplug_z_halflength)) - pSTMTransportPipeParams.upStrSpace();//leave a space between pipe and IFB
    
    G4Tubs* aPipeUpStrTub     = new G4Tubs("aPipeUpStrTub", 
                                           pSTMTransportPipeParams.radiusIn(), //inner radius
                                           pSTMTransportPipeParams.radiusOut()+pSTMTransportPipeParams.flangeOverhangR(), //outer radius
                                           pipeUpStrHalfLength,// 
                                           0.0,//
                                           CLHEP::twopi);
    G4Tubs* aPipeUpStrSubtTub = new G4Tubs("aPipeUpStrSubtTub", 
                                           pSTMTransportPipeParams.radiusOut(), //inner radius
                                           pSTMTransportPipeParams.radiusOut()+2.0*pSTMTransportPipeParams.flangeOverhangR(), //outer radius, make sure to subtract enough
                                           pipeUpStrHalfLength,// 
                                           0.0,//
                                           CLHEP::twopi);        
    CLHEP::Hep3Vector pipeUpStrOffset(0.0, 0.0, -stmMagnetHoleHalfLengths[2]-pipeUpStrHalfLength);
    //first make the subtraction so it has a flange
    G4SubtractionSolid *pipeUpStrTubTemp1 = new G4SubtractionSolid("pipeUpStrTubTemp1",aPipeUpStrTub, aPipeUpStrSubtTub, 0, -flangeOffset);

    //subtract a slice so VDDSNeutronShieldExit can fit through the pipe without overlap
    CLHEP::Hep3Vector vdDSNeutronShieldExitPositionWRTpipeUpStr = vdDSNeutronShieldExitPositionInMu2e - (stmMagnetPositionInMu2e+pipeUpStrOffset);
    CLHEP::Hep3Vector vdSTM_UpStrPositionWRTpipeUpStr = vdSTM_UpStrPositionInMu2e - (stmMagnetPositionInMu2e+pipeUpStrOffset);
    //std::cout<<"vdDSNeutronShieldExitPositionWRTpipe = "<<vdDSNeutronShieldExitPositionWRTpipeUpStr<<std::endl;     
    //std::cout<<"vdSTM_UpStrPositionWRTpipe = "<<vdDSNeutronShieldExitPositionWRTpipeUpStr<<std::endl;     
    G4SubtractionSolid *pipeUpStrTubTemp2 = new G4SubtractionSolid("pipeUpStrTubTemp2",pipeUpStrTubTemp1, aDiskVDDSNeutronShieldExitTub,      0, vdDSNeutronShieldExitPositionWRTpipeUpStr);
    G4SubtractionSolid *pipeUpStrTubTemp3 = new G4SubtractionSolid("pipeUpStrTubTemp3",pipeUpStrTubTemp2, aDiskVDSTM_UpStrTub,      0, vdSTM_UpStrPositionWRTpipeUpStr); 
    VolumeInfo pipeUpStrTubInfo;
    pipeUpStrTubInfo.name = "pipeUpStrTub";        
    pipeUpStrTubInfo.solid = pipeUpStrTubTemp3;

    
    //put gas inside the upstream portion of the pipe
    const double pipeGasUpStrHalfLength = 0.5*(2.0*pipeUpStrHalfLength - flangeHalfLength - pSTMTransportPipeParams.upStrWindowHalflength());
    G4Tubs* aPipeGasUpStrTub = new G4Tubs( "aPipeGasUpStrTub", 
                                            0.0, //inner radius
                                            pSTMTransportPipeParams.radiusIn(), //outer radius
                                            pipeGasUpStrHalfLength,// 
                                            0.0,//
                                            CLHEP::twopi);
    CLHEP::Hep3Vector pipeGasUpStrOffset(0.0, 0.0, -stmMagnetHoleHalfLengths[2]-pipeGasUpStrHalfLength);
    //subtract a slice so VDDSNeutronShieldExit can fit through the pipe without overlap
    CLHEP::Hep3Vector vdDSNeutronShieldExitPositionWRTpipeGasUpStr = vdDSNeutronShieldExitPositionInMu2e - (stmMagnetPositionInMu2e+pipeGasUpStrOffset);
    CLHEP::Hep3Vector vdSTM_UpStrPositionWRTpipeGasUpStr = vdSTM_UpStrPositionInMu2e - (stmMagnetPositionInMu2e+pipeGasUpStrOffset);
    //std::cout<<"vdDSNeutronShieldExitPositionWRTtube = "<<vdDSNeutronShieldExitPositionWRTpipeGasUpStr<<std::endl; 
    //std::cout<<"vdSTM_UpStrPositionWRTtube = "<<vdSTM_UpStrPositionWRTpipeGasUpStr<<std::endl; 
    G4SubtractionSolid *pipeGasUpStrTubTemp1 = new G4SubtractionSolid("pipeGasUpStrTubTemp1",aPipeGasUpStrTub,     aDiskVDDSNeutronShieldExitTub, 0, vdDSNeutronShieldExitPositionWRTpipeGasUpStr);
    G4SubtractionSolid *pipeGasUpStrTubTemp2 = new G4SubtractionSolid("pipeGasUpStrTubTemp2",pipeGasUpStrTubTemp1, aDiskVDSTM_UpStrTub, 0, vdSTM_UpStrPositionWRTpipeGasUpStr);    
    VolumeInfo pipeGasUpStrTubInfo;
    pipeGasUpStrTubInfo.name = "pipeGasUpStrTub";    
    pipeGasUpStrTubInfo.solid = pipeGasUpStrTubTemp2;
    
    //make an upstream window to hold the gas/vacuum in the pipe
    G4Tubs* aPipeUpStrWindowTub = new G4Tubs( "aPipeUpStrWindowTub", 
                                            0.0, // inner radius
                                            pSTMTransportPipeParams.radiusIn(), //outer radius of window
                                            pSTMTransportPipeParams.upStrWindowHalflength(),
                                            0.0,
                                            CLHEP::twopi);
    VolumeInfo pipeUpStrWindowTubInfo;
    pipeUpStrWindowTubInfo.name = "pipeUpStrWindowTub";
    pipeUpStrWindowTubInfo.solid = aPipeUpStrWindowTub;       
    CLHEP::Hep3Vector pipeUpStrWindowOffset(0.0, 0.0, -stmMagnetHoleHalfLengths[2]-2.0*pipeUpStrHalfLength+flangeHalfLength);

    
    if (pSTMTransportPipeParams.build()){
      if (verbosityLevel>0){
        const double pipeTotalHalfLength = pipeUpStrHalfLength+stmMagnetHoleHalfLengths[2]+pSTMTransportPipeParams.dnStrHalflength();
        std::cout<<__func__<<" STM Transport Pipe z_halflength = "<< pipeTotalHalfLength <<std::endl;
        std::cout<<__func__<<" STM Transport Pipe z_min        = "<< (stmMagnetPositionInMu2e.z()+pipeUpStrOffset.z())-pipeUpStrHalfLength <<std::endl;
        std::cout<<__func__<<" STM Transport Pipe z_max        = "<< (stmMagnetPositionInMu2e.z()+pipeDnStrOffset.z())+pSTMTransportPipeParams.dnStrHalflength() <<std::endl;
        std::cout<<__func__<<" STM Transport Pipe rIn          = "<< pSTMTransportPipeParams.radiusIn() <<std::endl;
      }
      finishNesting(pipeCenterTubInfo,
                findMaterialOrThrow(pSTMTransportPipeParams.material()),
                0x0,
                stmMagnetPositionInParent,
                parentInfo.logical,
                0,
                STMisVisible,
                G4Color::Blue(),
                STMisSolid,
                forceAuxEdgeVisible,
                placePV,
                doSurfaceCheck
                );
      finishNesting(pipeCenterGasTubInfo,
                findMaterialOrThrow(pSTMTransportPipeParams.gasMaterial()),
                0x0,
                stmMagnetPositionInParent,
                parentInfo.logical,
                0,
                STMisVisible,
                G4Color::Blue(),
                STMisSolid,
                forceAuxEdgeVisible,
                placePV,
                doSurfaceCheck
                );  
      finishNesting(pipeDnStrTubInfo,
                findMaterialOrThrow(pSTMTransportPipeParams.material()),
                0x0,
                stmMagnetPositionInParent+pipeDnStrOffset,
                parentInfo.logical,
                0,
                STMisVisible,
                G4Color::Blue(),
                STMisSolid,
                forceAuxEdgeVisible,
                placePV,
                doSurfaceCheck
                );
      finishNesting(pipeDnStrWindowTubInfo,
                findMaterialOrThrow(pSTMTransportPipeParams.dnStrWindowMaterial()),
                0x0,
                stmMagnetPositionInParent+pipeDnStrWindowOffset,
                parentInfo.logical,
                0,
                STMisVisible,
                G4Color::Blue(),
                STMisSolid,
                forceAuxEdgeVisible,
                placePV,
                doSurfaceCheck
                );            
      finishNesting(pipeGasDnStrTubInfo,
                findMaterialOrThrow(pSTMTransportPipeParams.gasMaterial()),
                0x0,
                stmMagnetPositionInParent+pipeGasDnStrOffset,
                parentInfo.logical,
                0,
                STMisVisible,
                G4Color::Blue(),
                STMisSolid,
                forceAuxEdgeVisible,
                placePV,
                doSurfaceCheck
                );  
      finishNesting(pipeUpStrTubInfo,
                findMaterialOrThrow(pSTMTransportPipeParams.material()),
                0x0,
                stmMagnetPositionInParent+pipeUpStrOffset,
                parentInfo.logical,
                0,
                STMisVisible,
                G4Color::Blue(),
                STMisSolid,
                forceAuxEdgeVisible,
                placePV,
                doSurfaceCheck
                );            
      finishNesting(pipeGasUpStrTubInfo,
                findMaterialOrThrow(pSTMTransportPipeParams.gasMaterial()),
                0x0,
                stmMagnetPositionInParent+pipeGasUpStrOffset,
                parentInfo.logical,
                0,
                STMisVisible,
                G4Color::Blue(),
                STMisSolid,
                forceAuxEdgeVisible,
                placePV,
                doSurfaceCheck
                ); 
      finishNesting(pipeUpStrWindowTubInfo,
                findMaterialOrThrow(pSTMTransportPipeParams.upStrWindowMaterial()),
                0x0,
                stmMagnetPositionInParent+pipeUpStrWindowOffset,
                parentInfo.logical,
                0,
                STMisVisible,
                G4Color::Blue(),
                STMisSolid,
                forceAuxEdgeVisible,
                placePV,
                doSurfaceCheck
                );             
    }
    

    
    // ----- Magnetic Field -----------------------------------------------------
    //Create a magnetic field inside the window (hole) of the magnet box
    //and in the pipe, and pipe gas, that goes through the magnet
    //Note the local values for the stepper etc...
    //Geant4 should take ownership of the objects created here

    const double stmMagnetFieldHalfLengths[3] = {pSTMMagnetParams.xHoleHalfLength(), 
                                                pSTMMagnetParams.yHoleHalfLength(),
                                                pSTMMagnetParams.zHalfLength()-pSTMShieldPipeParams.linerWidth()};

    VolumeInfo stmMagneticFieldBoxInfo;
    stmMagneticFieldBoxInfo.name = "stmMagneticField";
    
    // Make another rectangular volume for the magnetic field
    G4Box* boxField  = new G4Box("boxField",stmMagnetFieldHalfLengths[0],stmMagnetFieldHalfLengths[1],stmMagnetFieldHalfLengths[2]);

    G4Tubs* aPipeCenterTubSubt = new G4Tubs( "aPipeCenterTubSubt", 
                                 0.0, //inner radius 0.0 to subtract also the gas region
                                 pSTMTransportPipeParams.radiusOut()+0.01, //outer radius
                                 stmMagnetFieldHalfLengths[2]+1.0,// make the subtraction slightly larger to avoid edge effects
                                 0.0,
                                 CLHEP::twopi);    
    
    if (pSTMMagnetParams.build()){
      if  (pSTMTransportPipeParams.build()){

          stmMagneticFieldBoxInfo.solid = new G4SubtractionSolid(stmMagneticFieldBoxInfo.name,boxField,aPipeCenterTubSubt,0,zeroVector);                  
          finishNesting(stmMagneticFieldBoxInfo,
                        findMaterialOrThrow(_config.getString("hall.insideMaterialName")),
                        0x0,
                        stmMagnetPositionInParent,
                        parentInfo.logical,
                        0,
                        pSTMMagnetParams.fieldVisible(),   //magnetic field itself visible
                        G4Color::Blue(),
                        false,           
                        forceAuxEdgeVisible,
                        placePV,         
                        doSurfaceCheck
                       );
          
      } else {
          stmMagneticFieldBoxInfo = nestBox("stmMagneticField",
                                            stmMagnetFieldHalfLengths,
                                            findMaterialOrThrow(_config.getString("hall.insideMaterialName")),
                                            0x0,
                                            stmMagnetPositionInParent,
                                            parentInfo,
                                            0,
                                            pSTMMagnetParams.fieldVisible(),
                                            G4Color::Blue(),
                                            false,           
                                            forceAuxEdgeVisible,
                                            placePV,         
                                            doSurfaceCheck
                                           );  
      }
  
      G4MagneticField        *localMagField        = new G4UniformMagField(G4ThreeVector(pSTMMagnetParams.field()*CLHEP::tesla,0.0,0.0));//This makes negatively charged particles go towards the floor
      G4Mag_EqRhs            *MagRHS               = new G4Mag_UsualEqRhs(localMagField);
      G4MagIntegratorStepper *localMagStepper      = new G4ExactHelixStepper(MagRHS); // we use a specialized stepper
      G4ChordFinder          *localMagChordFinder  = new G4ChordFinder(localMagField,1.0e-2*CLHEP::mm,localMagStepper);
      G4FieldManager         *localMagFieldManager = new G4FieldManager(localMagField,localMagChordFinder,false);// pure magnetic filed does not change energy
  
      stmMagneticFieldBoxInfo.logical->SetFieldManager(localMagFieldManager, true); // last "true" arg propagates field to all volumes it contains
      if (pSTMTransportPipeParams.build()){
        pipeCenterTubInfo.logical->SetFieldManager(localMagFieldManager, true); // last "true" arg propagates field to all volumes it contains
        pipeCenterGasTubInfo.logical->SetFieldManager(localMagFieldManager, true); // last "true" arg propagates field to all volumes it contains
      }
      G4UserLimits* mstmMagStepLimit = new G4UserLimits(5.*CLHEP::mm);
      stmMagneticFieldBoxInfo.logical->SetUserLimits(mstmMagStepLimit);
      if (pSTMTransportPipeParams.build()){
        pipeCenterTubInfo.logical->SetUserLimits(mstmMagStepLimit);
        pipeCenterGasTubInfo.logical->SetUserLimits(mstmMagStepLimit);
      }

    }    
    

    //===================== Field-of-View (FOV) Collimator ==========================
    
    const double stmFOVCollHalfLength1 = pSTMFOVCollimatorParams.halfLength();
    const double stmFOVCollHalfWidth1  = pSTMFOVCollimatorParams.halfWidth();
    const double stmFOVCollHalfHeight1 = pSTMFOVCollimatorParams.halfHeight();
    const double stmFOVCollHalfLength2 = pSTMFOVCollimatorParams.linerHalfLength();
    const double stmFOVCollHalfWidth2  = pSTMFOVCollimatorParams.linerHalfWidth();
    const double stmFOVCollHalfHeight2 = pSTMFOVCollimatorParams.linerHalfHeight();

    // position of FOV collimator
    G4ThreeVector stmFOVCollPositionInMu2e1   = pSTMFOVCollimatorParams.originInMu2e();
    G4ThreeVector stmFOVCollPositionInParent1 = pSTMFOVCollimatorParams.originInMu2e() - parentCenterInMu2e;
    // Make the box for the collimator
    G4Box* boxFOVColl = new G4Box("boxFOVColl",stmFOVCollHalfWidth1,stmFOVCollHalfHeight1,stmFOVCollHalfLength1);
    //Make the tube for the hole
    G4Tubs *tubFOVColl1 = new G4Tubs("tubFOVColl1", 0.0, pSTMFOVCollimatorParams.hole1RadiusUpStr(), stmFOVCollHalfLength1+1.0, 0.0, CLHEP::twopi );
    //Make a box to subtract so liner can fit inside
    G4Box* boxFOVCollLinerToSubt = new G4Box("boxFOVCollLinerToSubt",stmFOVCollHalfWidth2+1.0,stmFOVCollHalfHeight2+1.0,pSTMFOVCollimatorParams.linerCutOutHalfLength()+1.0);
    // Combine into the collimator with the liner cutout and collimation hole
    VolumeInfo collimatorFOV;
    collimatorFOV.name = "collimatorFOV";
    collimatorFOV.solid = new G4SubtractionSolid(collimatorFOV.name,boxFOVColl,         tubFOVColl1,0,G4ThreeVector(0.0,0.0,0.0));    
    collimatorFOV.solid = new G4SubtractionSolid(collimatorFOV.name,collimatorFOV.solid,boxFOVCollLinerToSubt,0,G4ThreeVector(0.0,0.0,-1.0*(stmFOVCollHalfLength1-pSTMFOVCollimatorParams.linerCutOutHalfLength() )));    

    //position of liner
    G4ThreeVector stmFOVCollPositionInMu2e2   = stmFOVCollPositionInMu2e1   + G4ThreeVector(0.0,0.0, -stmFOVCollHalfLength1+2.0*pSTMFOVCollimatorParams.linerCutOutHalfLength()-stmFOVCollHalfLength2);
    G4ThreeVector stmFOVCollPositionInParent2 = stmFOVCollPositionInParent1 + G4ThreeVector(0.0,0.0, -stmFOVCollHalfLength1+2.0*pSTMFOVCollimatorParams.linerCutOutHalfLength()-stmFOVCollHalfLength2);
    // make the box for the liner
    G4Box* boxFOVCollLiner = new G4Box("boxFOVCollLiner",stmFOVCollHalfWidth2,stmFOVCollHalfHeight2,stmFOVCollHalfLength2);
    //Make the tube for the hole
    G4Tubs *tubFOVCollLiner1 = new G4Tubs("tubFOVCollLiner1", 0.0, pSTMFOVCollimatorParams.hole1RadiusUpStr(), stmFOVCollHalfLength2+1.0, 0.0, CLHEP::twopi );
    // Combine into the liner with hole
    VolumeInfo collimatorFOVliner;
    collimatorFOVliner.name = "collimatorFOVliner";
    collimatorFOVliner.solid = new G4SubtractionSolid(collimatorFOVliner.name,boxFOVCollLiner,tubFOVCollLiner1,0,G4ThreeVector(0.0,0.0,0.0));    

    // Liner sheets to cover the upstream corner of FOV collimator
    VolumeInfo FOVlinerH;
    FOVlinerH.name = "FOVlinerH";
    FOVlinerH.solid = new G4Box(FOVlinerH.name,stmFOVCollHalfWidth2, pSTMShieldPipeParams.linerWidth()/2.0, pSTMFOVCollimatorParams.linerCutOutHalfLength()-stmFOVCollHalfLength2);
    G4ThreeVector stmFOVCollPositionInParent3 = stmFOVCollPositionInParent1 + G4ThreeVector(0.0,-stmFOVCollHalfHeight2+pSTMShieldPipeParams.linerWidth()/2.0, -2*stmFOVCollHalfLength2);

    VolumeInfo FOVlinerW;
    FOVlinerW.name = "FOVlinerW";
    double cornerHeight = (stmFOVCollHalfLength1-stmFOVCollHalfLength2)/2.0;
    FOVlinerW.solid = new G4Box(FOVlinerW.name,stmFOVCollHalfWidth2, cornerHeight/2.0, pSTMShieldPipeParams.linerWidth()/2.0);
    G4ThreeVector stmFOVCollPositionInParent4 = stmFOVCollPositionInParent1 + G4ThreeVector(0.0,-stmFOVCollHalfHeight2-cornerHeight/2.0, -stmFOVCollHalfLength1-pSTMShieldPipeParams.linerWidth()/2.0);

    if (pSTMFOVCollimatorParams.build()){
      finishNesting(collimatorFOV,
                    findMaterialOrThrow(pSTMFOVCollimatorParams.material()),
                    0,
                    stmFOVCollPositionInParent1,
                    parentInfo.logical,
                    0,
                    true,
                    G4Colour::Magenta(),
                    false,
                    forceAuxEdgeVisible,
                    placePV,
                    doSurfaceCheck);
      finishNesting(collimatorFOVliner,
                    findMaterialOrThrow(pSTMFOVCollimatorParams.linerMaterial()),
                    0,
                    stmFOVCollPositionInParent2,
                    parentInfo.logical,
                    0,
                    true,
                    G4Colour::Magenta(),
                    false,
                    forceAuxEdgeVisible,
                    placePV,
                    doSurfaceCheck);
      finishNesting(FOVlinerH,
                    findMaterialOrThrow(pSTMFOVCollimatorParams.linerMaterial()),
                    0,
                    stmFOVCollPositionInParent3,
                    parentInfo.logical,
                    0,
                    true,
                    G4Colour::Magenta(),
                    false,
                    forceAuxEdgeVisible,
                    placePV,
                    doSurfaceCheck);

      finishNesting(FOVlinerW,
                    findMaterialOrThrow(pSTMFOVCollimatorParams.linerMaterial()),
                    0,
                    stmFOVCollPositionInParent4,
                    parentInfo.logical,
                    0,
                    true,
                    G4Colour::Magenta(),
                    false,
                    forceAuxEdgeVisible,
                    placePV,
                    doSurfaceCheck);

    } 
    
    G4Tubs *tubFOVCollAbsorber = new G4Tubs("tubFOVCollAbsorber", 0.0, pSTMFOVCollimatorParams.hole1RadiusUpStr()-0.01, _config.getDouble("stm.FOVcollimator.absorber.halfLength"), 0.0, CLHEP::twopi );
    VolumeInfo collimatorFOVAbsorber;
    collimatorFOVAbsorber.name = "collimatorFOVAbsorber";
    collimatorFOVAbsorber.solid = tubFOVCollAbsorber;
    G4ThreeVector stmFOVCollAbsorberPositionInParent = stmFOVCollPositionInParent2 + G4ThreeVector(0.0,0.0, stmFOVCollHalfLength2-_config.getDouble("stm.FOVcollimator.absorber.halfLength"));
    if (_config.getBool("stm.FOVcollimator.absorber.build",false)){
             finishNesting(collimatorFOVAbsorber,
                    findMaterialOrThrow(_config.getString("stm.FOVcollimator.absorber.material")),
                    0,
                    stmFOVCollAbsorberPositionInParent,
                    parentInfo.logical,
                    0,
                    true,
                    G4Colour::Magenta(),
                    false,
                    forceAuxEdgeVisible,
                    placePV,
                    doSurfaceCheck);
    }
    
    if (verbosityLevel>0){
      std::cout<<__func__<<" STM FOV Coll (lead) z_center     = "<< stmFOVCollPositionInMu2e1.z() <<std::endl;
      std::cout<<__func__<<" STM FOV Coll (lead) z_halflength = "<< stmFOVCollHalfLength1 <<std::endl;
      std::cout<<__func__<<" STM FOV Coll (lead) z_min        = "<< stmFOVCollPositionInMu2e1.z()-stmFOVCollHalfLength1 <<std::endl;
      std::cout<<__func__<<" STM FOV Coll (lead) z_max        = "<< stmFOVCollPositionInMu2e1.z()+stmFOVCollHalfLength1 <<std::endl;
      std::cout<<__func__<<" STM FOV Coll (poly) z_center     = "<< stmFOVCollPositionInMu2e2.z() <<std::endl;
      std::cout<<__func__<<" STM FOV Coll (poly) z_halflength = "<< stmFOVCollHalfLength2 <<std::endl;    
      std::cout<<__func__<<" STM FOV Coll (poly) z_min        = "<< stmFOVCollPositionInMu2e2.z()-stmFOVCollHalfLength2 <<std::endl;    
      std::cout<<__func__<<" STM FOV Coll (poly) z_max        = "<< stmFOVCollPositionInMu2e2.z()+stmFOVCollHalfLength2 <<std::endl;
      std::cout<<__func__<<" STM FOV Coll (poly) r_UpStr      = "<< pSTMFOVCollimatorParams.hole1RadiusUpStr() <<std::endl;    
    }
    
    
    //===================== Magnet and FOV Collimator Support Table ==========================
    
    //Just use a block of material for now (maybe stainless steel?, specified in configuration)
    G4Material*  stmMagnetSupportTableMaterial   = findMaterialOrThrow(pSTMMagnetSupportTableParams.materialName());
    const double stmMagnetSupportTableHalfLengths[3] = {pSTMMagnetSupportTableParams.tabletopHalfWidth(),
                                                 pSTMMagnetSupportTableParams.tabletopHalfHeight(),
                                                 pSTMMagnetSupportTableParams.tabletopHalfLength()};
    
    const double mstmMagnetStandLegRadius  = pSTMMagnetSupportTableParams.legRadius();

    //G4ThreeVector stmMagnetStandPositionInMu2e   = mstmMagnetPositionInMu2e   + G4ThreeVector(0.0, -(pSTMMagnetParams.zHalfLength()+stmMagnetSupportTableHalfLengths[1]), pipeDnStrExtentHalflength + 0.5*stmFOVCollUpStrSpace + stmFOVCollHalfLength1);
    //G4ThreeVector stmMagnetStandPositionInParent = mstmMagnetPositionInParent + G4ThreeVector(0.0, -(pSTMMagnetParams.zHalfLength()+stmMagnetSupportTableHalfLengths[1]), pipeDnStrExtentHalflength + 0.5*stmFOVCollUpStrSpace + stmFOVCollHalfLength1);
    G4ThreeVector stmMagnetSupportTablePositionInMu2e   = pSTMMagnetSupportTableParams.originInMu2e();
    G4ThreeVector stmMagnetSupportTablePositionInParent = pSTMMagnetSupportTableParams.originInMu2e() - parentCenterInMu2e;
    
    const double yExtentLow = std::abs(_config.getDouble("yOfFloorSurface.below.mu2eOrigin") );
    const double mstmMagnetStandLegHalfHeight = (yExtentLow-pSTMMagnetParams.zHalfLength()-2.0*stmMagnetSupportTableHalfLengths[1])/2.0;
    const TubsParams mstmMagnetStandLegParams(0.0, mstmMagnetStandLegRadius, mstmMagnetStandLegHalfHeight , 0.0, CLHEP::twopi);
    const double mstmMagnetStandLegOffsetX = stmMagnetSupportTableHalfLengths[0]  - mstmMagnetStandLegRadius - 1.0*CLHEP::cm;
    const double mstmMagnetStandLegOffsetZ = stmMagnetSupportTableHalfLengths[2] - mstmMagnetStandLegRadius - 1.0*CLHEP::cm;

    CLHEP::HepRotationX RXForLegs(90.0*CLHEP::degree);
    G4RotationMatrix *rotMatrixXforLegs = new G4RotationMatrix(RXForLegs);

    if (pSTMMagnetSupportTableParams.build()){
      VolumeInfo mstmMagnetStandInfo = nestBox("mstmMagnetStandPlatform",
                                          stmMagnetSupportTableHalfLengths,
                                          stmMagnetSupportTableMaterial, 
                                          0x0,
                                          stmMagnetSupportTablePositionInParent, //mstmMagnetStandPositionInMother, 
                                          parentInfo.logical,
                                          0,
                                          STMisVisible,
                                          G4Color::Gray(),
                                          STMisSolid,
                                          forceAuxEdgeVisible,
                                          placePV,
                                          doSurfaceCheck
                                         );

      VolumeInfo mstmMagnetStandLeg1Info = nestTubs( "mstmMagnetStandLeg1",
                                              mstmMagnetStandLegParams,
                                              stmMagnetSupportTableMaterial,
                                              rotMatrixXforLegs,
                                              stmMagnetSupportTablePositionInParent+G4ThreeVector(mstmMagnetStandLegOffsetX,-stmMagnetSupportTableHalfLengths[1]-mstmMagnetStandLegHalfHeight,-mstmMagnetStandLegOffsetZ),//mstmMagnetStandPositionInMother+G4ThreeVector(mstmMagnetStandLegOffsetX,-stmMagnetSupportTableHalfLengths[1]-mstmMagnetStandLegHalfHeight,-mstmMagnetStandLegOffsetZ),
                                              parentInfo,
                                              0,
                                              STMisVisible,
                                              G4Color::Gray(),
                                              STMisSolid,
                                              forceAuxEdgeVisible,
                                              placePV,
                                              doSurfaceCheck
                                              ); 

      VolumeInfo mstmMagnetStandLeg2Info = nestTubs( "mstmMagnetStandLeg2",
                                              mstmMagnetStandLegParams,
                                              stmMagnetSupportTableMaterial,
                                              rotMatrixXforLegs,
                                              stmMagnetSupportTablePositionInParent+G4ThreeVector(mstmMagnetStandLegOffsetX,-stmMagnetSupportTableHalfLengths[1]-mstmMagnetStandLegHalfHeight, mstmMagnetStandLegOffsetZ),//mstmMagnetStandPositionInMother+G4ThreeVector(mstmMagnetStandLegOffsetX,-stmMagnetSupportTableHalfLengths[1]-mstmMagnetStandLegHalfHeight, mstmMagnetStandLegOffsetZ),
                                              parentInfo,
                                              0,
                                              STMisVisible,
                                              G4Color::Gray(),
                                              STMisSolid,
                                              forceAuxEdgeVisible,
                                              placePV,
                                              doSurfaceCheck
                                              ); 

      VolumeInfo mstmMagnetStandLeg3Info = nestTubs( "mstmMagnetStandLeg3",
                                              mstmMagnetStandLegParams,
                                              stmMagnetSupportTableMaterial,
                                              rotMatrixXforLegs,
                                              stmMagnetSupportTablePositionInParent+G4ThreeVector(-mstmMagnetStandLegOffsetX,-stmMagnetSupportTableHalfLengths[1]-mstmMagnetStandLegHalfHeight,-mstmMagnetStandLegOffsetZ),//mstmMagnetStandPositionInMother+G4ThreeVector(-mstmMagnetStandLegOffsetX,-stmMagnetSupportTableHalfLengths[1]-mstmMagnetStandLegHalfHeight,-mstmMagnetStandLegOffsetZ),
                                              parentInfo,
                                              0,
                                              STMisVisible,
                                              G4Color::Gray(),
                                              STMisSolid,
                                              forceAuxEdgeVisible,
                                              placePV,
                                              doSurfaceCheck
                                              ); 

      VolumeInfo mstmMagnetStandLeg4Info = nestTubs( "mstmMagnetStandLeg4",
                                              mstmMagnetStandLegParams,
                                              stmMagnetSupportTableMaterial,
                                              rotMatrixXforLegs,
                                              stmMagnetSupportTablePositionInParent+G4ThreeVector(-mstmMagnetStandLegOffsetX,-stmMagnetSupportTableHalfLengths[1]-mstmMagnetStandLegHalfHeight, mstmMagnetStandLegOffsetZ),//mstmMagnetStandPositionInMother+G4ThreeVector(-mstmMagnetStandLegOffsetX,-stmMagnetSupportTableHalfLengths[1]-mstmMagnetStandLegHalfHeight, mstmMagnetStandLegOffsetZ),
                                              parentInfo,
                                              0,
                                              STMisVisible,
                                              G4Color::Gray(),
                                              STMisSolid,
                                              forceAuxEdgeVisible,
                                              placePV,
                                              doSurfaceCheck
                                              ); 

    }
    
    
    
    //===================== Spot-Size (SS) Collimator ==========================
    
    const double stmSSCollHalfLength1 = pSTMSSCollimatorParams.halfLength();
    const double stmSSCollHalfWidth1  = pSTMSSCollimatorParams.halfWidth();
    const double stmSSCollHalfHeight1 = pSTMSSCollimatorParams.halfHeight();
    const double stmSSCollHalfLength2 = pSTMSSCollimatorParams.linerHalfLength();
    const double stmSSCollHalfWidth2  = pSTMSSCollimatorParams.linerHalfWidth();
    const double stmSSCollHalfHeight2 = pSTMSSCollimatorParams.linerHalfHeight();

    // position of SS collimator
    G4ThreeVector stmSSCollPositionInMu2e1   = pSTMSSCollimatorParams.originInMu2e();
    G4ThreeVector stmSSCollPositionInParent1 = pSTMSSCollimatorParams.originInMu2e() - parentCenterInMu2e;
    // Make the box for the collimator
    G4Box* boxSSColl = new G4Box("boxSSColl",stmSSCollHalfWidth1,stmSSCollHalfHeight1,stmSSCollHalfLength1);
    //---
/*    //Make the tube(s) for the hole(s)
    G4Tubs *tubSSColl1 = new G4Tubs("tubSSColl1", 0.0, pSTMSSCollimatorParams.hole1RadiusUpStr(), stmSSCollHalfLength1+1.0, 0.0, CLHEP::twopi );
    G4Tubs *tubSSColl2 = new G4Tubs("tubSSColl2", 0.0, pSTMSSCollimatorParams.hole2RadiusUpStr(), stmSSCollHalfLength1+1.0, 0.0, CLHEP::twopi );
    G4SubtractionSolid *collimatorSStemp1 = new G4SubtractionSolid("collimatorSStemp1",boxSSColl,         tubSSColl1,0,G4ThreeVector(pSTMSSCollimatorParams.hole1xOffset(),0.0,0.0));        
    G4SubtractionSolid *collimatorSStemp2 = 0;
    if (pSTMSSCollimatorParams.hole2Build()){
      collimatorSStemp2 = new G4SubtractionSolid("collimatorSStemp2",collimatorSStemp1, tubSSColl2,0,G4ThreeVector(pSTMSSCollimatorParams.hole2xOffset(),0.0,0.0));    
    } else {
      collimatorSStemp2 = collimatorSStemp1;
    } */   
    //---

    GeomHandle<StoppingTarget> stoppingTarget;
    TargetFoil const& foil_downstream = stoppingTarget->foil(stoppingTarget->nFoils()-1);
    const double z_tgtfoil_downstream = foil_downstream.centerInMu2e().z();
    const double z_collimator_downstream = stmSSCollPositionInMu2e1.z() + stmSSCollHalfLength1;
    const double z_distance_tgt_coll = (z_collimator_downstream-z_tgtfoil_downstream);

    //Make the conical.disk for the first hole as wide as the StoppingTarget+extra on one end
    //and as narrow as the desired collimation on the other end    
    G4Cons* collWindow1 = new G4Cons( "collWindow1", 
                                      0.0,                          // rMin cone upstream
                                      foil_downstream.rOut()+150.0, // rMax cone upStream
                                      0.0,                          // rMin cone downstream
                                      pSTMSSCollimatorParams.hole1RadiusDnStr(), // rMax cone downstream
                                      z_distance_tgt_coll/2.0,      //halflength
                                      0.0,                          //start angle
                                      CLHEP::twopi                  //end angle  
                                    );    
    //Make the conical.disk for the second hole as wide as the StoppingTarget+extra on one end
    //and as narrow as the desired collimation on the other end
    G4Cons* collWindow2 = new G4Cons( "collWindow2", 
                                      0.0,                          // rMin cone upstream
                                      foil_downstream.rOut()+150.0, // rMax cone upStream
                                      0.0,                          // rMin cone downstream
                                      pSTMSSCollimatorParams.hole2RadiusDnStr(), // rMax cone downstream
                                      z_distance_tgt_coll/2.0,      //halflength
                                      0.0,                          //start angle
                                      CLHEP::twopi                  //end angle  
                                    );

    
    const double xoffset_hole1 = pSTMSSCollimatorParams.hole1xOffset();
    const double angleY1 = -1.0*std::atan( (xoffset_hole1/2.0)/(z_distance_tgt_coll/2.0) );
    CLHEP::HepRotationY RYForCone1(angleY1);
    G4RotationMatrix *rotMatrixYforCone1 = new G4RotationMatrix(RYForCone1);
    const double z_shift1 = z_distance_tgt_coll/2.0*std::sin(std::abs(angleY1)) + pSTMSSCollimatorParams.hole1RadiusDnStr()*std::sin(std::abs(angleY1));
 
    const double xoffset_hole2 = pSTMSSCollimatorParams.hole2xOffset();
    const double angleY2 = -1.0*std::atan( (xoffset_hole2/2.0)/(z_distance_tgt_coll/2.0) );
    CLHEP::HepRotationY RYForCone2(angleY2);
    G4RotationMatrix *rotMatrixYforCone2 = new G4RotationMatrix(RYForCone2);
    const double z_shift2 = z_distance_tgt_coll/2.0*std::sin(std::abs(angleY2)) + pSTMSSCollimatorParams.hole2RadiusDnStr()*std::sin(std::abs(angleY2));
    
//     const double z_FOVColl_downstream = stmFOVCollPositionInMu2e1.z() + stmFOVCollHalfLength1;
//     const double z_SScollimator_downstream = stmSSCollPositionInMu2e1.z() + stmSSCollHalfLength1;
//     const double z_distance_tgt_coll = (z_SScollimator_downstream-z_FOVColl_downstream);
//     G4Cons* collWindow1 = new G4Cons( "collWindow1", 
//                                       0.0,                     // rMin upstream
//                                       pSTMFOVCollimatorParams.hole1RadiusUpStr()+5.0,  // rMax upStream, 0.5cm larger than FOV coll opening
//                                       0.0,                     // rMin downstream
//                                       pSTMSSCollimatorParams.hole1RadiusDnStr(), // rMax downstream
//                                       z_distance_tgt_coll/2.0, //halflength
//                                       0.0,                     //start angle
//                                       CLHEP::twopi             //end angle  
//                                     );    
//     //Make the conical.disk for the first hole as wide as the Stopping Target on one end
//     //and as narrow as the desired collimation on the other end
//     G4Cons* collWindow2 = new G4Cons( "collWindow2", 
//                                       0.0,                     // rMin upstream
//                                       pSTMFOVCollimatorParams.hole1RadiusUpStr()+5.0,  // rMax upStream, 0.5cm larger than FOV coll opening
//                                       0.0,                     // rMin downstream
//                                       pSTMSSCollimatorParams.hole2RadiusUpStr(), // rMax downstream
//                                       z_distance_tgt_coll/2.0, //halflength
//                                       0.0,                     //start angle
//                                       CLHEP::twopi             //end angle  
//                                     );    
    
    // Combine into the Wall with the Hole
    // Use a G4SubtractionSolid to allow for another volume placement through it    
    G4SubtractionSolid *collimatorSStemp1 = new G4SubtractionSolid("collimatorSStemp1",boxSSColl,collWindow1,rotMatrixYforCone1,G4ThreeVector(xoffset_hole1/2.0,0.0,-1.0*z_distance_tgt_coll/2.0+stmSSCollHalfLength1+z_shift1 ));    
    G4SubtractionSolid *collimatorSStemp2 = 0;
    if (pSTMSSCollimatorParams.hole2Build()){
      collimatorSStemp2 = new G4SubtractionSolid("collimatorSStemp2",collimatorSStemp1,collWindow2,rotMatrixYforCone2,G4ThreeVector(xoffset_hole2/2.0,0.0,-1.0*z_distance_tgt_coll/2.0+stmSSCollHalfLength1+z_shift2 ));    
    } else {
      collimatorSStemp2 = collimatorSStemp1;
    }    

    //---
    
    //Make a box to subtract so liner can fit inside
    G4Box* boxSSCollLinerToSubt = new G4Box("boxSSCollLinerToSubt",stmSSCollHalfWidth2+0.001,stmSSCollHalfHeight2+0.001,stmSSCollHalfLength2+0.001);
    // Combine into the collimator with the liner cut-out and collimation hole
    VolumeInfo collimatorSS;
    collimatorSS.name = "collimatorSS";
    if (pSTMSSCollimatorParams.linerBuild()){
       collimatorSS.solid = new G4SubtractionSolid(collimatorSS.name,collimatorSStemp2,boxSSCollLinerToSubt,0,G4ThreeVector(0.0,0.0,-stmSSCollHalfLength1+stmSSCollHalfLength2));    
    } else {
       collimatorSS.solid = collimatorSStemp2;
    }
 
    //position of liner
    G4ThreeVector stmSSCollPositionInMu2e2   = stmSSCollPositionInMu2e1   + G4ThreeVector(0.0,0.0, -stmSSCollHalfLength1+stmSSCollHalfLength2);
    G4ThreeVector stmSSCollPositionInParent2 = stmSSCollPositionInParent1 + G4ThreeVector(0.0,0.0, -stmSSCollHalfLength1+stmSSCollHalfLength2);
    // make the box for the liner
    G4Box* boxSSCollLiner = 0;
    G4SubtractionSolid *collimatorSSLinerTemp1 = 0;
    if (pSTMSSCollimatorParams.linerBuild()){
      boxSSCollLiner = new G4Box("boxSSCollLiner",stmSSCollHalfWidth2,stmSSCollHalfHeight2,stmSSCollHalfLength2);
      collimatorSSLinerTemp1 = new G4SubtractionSolid("collimatorSSLinerTemp1",boxSSCollLiner,collWindow1,rotMatrixYforCone1,G4ThreeVector(xoffset_hole1/2.0,0.0,-1.0*z_distance_tgt_coll/2.0+stmSSCollHalfLength1+z_shift1 ));    
    } else {
      collimatorSSLinerTemp1 = 0;
    }
    // tubSSColl1,0,(stmSSCollPositionInMu2e1-stmSSCollPositionInMu2e1)+G4ThreeVector(pSTMSSCollimatorParams.hole1xOffset(),0.0,0.0));    
    G4SubtractionSolid *collimatorSSLinerTemp2 = 0;
    if (pSTMSSCollimatorParams.hole2Build()){
      collimatorSSLinerTemp2 = new G4SubtractionSolid("collimatorSSLinerTemp2",collimatorSSLinerTemp1,collWindow2,rotMatrixYforCone2,G4ThreeVector(xoffset_hole2/2.0,0.0,-1.0*z_distance_tgt_coll/2.0+stmSSCollHalfLength1+z_shift2 ));    
      //tubSSColl2,0,(stmSSCollPositionInMu2e1-stmSSCollPositionInMu2e1)+G4ThreeVector(pSTMSSCollimatorParams.hole2xOffset(),0.0,0.0));    
    } else {
      collimatorSSLinerTemp2 = collimatorSSLinerTemp1;
    }
    
    VolumeInfo collimatorSSliner;
    collimatorSSliner.name = "collimatorSSliner";
    collimatorSSliner.solid = collimatorSSLinerTemp2;

    if (pSTMSSCollimatorParams.build()){
      finishNesting(collimatorSS,
                    findMaterialOrThrow(pSTMSSCollimatorParams.material()),
                    0,
                    stmSSCollPositionInParent1,
                    parentInfo.logical,
                    0,
                    true,
                    G4Colour::Magenta(),
                    false,
                    forceAuxEdgeVisible,
                    placePV,
                    doSurfaceCheck);
      if (pSTMSSCollimatorParams.linerBuild()){
        finishNesting(collimatorSSliner,
                      findMaterialOrThrow(pSTMSSCollimatorParams.linerMaterial()),
                      0,
                      stmSSCollPositionInParent2,
                      parentInfo.logical,
                      0,
                      true,
                      G4Colour::Magenta(),
                      false,
                      forceAuxEdgeVisible,
                      placePV,
                      doSurfaceCheck);
      }
    } 
    
    if (verbosityLevel>0){
      std::cout<<__func__<<" STM SS Coll (lead)   z_center     = "<< stmSSCollPositionInMu2e1.z() <<std::endl;
      std::cout<<__func__<<" STM SS Coll (lead)   z_halflength = "<< stmSSCollHalfLength1 <<std::endl;
      std::cout<<__func__<<" STM SS Coll (lead)   z_max        = "<< stmSSCollPositionInMu2e1.z()+stmSSCollHalfLength1 <<std::endl;
      std::cout<<__func__<<" STM SS Coll (lead)   r_DnStr      = "<< pSTMSSCollimatorParams.hole1RadiusDnStr() <<std::endl;
      std::cout<<__func__<<" STM SS Coll (cutout) z_center     = "<< stmSSCollPositionInMu2e2.z() <<std::endl;
      std::cout<<__func__<<" STM SS Coll (cutout) z_halflength = "<< stmSSCollHalfLength2 <<std::endl;    
      std::cout<<__func__<<" STM SS Coll (cutout) z_min        = "<< stmSSCollPositionInMu2e2.z()-stmSSCollHalfLength2 <<std::endl;    
    }
    
    
    
    //===================== STM Detector Support Table ==========================
    
    //Just use a block of material for now (maybe stainless steel?, specified in configuration)
    G4Material*  stmDetectorSupportTableMaterial   = findMaterialOrThrow(pSTMDetectorSupportTableParams.materialName());
    const double stmDetectorSupportTableHalfLengths[3] = {pSTMDetectorSupportTableParams.tabletopHalfWidth(),
                                                 pSTMDetectorSupportTableParams.tabletopHalfHeight(),
                                                 pSTMDetectorSupportTableParams.tabletopHalfLength()};
    
    const double mstmDetectorStandLegRadius  = pSTMDetectorSupportTableParams.legRadius();

    G4ThreeVector stmDetectorSupportTablePositionInMu2e   = pSTMDetectorSupportTableParams.originInMu2e();
    G4ThreeVector stmDetectorSupportTablePositionInParent = pSTMDetectorSupportTableParams.originInMu2e() - parentCenterInMu2e;
    
    //const double yExtentLow = std::abs(_config.getDouble("yOfFloorSurface.below.mu2eOrigin") );
    const double mstmDetectorStandLegHalfHeight = (yExtentLow-pSTMSSCollimatorParams.halfHeight()-2.0*stmDetectorSupportTableHalfLengths[1])/2.0;
    const TubsParams mstmDetectorStandLegParams(0.0, mstmDetectorStandLegRadius, mstmDetectorStandLegHalfHeight , 0.0, CLHEP::twopi);
    const double mstmDetectorStandLegOffsetX = stmDetectorSupportTableHalfLengths[0]  - mstmDetectorStandLegRadius - 1.0*CLHEP::cm;
    const double mstmDetectorStandLegOffsetZ = stmDetectorSupportTableHalfLengths[2] - mstmDetectorStandLegRadius - 1.0*CLHEP::cm;

    //CLHEP::HepRotationX RXForLegs(90.0*CLHEP::degree);
    //G4RotationMatrix *rotMatrixXforLegs = new G4RotationMatrix(RXForLegs);

    if (pSTMDetectorSupportTableParams.build()){
      VolumeInfo mstmDetectorStandInfo = nestBox("mstmDetectorStandPlatform",
                                          stmDetectorSupportTableHalfLengths,
                                          stmDetectorSupportTableMaterial, 
                                          0x0,
                                          stmDetectorSupportTablePositionInParent, //mstmDetectorStandPositionInMother, 
                                          parentInfo.logical,
                                          0,
                                          STMisVisible,
                                          G4Color::Gray(),
                                          STMisSolid,
                                          forceAuxEdgeVisible,
                                          placePV,
                                          doSurfaceCheck
                                         );

      VolumeInfo mstmDetectorStandLeg1Info = nestTubs( "mstmDetectorStandLeg1",
                                              mstmDetectorStandLegParams,
                                              stmDetectorSupportTableMaterial,
                                              rotMatrixXforLegs,
                                              stmDetectorSupportTablePositionInParent+G4ThreeVector(mstmDetectorStandLegOffsetX,-stmDetectorSupportTableHalfLengths[1]-mstmDetectorStandLegHalfHeight,-mstmDetectorStandLegOffsetZ),//mstmDetectorStandPositionInMother+G4ThreeVector(mstmDetectorStandLegOffsetX,-stmDetectorSupportTableHalfLengths[1]-mstmDetectorStandLegHalfHeight,-mstmDetectorStandLegOffsetZ),
                                              parentInfo,
                                              0,
                                              STMisVisible,
                                              G4Color::Gray(),
                                              STMisSolid,
                                              forceAuxEdgeVisible,
                                              placePV,
                                              doSurfaceCheck
                                              ); 

      VolumeInfo mstmDetectorStandLeg2Info = nestTubs( "mstmDetectorStandLeg2",
                                              mstmDetectorStandLegParams,
                                              stmDetectorSupportTableMaterial,
                                              rotMatrixXforLegs,
                                              stmDetectorSupportTablePositionInParent+G4ThreeVector(mstmDetectorStandLegOffsetX,-stmDetectorSupportTableHalfLengths[1]-mstmDetectorStandLegHalfHeight, mstmDetectorStandLegOffsetZ),//mstmDetectorStandPositionInMother+G4ThreeVector(mstmDetectorStandLegOffsetX,-stmDetectorSupportTableHalfLengths[1]-mstmDetectorStandLegHalfHeight, mstmDetectorStandLegOffsetZ),
                                              parentInfo,
                                              0,
                                              STMisVisible,
                                              G4Color::Gray(),
                                              STMisSolid,
                                              forceAuxEdgeVisible,
                                              placePV,
                                              doSurfaceCheck
                                              ); 

      VolumeInfo mstmDetectorStandLeg3Info = nestTubs( "mstmDetectorStandLeg3",
                                              mstmDetectorStandLegParams,
                                              stmDetectorSupportTableMaterial,
                                              rotMatrixXforLegs,
                                              stmDetectorSupportTablePositionInParent+G4ThreeVector(-mstmDetectorStandLegOffsetX,-stmDetectorSupportTableHalfLengths[1]-mstmDetectorStandLegHalfHeight,-mstmDetectorStandLegOffsetZ),//mstmDetectorStandPositionInMother+G4ThreeVector(-mstmDetectorStandLegOffsetX,-stmDetectorSupportTableHalfLengths[1]-mstmDetectorStandLegHalfHeight,-mstmDetectorStandLegOffsetZ),
                                              parentInfo,
                                              0,
                                              STMisVisible,
                                              G4Color::Gray(),
                                              STMisSolid,
                                              forceAuxEdgeVisible,
                                              placePV,
                                              doSurfaceCheck
                                              ); 

      VolumeInfo mstmDetectorStandLeg4Info = nestTubs( "mstmDetectorStandLeg4",
                                              mstmDetectorStandLegParams,
                                              stmDetectorSupportTableMaterial,
                                              rotMatrixXforLegs,
                                              stmDetectorSupportTablePositionInParent+G4ThreeVector(-mstmDetectorStandLegOffsetX,-stmDetectorSupportTableHalfLengths[1]-mstmDetectorStandLegHalfHeight, mstmDetectorStandLegOffsetZ),//mstmDetectorStandPositionInMother+G4ThreeVector(-mstmDetectorStandLegOffsetX,-stmDetectorSupportTableHalfLengths[1]-mstmDetectorStandLegHalfHeight, mstmDetectorStandLegOffsetZ),
                                              parentInfo,
                                              0,
                                              STMisVisible,
                                              G4Color::Gray(),
                                              STMisSolid,
                                              forceAuxEdgeVisible,
                                              placePV,
                                              doSurfaceCheck
                                              ); 

    }    
    
    
    //===================== STM Detector 1 ==========================
    
    G4Material*  stmDet1Material                 =  findMaterialOrThrow(pSTMDetector1Params.crystalMaterial());
    const double stmDet1ROut                     =  pSTMDetector1Params.crystalRadiusOut();
    const double stmDet1HalfLength               =  pSTMDetector1Params.crystalHalfLength();
    G4Material*  stmDet1CanMaterial              =  findMaterialOrThrow(pSTMDetector1Params.canMaterial());
    const double stmDet1CanRIn                   =  pSTMDetector1Params.canRadiusIn();
    const double stmDet1CanROut                  =  pSTMDetector1Params.canRadiusOut();
    const double stmDet1CanHalfLength            =  pSTMDetector1Params.canHalfLength();
    G4Material*  stmDet1CanUpStrWindowMaterial   =  findMaterialOrThrow(pSTMDetector1Params.canUpStrWindowMaterial());
    const double stmDet1CanUpStrWindowHalfLength =  pSTMDetector1Params.canUpStrWindowHalfLength();
    G4Material*  stmDet1CanDnStrWindowMaterial   =  stmDet1CanMaterial;
    const double stmDet1CanDnStrWindowHalfLength =  stmDet1CanROut - stmDet1CanRIn;

    if ( stmDet1ROut > stmDet1CanRIn ){
      throw cet::exception("GEOM")<< " STM: det1 radius is larger than the inner radius of the can. \n" ;
    }
    if ( stmDet1HalfLength > stmDet1CanHalfLength-stmDet1CanDnStrWindowHalfLength-stmDet1CanUpStrWindowHalfLength ){
      throw cet::exception("GEOM")<< " STM: det1 crystal length is larger than the inner length of the can. \n" ;
    }
    
    const TubsParams stmDet1Params(0., stmDet1ROut, stmDet1HalfLength);
    const TubsParams stmDet1CanParams(stmDet1CanRIn, stmDet1CanROut, stmDet1CanHalfLength);
    const TubsParams stmDet1CanGasParams(0.,  stmDet1CanRIn, stmDet1CanHalfLength - stmDet1CanUpStrWindowHalfLength - stmDet1CanDnStrWindowHalfLength);
    const TubsParams stmDet1CanUpStrWindowParams(0., stmDet1CanRIn, stmDet1CanUpStrWindowHalfLength);
    const TubsParams stmDet1CanDnStrWindowParams(0., stmDet1CanRIn, stmDet1CanDnStrWindowHalfLength);
    
    G4ThreeVector stmDet1CanPositionInMu2e   = pSTMDetector1Params.originInMu2e();   
    G4ThreeVector stmDet1CanPositionInParent = pSTMDetector1Params.originInMu2e() - parentCenterInMu2e;
    G4ThreeVector stmDet1PositionInMu2e      = stmDet1CanPositionInMu2e;
    G4ThreeVector stmDet1PositionInParent    = stmDet1CanPositionInParent;

    VolumeInfo stmDet1CanInfo = nestTubs( "stmDet1Can",
                                         stmDet1CanParams,
                                         stmDet1CanMaterial,
                                         0x0,
                                         stmDet1CanPositionInParent,
                                         parentInfo,
                                         0,
                                         STMisVisible,
                                         G4Color::Green(),
                                         STMisSolid,
                                         forceAuxEdgeVisible,
                                         placePV,
                                         doSurfaceCheck
                                         );

    VolumeInfo stmDet1 = nestTubs("stmDet1",
                                      stmDet1Params,
                                      stmDet1Material,
                                      0x0,
                                      stmDet1CanPositionInParent,
                                      parentInfo,
                                      0,
                                      STMisVisible,
                                      G4Color::Red(),
                                      STMisSolid,
                                      forceAuxEdgeVisible,
                                      placePV,
                                      doSurfaceCheck
                                      );

    VolumeInfo stmDet1CanUpStrWindowInfo = nestTubs( "stmDet1CanUpStrWindow",
                                            stmDet1CanUpStrWindowParams,
                                            stmDet1CanUpStrWindowMaterial,
                                            0x0,
                                            stmDet1CanPositionInParent + G4ThreeVector(0.0,0.0,-1.0*stmDet1CanHalfLength + stmDet1CanUpStrWindowHalfLength),
                                            parentInfo,
                                            0,
                                            STMisVisible,
                                            G4Color::Green(),
                                            STMisSolid,
                                            forceAuxEdgeVisible,
                                            placePV,
                                            doSurfaceCheck
                                            );
    
    VolumeInfo stmDet1CanDnStrWindowInfo = nestTubs( "stmDet1CanDnStrWindow",
                                            stmDet1CanDnStrWindowParams,
                                            stmDet1CanDnStrWindowMaterial,
                                            0x0,
                                            stmDet1CanPositionInParent + G4ThreeVector(0.0,0.0, stmDet1CanHalfLength - stmDet1CanDnStrWindowHalfLength),
                                            parentInfo,
                                            0,
                                            STMisVisible,
                                            G4Color::Green(),
                                            STMisSolid,
                                            forceAuxEdgeVisible,
                                            placePV,
                                            doSurfaceCheck
                                            );

    if (verbosityLevel>0){
      std::cout << __func__ << " Warning: Gas not implemented inside STM detector1 can! (so that VD inside can does not overlap with can gas)" << std::endl; 
    }

<<<<<<< HEAD
=======
    // Make stmDet1 a sensitive detector.
    G4VSensitiveDetector *sd1 = (sdHelper.enabled(StepInstanceName::STMDet)) ?
      G4SDManager::GetSDMpointer()->
      FindSensitiveDetector(SensitiveDetectorName::STMDet()) : nullptr;
    if(sd1) stmDet1.logical->SetSensitiveDetector(sd1);
    
>>>>>>> e0cfa38d
    
    //===================== STM Detector 2 ==========================
    
    G4Material*  stmDet2Material                 =  findMaterialOrThrow(pSTMDetector2Params.crystalMaterial());
    const double stmDet2ROut                     =  pSTMDetector2Params.crystalRadiusOut();
    const double stmDet2HalfLength               =  pSTMDetector2Params.crystalHalfLength();
    G4Material*  stmDet2CanMaterial              =  findMaterialOrThrow(pSTMDetector2Params.canMaterial());
    const double stmDet2CanRIn                   =  pSTMDetector2Params.canRadiusIn();
    const double stmDet2CanROut                  =  pSTMDetector2Params.canRadiusOut();
    const double stmDet2CanHalfLength            =  pSTMDetector2Params.canHalfLength();
    G4Material*  stmDet2CanUpStrWindowMaterial   =  findMaterialOrThrow(pSTMDetector2Params.canUpStrWindowMaterial());
    const double stmDet2CanUpStrWindowHalfLength =  pSTMDetector2Params.canUpStrWindowHalfLength();
    G4Material*  stmDet2CanDnStrWindowMaterial   =  stmDet2CanMaterial;
    const double stmDet2CanDnStrWindowHalfLength =  stmDet2CanROut - stmDet2CanRIn;

    if ( stmDet2ROut > stmDet2CanRIn ){
      throw cet::exception("GEOM")<< " STM: det1 radius is larger than the inner radius of the can. \n" ;
    }
    if ( stmDet2HalfLength > stmDet2CanHalfLength-stmDet2CanDnStrWindowHalfLength-stmDet2CanUpStrWindowHalfLength ){
      throw cet::exception("GEOM")<< " STM: det1 crystal length is larger than the inner length of the can. \n" ;
    }
    
    const TubsParams stmDet2Params(0., stmDet2ROut, stmDet2HalfLength);
    const TubsParams stmDet2CanParams(stmDet2CanRIn, stmDet2CanROut, stmDet2CanHalfLength);
    const TubsParams stmDet2CanGasParams(0.,  stmDet2CanRIn, stmDet2CanHalfLength - stmDet2CanUpStrWindowHalfLength - stmDet2CanDnStrWindowHalfLength);
    const TubsParams stmDet2CanUpStrWindowParams(0., stmDet2CanRIn, stmDet2CanUpStrWindowHalfLength);
    const TubsParams stmDet2CanDnStrWindowParams(0., stmDet2CanRIn, stmDet2CanDnStrWindowHalfLength);
    
    G4ThreeVector stmDet2CanPositionInMu2e   = pSTMDetector2Params.originInMu2e();   
    G4ThreeVector stmDet2CanPositionInParent = pSTMDetector2Params.originInMu2e() - parentCenterInMu2e;
    G4ThreeVector stmDet2PositionInMu2e      = stmDet2CanPositionInMu2e;
    G4ThreeVector stmDet2PositionInParent    = stmDet2CanPositionInParent;

    VolumeInfo stmDet2CanInfo = nestTubs( "stmDet2Can",
                                         stmDet2CanParams,
                                         stmDet2CanMaterial,
                                         0x0,
                                         stmDet2CanPositionInParent,
                                         parentInfo,
                                         0,
                                         STMisVisible,
                                         G4Color::Green(),
                                         STMisSolid,
                                         forceAuxEdgeVisible,
                                         placePV,
                                         doSurfaceCheck
                                         );

    VolumeInfo stmDet2 = nestTubs("stmDet2",
                                      stmDet2Params,
                                      stmDet2Material,
                                      0x0,
                                      stmDet2CanPositionInParent,
                                      parentInfo,
                                      0,
                                      STMisVisible,
                                      G4Color::Red(),
                                      STMisSolid,
                                      forceAuxEdgeVisible,
                                      placePV,
                                      doSurfaceCheck
                                      );

    VolumeInfo stmDet2CanUpStrWindowInfo = nestTubs( "stmDet2CanUpStrWindow",
                                            stmDet2CanUpStrWindowParams,
                                            stmDet2CanUpStrWindowMaterial,
                                            0x0,
                                            stmDet2CanPositionInParent + G4ThreeVector(0.0,0.0,-1.0*stmDet2CanHalfLength + stmDet2CanUpStrWindowHalfLength),
                                            parentInfo,
                                            0,
                                            STMisVisible,
                                            G4Color::Green(),
                                            STMisSolid,
                                            forceAuxEdgeVisible,
                                            placePV,
                                            doSurfaceCheck
                                            );
    
    VolumeInfo stmDet2CanDnStrWindowInfo = nestTubs( "stmDet2CanDnStrWindow",
                                            stmDet2CanDnStrWindowParams,
                                            stmDet2CanDnStrWindowMaterial,
                                            0x0,
                                            stmDet2CanPositionInParent + G4ThreeVector(0.0,0.0, stmDet2CanHalfLength - stmDet2CanDnStrWindowHalfLength),
                                            parentInfo,
                                            0,
                                            STMisVisible,
                                            G4Color::Green(),
                                            STMisSolid,
                                            forceAuxEdgeVisible,
                                            placePV,
                                            doSurfaceCheck
                                            );

    if (verbosityLevel>0){
      std::cout << __func__ << " Warning: Gas not implemented inside STM detector1 can! (so that VD inside can does not overlap with can gas)" << std::endl; 
    }

<<<<<<< HEAD
=======
    // Make stmDet2 a sensitive detector.
    G4VSensitiveDetector *sd2 = (sdHelper.enabled(StepInstanceName::STMDet)) ?
      G4SDManager::GetSDMpointer()->
      FindSensitiveDetector(SensitiveDetectorName::STMDet()) : nullptr;
    if(sd1) stmDet2.logical->SetSensitiveDetector(sd2);
    
    
    
>>>>>>> e0cfa38d
    
    //===================== Shield Pipe/Wall to prevent michel electrons from causing deadtime in the CRV  ==========================

    const double mstmCRVShieldDnStrSpace     =  pSTMShieldPipeParams.dnStrSpace();
    const double mstmCRVShieldHalfLength     =  pSTMShieldPipeParams.dnStrWallHalflength();
    const double mstmCRVShieldHalfWidth      =  pSTMMagnetParams.xHalfLength();
    const double mstmCRVShieldHalfHeight     =  pSTMMagnetParams.yHalfLength();
    
    G4ThreeVector mstmCRVShieldPositionInMu2e   = stmMagnetPositionInMu2e + G4ThreeVector(0.0,0.0, -pSTMMagnetParams.zHalfLength()-mstmCRVShieldDnStrSpace-mstmCRVShieldHalfLength);
    G4ThreeVector mstmCRVShieldPositionInParent = mstmCRVShieldPositionInMu2e - parentCenterInMu2e;
    
    // Make the box for the collimator wall
    G4Box* crvShieldBox = new G4Box("crvShieldBox",mstmCRVShieldHalfWidth,mstmCRVShieldHalfHeight,mstmCRVShieldHalfLength);
    //Make the tube for the hole
    G4Tubs *crvShieldHole = new G4Tubs( "crvShieldHole", 0.0, pSTMShieldPipeParams.radiusIn()+pSTMShieldPipeParams.linerWidth(), mstmCRVShieldHalfLength+1.0, 0.0, CLHEP::twopi );

    // create wall with hole
    VolumeInfo crvshield;
    crvshield.name = "crvshield";
    crvshield.solid = new G4SubtractionSolid(crvshield.name,crvShieldBox,crvShieldHole,0,G4ThreeVector(0.0,0.0,0.0));    

    //Make the tube to shield CRV
    const double crvShieldTubeHalfLength = pSTMShieldPipeParams.pipeHalfLength();
    G4Tubs *crvShieldTubeTemp = new G4Tubs( "crvShieldTubeTemp", pSTMShieldPipeParams.radiusIn(), pSTMShieldPipeParams.radiusIn()+pSTMShieldPipeParams.linerWidth(), crvShieldTubeHalfLength+mstmCRVShieldHalfLength, 0.0, CLHEP::twopi );
    
    G4ThreeVector mstmCRVShieldTubePositionInMu2e      = mstmCRVShieldPositionInMu2e + G4ThreeVector(0.0,0.0,-mstmCRVShieldHalfLength-crvShieldTubeHalfLength-0.1);
    G4ThreeVector mstmCRVShieldTubeInPositionInParent  = mstmCRVShieldPositionInParent + G4ThreeVector(0.0,0.0,-crvShieldTubeHalfLength-0.1);
    G4ThreeVector mstmCRVShieldTubePositionInParent    = mstmCRVShieldPositionInParent + G4ThreeVector(0.0,0.0,-mstmCRVShieldHalfLength-crvShieldTubeHalfLength-0.1);
    
    CLHEP::Hep3Vector vdSTM_UpStrPositionWRTcrvShieldTube           = vdSTM_UpStrPositionInMu2e           - mstmCRVShieldTubePositionInMu2e;
    CLHEP::Hep3Vector vdDSNeutronShieldExitPositionWRTcrvShieldTube = vdDSNeutronShieldExitPositionInMu2e - mstmCRVShieldTubePositionInMu2e;
    
    G4SubtractionSolid *crvShieldTubeTemp2 = new G4SubtractionSolid("crvShieldTubeTemp2",crvShieldTubeTemp, aDiskVDDSNeutronShieldExitTub, 0, vdDSNeutronShieldExitPositionWRTcrvShieldTube);    
    
    VolumeInfo crvlinershieldtube;
    crvlinershieldtube.name = "crvlinershieldtube";
    crvlinershieldtube.solid = new G4SubtractionSolid(crvlinershieldtube.name,crvShieldTubeTemp2, aDiskVDSTM_UpStrTub, 0, vdSTM_UpStrPositionWRTcrvShieldTube);

    VolumeInfo crvsteelshieldtube;
    crvsteelshieldtube.name = "crvsteelshieldtube";
    crvsteelshieldtube.solid = new G4Tubs(crvsteelshieldtube.name , pSTMShieldPipeParams.radiusIn()+pSTMShieldPipeParams.linerWidth(),  pSTMShieldPipeParams.radiusOut(), crvShieldTubeHalfLength, 0.0, CLHEP::twopi );
    
    if (pSTMShieldPipeParams.build()){
      finishNesting(crvshield,
                    findMaterialOrThrow(pSTMShieldPipeParams.material()),
                    0,
                    mstmCRVShieldPositionInParent,
                    parentInfo.logical,
                    0,
                    STMisVisible,
                    G4Colour::Magenta(),
                    STMisSolid,
                    forceAuxEdgeVisible,
                    placePV,
                    doSurfaceCheck);
      finishNesting(crvlinershieldtube,
                    findMaterialOrThrow(pSTMShieldPipeParams.materialLiner()),
                    0,
                    mstmCRVShieldTubeInPositionInParent,
                    parentInfo.logical,
                    0,
                    STMisVisible,
                    G4Colour::Magenta(),
                    STMisSolid,
                    forceAuxEdgeVisible,
                    placePV,
                    doSurfaceCheck);   
      finishNesting(crvsteelshieldtube,
                    findMaterialOrThrow(pSTMShieldPipeParams.material()),
                    0,
                    mstmCRVShieldTubePositionInParent, 
                    parentInfo.logical, 
                    0,
                    STMisVisible,
                    G4Colour::Magenta(),
                    STMisSolid,
                    forceAuxEdgeVisible,
                    placePV,
                    doSurfaceCheck); 
    }
    
    

  } // end of constructSTM;

}<|MERGE_RESOLUTION|>--- conflicted
+++ resolved
@@ -33,8 +33,6 @@
 #include "Mu2eG4/inc/finishNesting.hh"
 #include "GeometryService/inc/VirtualDetector.hh"
 #include "DataProducts/inc/VirtualDetectorId.hh"
-#include "Mu2eG4/inc/SensitiveDetectorName.hh"
-#include "Mu2eG4/inc/SensitiveDetectorHelper.hh"
 #include "GeomPrimitives/inc/PolyconsParams.hh"
 
 // G4 includes
@@ -60,9 +58,7 @@
 
 namespace mu2e {
 
-  void constructSTM(const SimpleConfig& _config,
-                    const SensitiveDetectorHelper& sdHelper
-                    ){
+  void constructSTM(const SimpleConfig& _config){
 
     STM const & stmgh = *(GeomHandle<STM>());
 
@@ -1178,16 +1174,6 @@
     if (verbosityLevel>0){
       std::cout << __func__ << " Warning: Gas not implemented inside STM detector1 can! (so that VD inside can does not overlap with can gas)" << std::endl; 
     }
-
-<<<<<<< HEAD
-=======
-    // Make stmDet1 a sensitive detector.
-    G4VSensitiveDetector *sd1 = (sdHelper.enabled(StepInstanceName::STMDet)) ?
-      G4SDManager::GetSDMpointer()->
-      FindSensitiveDetector(SensitiveDetectorName::STMDet()) : nullptr;
-    if(sd1) stmDet1.logical->SetSensitiveDetector(sd1);
-    
->>>>>>> e0cfa38d
     
     //===================== STM Detector 2 ==========================
     
@@ -1284,18 +1270,6 @@
     if (verbosityLevel>0){
       std::cout << __func__ << " Warning: Gas not implemented inside STM detector1 can! (so that VD inside can does not overlap with can gas)" << std::endl; 
     }
-
-<<<<<<< HEAD
-=======
-    // Make stmDet2 a sensitive detector.
-    G4VSensitiveDetector *sd2 = (sdHelper.enabled(StepInstanceName::STMDet)) ?
-      G4SDManager::GetSDMpointer()->
-      FindSensitiveDetector(SensitiveDetectorName::STMDet()) : nullptr;
-    if(sd1) stmDet2.logical->SetSensitiveDetector(sd2);
-    
-    
-    
->>>>>>> e0cfa38d
     
     //===================== Shield Pipe/Wall to prevent michel electrons from causing deadtime in the CRV  ==========================
 
