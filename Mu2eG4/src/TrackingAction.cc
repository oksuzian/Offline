//
// Steering routine for user tracking actions.
// If Mu2e needs many different user tracking actions, they
// should be called from this class.
//
// $Id: TrackingAction.cc,v 1.46 2014/08/29 22:37:41 genser Exp $
// $Author: genser $
// $Date: 2014/08/29 22:37:41 $
//
// Original author Rob Kutschke
//
// Notes:
// 1) I anticipate that this class might eventually do a lot of
//    different jobs.  Please keep Pre/Post UserTrackingAction,
//    free of real work - they should just dispatch other
//    methods or classes that will themselves to the real work.
//
// 2) Same comment as 1 for the beginEvent and endEvent methods.
//
// 3) Internally G4 numbers tracks 1...N.  An earlier version of this class
//    renumbered them 0...(N-1); this was an artifact of the
//    SimParticleCollection class being a std::vector, which starts at 0.
//    But now SimParticleCollection is a cet::map_vector, so it is no longer
//    necessary to do the renumbering.
//

// C++ includes
#include <iostream>
#include <cassert>

// Mu2e includes
#include "Mu2eG4/inc/Mu2eG4UserHelpers.hh"
#include "Mu2eG4/inc/Mu2eG4SteppingAction.hh"
#include "Mu2eG4/inc/TrackingAction.hh"
#include "Mu2eG4/inc/UserTrackInformation.hh"
#include "Mu2eG4/inc/SimParticleHelper.hh"
#include "Mu2eG4/inc/SimParticlePrimaryHelper.hh"
#include "Mu2eG4/inc/Mu2eG4ResourceLimits.hh"
#include "Mu2eG4/inc/Mu2eG4TrajectoryControl.hh"
#include "MCDataProducts/inc/SimParticleCollection.hh"
#include "MCDataProducts/inc/ProcessCode.hh"
#include "Mu2eUtilities/inc/compressSimParticleCollection.hh"

// Framework includes
#include "canvas/Persistency/Common/Ptr.h"
#include "messagefacility/MessageLogger/MessageLogger.h"
#include "cetlib_except/exception.h"

// G4 includes
#include "globals.hh"
#include "G4Event.hh"
#include "G4Ions.hh"
#include "G4RunManager.hh"
#include "G4EventManager.hh"
#include "G4SteppingManager.hh"
#include "G4MaterialCutsCouple.hh"
#include "G4ParticleChange.hh"
#include "G4DynamicParticle.hh"

using namespace std;

namespace mu2e {

  TrackingAction::TrackingAction(const fhicl::ParameterSet& pset,
                                 Mu2eG4SteppingAction * steppingAction,
                                 unsigned stageOffset,
                                 const Mu2eG4TrajectoryControl& trajectoryControl,
                                 const Mu2eG4ResourceLimits& lim):
    _debugList(pset.get<std::vector<int> >("debug.trackingActionEventList", std::vector<int>())),
    _physVolHelper(0),
    _timer(),
    _trajectories(nullptr),
    _sizeLimit(lim.maxSimParticleCollectionSize()),
    _currentSize(0),
    _overflowSimParticles(false),
    _mcTrajectoryMomentumCut(trajectoryControl.mcTrajectoryMomentumCut()),
    _saveTrajectoryMomentumCut(trajectoryControl.saveTrajectoryMomentumCut()),
    _mcTrajectoryMinSteps(trajectoryControl.mcTrajectoryMinSteps()),
    _nKilledByFieldPropagator(0),
    _steppingAction(steppingAction),
    _stageOffset(stageOffset),
    _processInfo(0),
    _printTrackTiming(pset.get<bool>("debug.printTrackTiming")),
    _spHelper(),
    _primaryHelper()
  {}
    
// Receive information that has a lifetime of a run.
void TrackingAction::beginRun(const PhysicalVolumeHelper* physVolHelper,
                              PhysicsProcessInfo* processInfo,
                              CLHEP::Hep3Vector const& mu2eOrigin ){
    _physVolHelper = physVolHelper;
    _processInfo = processInfo;
    _mu2eOrigin    =  mu2eOrigin;
}

  void TrackingAction::PreUserTrackingAction(const G4Track* trk){

    G4int trackingVerbosityLevel = fpTrackingManager->GetVerboseLevel();

    // Create a user track information object and attach it to the track.
    UserTrackInformation* ti =  new UserTrackInformation();

    // an old code used when mu2e was using a custom geant4 version
    G4VUserTrackInformation* tui = trk->GetUserInformation();
    if (tui) {
      if ( trackingVerbosityLevel > 0 ) {
        G4cout << __func__ 
               << " the track was labeled as " << tui->GetType() << G4endl;
      }
      ProcessCode cCode = Mu2eG4UserHelpers::findCreationCode(trk);
      if (cCode == ProcessCode(ProcessCode::muMinusCaptureAtRest)) {
        ti->setMuCapCode(ProcessCode::findByName((tui->GetType()).c_str()));
        if ( trackingVerbosityLevel > 0 ) {
          G4cout << __func__ << " set UserTrackInformation  muCapCode " 
                 << ti->muCapCode()  << G4endl;
        }
      }
    }
    else {
      if ( trackingVerbosityLevel > 1 ) {
        G4cout << __func__ 
               << " the track was not labeled" << G4endl;
      }

#if G4VERSION>4100

      // here we call G4String& GetCreatorModelName() and extract the part after _
      const G4String& creatorModelName =  trk->GetCreatorModelName();
      size_t delPosition = creatorModelName.find_last_of("_");

      if ( trackingVerbosityLevel > 0 ) {
        G4cout << __func__ 
               << " full creatorModelName " 
               << creatorModelName << G4endl;
      }

      if (delPosition != G4String::npos ) {

        string modelName = creatorModelName.substr(delPosition+1);
        ProcessCode cCode = Mu2eG4UserHelpers::findCreationCode(trk);

        if ( trackingVerbosityLevel > 0 ) {
          G4cout << __func__ 
                 << " Mu2e used model name: " 
                 << modelName << G4endl;

          G4cout << __func__ 
                 << " Creator Process name from model: " 
                 << creatorModelName.substr(0,delPosition) << G4endl;

          G4cout << __func__ 
                 << " Creator Process name from trk:   " 
                 << ProcessCode::name(cCode) << G4endl;
        }

        // we label the track using the UserTrackInformation as above
 
        if (cCode == ProcessCode(ProcessCode::muMinusCaptureAtRest)) {
          ti->setMuCapCode(ProcessCode::findByName(modelName.c_str()));

          if ( trackingVerbosityLevel > 0 ) {
            G4cout << __func__ << " set UserTrackInformation  muCapCode " 
                   << ti->muCapCode()  << G4endl;
          }

        }

      }
#endif
    }

    // Need to cast away const-ness to do this.
    const_cast<G4Track*>(trk)->SetUserInformation(ti);

    // saveSimParticle must be called before controlTrajectorySaving.
    // but after attaching the  user track information
    
    saveSimParticleStart(trk);
      
    Mu2eG4UserHelpers::controlTrajectorySaving(trk, _sizeLimit, _currentSize,
                                               _saveTrajectoryMomentumCut);

    _steppingAction->BeginOfTrack();

    if ( !_debugList.inList() ) return;
    Mu2eG4UserHelpers::printTrackInfo( trk, "Start new Track: ", _transientMap, 
                                       _timer, _mu2eOrigin);

    _timer.reset();
    _timer.start();

}
    

void TrackingAction::PostUserTrackingAction(const G4Track* trk){

    // This is safe even if it was never started.
    _timer.stop();

    // Finalize the SimParticle
    saveSimParticleEnd(trk);

    // If this particle passes the cuts, add the trajectory
    // information to the data product.

    swapTrajectory(trk);

    // Any other clean up.
    _steppingAction->EndOfTrack();

    if ( !_debugList.inList() ) return;
    Mu2eG4UserHelpers::printTrackInfo( trk, "End Track:       ", _transientMap,
                                       _timer, _mu2eOrigin, true, _printTrackTiming);

}

    
namespace { // to use compressSimParticleCollection
    struct KeepAll {
      bool operator[](cet::map_vector_key ) const { return true; }
    };
}
    
    
void TrackingAction::beginEvent(const art::Handle<SimParticleCollection>& inputSimHandle,
                                const art::Handle<MCTrajectoryCollection>& inputTraj,
                                const SimParticleHelper& spHelper,
                                const SimParticlePrimaryHelper& primaryHelper,
                                MCTrajectoryCollection&  trajectories,
                                SimParticleRemapping& simsRemap) {
      
    _currentSize          = 0;
    _overflowSimParticles = false;
    _nKilledByFieldPropagator = 0;
    _spHelper             = &spHelper;
    _primaryHelper        = &primaryHelper;
    _trajectories         = &trajectories;
      
    if(inputSimHandle.isValid()) {
      // We do not compress anything here, but use the call to reseat the pointers
      // while copying the inputs to _transientMap.
      compressSimParticleCollection(_spHelper->productID(),
                                    _spHelper->productGetter(),
                                    *inputSimHandle,
                                    KeepAll(),
                                    _transientMap);

      // old -> new particle remapping
      for(const auto& sim: *inputSimHandle) {
        art::ProductID oldID(inputSimHandle.id());
        auto key(sim.second.id().asUint());
        art::Ptr<SimParticle> oldSim(oldID, key, _spHelper->otherProductGetter(oldID));
        art::Ptr<SimParticle> newSim(_spHelper->productID(), key, _spHelper->productGetter());
        simsRemap[oldSim] = newSim;
      }
    }
      
    if(inputTraj.isValid()) {
      // Read trajectories from the previous simulation step,  reseat the pointers.
      for(const auto& i : *inputTraj) {
        const MCTrajectory& tr(i.second);
        art::Ptr<SimParticle> newSim(_spHelper->productID(), tr.sim().key(), _spHelper->productGetter());
        auto retval = _trajectories->insert(MCTrajectoryCollection::value_type(newSim, MCTrajectory(newSim)));
        if ( !retval.second ){
          throw cet::exception("RANGE")
            << "In TrackingAction::beginEvent(): error adding pre-simulated MCTrajectory for particle id "
            << newSim->id()
            << "\n";
        }
        MCTrajectory& newTraj = retval.first->second;
        newTraj.points() = tr.points();
      }
    }
    
}//beginEvent

    
void TrackingAction::endEvent(SimParticleCollection& persistentSims ){
    
    Mu2eG4UserHelpers::checkCrossReferences(true,true,_transientMap);
    persistentSims.insert( _transientMap.begin(), _transientMap.end() );
    _transientMap.clear();
      
    if ( !_debugList.inList() ) return;
}

    
// Save start of track info.
void TrackingAction::saveSimParticleStart(const G4Track* trk){
      
    G4int trackingVerbosityLevel = fpTrackingManager->GetVerboseLevel();

    _currentSize += 1;

    if( _sizeLimit>0 && _currentSize>_sizeLimit ) {
      if( (_currentSize - _sizeLimit)==1 ) {
        mf::LogWarning("G4") << "Maximum number of particles reached in TrackingAction: "
                             << _currentSize << endl;
        _overflowSimParticles = true;
      }
      return;
    }
      
    const key_type kid = _spHelper->particleKeyFromG4TrackID(trk->GetTrackID());
      
    const int parentId = trk->GetParentID();
      
    art::Ptr<GenParticle> genPtr;
    art::Ptr<SimParticle> parentPtr;
      
    if(parentId == 0) { // primary
      genPtr = _primaryHelper->genParticlePtr(trk->GetTrackID());
      parentPtr = _primaryHelper->simParticlePrimaryPtr(trk->GetTrackID());
    }
    else { // not a primary
      parentPtr = _spHelper->particlePtrFromG4TrackID(parentId);
    }

    // Find the physics process that created this track.
    ProcessCode creationCode = Mu2eG4UserHelpers::findCreationCode(trk);
    // we shall replace creationCode with muCapCode from UserTrackInformation if needed/present
      
    if (creationCode==ProcessCode(ProcessCode::muMinusCaptureAtRest)) {

      if ( trackingVerbosityLevel > 0 ) {
        G4cout << __func__ 
               << " particle created by " << creationCode.name()
               << " will try to replace the creation code "
               << G4endl;

        G4VUserTrackInformation* tui = trk->GetUserInformation();
        if (tui) {
          G4cout << __func__ 
                 << " the track is labeled as " << tui->GetType() 
                 << G4endl;
          G4cout << __func__ 
                 << " muCapCode is: " 
                 << (dynamic_cast<UserTrackInformation*>(tui))->muCapCode()
                 << G4endl;
        }
      }

      ProcessCode utic = 
        (dynamic_cast<UserTrackInformation*>(trk->GetUserInformation()))->muCapCode();
      if (utic!=ProcessCode(ProcessCode::unknown)) {
        creationCode=utic;
      }
    }
      
    if ( trackingVerbosityLevel > 0 ) {
      G4cout << __func__
             << " saving particle "
             << trk->GetParticleDefinition()->GetPDGEncoding()
             << ", "
             << trk->GetParticleDefinition()->GetParticleName()
             << " created by " << creationCode.name()
             << " with kinetic energy " << fixed << setw(8) << trk->GetKineticEnergy()
             << " with tot energy " << fixed << setw(8) << trk->GetTotalEnergy();
      if (trk->GetTouchable()) {
        G4cout << " in " << trk->GetTouchable()->GetVolume()->GetName()
               << " material " << trk->GetTouchable()->GetVolume()->GetLogicalVolume()->GetMaterial()->GetName()
               << " material cuts index "
               << trk->GetTouchable()->GetVolume()->GetLogicalVolume()->GetMaterialCutsCouple()->GetIndex();
      }
      G4cout << G4endl; // step related info is not available at this stage
    }

    // Track should not yet be in the map.  Add a debug clause to skip this test?
    if ( _transientMap.find(kid) != _transientMap.end() ){
      throw cet::exception("RANGE")
        << "SimParticle already in the event.  This should never happen. id is: "
        << kid
        << "\n";
    }

    // Add this track to the transient data.
    CLHEP::HepLorentzVector p4(trk->GetMomentum(),trk->GetTotalEnergy());

    PDGCode::type ppdgId = static_cast<PDGCode::type>(trk->GetDefinition()->GetPDGEncoding());

    // here we inspect unusual excited ions

    if (ppdgId>PDGCode::G4Threshold) {

      int excLevel = ppdgId%10;

      if ( (excLevel > 1) && (trackingVerbosityLevel > 0) ) {

        const G4ParticleDefinition* pDef = trk->GetDefinition();

        G4cout << __func__ 
               << " Warning: Unusual excited ion: " << ppdgId;
        pDef->DumpTable();
        G4cout << " Excitation energy: " 
               << dynamic_cast<const G4Ions*>(pDef)->GetExcitationEnergy() << G4endl
               << " produced by " << creationCode 
               << G4endl;
      }

    }
    
    _transientMap.insert(std::make_pair(kid,SimParticle( kid,
                                                         _stageOffset,
                                                         parentPtr,
                                                         ppdgId,
                                                         genPtr,
                                                         trk->GetPosition()-_mu2eOrigin,
                                                         p4,
                                                         trk->GetGlobalTime(),
                                                         trk->GetProperTime(),
                                                         _physVolHelper->index(trk),
                                                         trk->GetTrackStatus(),
                                                         creationCode)));

    // If this track has a parent, tell the parent about this track.
    if ( parentPtr.isNonnull() ){
      map_type::iterator i(_transientMap.find(SimParticleCollection::key_type(parentPtr.key())));
      if ( i == _transientMap.end() ){
        throw cet::exception("RANGE")
          << "Could not find parent SimParticle in PreUserTrackingAction.  id: "
          << parentPtr.key()
          << "\n";
      }
      i->second.addDaughter(_spHelper->particlePtr(trk));
    }
}//saveSimParticleStart

    
// Append end of track information to the existing SimParticle.
void TrackingAction::saveSimParticleEnd(const G4Track* trk){

    if( _sizeLimit>0 && _currentSize>=_sizeLimit ) return;

    G4int trackingVerbosityLevel = fpTrackingManager->GetVerboseLevel();

    key_type kid(_spHelper->particleKeyFromG4TrackID(trk->GetTrackID()));

    // Find the particle in the map.
    map_type::iterator i(_transientMap.find(kid));
    if ( i == _transientMap.end() ){
      throw cet::exception("RANGE")
        << "Could not find existing SimParticle in PostUserTrackingAction::saveSimParticleEnd()  id: "
        << kid
        << "\n";
    }

    // Reason why tracking stopped, decay, range out, etc.
    G4String pname  = Mu2eG4UserHelpers::findTrackStoppingProcessName(trk);

    if (pname == "Transportation" &&
      Mu2eG4UserHelpers::isTrackKilledByFieldPropagator(trk, trackingVerbosityLevel)) {
      pname = G4String("FieldPropagator");
      ++_nKilledByFieldPropagator;
    }

    ProcessCode stoppingCode(_processInfo->findAndCount(pname));

    if (trackingVerbosityLevel > 0 ) {
      G4int prec = G4cout.precision(15);
      const G4DynamicParticle*  pParticle = trk->GetDynamicParticle();
      double theKEnergy  = pParticle->GetKineticEnergy();
      const G4ThreeVector& theMomentumDirection = pParticle->GetMomentumDirection();
      UserTrackInformation* uti =
        (dynamic_cast<UserTrackInformation*>(trk->GetUserInformation()));
      G4cout << __func__ << " KE before int " << uti->GetKineticEnergy()
             << " Momentum direction before int " << uti->GetMomentumDirection()
             << G4endl;
      G4cout << __func__ << " KE            " << theKEnergy
             << " Momentum direction            " << theMomentumDirection
             << G4endl;
      G4cout.precision(prec);
    }


    //Get kinematics just before annihilation
    double endKE = Mu2eG4UserHelpers::getEndKE(trk);
    CLHEP::HepLorentzVector endMomentum =  Mu2eG4UserHelpers::getEndMomentum(trk);

    //Get number od steps the track is made of
    int nSteps = Mu2eG4UserHelpers::getNSteps(trk);
    
    // final momentum
    CLHEP::HepLorentzVector trackP(trk->GetMomentum(),trk->GetTotalEnergy());
    // if this is an incoming proton interaction, set the SimParticle 
    // final momentum to the momentum right before the interaction
    //if(i->second.isPrimary() && i->second.pdgId()==PDGCode::proton) {
    if(stoppingCode.name().find("Inelastic")!=std::string::npos) {
      // get the final momentum from the start of last step
      auto const sptr = trk->GetStep()->GetPreStepPoint();
      if(sptr) {
	trackP = CLHEP::HepLorentzVector(sptr->GetMomentum(),sptr->GetTotalEnergy());
      } else {
	throw cet::exception("PROTON_NO_STEPS")
	  << "In TrackingAction::saveSimParticleEnd(): incoming proton had no step pointer\n";
      }
    }

    // Add info about the end of the track.  Throw if SimParticle not already there.
    i->second.addEndInfo( trk->GetPosition()-_mu2eOrigin,
<<<<<<< HEAD
                          trackP,
=======
                          endMomentum,
>>>>>>> 4fa3812b
                          trk->GetGlobalTime(),
                          trk->GetProperTime(),
                          _physVolHelper->index(trk),
                          trk->GetTrackStatus(),
                          stoppingCode,
                          endKE,
                          nSteps
                          );

    if (trackingVerbosityLevel > 0 ) {
      G4int prec = G4cout.precision(15);
      G4cout << __func__
             << " particle "
             << i->second.pdgId() << ", "
             << trk->GetParticleDefinition()->GetParticleName()
             << " stopped by " << stoppingCode << ", " << pname
             << " totE deposit " << fixed << trk->GetStep()->GetTotalEnergyDeposit()
             << " NonIonE deposit " << fixed << trk->GetStep()->GetNonIonizingEnergyDeposit()
             << " in " << trk->GetVolume()->GetName()
             << " material " << trk->GetMaterial()->GetName()
             << " material cuts index " << trk->GetMaterialCutsCouple()->GetIndex()
             << G4endl;
      G4cout << __func__
             << " vertex KE " << trk->GetVertexKineticEnergy()
             << " vertex direction " << trk->GetVertexMomentumDirection()
             << G4endl;
      G4cout << __func__ << " track statuses: " << i->second.startG4Status()
             << ", " << i->second.endG4Status()
             << G4endl;
      G4cout << __func__
             << " step length " << trk->GetStepLength()
             << ", track length " << trk->GetTrackLength()
             << G4endl;
      G4cout.precision(prec);
    }
  }//saveSimParticleEnd
    
// If the track passes the cuts needed to store the trajectory object, then store
// it in the output data product.  For efficiency, the store uses a swap.
void TrackingAction::swapTrajectory(const G4Track* trk){

    key_type kid(_spHelper->particleKeyFromG4TrackID(trk->GetTrackID()));

    const auto& trajectory = _steppingAction->trajectory();
    if ( int(trajectory.size()) < _mcTrajectoryMinSteps ) return;

    // Find the particle in the map.
    map_type::iterator i(_transientMap.find(kid));
    if ( i == _transientMap.end() ){
      G4Event const* event = G4RunManager::GetRunManager()->GetCurrentEvent();

      mf::LogWarning("G4") << "TrackingAction::swapTrajectory: "
                           << "SimParticle is not found.\nprobably the SimParticleCollection exceeds its maximum allowed size."
                           << "Will not store MCTrajectory for: event "
                           << event->GetEventID()
                           << " Track: " << trk->GetTrackID() << "\n";
      return;
    }

    CLHEP::HepLorentzVector const& p0 = i->second.startMomentum();
    if ( p0.vect().mag() < _mcTrajectoryMomentumCut ) return;

    art::Ptr<SimParticle> sim = _spHelper->particlePtr(trk);

    // Default construct the trajectory object in the output data product.
    auto retval = _trajectories->insert( MCTrajectoryCollection::value_type( sim, MCTrajectory(sim) ));

    if ( !retval.second ){
      throw cet::exception("RANGE")
        << "In TrackingAction::addTrajectory the MCTrajectory was already present for id: "
        << kid
        << "\n";
    }

    // The data product takes ownership of the array of points that was created in SteppingAction.
    // This leaves SteppingAction with an empty array.
    MCTrajectory& traj = retval.first->second;
    _steppingAction->swapTrajectory( traj.points() );

    // So far the trajectory holds the starting point of each step.
    // Add the end point of the last step.
    traj.points().emplace_back( trk->GetPosition()-_mu2eOrigin, trk->GetGlobalTime(), trk->GetKineticEnergy() );
    
  }//swapTrajectory


} // end namespace mu2e<|MERGE_RESOLUTION|>--- conflicted
+++ resolved
@@ -479,30 +479,10 @@
 
     //Get number od steps the track is made of
     int nSteps = Mu2eG4UserHelpers::getNSteps(trk);
-    
-    // final momentum
-    CLHEP::HepLorentzVector trackP(trk->GetMomentum(),trk->GetTotalEnergy());
-    // if this is an incoming proton interaction, set the SimParticle 
-    // final momentum to the momentum right before the interaction
-    //if(i->second.isPrimary() && i->second.pdgId()==PDGCode::proton) {
-    if(stoppingCode.name().find("Inelastic")!=std::string::npos) {
-      // get the final momentum from the start of last step
-      auto const sptr = trk->GetStep()->GetPreStepPoint();
-      if(sptr) {
-	trackP = CLHEP::HepLorentzVector(sptr->GetMomentum(),sptr->GetTotalEnergy());
-      } else {
-	throw cet::exception("PROTON_NO_STEPS")
-	  << "In TrackingAction::saveSimParticleEnd(): incoming proton had no step pointer\n";
-      }
-    }
 
     // Add info about the end of the track.  Throw if SimParticle not already there.
     i->second.addEndInfo( trk->GetPosition()-_mu2eOrigin,
-<<<<<<< HEAD
-                          trackP,
-=======
                           endMomentum,
->>>>>>> 4fa3812b
                           trk->GetGlobalTime(),
                           trk->GetProperTime(),
                           _physVolHelper->index(trk),
