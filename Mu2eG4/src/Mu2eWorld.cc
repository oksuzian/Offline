--- conflicted
+++ resolved
@@ -230,10 +230,6 @@
       constructProtonAbsorber(_config);
       VolumeInfo calorimeterInfo = constructCal();
 
-<<<<<<< HEAD
-      // This is just placeholder for now - and might be misnamed.
-      constructMagnetYoke();
-=======
     if (pset_.has_key("physics.minRangeCut2")) {
       // creating a region to be able to asign special cut and EM options
       G4Region* regionCalorimeter = new G4Region("Calorimeter");
@@ -250,7 +246,6 @@
 
     // This is just placeholder for now - and might be misnamed.
     constructMagnetYoke();
->>>>>>> 73146f48
 
     // Check for stale names
 
