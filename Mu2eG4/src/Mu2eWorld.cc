--- conflicted
+++ resolved
@@ -320,21 +320,13 @@
     VolumeInfo trackerInfo;
 
     if ( _config.getBool("hasTTracker",false) ) {
-<<<<<<< HEAD
       if ( _config.getInt("TTrackerVersion",3)  != 5 ){
         throw cet::exception("GEOM")
           << "Current code only supports TTrackerVersion = 5\n"
           << "Requested version: "
           << _config.getInt("TTrackerVersion",3);
-=======
-      int ver = _config.getInt("TTrackerVersion",3);
-      if ( ver == 3 ){
-        trackerInfo = constructTTrackerv3( detSolDownstreamVacInfo, _config);
-      } else if ( ver == 5 ) {
-	trackerInfo = constructTTrackerv5( detSolDownstreamVacInfo, _config);
->>>>>>> ddb30620
-      }
-      trackerInfo = constructTTrackerv5( detSolDownstreamVacInfo, _config, *sdHelper_);
+      }
+      trackerInfo = constructTTrackerv5( detSolDownstreamVacInfo, _config);
     }
 
     if ( _verbosityLevel > 0) {
@@ -818,13 +810,6 @@
       }//if calorimeterRO
 
       if(sdHelper_->enabled(StepInstanceName::calorimeterROCard)) {
-<<<<<<< HEAD
-        CaloReadoutCardSD* crCardSD  =
-          new CaloReadoutCardSD(      SensitiveDetectorName::CaloReadoutCard(),     _config);
-        SDman->AddNewDetector(crCardSD);
-      }
-
-=======
           CaloReadoutCardSD* crCardSD =
             new CaloReadoutCardSD( SensitiveDetectorName::CaloReadoutCard(), _config );
           SDman->AddNewDetector(crCardSD);
@@ -838,7 +823,6 @@
           }//for
       }//if calorimeterROCard
       
->>>>>>> ddb30620
       if(sdHelper_->enabled(StepInstanceName::calorimeterCrate)) {
           CaloCrateSD* cCrateSD =
             new CaloCrateSD( SensitiveDetectorName::CaloCrate(), _config );
