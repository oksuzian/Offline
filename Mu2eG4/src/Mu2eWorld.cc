//
// Construct the Mu2e G4 world and serve information about that world.
//
// Original author Rob Kutschke
//
//  Heirarchy is:
//  0      World (air)
//  1      Earthen Overburden
//  2      Concrete walls of the hall
//  3      Air inside the hall
//  4      Effective volume representing the DS coils+cryostats.
//  4      DS Vaccum
//
//  4      Effective volume representing the PS coils+cryostats.
//  4      PS Vacuum
//
//  The Earth overburden is modeled in two parts: a box that extends
//  to the surface of the earth plus a cap above grade.  The cap is shaped
//  as a G4Paraboloid.
//

// C++ includes
#include <iostream>
#include <string>
#include <vector>

// Framework includes
#include "messagefacility/MessageLogger/MessageLogger.h"
#include "cetlib_except/exception.h"

// Mu2e includes
#include "ConfigTools/inc/checkForStale.hh"
#include "G4Helper/inc/G4Helper.hh"
#include "Mu2eG4/inc/SensitiveDetectorName.hh"
#include "Mu2eG4/inc/Mu2eWorld.hh"
#include "Mu2eG4/inc/constructWorldVolume.hh"
#include "Mu2eG4/inc/constructHall.hh"
#include "Mu2eG4/inc/constructProtonBeamDump.hh"
#include "Mu2eG4/inc/constructProtonAbsorber.hh"
#include "Mu2eG4/inc/constructCRV.hh"
#include "Mu2eG4/inc/constructExternalShielding.hh"
#include "Mu2eG4/inc/constructSaddles.hh"
#include "Mu2eG4/inc/constructServicesGeom.hh"
#include "Mu2eG4/inc/constructTSdA.hh"
#include "Mu2eG4/inc/constructMBS.hh"
#include "Mu2eG4/inc/constructVirtualDetectors.hh"
#include "Mu2eG4/inc/constructVirtualDetectorSDs.hh"
#include "Mu2eG4/inc/constructVisualizationRegions.hh"
#include "Mu2eG4/inc/constructDS.hh"
#include "Mu2eG4/inc/constructMSTM.hh"
#include "Mu2eG4/inc/constructSTM.hh"
#include "Mu2eG4/inc/constructTS.hh"
#include "Mu2eG4/inc/constructPS.hh"
#include "Mu2eG4/inc/constructPSEnclosure.hh"
#include "Mu2eG4/inc/MaterialFinder.hh"
#include "Mu2eG4/inc/CaloCrystalSD.hh"
#include "Mu2eG4/inc/CaloReadoutSD.hh"
#include "Mu2eG4/inc/CaloReadoutCardSD.hh"
#include "Mu2eG4/inc/CaloCrateSD.hh"
#include "Mu2eG4/inc/ExtMonFNALPixelSD.hh"
#include "Mu2eG4/inc/TrackerWireSD.hh"
#include "Mu2eG4/inc/Mu2eSensitiveDetector.hh"
#include "Mu2eG4/inc/StrawSD.hh"
#include "Mu2eG4/inc/TTrackerPlaneSupportSD.hh"
#include "Mu2eG4/inc/findMaterialOrThrow.hh"
#include "Mu2eG4/inc/nestTubs.hh"
#include "Mu2eG4/inc/nestTorus.hh"
#include "Mu2eG4/inc/nestBox.hh"
#include "Mu2eG4/inc/nestCons.hh"
#include "Mu2eG4/inc/finishNesting.hh"
#include "GeometryService/inc/GeometryService.hh"
#include "GeometryService/inc/GeomHandle.hh"
#include "GeometryService/inc/WorldG4.hh"
#include "GeometryService/inc/DetectorSystem.hh"
#include "BFieldGeom/inc/BFieldManager.hh"
#include "CalorimeterGeom/inc/Calorimeter.hh"
#include "CalorimeterGeom/inc/DiskCalorimeter.hh"
#include "CosmicRayShieldGeom/inc/CosmicRayShield.hh"
#include "StoppingTargetGeom/inc/StoppingTarget.hh"
#include "BeamlineGeom/inc/Beamline.hh"
#include "BeamlineGeom/inc/TransportSolenoid.hh"
#include "GeometryService/inc/VirtualDetector.hh"
#include "Mu2eG4/inc/constructTTracker.hh"
#include "Mu2eG4/inc/constructDummyTracker.hh"
#include "Mu2eG4/inc/constructStoppingTarget.hh"
#include "Mu2eG4/inc/constructDummyStoppingTarget.hh"
#include "Mu2eG4/inc/constructDiskCalorimeter.hh"
#include "Mu2eG4/inc/SensitiveDetectorHelper.hh"
#include "TTrackerGeom/inc/TTracker.hh"
#include "ExtinctionMonitorFNAL/Geometry/inc/ExtMonFNAL.hh"

// G4 includes
#include "G4Threading.hh"
#include "G4SDManager.hh"
#include "G4GeometryManager.hh"
#include "G4PhysicalVolumeStore.hh"
#include "G4LogicalVolumeStore.hh"
#include "G4Material.hh"
#include "G4Box.hh"
#include "G4Paraboloid.hh"
#include "G4Colour.hh"
#include "G4Tubs.hh"
#include "G4IntersectionSolid.hh"
#include "G4SubtractionSolid.hh"
#include "G4LogicalVolume.hh"
#include "G4TwoVector.hh"
#include "G4ThreeVector.hh"
#include "globals.hh"
#include "G4UniformMagField.hh"
#include "G4FieldManager.hh"
#include "G4Mag_UsualEqRhs.hh"
#include "G4Mag_SpinEqRhs.hh"
#include "G4ExactHelixStepper.hh"
#include "G4ChordFinder.hh"
#include "G4TransportationManager.hh"
#include "G4UserLimits.hh"
#include "G4ClassicalRK4.hh"
#include "G4ImplicitEuler.hh"
#include "G4ExplicitEuler.hh"
#include "G4SimpleRunge.hh"
#include "G4SimpleHeum.hh"
#include "G4HelixImplicitEuler.hh"
#include "G4HelixSimpleRunge.hh"
#if G4VERSION>4103
#include "G4DormandPrince745.hh"
#endif
#include "G4GDMLParser.hh"

#include "Mu2eG4/inc/Mu2eGlobalField.hh"

#include "boost/regex.hpp"

using namespace std;

namespace mu2e {

  Mu2eWorld::Mu2eWorld(SensitiveDetectorHelper *sdHelper/*no ownership passing*/)
    : sdHelper_(sdHelper)
    , pset_(fhicl::ParameterSet())
    , activeWr_Wl_SD_(_config.getBool("ttracker.ActiveWr_Wl_SD",false))
    , writeGDML_(_config.getBool("writeGDML",false))
    , gdmlFileName_(_config.getString("GDMLFileName","mu2e.gdml"))
    , g4stepperName_(_config.getString("g4.stepper","G4SimpleRunge"))
    , bfieldMaxStep_(_config.getDouble("bfield.maxStep", 20.))
    , worldVolume_(NULL)
  {
    _verbosityLevel = _config.getInt("world.verbosityLevel", 0);
  }

  Mu2eWorld::Mu2eWorld(const fhicl::ParameterSet& pset,
                       SensitiveDetectorHelper *sdHelper/*no ownership passing*/)
    : sdHelper_(sdHelper)
    , pset_(pset)
    , activeWr_Wl_SD_(true)
    , writeGDML_(pset.get<bool>("debug.writeGDML"))
    , gdmlFileName_(pset.get<std::string>("debug.GDMLFileName"))
    , g4stepperName_(pset.get<std::string>("physics.stepper"))
    , bfieldMaxStep_(pset.get<double>("physics.bfieldMaxStep"))
<<<<<<< HEAD
    , worldVolume_(NULL)
=======
    , limitStepInAllVolumes_(pset.get<bool>("physics.limitStepInAllVolumes"))
>>>>>>> e0cfa38d
  {
    _verbosityLevel = pset.get<int>("debug.worldVerbosityLevel");
  }


    // This is the callback called by G4 via G4VPhysicalVolume* WorldMaker::Construct()
  G4VPhysicalVolume * Mu2eWorld::construct(){
      
        // Construct all of the Mu2e world, hall, detectors, beamline ...
        return constructWorld();
  }
    
    // This is the callback called by G4 via void WorldMaker::ConstructSDandField()
  void Mu2eWorld::constructSDandField(){
      
      sdHelper_->instantiateLVSDs(_config);
      instantiateSensitiveDetectors();
      constructBFieldAndManagers();
      
  }
    

  // Construct all of the Mu2e world, hall, detectors, beamline ...
  G4VPhysicalVolume * Mu2eWorld::constructWorld(){

<<<<<<< HEAD
      
      // If you play with the order of these calls, you may break things.
      GeomHandle<WorldG4> worldGeom;
      G4ThreeVector tmpTrackercenter = GeomHandle<DetectorSystem>()->getOrigin();

      if (activeWr_Wl_SD_) {
          TrackerWireSD::setMu2eDetCenterInWorld( tmpTrackercenter );
      }
      
      
      VolumeInfo worldVInfo = constructWorldVolume(_config);
=======
    // If you play with the order of these calls, you may break things.
    GeomHandle<WorldG4> worldGeom;
    G4ThreeVector tmpTrackercenter = GeomHandle<DetectorSystem>()->getOrigin();

    if (activeWr_Wl_SD_) {
      TrackerWireSD::setMu2eDetCenterInWorld( tmpTrackercenter );
    }

    instantiateSensitiveDetectors();

    VolumeInfo worldVInfo = constructWorldVolume(_config);

    if ( _verbosityLevel > 0) {
      cout << __func__ << " worldVInfo.centerInParent : " <<  worldVInfo.centerInParent << endl;
      cout << __func__ << " worldVInfo.centerInWorld  : " <<  worldVInfo.centerInWorld  << endl;
    }

    VolumeInfo hallInfo  = constructHall(worldVInfo, _config);

    if ( _verbosityLevel > 0) {
      cout << __func__ << " hallInfo.centerInParent   : " <<  hallInfo.centerInParent << endl;
      cout << __func__ << " hallInfo.centerInWorld    : " <<  hallInfo.centerInWorld  << endl;
      cout << __func__ << " hallInfo.centerInMu2e()   : " <<  hallInfo.centerInMu2e() << endl;
    }

    constructProtonBeamDump(hallInfo, _config, *sdHelper_);

    constructDS(hallInfo, _config, *sdHelper_);
    constructPS(hallInfo, _config, *sdHelper_);
    constructPSEnclosure(hallInfo, _config);
    constructTS(hallInfo, _config);
>>>>>>> e0cfa38d

      if ( _verbosityLevel > 0) {
          cout << __func__ << " worldVInfo.centerInParent : " <<  worldVInfo.centerInParent << endl;
          cout << __func__ << " worldVInfo.centerInWorld  : " <<  worldVInfo.centerInWorld  << endl;
      }

<<<<<<< HEAD
      VolumeInfo hallInfo  = constructHall(worldVInfo, _config);
=======
    constructProtonAbsorber(_config, *sdHelper_);
>>>>>>> e0cfa38d

      if ( _verbosityLevel > 0) {
          cout << __func__ << " hallInfo.centerInParent   : " <<  hallInfo.centerInParent << endl;
          cout << __func__ << " hallInfo.centerInWorld    : " <<  hallInfo.centerInWorld  << endl;
          cout << __func__ << " hallInfo.centerInMu2e()   : " <<  hallInfo.centerInMu2e() << endl;
      }
      
      constructProtonBeamDump(hallInfo, _config);
      constructDS(hallInfo, _config);
      
      //Here's a test case for a another way of making SDs active.
      //Instead of being a void function, it returns a G4LogicalVolume*,
      //which I made a member function of this class.  Then, I access this member function
      //in constructSDandField() call to instantiateSensitiveDetectors in order to set the SensitiveDetectors
      psVacuumLogical_ = constructPS(hallInfo, _config);
      
      constructPSEnclosure(hallInfo, _config);
      constructTS(hallInfo, _config);
      VolumeInfo trackerInfo = constructTracker();
      VolumeInfo targetInfo  = constructTarget();
      constructProtonAbsorber(_config);
      VolumeInfo calorimeterInfo = constructCal();

      // This is just placeholder for now - and might be misnamed.
      constructMagnetYoke();

    // Check for stale names

<<<<<<< HEAD
      if ( _config.getBool("hasExternalShielding",false) ) {
          constructExternalShielding(hallInfo, _config);
      }

      // This is for pipes, cable runs, Electronics racks, etc.
      constructServicesGeom(hallInfo, _config);

      if ( _config.getBool("hasTSdA",false) ) {
          constructTSdA(_config);
      }
=======
    if ( _config.getBool("hasExternalShielding",false) ) {
      constructExternalShielding(hallInfo, _config);
    }

    // This is for saddles holding up cryostats
    constructSaddles(hallInfo, _config);

    // This is for pipes, cable runs, Electronics racks, etc.
    constructServicesGeom(hallInfo, _config);

    if ( _config.getBool("hasTSdA",false) ) {
      constructTSdA(_config);
    }

    if ( _config.getBool("hasMBS",false) ) {
      constructMBS(_config);
    }

    if ( _config.getBool("mstm.build", false) ) {
      constructMSTM(hallInfo, _config, *sdHelper_);
    }

    if ( _config.getBool("hasSTM",false) ) {
      constructSTM(_config, *sdHelper_);
    }
>>>>>>> e0cfa38d

      if ( _config.getBool("hasMBS",false) ) {
          constructMBS(_config);
      }

<<<<<<< HEAD
      if ( _config.getBool("mstm.build", false) ) {
          constructMSTM(hallInfo, _config);
      }

      if ( _config.getBool("hasSTM",false) ) {
          constructSTM(_config);
      }
      
      
      // _geom is member data of Mu2eG4Universe, from which this inherits
      // it is a ref to a const GeometryService object
      if (  const_cast<GeometryService&>(_geom).hasElement<CosmicRayShield>() ) {
          GeomHandle<CosmicRayShield> CosmicRayShieldGeomHandle;
          constructCRV(hallInfo,_config);
      }
=======
      GeomHandle<CosmicRayShield> CosmicRayShieldGeomHandle;
      constructCRV(hallInfo,_config,*sdHelper_);
    }

    constructVirtualDetectors(_config, *sdHelper_); // beware of the placement order of this function
>>>>>>> e0cfa38d

      constructVirtualDetectors(_config); // beware of the placement order of this function

      constructVisualizationRegions(worldVInfo, _config);

      if ( _verbosityLevel > 0) {
          mf::LogInfo log("GEOM");
          log << "Mu2e Origin:          " << worldGeom->mu2eOriginInWorld() << "\n";
      }

      
      constructStepLimiters();

      // Write out mu2e geometry into a gdml file.
      if (writeGDML_) {
          G4GDMLParser parser;
          parser.Write(gdmlFileName_, worldVInfo.logical);
      }

      //return worldVInfo.physical;
      worldVolume_ = worldVInfo.physical;
      return worldVolume_;
    
  }//Mu2eWorld::constructWorld()

    
  // Choose the selected tracker and build it.
  VolumeInfo Mu2eWorld::constructTracker(){

    // The tracker is built inside this volume.
    std::string theDS3("DS3Vacuum");
    if ( _config.getBool("inGaragePosition",false) ) theDS3 = "garageFakeDS3Vacuum";
    VolumeInfo const & detSolDownstreamVacInfo = _helper->locateVolInfo(theDS3);

    // z Position of the center of the DS solenoid parts, given in the Mu2e coordinate system.
    double z0DSdown = detSolDownstreamVacInfo.centerInMu2e().z();

    // Construct one of the trackers.
    VolumeInfo trackerInfo;

    if ( _config.getBool("hasTTracker",false) ) {
      int ver = _config.getInt("TTrackerVersion",3);
      if ( ver == 3 ){
        trackerInfo = constructTTrackerv3( detSolDownstreamVacInfo, _config, *sdHelper_);
      } else if ( ver == 5 ) {
	trackerInfo = constructTTrackerv5( detSolDownstreamVacInfo, _config, *sdHelper_);
      }
    } else {
      trackerInfo = constructDummyTracker( detSolDownstreamVacInfo.logical, z0DSdown, _config );
    }

    if ( _verbosityLevel > 0) {
      cout << "detSolDownstreamVacInfo.centerInMu2e().x() =" << detSolDownstreamVacInfo.centerInMu2e().x() << endl;
      cout << "detSolDownstreamVacInfo.centerInMu2e().y() =" << detSolDownstreamVacInfo.centerInMu2e().y() << endl;
      cout << "detSolDownstreamVacInfo.centerInMu2e().z() =" << detSolDownstreamVacInfo.centerInMu2e().z() << endl;
    }

    return trackerInfo;

  }//Mu2eWorld::constructTracker

    
  // Either build the stopping target or a placeholder.
  // This should be call constrcutStoppingTarget but the name is already taken.
  VolumeInfo Mu2eWorld::constructTarget(){

    // The target is built inside this volume.
    VolumeInfo const & detSolUpstreamVacInfo   = ( _config.getBool("isDumbbell",false) ) ? _helper->locateVolInfo("DS3Vacuum") : _helper->locateVolInfo("DS2Vacuum");//DS3Vacuum to move the targets

    if ( _verbosityLevel > 0) {
      cout << "detSolUpstreamVacInfo.centerInWorld.z()=" << detSolUpstreamVacInfo.centerInWorld.z() << endl;
      cout << "detSolUpstreamVacInfo.centerInMu2e().z() =" << detSolUpstreamVacInfo.centerInMu2e().z() << endl;
    }

    // Buid the stopping target
    VolumeInfo targetInfo = ( _config.getBool("hasTarget",false) ) ?

      constructStoppingTarget( detSolUpstreamVacInfo,
                               _config, *sdHelper_ )
      :

      constructDummyStoppingTarget( detSolUpstreamVacInfo,
                                    _config );
    return targetInfo;

  } // end Mu2eWorld::constructTarget

    
  // Construct the magnetic field managers and attach them to
  // the relevant volumes or to the world
  void Mu2eWorld::constructBFieldAndManagers(){
    
    GeomHandle<WorldG4> worldGeom;

    // Get some information needed further

    VolumeInfo const & ds2VacuumVacInfo = _helper->locateVolInfo("DS2Vacuum");
    VolumeInfo const & ds3VacuumVacInfo = _helper->locateVolInfo("DS3Vacuum");
    G4LogicalVolume* ds2Vacuum = ds2VacuumVacInfo.logical;
    G4LogicalVolume* ds3Vacuum = ds3VacuumVacInfo.logical;

    double ds2HL = static_cast<G4Tubs*>(ds2VacuumVacInfo.solid)->GetZHalfLength();
    G4ThreeVector ds2Z0 = ds2VacuumVacInfo.centerInWorld;
    G4ThreeVector beamZ0( ds2Z0.x(), ds2Z0.y(), ds2Z0.z()+ds2HL );

    // Decide on the G4 Stepper
    
      
      GeomHandle<BFieldConfig> bfConfig;
      
    bool needDSUniform = (bfConfig->dsFieldForm() == BFieldConfig::dsModelSplit || bfConfig->dsFieldForm() == BFieldConfig::dsModelUniform );
    bool needDSGradient = false;

    // Create field manager for the uniform DS field.
    if (needDSUniform) {

      _dsUniform = FieldMgr::forUniformField( bfConfig->getDSUniformValue()*CLHEP::tesla, worldGeom->mu2eOriginInWorld() );

      // Create field manager for the gradient field in DS3
      if(bfConfig->dsFieldForm() == BFieldConfig::dsModelSplit) {
        needDSGradient = true;
        _dsGradient = FieldMgr::forGradientField( bfConfig->getDSUniformValue().z()*CLHEP::tesla,
                                                  bfConfig->getDSGradientValue().z()*CLHEP::tesla/CLHEP::m,
                                                  beamZ0 );
      }
    }

    // Create global field managers; don't use FieldMgr here to avoid problem with ownership

    G4MagneticField * _field = new Mu2eGlobalField(worldGeom->mu2eOriginInWorld());
    G4Mag_EqRhs * _rhs  = new G4Mag_UsualEqRhs(_field);
    G4MagIntegratorStepper * _stepper;
    if ( _verbosityLevel > 0 ) cout << "Setting up " << g4stepperName_ << " stepper" << endl;
    if ( g4stepperName_  == "G4ClassicalRK4" ) {
      _stepper = new G4ClassicalRK4(_rhs);
    } else if ( g4stepperName_  == "G4ClassicalRK4WSpin" ) {
      delete _rhs; // FIXME: avoid the delete
      _rhs  = new G4Mag_SpinEqRhs(_field);
      _stepper = new G4ClassicalRK4(_rhs, 12);
      if ( _verbosityLevel > 0) {
        cout << __func__ << " Replaced G4Mag_UsualEqRhs with G4ClassicalRK4WSpin "
             << "and used G4ClassicalRK4 with Spin" << endl;
      }
    } else if ( g4stepperName_  == "G4ImplicitEuler" ) {
      _stepper = new G4ImplicitEuler(_rhs);
    } else if ( g4stepperName_  == "G4ExplicitEuler" ) {
      _stepper = new G4ExplicitEuler(_rhs);
    } else if ( g4stepperName_  == "G4SimpleHeum" ) {
      _stepper = new G4SimpleHeum(_rhs);
    } else if ( g4stepperName_  == "G4HelixImplicitEuler" ) {
      _stepper = new G4HelixImplicitEuler(_rhs);
    } else if ( g4stepperName_  == "G4HelixSimpleRunge" ) {
      _stepper = new G4HelixSimpleRunge(_rhs);
#if G4VERSION>4103
    } else if ( g4stepperName_  == "G4DormandPrince745" ) {
      _stepper = new G4DormandPrince745(_rhs);
#endif
    } else {
      _stepper = new G4SimpleRunge(_rhs);
      if ( _verbosityLevel > 0 ) cout << "Using default G4SimpleRunge stepper" << endl;
    }
    G4ChordFinder * _chordFinder = new G4ChordFinder(_field,1.0e-2*CLHEP::mm,_stepper);
    G4FieldManager * _manager = new G4FieldManager(_field,_chordFinder,true);

    // G4TransportationManager takes ownership of _manager
    G4TransportationManager::GetTransportationManager()->SetFieldManager(_manager);

    // Define uniform field region in the detector solenoid, if neccessary
    if (bfConfig->dsFieldForm() == BFieldConfig::dsModelUniform  ){
      ds2Vacuum->SetFieldManager( _dsUniform->manager(), true);
      if ( _verbosityLevel > 0 ) cout << "Use uniform field in DS2" << endl;
    }
    if (bfConfig->dsFieldForm() == BFieldConfig::dsModelUniform || bfConfig->dsFieldForm() == BFieldConfig::dsModelSplit){
      if( needDSGradient ) {
        ds3Vacuum->SetFieldManager( _dsGradient->manager(), true);
      if ( _verbosityLevel > 0 ) cout << "Use gradient field in DS3" << endl;
      } else {
        ds3Vacuum->SetFieldManager( _dsUniform->manager(), true);
        if ( _verbosityLevel > 0 ) cout << "Use uniform field in DS3" << endl;
      }

      // if( _config.getBool("hasMBS",false) ) {
      //   VolumeInfo const & MBSMotherInfo = _helper->locateVolInfo("MBSMother");
      //   G4LogicalVolume* mbsMother = MBSMotherInfo.logical;
      //   mbsMother->SetFieldManager(0,true);
      // }

    }

    // Adjust properties of the integrators to control accuracy vs time.
    G4double singleValue         = 0.5e-01*CLHEP::mm;
    G4double newUpstreamDeltaI   = singleValue;
    G4double deltaOneStep        = singleValue;
    G4double deltaChord          = singleValue;

    if ( _dsUniform.get() != 0 ){
      G4double deltaIntersection = 0.00001*CLHEP::mm;
      _dsUniform->manager()->SetDeltaIntersection(deltaIntersection);
    }

    if ( _dsGradient.get() != 0 ){
      G4double deltaIntersection = 0.00001*CLHEP::mm;
      _dsGradient->manager()->SetDeltaIntersection(deltaIntersection);
    }

    _manager->SetDeltaOneStep(deltaOneStep);
    _manager->SetDeltaIntersection(newUpstreamDeltaI);
    _chordFinder->SetDeltaChord(deltaChord);

  } // end Mu2eWorld::constructBFieldAndManagers


    // A helper function for Mu2eWorld::constructStepLimiters().
    // Find all logical volumes matching a wildcarded name and add steplimiters to them.
  void Mu2eWorld::stepLimiterHelper ( std::string const& regexp, G4UserLimits* stepLimit ) {
    boost::regex expression(regexp.c_str());
    std::vector<mu2e::VolumeInfo const*> vols =
      art::ServiceHandle<mu2e::G4Helper>()->locateVolInfo(expression);
    for ( auto v : vols ){
      v->logical->SetUserLimits( stepLimit );
      if(_verbosityLevel > 1)  {
        std::cout<<"Activated step limit for volume "<<v->logical->GetName() <<std::endl;
      }
    }
  }

  // Adding a step limiter is a two step process.
  // 1) In the physics list constructor add a G4StepLimiter to the list of discrete
  //    physics processes attached to each particle species of interest.
  //
  // 2) In this code, create a G4UserLimits object and attach it to the logical
  //    volumes of interest.
  // The net result is specifying a step limiter for pairs of (logical volume, particle species).
  //
  void Mu2eWorld::constructStepLimiters(){

    G4LogicalVolume* ds2Vacuum      = _helper->locateVolInfo("DS2Vacuum").logical;
    G4LogicalVolume* ds3Vacuum      = _helper->locateVolInfo("DS3Vacuum").logical;
    G4LogicalVolume* tracker        = _helper->locateVolInfo("TrackerMother").logical;
    G4LogicalVolume* caloMother     = _helper->locateVolInfo("CalorimeterMother").logical;
    G4LogicalVolume* stoppingtarget = _helper->locateVolInfo("StoppingTargetMother").logical;

    vector<G4LogicalVolume*> psVacua;
    psVacua.push_back( _helper->locateVolInfo("PSVacuum").logical );

    vector<G4LogicalVolume*> tsVacua;
    tsVacua.push_back( _helper->locateVolInfo("TS1Vacuum").logical );
    tsVacua.push_back( _helper->locateVolInfo("TS2Vacuum").logical );
    tsVacua.push_back( _helper->locateVolInfo("TS3Vacuum").logical );
    tsVacua.push_back( _helper->locateVolInfo("TS4Vacuum").logical );
    tsVacua.push_back( _helper->locateVolInfo("TS5Vacuum").logical );

    vector<G4LogicalVolume*> mbsLVS;
    mbsLVS.push_back( _helper->locateVolInfo("MBSMother").logical );

    // We may make separate G4UserLimits objects per logical volume but we choose not to.
    // At some it might be interesting to make several step limiters, each with different
    // limits.  For now that is not necessary.
    AntiLeakRegistry& reg = art::ServiceHandle<G4Helper>()->antiLeakRegistry();
    G4UserLimits* stepLimit = reg.add( G4UserLimits(bfieldMaxStep_) );
    if(_verbosityLevel > 1) {
      std::cout<<"Using step limit = "<<bfieldMaxStep_/CLHEP::mm<<" mm"<<std::endl;
    }

    // Add the step limiters to the interesting volumes.
    // Keep them separated so that we can add different step limits should we decide to.
    ds2Vacuum->SetUserLimits( stepLimit );
    ds3Vacuum->SetUserLimits( stepLimit );

    tracker->SetUserLimits( stepLimit );
    caloMother->SetUserLimits( stepLimit );
    stoppingtarget->SetUserLimits( stepLimit );

    for ( auto lv : psVacua ){
      lv->SetUserLimits( stepLimit);
    }

    for ( auto lv : tsVacua ){
      lv->SetUserLimits( stepLimit);
    }

    for ( auto lv : mbsLVS ){
      lv->SetUserLimits( stepLimit );
    }

    // Now do all of the tracker related envelope volumes, using regex's with wildcards.
    stepLimiterHelper("^TTrackerPlaneEnvelope_.*$",                 stepLimit );
    stepLimiterHelper("^TTrackerSupportServiceEnvelope_.*$",        stepLimit );
    stepLimiterHelper("^TTrackerSupportServiceSectionEnvelope_.*$", stepLimit );

    // An option to limit the step size in these non-vaccum volumes to
    // visually validate geometry of the filter channel
    //
    // ==== BEGIN COMMENT-OUT: to allow construction of new building dirt volumes w/o overlaps (knoepfel)
    //
    //     G4LogicalVolume* emfcMagnetAperture = _helper->locateVolInfo("ExtMonFNALfilterMagnetAperture").logical;
    //     if(emfcMagnetAperture) {
    //       const double maxStepLength = _config.getDouble("extMonFNAL.maxG4StepLength", 0)*CLHEP::millimeter;
    //       if(maxStepLength > 0) {
    //         std::cout<<"Adding step limiter for ExtMonFNALFilterMagnet: maxStepLength = "<<maxStepLength<<std::endl;
    //         G4UserLimits* emfcStepLimit = reg.add(G4UserLimits(maxStepLength));
    //         emfcMagnetAperture->SetUserLimits(emfcStepLimit);
    //         _helper->locateVolInfo("ExtMonFNALfilterMagnetIron").logical->SetUserLimits(emfcStepLimit);
    //       }
    //     }
    //
    // ==== END COMMENT-OUT

    // Activate step limiter everywhere for spectial studies
    if(limitStepInAllVolumes_) {
      stepLimiterHelper("^.*$", stepLimit);
    }

  } // end Mu2eWorld::constructStepLimiters(){


  // Construct calorimeter if needed.
  VolumeInfo Mu2eWorld::constructCal(){

    // The calorimeter is built inside this volume.
    std::string theDS3("DS3Vacuum");
    if ( _config.getBool("inGaragePosition",false) ) theDS3 = "garageFakeDS3Vacuum";

    VolumeInfo const & detSolDownstreamVacInfo = _helper->locateVolInfo(theDS3);

    // Construct one of the calorimeters.
    VolumeInfo calorimeterInfo;
    if ( _config.getBool("hasDiskCalorimeter",false) ) {
      calorimeterInfo = constructDiskCalorimeter( detSolDownstreamVacInfo,_config, *sdHelper_ );
    }

    return calorimeterInfo;

  }//Mu2eWorld::constructCal


  // A place holder for now.
  void Mu2eWorld::constructMagnetYoke(){
  }//Mu2eWorld::constructMagnetYoke

    
  // instantiateSensitiveDetectors
  void Mu2eWorld::instantiateSensitiveDetectors(){

      //art::ServiceHandle<GeometryService> geom;//I don't see this being used!
      G4SDManager* SDman = G4SDManager::GetSDMpointer();
      
      //get the LVStore singleton
      G4LogicalVolumeStore* store = G4LogicalVolumeStore::GetInstance();
      
      // G4 takes ownership and will delete the detectors at the job end

/************************** Tracker **************************/
      //done
    if(sdHelper_->enabled(StepInstanceName::tracker)) {
        
        StrawSD* strawSD =
        new StrawSD( SensitiveDetectorName::TrackerGas(), _config );
        SDman->AddNewDetector(strawSD);
        
        //loop over all of the LV names and find the ones we need
        //set the SensitiveDetectors for these
        for(G4LogicalVolumeStore::iterator pos=store->begin(); pos!=store->end(); pos++){
            G4String LVname = (*pos)->GetName();
            
            //from ConstructTTrackerTDR and constructTTrackerv3
            if (LVname.find("TTrackerStrawGas_") != std::string::npos) {
                //if ((*pos)->GetName().find(basename) != std::string::npos) {
                store->GetVolume(LVname)->SetSensitiveDetector(strawSD);
            }
        }//for
     }//if tracker

      
/************************** TTrackerDS **************************/
     //done
    if(sdHelper_->enabled(StepInstanceName::ttrackerDS)) {
        
        TTrackerPlaneSupportSD* ttdsSD =
        new TTrackerPlaneSupportSD( SensitiveDetectorName::TTrackerPlaneSupport(), _config );
        SDman->AddNewDetector(ttdsSD);
        
        for(G4LogicalVolumeStore::iterator pos=store->begin(); pos!=store->end(); pos++){
            G4String LVname = (*pos)->GetName();
            
            //from constructTTrackerv3
            if (LVname.find("TTrackerPlaneSupport_") != std::string::npos) {
                store->GetVolume(LVname)->SetSensitiveDetector(ttdsSD);
            }
            
            //from constructTTrackerv3Detailed
            if (LVname.find("TTrackerSupportElecCu") != std::string::npos) {
                store->GetVolume(LVname)->SetSensitiveDetector(ttdsSD);
            }
        }//for
    }//if ttrackerDS
      
      
/************************** VirtualDetector **************************/
    if(sdHelper_->enabled(StepInstanceName::virtualdetector)) {
        
        Mu2eSensitiveDetector* vdSD =
            new Mu2eSensitiveDetector( SensitiveDetectorName::VirtualDetector(), _config );
        SDman->AddNewDetector(vdSD);
        
        constructVirtualDetectorSDs(_config, vdSD);
        

        if (activeWr_Wl_SD_) {
          
          //done
            if (sdHelper_->enabled(StepInstanceName::trackerSWires)) {
                TrackerWireSD *ttwsSD =
                    new TrackerWireSD(SensitiveDetectorName::TrackerSWires(), _config);
                SDman->AddNewDetector(ttwsSD);
            
                //trackerSWires need to be fixed if virtual detector is fixed
                for(G4LogicalVolumeStore::iterator pos=store->begin(); pos!=store->end(); pos++){
                
                    G4String LVname = (*pos)->GetName();
                
                    //from ConstructTTrackerTDR
                    if (LVname.find("TTrackerStrawWire_") != std::string::npos) {
                        store->GetVolume(LVname)->SetSensitiveDetector(ttwsSD);
                    }
                
                    //from ConstructTTrackerTDR
                    if (LVname.find("TTrackerWireCore_") != std::string::npos) {
                        store->GetVolume(LVname)->SetSensitiveDetector(ttwsSD);
                    }
                
                //from ConstructTTrackerTDR
                    if (LVname.find("TTrackerWirePlate_") != std::string::npos) {
                        store->GetVolume(LVname)->SetSensitiveDetector(ttwsSD);
                    }
                }//for
            }//if trackerSWires
          
          //done
            if (sdHelper_->enabled(StepInstanceName::trackerWalls)) {
                TrackerWireSD *ttwlSD =
                    new TrackerWireSD( SensitiveDetectorName::TrackerWalls(), _config );
                SDman->AddNewDetector(ttwlSD);
                
                //trackerWalls need to be fixed if virtual detector is fixed
                for(G4LogicalVolumeStore::iterator pos=store->begin(); pos!=store->end(); pos++){
                
                    G4String LVname = (*pos)->GetName();
                
                    //from ConstructTTrackerTDR and constructTTrackerv3
                    if (LVname.find("TTrackerStrawWall_") != std::string::npos) {
                        store->GetVolume(LVname)->SetSensitiveDetector(ttwlSD);
                    }
                
                    //from ConstructTTrackerTDR
                    if (LVname.find("TTrackerStrawWallOuterMetal_") != std::string::npos) {
                        store->GetVolume(LVname)->SetSensitiveDetector(ttwlSD);
                    }
                
                    //from ConstructTTrackerTDR
                    if (LVname.find("TTrackerStrawWallInnerMetal1_") != std::string::npos) {
                        store->GetVolume(LVname)->SetSensitiveDetector(ttwlSD);
                    }
                
                    //from ConstructTTrackerTDR
                    if (LVname.find("TTrackerStrawWallInnerMetal2_") != std::string::npos) {
                        store->GetVolume(LVname)->SetSensitiveDetector(ttwlSD);
                    }
                }//for
            }
          
        }//if activeWr_Wl_SD_

    }//if virtualdetector enabled

      
/************************** CALORIMETER **************************/
      // _geom is member data of Mu2eG4Universe, from which this inherits (GeoService const&)
      //done
    if ( const_cast<GeometryService&>(_geom).hasElement<Calorimeter>() ) {
        
      if(sdHelper_->enabled(StepInstanceName::calorimeter)) {
          CaloCrystalSD* ccSD =
            new CaloCrystalSD( SensitiveDetectorName::CaloCrystal(), _config );
          SDman->AddNewDetector(ccSD);
          
          for(G4LogicalVolumeStore::iterator pos=store->begin(); pos!=store->end(); pos++){
              G4String LVname = (*pos)->GetName();
              
              if (LVname.find("CrystalLog") != std::string::npos) {
                  store->GetVolume(LVname)->SetSensitiveDetector(ccSD);
              }
          }//for
      }//if calorimeter

      if(sdHelper_->enabled(StepInstanceName::calorimeterRO)) {
          CaloReadoutSD* crSD =
            new CaloReadoutSD( SensitiveDetectorName::CaloReadout(), _config );
          SDman->AddNewDetector(crSD);
          
          for(G4LogicalVolumeStore::iterator pos=store->begin(); pos!=store->end(); pos++){
              G4String LVname = (*pos)->GetName();
              
              if (LVname.find("CrystalROLog") != std::string::npos) {
                  store->GetVolume(LVname)->SetSensitiveDetector(crSD);
              }
          }//for
      }//if calorimeterRO

      if(sdHelper_->enabled(StepInstanceName::calorimeterROCard)) {
          CaloReadoutCardSD* crCardSD =
            new CaloReadoutCardSD( SensitiveDetectorName::CaloReadoutCard(), _config );
          SDman->AddNewDetector(crCardSD);
          
          for(G4LogicalVolumeStore::iterator pos=store->begin(); pos!=store->end(); pos++){
              G4String LVname = (*pos)->GetName();
              
              if (LVname.find("ElectronicsROLog") != std::string::npos) {
                  store->GetVolume(LVname)->SetSensitiveDetector(crCardSD);
              }
          }//for
      }//if calorimeterROCard
      
      if(sdHelper_->enabled(StepInstanceName::calorimeterCrate)) {
          CaloCrateSD* cCrateSD =
            new CaloCrateSD( SensitiveDetectorName::CaloCrate(), _config );
          SDman->AddNewDetector(cCrateSD);
          
          for(G4LogicalVolumeStore::iterator pos=store->begin(); pos!=store->end(); pos++){
              G4String LVname = (*pos)->GetName();
              
              if (LVname.find("activeStripBoardLog") != std::string::npos) {
                  store->GetVolume(LVname)->SetSensitiveDetector(cCrateSD);
              }
          }//for
      }//if calorimeterCrate

    }//if calorimeter

      
/************************** ExtMonFNALPixelSD **************************/
    if(true) { // this SD does not derive from Mu2eSensitiveDetector as it does not produce StepPointMCCollection
        GeomHandle<mu2e::ExtMonFNAL::ExtMon> extmon;
        //SDman->AddNewDetector(new ExtMonFNALPixelSD(_config, *extmon));
        
        ExtMonFNALPixelSD* emSD = new ExtMonFNALPixelSD(_config, *extmon);
        SDman->AddNewDetector(emSD);
        
        //from constructExtMonFNALModules
        for(G4LogicalVolumeStore::iterator pos=store->begin(); pos!=store->end(); pos++){
            G4String LVname = (*pos)->GetName();
            
            if (LVname.find("EMFModule") != std::string::npos) {
                store->GetVolume(LVname)->SetSensitiveDetector(emSD);
            }
        }//for
        
    }

      
/************************** StoppingTarget **************************/
    //done
    if(sdHelper_->enabled(StepInstanceName::stoppingtarget)) {
        
        Mu2eSensitiveDetector* stSD =
            new Mu2eSensitiveDetector( SensitiveDetectorName::StoppingTarget(), _config );
        SDman->AddNewDetector(stSD);
        
        //loop over all of the LV names to find ones we need
        //set the SensitiveDetectors for these
        for(G4LogicalVolumeStore::iterator pos=store->begin(); pos!=store->end(); pos++){
            G4String LVname = (*pos)->GetName();
           
            if (LVname.find("Foil_") != std::string::npos) {
                store->GetVolume(LVname)->SetSensitiveDetector(stSD);
            }
            
            if (LVname.find("FoilSupportStructure_") != std::string::npos) {
                store->GetVolume(LVname)->SetSensitiveDetector(stSD);
            }
        }//for
    }//if stoppingtarget
      
      
/************************** CRV **************************/
    //done
    if(sdHelper_->enabled(StepInstanceName::CRV)) {
        
        Mu2eSensitiveDetector* sbSD =
            new Mu2eSensitiveDetector( SensitiveDetectorName::CRSScintillatorBar(), _config );
        SDman->AddNewDetector(sbSD);
        
        for(G4LogicalVolumeStore::iterator pos=store->begin(); pos!=store->end(); pos++){
            G4String LVname = (*pos)->GetName();
            
            //we need names like CRV_R1, but not CRSCMB_CRV_R1 and not CRV_Support_TS
            if ((LVname.find("CRV_") != std::string::npos)
                && (LVname.find("CRV_Support") == std::string::npos)
                && (LVname.find("CRSCMB_CRV") == std::string::npos)) {
                    store->GetVolume(LVname)->SetSensitiveDetector(sbSD);
            }
        }//for
    }//if CRV

      
/************************** ProtonAbsorber **************************/
    if(sdHelper_->enabled(StepInstanceName::protonabsorber)) {
        Mu2eSensitiveDetector* paSD =
            new Mu2eSensitiveDetector( SensitiveDetectorName::ProtonAbsorber(),  _config );
        SDman->AddNewDetector(paSD);
        
        for(G4LogicalVolumeStore::iterator pos=store->begin(); pos!=store->end(); pos++){
            G4String LVname = (*pos)->GetName();
            
            //from constructProtonAbsorber, will pick up protonabs{1,2,3,4}
            if (LVname.find("protonabs") != std::string::npos) {
                store->GetVolume(LVname)->SetSensitiveDetector(paSD);
            }
            
            //from HelicalProtonAbsorber
            if (LVname.find("helical_pabs_log") != std::string::npos) {
                store->GetVolume(LVname)->SetSensitiveDetector(paSD);
            }
            
            
        }//for
    }//if protonabsorber

      
/************************** PSVacuum **************************/
      //done
    if(sdHelper_->enabled(StepInstanceName::PSVacuum)) {
        
        Mu2eSensitiveDetector* psVacuumSD =
            new Mu2eSensitiveDetector( SensitiveDetectorName::PSVacuum(), _config );
        SDman->AddNewDetector(psVacuumSD);
        
        if( _config.getBool("PS.Vacuum.Sensitive", false) ) {
            psVacuumLogical_->SetSensitiveDetector(psVacuumSD);
        }
    }
 
      
/************************** STMDet **************************/
    //done
    if(sdHelper_->enabled(StepInstanceName::STMDet)) {
        Mu2eSensitiveDetector* STMDetSD =
        new Mu2eSensitiveDetector( SensitiveDetectorName::STMDet(), _config );
        SDman->AddNewDetector(STMDetSD);
        
        for(G4LogicalVolumeStore::iterator pos=store->begin(); pos!=store->end(); pos++){
            G4String LVname = (*pos)->GetName();
            
            //from constructMSTM
            if (LVname.find("mstmCrystal") != std::string::npos) {
                store->GetVolume(LVname)->SetSensitiveDetector(STMDetSD);
            }
            
            //from constructSTM, will pick up stmDet1 and stmDet2
            if (LVname.find("stmDet") != std::string::npos) {
                store->GetVolume(LVname)->SetSensitiveDetector(STMDetSD);
            }
        }//for
    }//if STMDet

      
/************************** panelEBKey **************************/
    if(sdHelper_->enabled(StepInstanceName::panelEBKey)) {
<<<<<<< HEAD
        Mu2eSensitiveDetector* EBKeySD =
        new Mu2eSensitiveDetector( SensitiveDetectorName::panelEBKey(), _config );
        SDman->AddNewDetector(EBKeySD);
        
        for(G4LogicalVolumeStore::iterator pos=store->begin(); pos!=store->end(); pos++) {
            G4String LVname = (*pos)->GetName();
        
            if ((LVname.find("PanelEBKey") != std::string::npos) &&
                (LVname.find("PanelEBKeyShield") == std::string::npos)) {
                store->GetVolume(LVname)->SetSensitiveDetector(EBKeySD);
            }
        }//for
    }//if panelEBKey

  }//instantiateSensitiveDetectors
=======
      Mu2eSensitiveDetector* EBKeySD =
        new Mu2eSensitiveDetector(    SensitiveDetectorName::panelEBKey(),  _config);
      SDman->AddNewDetector(EBKeySD);
    }

    if(sdHelper_->enabled(StepInstanceName::DSCableRun)) {
      Mu2eSensitiveDetector* cableRunSD =
        new Mu2eSensitiveDetector(    SensitiveDetectorName::DSCableRun(),  _config);
      SDman->AddNewDetector(cableRunSD);
    }

  } // instantiateSensitiveDetectors
>>>>>>> e0cfa38d

} // end namespace mu2e<|MERGE_RESOLUTION|>--- conflicted
+++ resolved
@@ -142,7 +142,6 @@
     , gdmlFileName_(_config.getString("GDMLFileName","mu2e.gdml"))
     , g4stepperName_(_config.getString("g4.stepper","G4SimpleRunge"))
     , bfieldMaxStep_(_config.getDouble("bfield.maxStep", 20.))
-    , worldVolume_(NULL)
   {
     _verbosityLevel = _config.getInt("world.verbosityLevel", 0);
   }
@@ -156,11 +155,7 @@
     , gdmlFileName_(pset.get<std::string>("debug.GDMLFileName"))
     , g4stepperName_(pset.get<std::string>("physics.stepper"))
     , bfieldMaxStep_(pset.get<double>("physics.bfieldMaxStep"))
-<<<<<<< HEAD
-    , worldVolume_(NULL)
-=======
     , limitStepInAllVolumes_(pset.get<bool>("physics.limitStepInAllVolumes"))
->>>>>>> e0cfa38d
   {
     _verbosityLevel = pset.get<int>("debug.worldVerbosityLevel");
   }
@@ -185,8 +180,6 @@
 
   // Construct all of the Mu2e world, hall, detectors, beamline ...
   G4VPhysicalVolume * Mu2eWorld::constructWorld(){
-
-<<<<<<< HEAD
       
       // If you play with the order of these calls, you may break things.
       GeomHandle<WorldG4> worldGeom;
@@ -196,52 +189,14 @@
           TrackerWireSD::setMu2eDetCenterInWorld( tmpTrackercenter );
       }
       
-      
       VolumeInfo worldVInfo = constructWorldVolume(_config);
-=======
-    // If you play with the order of these calls, you may break things.
-    GeomHandle<WorldG4> worldGeom;
-    G4ThreeVector tmpTrackercenter = GeomHandle<DetectorSystem>()->getOrigin();
-
-    if (activeWr_Wl_SD_) {
-      TrackerWireSD::setMu2eDetCenterInWorld( tmpTrackercenter );
-    }
-
-    instantiateSensitiveDetectors();
-
-    VolumeInfo worldVInfo = constructWorldVolume(_config);
-
-    if ( _verbosityLevel > 0) {
-      cout << __func__ << " worldVInfo.centerInParent : " <<  worldVInfo.centerInParent << endl;
-      cout << __func__ << " worldVInfo.centerInWorld  : " <<  worldVInfo.centerInWorld  << endl;
-    }
-
-    VolumeInfo hallInfo  = constructHall(worldVInfo, _config);
-
-    if ( _verbosityLevel > 0) {
-      cout << __func__ << " hallInfo.centerInParent   : " <<  hallInfo.centerInParent << endl;
-      cout << __func__ << " hallInfo.centerInWorld    : " <<  hallInfo.centerInWorld  << endl;
-      cout << __func__ << " hallInfo.centerInMu2e()   : " <<  hallInfo.centerInMu2e() << endl;
-    }
-
-    constructProtonBeamDump(hallInfo, _config, *sdHelper_);
-
-    constructDS(hallInfo, _config, *sdHelper_);
-    constructPS(hallInfo, _config, *sdHelper_);
-    constructPSEnclosure(hallInfo, _config);
-    constructTS(hallInfo, _config);
->>>>>>> e0cfa38d
 
       if ( _verbosityLevel > 0) {
           cout << __func__ << " worldVInfo.centerInParent : " <<  worldVInfo.centerInParent << endl;
           cout << __func__ << " worldVInfo.centerInWorld  : " <<  worldVInfo.centerInWorld  << endl;
       }
 
-<<<<<<< HEAD
       VolumeInfo hallInfo  = constructHall(worldVInfo, _config);
-=======
-    constructProtonAbsorber(_config, *sdHelper_);
->>>>>>> e0cfa38d
 
       if ( _verbosityLevel > 0) {
           cout << __func__ << " hallInfo.centerInParent   : " <<  hallInfo.centerInParent << endl;
@@ -270,50 +225,24 @@
 
     // Check for stale names
 
-<<<<<<< HEAD
       if ( _config.getBool("hasExternalShielding",false) ) {
           constructExternalShielding(hallInfo, _config);
       }
 
+      // This is for saddles holding up cryostats
+      constructSaddles(hallInfo, _config);
+
       // This is for pipes, cable runs, Electronics racks, etc.
       constructServicesGeom(hallInfo, _config);
 
       if ( _config.getBool("hasTSdA",false) ) {
           constructTSdA(_config);
       }
-=======
-    if ( _config.getBool("hasExternalShielding",false) ) {
-      constructExternalShielding(hallInfo, _config);
-    }
-
-    // This is for saddles holding up cryostats
-    constructSaddles(hallInfo, _config);
-
-    // This is for pipes, cable runs, Electronics racks, etc.
-    constructServicesGeom(hallInfo, _config);
-
-    if ( _config.getBool("hasTSdA",false) ) {
-      constructTSdA(_config);
-    }
-
-    if ( _config.getBool("hasMBS",false) ) {
-      constructMBS(_config);
-    }
-
-    if ( _config.getBool("mstm.build", false) ) {
-      constructMSTM(hallInfo, _config, *sdHelper_);
-    }
-
-    if ( _config.getBool("hasSTM",false) ) {
-      constructSTM(_config, *sdHelper_);
-    }
->>>>>>> e0cfa38d
 
       if ( _config.getBool("hasMBS",false) ) {
           constructMBS(_config);
       }
 
-<<<<<<< HEAD
       if ( _config.getBool("mstm.build", false) ) {
           constructMSTM(hallInfo, _config);
       }
@@ -321,7 +250,6 @@
       if ( _config.getBool("hasSTM",false) ) {
           constructSTM(_config);
       }
-      
       
       // _geom is member data of Mu2eG4Universe, from which this inherits
       // it is a ref to a const GeometryService object
@@ -329,14 +257,7 @@
           GeomHandle<CosmicRayShield> CosmicRayShieldGeomHandle;
           constructCRV(hallInfo,_config);
       }
-=======
-      GeomHandle<CosmicRayShield> CosmicRayShieldGeomHandle;
-      constructCRV(hallInfo,_config,*sdHelper_);
-    }
-
-    constructVirtualDetectors(_config, *sdHelper_); // beware of the placement order of this function
->>>>>>> e0cfa38d
-
+ 
       constructVirtualDetectors(_config); // beware of the placement order of this function
 
       constructVisualizationRegions(worldVInfo, _config);
@@ -346,7 +267,6 @@
           log << "Mu2e Origin:          " << worldGeom->mu2eOriginInWorld() << "\n";
       }
 
-      
       constructStepLimiters();
 
       // Write out mu2e geometry into a gdml file.
@@ -355,9 +275,7 @@
           parser.Write(gdmlFileName_, worldVInfo.logical);
       }
 
-      //return worldVInfo.physical;
-      worldVolume_ = worldVInfo.physical;
-      return worldVolume_;
+      return worldVInfo.physical;
     
   }//Mu2eWorld::constructWorld()
 
@@ -379,9 +297,9 @@
     if ( _config.getBool("hasTTracker",false) ) {
       int ver = _config.getInt("TTrackerVersion",3);
       if ( ver == 3 ){
-        trackerInfo = constructTTrackerv3( detSolDownstreamVacInfo, _config, *sdHelper_);
+        trackerInfo = constructTTrackerv3( detSolDownstreamVacInfo, _config);
       } else if ( ver == 5 ) {
-	trackerInfo = constructTTrackerv5( detSolDownstreamVacInfo, _config, *sdHelper_);
+	trackerInfo = constructTTrackerv5( detSolDownstreamVacInfo, _config);
       }
     } else {
       trackerInfo = constructDummyTracker( detSolDownstreamVacInfo.logical, z0DSdown, _config );
@@ -414,7 +332,7 @@
     VolumeInfo targetInfo = ( _config.getBool("hasTarget",false) ) ?
 
       constructStoppingTarget( detSolUpstreamVacInfo,
-                               _config, *sdHelper_ )
+                               _config )
       :
 
       constructDummyStoppingTarget( detSolUpstreamVacInfo,
@@ -664,7 +582,7 @@
     // Construct one of the calorimeters.
     VolumeInfo calorimeterInfo;
     if ( _config.getBool("hasDiskCalorimeter",false) ) {
-      calorimeterInfo = constructDiskCalorimeter( detSolDownstreamVacInfo,_config, *sdHelper_ );
+      calorimeterInfo = constructDiskCalorimeter( detSolDownstreamVacInfo,_config );
     }
 
     return calorimeterInfo;
@@ -688,6 +606,7 @@
       
       // G4 takes ownership and will delete the detectors at the job end
 
+      
 /************************** Tracker **************************/
       //done
     if(sdHelper_->enabled(StepInstanceName::tracker)) {
@@ -1004,7 +923,6 @@
       
 /************************** panelEBKey **************************/
     if(sdHelper_->enabled(StepInstanceName::panelEBKey)) {
-<<<<<<< HEAD
         Mu2eSensitiveDetector* EBKeySD =
         new Mu2eSensitiveDetector( SensitiveDetectorName::panelEBKey(), _config );
         SDman->AddNewDetector(EBKeySD);
@@ -1012,27 +930,52 @@
         for(G4LogicalVolumeStore::iterator pos=store->begin(); pos!=store->end(); pos++) {
             G4String LVname = (*pos)->GetName();
         
+            //we need the PanelEBKey, but NOT the PanelEBKeyShield
             if ((LVname.find("PanelEBKey") != std::string::npos) &&
                 (LVname.find("PanelEBKeyShield") == std::string::npos)) {
                 store->GetVolume(LVname)->SetSensitiveDetector(EBKeySD);
             }
         }//for
     }//if panelEBKey
+ 
+      
+/************************** DSCableRun **************************/
+      //if ( cableRunSensitive && sdHelper.enabled(StepInstanceName::DSCableRun) )
+      if(sdHelper_->enabled(StepInstanceName::DSCableRun)) {
+          Mu2eSensitiveDetector* cableRunSD =
+          new Mu2eSensitiveDetector( SensitiveDetectorName::DSCableRun(), _config );
+          SDman->AddNewDetector(cableRunSD);
+          
+          //NOTE: THIS 'if' test seems redundant to me, but I am just copying the format from constructDS.cc
+          if ( _config.getBool("ds.CableRun.sensitive",false) ) {
+              for(G4LogicalVolumeStore::iterator pos=store->begin(); pos!=store->end(); pos++) {
+                  G4String LVname = (*pos)->GetName();
+              
+                  //will pick up names like CalCableRun, CalCableRunUpGap1, CalCableRunUpGap2, calCableRunFall
+                  //but not CalCableRunLogInCalFeb, CalCableRunInCalFeb
+                  if ( (LVname.find("alCableRun") != std::string::npos) &&
+                       (LVname.find("CalCableRunLog") == std::string::npos) &&
+                       (LVname.find("CalCableRunIn") == std::string::npos) )
+                  {
+                      store->GetVolume(LVname)->SetSensitiveDetector(cableRunSD);
+                  }
+              
+                  //will pick up names like TrkCableRun1, TrkCableRun2, TrkCableRunGap1, TrkCableRunGap1a, TrkCableRunGap2, TrkCableRunGap2a
+                  //but not TrkCableRun1LogInCalFeb, TrkCableRun2LogInCalFeb, TrkCableRun1InCalFeb, TrkCableRun2InCalFeb
+                  if ( (LVname.find("TrkCableRun") != std::string::npos) &&
+                       (LVname.find("TrkCableRun1Log") == std::string::npos) &&
+                       (LVname.find("TrkCableRun2Log") == std::string::npos) &&
+                       (LVname.find("TrkCableRun1In") == std::string::npos) &&
+                       (LVname.find("TrkCableRun2In") == std::string::npos) )
+                  {
+                      store->GetVolume(LVname)->SetSensitiveDetector(cableRunSD);
+                  }
+              }//for
+          }//if ds.CableRun.sensitive
+      }//if DSCableRun
 
   }//instantiateSensitiveDetectors
-=======
-      Mu2eSensitiveDetector* EBKeySD =
-        new Mu2eSensitiveDetector(    SensitiveDetectorName::panelEBKey(),  _config);
-      SDman->AddNewDetector(EBKeySD);
-    }
-
-    if(sdHelper_->enabled(StepInstanceName::DSCableRun)) {
-      Mu2eSensitiveDetector* cableRunSD =
-        new Mu2eSensitiveDetector(    SensitiveDetectorName::DSCableRun(),  _config);
-      SDman->AddNewDetector(cableRunSD);
-    }
-
-  } // instantiateSensitiveDetectors
->>>>>>> e0cfa38d
+
+
 
 } // end namespace mu2e