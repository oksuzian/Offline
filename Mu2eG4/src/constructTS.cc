//
// Free function to create Transport Solenoid
//
// $Id: constructTS.cc,v 1.33 2014/09/19 19:15:10 knoepfel Exp $
// $Author: knoepfel $
// $Date: 2014/09/19 19:15:10 $
//
// Original author KLG based on Mu2eWorld constructTS
//
// Notes:
// Construct the TS.  Parent volume is the air inside of the hall.

// Mu2e includes.
#include "Mu2eG4/inc/constructTS.hh"
#include "G4Helper/inc/VolumeInfo.hh"

// C++ includes
#include <array>
#include <cmath>
#include <iostream>
#include <vector>

// CLHEP includes
#include "CLHEP/Units/SystemOfUnits.h"

// Framework includes
#include "cetlib_except/exception.h"

// Mu2e includes.
#include "BeamlineGeom/inc/Beamline.hh"
#include "BeamlineGeom/inc/Collimator_TS1.hh"
#include "BeamlineGeom/inc/PbarWindow.hh"
#include "G4Helper/inc/VolumeInfo.hh"
#include "GeometryService/inc/GeomHandle.hh"
#include "GeometryService/inc/GeometryService.hh"
#include "G4Helper/inc/G4Helper.hh"
#include "Mu2eG4/inc/findMaterialOrThrow.hh"
#include "Mu2eG4/inc/MaterialFinder.hh"
#include "GeomPrimitives/inc/PolyconsParams.hh"
#include "Mu2eG4/inc/nestBox.hh"
#include "Mu2eG4/inc/nestPolycone.hh"
#include "Mu2eG4/inc/nestTubs.hh"
#include "Mu2eG4/inc/nestTorus.hh"
#include "Mu2eG4/inc/nestCons.hh"
#include "Mu2eG4/inc/finishNesting.hh"
#include "GeometryService/inc/VirtualDetector.hh"
#include "GeomPrimitives/inc/Tube.hh"
#include "GeomPrimitives/inc/Polycone.hh"
#include "ProductionSolenoidGeom/inc/PSVacuum.hh"

// G4 includes
#include "G4ThreeVector.hh"
#include "G4Material.hh"
#include "G4Color.hh"
#include "G4Box.hh"
#include "G4Tubs.hh"
#include "G4Trd.hh"
#include "G4IntersectionSolid.hh"
#include "G4SubtractionSolid.hh"
#include "G4LogicalVolume.hh"
#include "G4TwoVector.hh"
#include "G4ExtrudedSolid.hh"

using namespace std;

namespace mu2e {

  void constructTS( VolumeInfo const & parent,
                    SimpleConfig const & c
                    ) {

    GeomHandle<Beamline> bl;
    G4Helper* _helper = &(*art::ServiceHandle<G4Helper>() );

    constructCryostat   ( parent, c, *bl);
    constructCoils      ( parent, c, *bl);
    constructCAs        ( parent, c, *bl);
    constructCollimators( parent, c, *bl);
    constructDegrader   ( _helper->locateVolInfo("TS5Vacuum"), c, *bl);
    constructPbarWindow ( _helper->locateVolInfo("TS3Vacuum"), c, *bl);

  }

  //__________________________________
  //
  // CONSTRUCT CRYOSTAT
  //__________________________________

  void constructCryostat( VolumeInfo const& parent, 
                          SimpleConfig const& config,
                          Beamline const& bl ) {

    TransportSolenoid const * ts     ( &bl.getTS() );
    StraightSection   const * strsec (nullptr);
    TorusSection      const * torsec (nullptr);

    G4Helper * const _helper = &(*art::ServiceHandle<G4Helper>());

    const int  verbosityLevel      = config.getInt ("ts.cryo.verbosityLevel", 0     );
    const bool polyLiningUp        = config.getBool("ts.polyliner.Up.build"   , false );
    const bool polyLiningDown      = config.getBool("ts.polyliner.Down.build" , false );

    G4GeometryOptions* geomOptions = art::ServiceHandle<GeometryService>()->geomOptions();
    geomOptions->loadEntry( config, "TSCryo", "ts.cryo"      );
    geomOptions->loadEntry( config, "TSPoly", "ts.polyliner" );
    geomOptions->loadEntry( config, "TSCA"  , "ts.cas"       );
    // For how all pieces are made from one of two types of material,
    // vacuum or average coils + cryostat material.
    G4Material* downstreamVacuumMaterial  = findMaterialOrThrow(ts->downstreamVacuumMaterial());
    G4Material* upstreamVacuumMaterial    = findMaterialOrThrow(ts->upstreamVacuumMaterial());
    G4Material* cryoMaterial    = findMaterialOrThrow(ts->material());

    G4ThreeVector _hallOriginInMu2e = parent.centerInMu2e();

    // Build upstream end wall of TS1
    strsec = ts->getTSCryo<StraightSection>(TransportSolenoid::TSRegion::TS1,TransportSolenoid::TSRadialPart::IN );

    CLHEP::Hep3Vector pos( strsec->getGlobal().x(), 
                           strsec->getGlobal().y(), 
                           strsec->getGlobal().z()-strsec->getHalfLength()+ts->endWallU1_halfLength() );

    std::string tssName  = "TS1UpstreamEndwall";
    nestTubs( tssName,
              TubsParams( ts->endWallU1_rIn(),
                          ts->endWallU1_rOut(),
                          ts->endWallU1_halfLength() ),
              cryoMaterial,
              0,
              pos-_hallOriginInMu2e,
              parent,
              0,
              G4Color::Red(),
	      "TSCryo"
              );

    verbosityLevel &&
      std::cout << __func__ << " " << tssName << " Mass in kg: " 
                << _helper->locateVolInfo(tssName).logical->GetMass()/CLHEP::kg 
                << std::endl;
    if ( verbosityLevel ) {
      cout << __func__ << " Upstream TS1 endwall at: " << pos << endl;
    }

    // Build TS1
    strsec = ts->getTSVacuum<StraightSection>(TransportSolenoid::TSRegion::TS1);
    nestTubs( "TS1Vacuum",
              TubsParams( strsec->rIn(),
                          strsec->rOut(),
                          strsec->getHalfLength() ),
              upstreamVacuumMaterial,
              strsec->getRotation(),
              strsec->getGlobal()-_hallOriginInMu2e,
              parent,
              0,
              G4Color::Red(),
	      "TSCryo"
              );

    strsec = ts->getTSCryo<StraightSection>(TransportSolenoid::TSRegion::TS1,TransportSolenoid::TSRadialPart::IN);
    tssName = "TS1InnerCryoShell";
    double ts1InsVacRIn = strsec->rOut();
    nestTubs( tssName,
              TubsParams( strsec->rIn(),
                          strsec->rOut(),
                          strsec->getHalfLength() ),
              cryoMaterial,
              strsec->getRotation(),
              strsec->getGlobal()-_hallOriginInMu2e,
              parent,
              0,
              G4Color::Red(),
	      "TSCryo"
              );

    verbosityLevel &&
      std::cout << __func__ << " " << tssName << " Mass in kg: " 
                << _helper->locateVolInfo(tssName).logical->GetMass()/CLHEP::kg 
                << std::endl;
    
    if ( verbosityLevel > 0) {
      cout << __func__ << " TS1(in)  OffsetInMu2e  : " << strsec->getGlobal()   << endl;
      cout << __func__ << " TS1(in)  Extent        :[ " << strsec->getGlobal().z() - strsec->getHalfLength() <<","  
           << strsec->getGlobal().z() + strsec->getHalfLength() << "]" << endl;
      cout << __func__ << " TS1(in)  rotation      : " << strsec->getRotation() << endl;
    }

    strsec = ts->getTSCryo<StraightSection>(TransportSolenoid::TSRegion::TS1,TransportSolenoid::TSRadialPart::OUT );
    tssName =  "TS1OuterCryoShell";
    double ts1InsVacROut = strsec->rIn();
    nestTubs( tssName,
              TubsParams( strsec->rIn(),
                          strsec->rOut(),
                          strsec->getHalfLength() ),
              cryoMaterial,
              strsec->getRotation(),
              strsec->getGlobal()-_hallOriginInMu2e,
              parent,
              0,
              G4Color::Red(),
	      "TSCryo"
              );
    
    verbosityLevel &&
      std::cout << __func__ << " " << tssName << " Mass in kg: " 
                << _helper->locateVolInfo(tssName).logical->GetMass()/CLHEP::kg 
                << std::endl;

    if ( verbosityLevel > 0) {
      cout << __func__ << " TS1(out) OffsetInMu2e  : " << strsec->getGlobal()   << endl;
      cout << __func__ << " TS1(out) rotation      : " << strsec->getRotation() << endl;
    }
    
    // Build downstream partial end wall of TS1
    CLHEP::Hep3Vector pos2( strsec->getGlobal().x(), 
                            strsec->getGlobal().y(), 
                            strsec->getGlobal().z()+strsec->getHalfLength()+ts->endWallU2_halfLength() );
  
    tssName = "TS1DownstreamEndwall";
    nestTubs( tssName,
              TubsParams( ts->endWallU2_rIn(),
                          ts->endWallU2_rOut(),
                          ts->endWallU2_halfLength() ),
              cryoMaterial,
              0,
              pos2-_hallOriginInMu2e,
              parent,
              0,
              G4Color::Red(),
	      "TSCryo"
              );
              
    verbosityLevel &&
      std::cout << __func__ << " " << tssName << " Mass in kg: " 
                << _helper->locateVolInfo(tssName).logical->GetMass()/CLHEP::kg 
                << std::endl;

    if ( verbosityLevel ) {
      cout << __func__ << " Downstream TS1 endwall at: " << pos2 << endl;
      cout << __func__ << " Downstream TS1 extent   [: " << pos2.z()-ts->endWallU2_halfLength() 
           << "," << pos2.z() +ts->endWallU2_halfLength() << "]" << endl;
    }

    // Put in the insulating vacuum, which will serve as the mother volume
    // for the coils and coil assemblies (CAs).
    double ts1InsVacHalfLen = strsec->getHalfLength() - ts->endWallU1_halfLength() + ts->endWallU2_halfLength();
    double ts1InsVacOffset = ts->endWallU1_halfLength() + ts->endWallU2_halfLength();
    CLHEP::Hep3Vector ts1CIVLoc = strsec->getGlobal()-_hallOriginInMu2e + CLHEP::Hep3Vector(0,0,ts1InsVacOffset);
    tssName =  "TS1CryoInsVac";
    nestTubs( tssName,
              TubsParams( ts1InsVacRIn,
                          ts1InsVacROut,
                          ts1InsVacHalfLen ),
              upstreamVacuumMaterial,
              strsec->getRotation(),
              ts1CIVLoc,
              parent,
              0,
              G4Color::Red(),
	      "TSCryo"
              );

    // Build TS2
    torsec = ts->getTSVacuum<TorusSection>(TransportSolenoid::TSRegion::TS2);
    nestTorus("TS2Vacuum",
              torsec->getParameters(),
              upstreamVacuumMaterial,
              torsec->getRotation(),
              torsec->getGlobal()-_hallOriginInMu2e,
              parent,
              0,
              G4Color::Green(),
	      "TSCryo"
              );

    torsec = ts->getTSPolyLining(TransportSolenoid::TSRegion::TS2);
    if ( polyLiningUp && torsec->rIn() > 0. ) {
      VolumeInfo ts2Vacuum = art::ServiceHandle<G4Helper>()->locateVolInfo("TS2Vacuum");
      nestTorus("TS2PolyLining",
                torsec->getParameters(),
                findMaterialOrThrow(torsec->getMaterial()),
                torsec->getRotation(),
                torsec->getGlobal()-ts2Vacuum.centerInMu2e(),
                ts2Vacuum,
                0,
                G4Color::Yellow(),
		"TSPoly"
                );
    }

    torsec = ts->getTSCryo<TorusSection>(TransportSolenoid::TSRegion::TS2,TransportSolenoid::TSRadialPart::IN );
    std::array<double,5> ts2Cryo1Params { { torsec->rIn(), torsec->rOut(), torsec->torusRadius(), torsec->phiStart(), torsec->deltaPhi() } };

    tssName = "TS2InnerCryoShell";
    double ts2InsVacRIn = torsec->rOut();
    nestTorus(tssName,
              ts2Cryo1Params,
              cryoMaterial,
              torsec->getRotation(),
              torsec->getGlobal()-_hallOriginInMu2e,
              parent,
              0,
              G4Color::Red(),
	      "TSCryo"
              );

    verbosityLevel &&
      std::cout << __func__ << " " << tssName << " Mass in kg: " 
                << _helper->locateVolInfo(tssName).logical->GetMass()/CLHEP::kg 
                << std::endl;

    torsec = ts->getTSCryo<TorusSection>(TransportSolenoid::TSRegion::TS2,TransportSolenoid::TSRadialPart::OUT );
    std::array<double,5> ts2Cryo2Params { { torsec->rIn(), torsec->rOut(), torsec->torusRadius(), torsec->phiStart(), torsec->deltaPhi() } };

    tssName = "TS2OuterCryoShell";
    double ts2InsVacROut = torsec->rIn();
    nestTorus(tssName,
              ts2Cryo2Params,
              cryoMaterial,
              torsec->getRotation(),
              torsec->getGlobal()-_hallOriginInMu2e,
              parent,
              0,
              G4Color::Red(),
	      "TSCryo"
              );

    verbosityLevel &&
      std::cout << __func__ << " " << tssName << " Mass in kg: " 
                << _helper->locateVolInfo(tssName).logical->GetMass()/CLHEP::kg 
                << std::endl;


    // Put in the insulating vacuum, which will serve as the mother volume
    // for the coils and coil assemblies (CAs).
    std::array<double,5> ts2CIVParams { { ts2InsVacRIn, ts2InsVacROut, torsec->torusRadius(), torsec->phiStart(), torsec->deltaPhi() } };


    tssName = "TS2CryoInsVac";
    nestTorus(tssName,
              ts2CIVParams,
              upstreamVacuumMaterial,
              torsec->getRotation(),
              torsec->getGlobal()-_hallOriginInMu2e,
              parent,
              0,
              G4Color::Red(),
	      "TSCryo"
              );


    // Build TS3
    strsec = ts->getTSCryo<StraightSection>(TransportSolenoid::TSRegion::TS3,TransportSolenoid::TSRadialPart::IN );
    nestTubs( "TS3Vacuum",
              TubsParams( 0., ts->innerRadius(), strsec->getHalfLength() ),
              downstreamVacuumMaterial,
              strsec->getRotation(),
              strsec->getGlobal()-_hallOriginInMu2e,
              parent,
              0,
              G4Color::Green(),
	      "TSCryo"
              );

    double ts3InsVacRIn = strsec->rOut();
    tssName = "TS3InnerCryoShell";
    nestTubs( tssName,
              TubsParams( strsec->rIn(),
                          strsec->rOut(),
                          strsec->getHalfLength() ),
              cryoMaterial,
              strsec->getRotation(),
              strsec->getGlobal()-_hallOriginInMu2e,
              parent,
              0,
              G4Color::Red(),
	      "TSCryo"
              );

    verbosityLevel &&
      std::cout << __func__ << " " << tssName << " Mass in kg: " 
                << _helper->locateVolInfo(tssName).logical->GetMass()/CLHEP::kg 
                << std::endl;

    strsec = ts->getTSCryo<StraightSection>(TransportSolenoid::TSRegion::TS3,TransportSolenoid::TSRadialPart::OUT );

    tssName = "TS3OuterCryoShell";
    double ts3InsVacROut = strsec->rIn();
    nestTubs( tssName,
              TubsParams( strsec->rIn(),
                          strsec->rOut(),
                          strsec->getHalfLength() ),
              cryoMaterial,
              strsec->getRotation(),
              strsec->getGlobal()-_hallOriginInMu2e,
              parent,
              0,
              G4Color::Red(),
	      "TSCryo"
              );

    verbosityLevel &&
      std::cout << __func__ << " " << tssName << " Mass in kg: " 
                << _helper->locateVolInfo(tssName).logical->GetMass()/CLHEP::kg 
                << std::endl;

    if ( verbosityLevel > 0) {
      cout << __func__ << " TS3  OffsetInMu2e : " << strsec->getGlobal()   << endl;
      cout << __func__ << " TS3  rotation     : " << strsec->getRotation() << endl;
    }

    // Put in the insulating vacuum, which will serve as the mother volume
    // for the coils and coil assemblies (CAs).

    tssName =  "TS3CryoInsVac";
    nestTubs( tssName,
              TubsParams( ts3InsVacRIn,
                          ts3InsVacROut,
                          strsec->getHalfLength() ),
              upstreamVacuumMaterial,
              strsec->getRotation(),
              strsec->getGlobal()-_hallOriginInMu2e,
              parent,
              0,
              G4Color::Red(),
	      "TSCryo"
              );


    // Build TS4
    torsec = ts->getTSVacuum<TorusSection>(TransportSolenoid::TSRegion::TS4);
    nestTorus("TS4Vacuum",
              torsec->getParameters(),
              downstreamVacuumMaterial,
              torsec->getRotation(),
              torsec->getGlobal()-_hallOriginInMu2e,
              parent,
              0,
              G4Color::Yellow(),
	      "TSCryo"
              );

    torsec = ts->getTSPolyLining(TransportSolenoid::TSRegion::TS4);
    if ( polyLiningDown && torsec->rIn() > 0. ) {
      VolumeInfo ts4Vacuum = art::ServiceHandle<G4Helper>()->locateVolInfo("TS4Vacuum");
      nestTorus("TS4PolyLining",
                torsec->getParameters(),
                findMaterialOrThrow( torsec->getMaterial() ),
                torsec->getRotation(),
                torsec->getGlobal()-ts4Vacuum.centerInMu2e(),
                ts4Vacuum,
                0,
                G4Color::Yellow(),
		"TSPoly"
                );
    }

    torsec = ts->getTSCryo<TorusSection>(TransportSolenoid::TSRegion::TS4,TransportSolenoid::TSRadialPart::IN );
    std::array<double,5> ts4Cryo1Params { { torsec->rIn(), torsec->rOut(), torsec->torusRadius(), torsec->phiStart(), torsec->deltaPhi() } };
    tssName = "TS4InnerCryoShell";
    double ts4InsVacRIn = torsec->rOut();
    nestTorus(tssName,
              ts4Cryo1Params,
              cryoMaterial,
              torsec->getRotation(),
              torsec->getGlobal()-_hallOriginInMu2e,
              parent,
              0,
              G4Color::Red(),
	      "TSCryo"
              );

    verbosityLevel &&
      std::cout << __func__ << " " << tssName << " Mass in kg: " 
                << _helper->locateVolInfo(tssName).logical->GetMass()/CLHEP::kg 
                << std::endl;

    torsec = ts->getTSCryo<TorusSection>(TransportSolenoid::TSRegion::TS4,TransportSolenoid::TSRadialPart::OUT );
    std::array<double,5> ts4Cryo2Params { { torsec->rIn(), torsec->rOut(), torsec->torusRadius(), torsec->phiStart(), torsec->deltaPhi() } };
    tssName = "TS4OuterCryoShell";
    double ts4InsVacROut = torsec->rIn();
    nestTorus(tssName,
              ts4Cryo2Params,
              cryoMaterial,
              torsec->getRotation(),
              torsec->getGlobal()-_hallOriginInMu2e,
              parent,
              0,
              G4Color::Red(),
	      "TSCryo"
              );

    verbosityLevel &&
      std::cout << __func__ << " " << tssName << " Mass in kg: " 
                << _helper->locateVolInfo(tssName).logical->GetMass()/CLHEP::kg 
                << std::endl;

    // Put in the insulating vacuum, which will serve as the mother volume
    // for the coils and coil assemblies (CAs).
    std::array<double,5> ts4CIVParams { { ts4InsVacRIn, ts4InsVacROut, torsec->torusRadius(), torsec->phiStart(), torsec->deltaPhi() } };

    tssName = "TS4CryoInsVac";
    nestTorus(tssName,
              ts4CIVParams,
              upstreamVacuumMaterial,
              torsec->getRotation(),
              torsec->getGlobal()-_hallOriginInMu2e,
              parent,
              0,
              G4Color::Red(),
	      "TSCryo"
              );




    // Build TS5.
    strsec = ts->getTSCryo<StraightSection>(TransportSolenoid::TSRegion::TS5,TransportSolenoid::TSRadialPart::IN );    
    CLHEP::Hep3Vector globalVac5Position = CLHEP::Hep3Vector(strsec->getGlobal().x(),
                                                             strsec->getGlobal().y(),
                                                             strsec->getGlobal().z() );

    nestTubs( "TS5Vacuum",
              TubsParams( 0., ts->innerRadius(), strsec->getHalfLength() ),
              downstreamVacuumMaterial,
              strsec->getRotation(),
              globalVac5Position-_hallOriginInMu2e,
              parent,
              0,
              G4Color::Green(),
	      "TSCryo"
              );

    double ts5InsVacRIn = strsec->rOut();
    tssName = "TS5InnerCryoShell";
    nestTubs( tssName,
              TubsParams( strsec->rIn(),
                          strsec->rOut(),
                          strsec->getHalfLength() ),
              cryoMaterial,
              strsec->getRotation(),
              strsec->getGlobal()-_hallOriginInMu2e,
              parent,
              0,
              G4Color::Red(),
	      "TSCryo"
              );

    verbosityLevel &&
      std::cout << __func__ << " " << tssName << " Mass in kg: " 
                << _helper->locateVolInfo(tssName).logical->GetMass()/CLHEP::kg 
                << std::endl;

    strsec = ts->getTSCryo<StraightSection>(TransportSolenoid::TSRegion::TS5,TransportSolenoid::TSRadialPart::OUT );
    tssName = "TS5OuterCryoShell";
    double ts5InsVacROut = strsec->rIn();
    nestTubs( tssName,
              TubsParams( strsec->rIn(),
                          strsec->rOut(),
                          strsec->getHalfLength() ),
              cryoMaterial,
              strsec->getRotation(),
              strsec->getGlobal()-_hallOriginInMu2e,
              parent,
              0,
              G4Color::Red(),
	      "TSCryo"
              );

    verbosityLevel &&
      std::cout << __func__ << " " << tssName << " Mass in kg: " 
                << _helper->locateVolInfo(tssName).logical->GetMass()/CLHEP::kg 
                << std::endl;
   
    if ( verbosityLevel > 0) {
      cout << __func__ << " TS5  OffsetInMu2e : " << strsec->getGlobal()   << endl;
      cout << __func__ << " TS5  rotation     : " << strsec->getRotation() << endl;
    }


    // Put in the insulating vacuum, which will serve as the mother volume
    // for the coils and coil assemblies (CAs).

    double ts5InsVacHalfLen = strsec->getHalfLength() - ts->endWallD_halfLength();// - ts->getColl53().halfLength();
    double ts5InsVacOffset = ts->endWallD_halfLength();// + ts->getColl53().halfLength();
    CLHEP::Hep3Vector ts5CIVLoc = strsec->getGlobal()-_hallOriginInMu2e - CLHEP::Hep3Vector(0,0,ts5InsVacOffset);
    tssName =  "TS5CryoInsVac";
    nestTubs( tssName,
              TubsParams( ts5InsVacRIn,
                          ts5InsVacROut,
                          ts5InsVacHalfLen ),
              upstreamVacuumMaterial,
              strsec->getRotation(),
              ts5CIVLoc,
              parent,
              0,
              G4Color::Red(),
	      "TSCryo"
              );




    // Build Rings (added April 1, 2015, David Norvil Brown)
    double rirs = ts->rInRingSide();
    double rors = ts->rOutRingSide();
    double trs = ts->thickRingSide();
    double rir = ts->rInRing();
    double ror = ts->rOutRing();
    double lr = ts->lengthRing();
    G4Material* ringMaterial = findMaterialOrThrow(ts->RingMaterial());
    std::vector<double> xr = ts->xRing();
    std::vector<double> yr = ts->yRing();
    std::vector<double> zr = ts->zRing();
    std::vector<double> thetasRing = ts->thetaRing();

    for ( unsigned int iRing = 0; iRing < xr.size(); iRing++ ) {
      // Let's make a mother volume first for each ring.
      std::ostringstream ringMotherName;
      ringMotherName << "TSRingMother" << iRing;
      CLHEP::HepRotation* ringRotat = new CLHEP::HepRotation(CLHEP::HepRotation::IDENTITY);
      double ringRotTheta = thetasRing[iRing]*CLHEP::degree;
      ringRotat->rotateY(ringRotTheta);
      CLHEP::HepRotation* noRotat = new CLHEP::HepRotation(CLHEP::HepRotation::IDENTITY);

      double motherx = xr[iRing];
      double mothery = yr[iRing];
      double motherz = zr[iRing];

      VolumeInfo motherVol = nestTubs( ringMotherName.str(),
				       TubsParams( rirs, rors, trs + lr/2.0 ),
				       findMaterialOrThrow("G4_AIR"),
				       ringRotat, 
				       CLHEP::Hep3Vector(motherx,mothery,motherz
							 ) - _hallOriginInMu2e,
				       parent, 0, G4Color::Blue(),
				       "TSCryo" );
      std::ostringstream leftName;
      leftName << "leftSideRing" << iRing;

      double lx = 0.0;
      double ly = 0.0;
      double lz = - lr/2.0 - trs/2.0; 
      nestTubs( leftName.str(),
		TubsParams( rirs, rors, trs/2.0 ),
		ringMaterial,
                noRotat,
		CLHEP::Hep3Vector(lx,ly,lz),
		motherVol,
		0,
		G4Color::Blue(),
		"TSCryo"
		);

      std::ostringstream centerName;
      centerName << "centerRing" << iRing;

      nestTubs( centerName.str(),
		TubsParams( rir, ror, lr/2.0 ),
		ringMaterial,
                noRotat,
		CLHEP::Hep3Vector(0,0,0),
		motherVol,
		0,
		G4Color::Blue(),
		"TSCryo"
		);


      std::ostringstream rightName;
      rightName << "rightSideRing" << iRing;

      double rx = 0.0;
      double ry = 0.0;
      double rz = lr/2.0 + trs/2.0; 

      nestTubs( rightName.str(),
		TubsParams( rirs, rors, trs/2.0 ),
		ringMaterial,
                noRotat,
		CLHEP::Hep3Vector(rx,ry,rz),
		motherVol,
		0,
		G4Color::Blue(),
		"TSCryo"
		);

    } // End of building rings

    // Build outer portion of support for TS3 antiproton stopping window
    // Will model for now as solid tubes

    int pbarAbsTS3Version = config.getInt("pbar.version",1);
    if ( pbarAbsTS3Version > 1 ) {

      std::ostringstream PabsSupOutName;
      PabsSupOutName << "PabsTS3SupOut";
      CLHEP::HepRotation* pasubRotat = new CLHEP::HepRotation(CLHEP::HepRotation::IDENTITY);
      pasubRotat->rotateY(90.0*CLHEP::degree);

      nestTubs( PabsSupOutName.str(),
		TubsParams( rirs, rors, trs ),
		ringMaterial,
		pasubRotat, 
		CLHEP::Hep3Vector(0,0,0)-_hallOriginInMu2e,
		parent,
		0,
		G4Color::Blue(),
		"TSCryo"
		);

      // Now do the next level in for the TS3 pabs window support - in cryo
      // (acts as endwall for TSu and TSd cryo sections.
      double rinner = config.getDouble("pbar.support.midRin")*CLHEP::mm;
      double router = config.getDouble("pbar.support.midRout")*CLHEP::mm;
      double halflen = config.getDouble("pbar.support.midThickness")*CLHEP::mm/2.0;

      G4Helper* _helper = &(*art::ServiceHandle<G4Helper>() );
      VolumeInfo useAsParent = _helper->locateVolInfo( "TS3CryoInsVac" );

      std::ostringstream PabsSupMidName;
      PabsSupMidName << "PabsTS3MidOut";
      nestTubs( PabsSupMidName.str(),
		TubsParams( rinner, router, halflen ),
		ringMaterial,
		0, 
		CLHEP::Hep3Vector(0,0,0)- useAsParent.centerInMu2e(),
		useAsParent,
		0,
		G4Color::Blue(),
		"TSCryo"
		);

    } //end of " if pbarAbsTS3Version..."




    // Build downstream end wall of TS5
    CLHEP::Hep3Vector pos3( strsec->getGlobal().x(), 
                            strsec->getGlobal().y(), 
                            strsec->getGlobal().z()+strsec->getHalfLength()-ts->endWallD_halfLength() );
  
    tssName = "TS5DownstreamEndwall";
    nestTubs( tssName,
              TubsParams( ts->endWallD_rIn(),
                          ts->endWallD_rOut(),
                          ts->endWallD_halfLength() ),
              cryoMaterial,
              0,
              pos3-_hallOriginInMu2e,
              parent,
              0,
              G4Color::Red(),
	      "TSCryo"
              );

    verbosityLevel &&
      std::cout << __func__ << " " << tssName << " Mass in kg: " 
                << _helper->locateVolInfo(tssName).logical->GetMass()/CLHEP::kg 
                << std::endl;

    if ( verbosityLevel ) {
      cout << __func__ << " Downstream TS5 endwall at: " << pos3 << endl;
    }
  } 

  //__________________________________
  //
  // CONSTRUCT Coil Assemblies (CA) (Modules), a torus approximation for now
  //__________________________________

  void constructCAs( VolumeInfo const& parent, 
                     SimpleConfig const& config,
                     Beamline const& bl ) {

    typedef TransportSolenoid::TSCARegion::enum_type   tsCAReg_enum;

    const int  verbosityLevel = config.getInt("ts.cas.verbosityLevel", 0);

    TransportSolenoid const & ts       (bl.getTS());
    TorusSection      const * caTorsec (nullptr);
    ConeSection       const * caConsec (nullptr);
    StraightSection   const * caStrsec (nullptr);

    G4ThreeVector parentCenterInMu2e = parent.centerInMu2e();

    for ( unsigned iTS = tsCAReg_enum::TS1 ; iTS <= tsCAReg_enum::TS5 ; ++iTS ) {

      auto its = static_cast<TransportSolenoid::TSCARegion>(iTS);
      std::string const & caName  = its.name()+"CA";
      verbosityLevel && std::cout << __func__ << " constructing " << caName << std::endl;

      VolumeInfo useAsParent;
      G4Helper* _helper = &(*art::ServiceHandle<G4Helper>() );

      if ( its==tsCAReg_enum::TS2 || its==tsCAReg_enum::TS4 ) {
        
        // these sections are toruses
        // fixme, make the base class TSSection more general to be used here instead the two
        caTorsec = ts.getTSCA<TorusSection>(its);

	if ( its == tsCAReg_enum::TS2 ) {
	  useAsParent = _helper->locateVolInfo( "TS2CryoInsVac" );
	} else if ( its == tsCAReg_enum::TS4 ) {
	  useAsParent = _helper->locateVolInfo( "TS4CryoInsVac" );
	} else {  // Should never get here
	  useAsParent = parent;
	}


        nestTorus(caName,
                  caTorsec->getParameters(),
                  findMaterialOrThrow(caTorsec->getMaterial()),
		  0,
                  caTorsec->getGlobal()-useAsParent.centerInMu2e(),
                  useAsParent,
                  0,
                  G4Color::Yellow(),
                  "TSCA"
                  );
	//                  caTorsec->getRotation(),
      } else if ( its==tsCAReg_enum::TS1 
                  || its==tsCAReg_enum::TS3u 
                  || its==tsCAReg_enum::TS3d 
                  || its==tsCAReg_enum::TS5
                  ) {

	if ( its == tsCAReg_enum::TS1 ) {
	  useAsParent = _helper->locateVolInfo( "TS1CryoInsVac" );
	} else if ( its == tsCAReg_enum::TS3u || its == tsCAReg_enum::TS3d ) {
	  useAsParent = _helper->locateVolInfo( "TS3CryoInsVac" );
	} else if ( its == tsCAReg_enum::TS5 ) {
	  useAsParent = _helper->locateVolInfo( "TS5CryoInsVac" );
	} else { // Should never get here
	  useAsParent = parent;
	}

        caConsec = ts.getTSCA<ConeSection>(its);

	CLHEP::Hep3Vector V = caConsec->getGlobal() - useAsParent.centerInMu2e();
	CLHEP::HepRotation* rot = useAsParent.physical->GetRotation();
	V = (*rot) * V;


        nestCons(caName,
                 caConsec->getParameters(),
                 findMaterialOrThrow(caConsec->getMaterial()),
		 0,
                 V,
                 useAsParent,
                 0,
                 G4Color::Yellow(),
                 "TSCA"
                 );
	//                 caConsec->getRotation(),
      } else {

	useAsParent = _helper->locateVolInfo("TS3CryoInsVac");
	caStrsec = ts.getTSCA<StraightSection>(its);
	CLHEP::Hep3Vector V = caStrsec->getGlobal() - useAsParent.centerInMu2e();
	CLHEP::HepRotation* rot = useAsParent.physical->GetRotation();
	V = (*rot) * V;

	nestTubs(caName,
		 TubsParams(caStrsec->rIn(),
			    caStrsec->rOut(),
			    caStrsec->getHalfLength()),
		 findMaterialOrThrow(caStrsec->getMaterial()),
		 0,
		 V,
		 useAsParent,
		 0,
		 G4Color::Cyan(),
		 "TSCA"
		 );

	//caStrsec->getRotation(),

      }

      verbosityLevel 
        && std::cout << __func__ << " " << caName << " Mass in kg: " 
                     << _helper->locateVolInfo(caName).logical->GetMass()/CLHEP::kg 
                     << std::endl;
    }

  }

  //__________________________________
  //
  // CONSTRUCT COILS
  //__________________________________

  void constructCoils( VolumeInfo const& parent,
                       SimpleConfig const& config,
                       Beamline const& bl ) {

    const int  verbosityLevel      = config.getInt("ts.coils.verbosityLevel", 0);

    G4GeometryOptions* geomOptions = art::ServiceHandle<GeometryService>()->geomOptions();
    geomOptions->loadEntry( config, "TSCoils", "ts.coils"      );

    G4Material* coilMaterial = findMaterialOrThrow( bl.getTS().coil_material() );

    // Construct TS coils
    for ( unsigned iTS = TransportSolenoid::TSRegion::TS1 ; iTS <= TransportSolenoid::TSRegion::TS5 ; iTS++ ) {
      auto its = (TransportSolenoid::TSRegion::enum_type)iTS;
      int iC(0);
      for ( Coil const & coil : bl.getTS().getTSCoils( its ) ) {
        
        ostringstream coilname ; coilname << "TS" << iTS << "_Coil" << ++iC ;

	// Use insulating vacuums as mother volumes
	ostringstream ivName;
	ivName << "TS" << iTS << "CryoInsVac";

	G4Helper* _helper = &(*art::ServiceHandle<G4Helper>() );
	VolumeInfo useAsParent = _helper->locateVolInfo( ivName.str() );

	CLHEP::Hep3Vector V = coil.getGlobal() - useAsParent.centerInMu2e();


	CLHEP::HepRotation* rot = useAsParent.physical->GetRotation();
	V = (*rot) * V;
	CLHEP::HepRotation invrot = rot->inverse();

	if ( iTS == TransportSolenoid::TSRegion::TS2 || 
	     iTS == TransportSolenoid::TSRegion::TS4 ) {

	  CLHEP::HepRotation* twist = new CLHEP::HepRotation(CLHEP::HepRotation::IDENTITY);
	  twist->rotateX(90.0*CLHEP::degree);
	  twist->rotateY(-coil.getRotation()->theta());


	  nestTubs( coilname.str(),
		    TubsParams( coil.rIn(), coil.rOut(), coil.halfLength() ),
		    coilMaterial,
		    twist,
		    V,
		    useAsParent,
		    0,
		    G4Color::Green(),
		    "TSCoils"
		    );
	} else {

	  nestTubs( coilname.str(),
		    TubsParams( coil.rIn(), coil.rOut(), coil.halfLength() ),
		    coilMaterial,
		    0,
		    V,
		    useAsParent,
		    0,
		    G4Color::Green(),
		    "TSCoils"
		    );
	}
        if ( verbosityLevel > 0 ) {
          cout << __func__ << " " << coilname.str() << " placed at: " << coil.getGlobal() << endl;
          cout << __func__ << "            rotation: " << -coil.getRotation()->getTheta()/CLHEP::degree << endl;
          cout << __func__ << "              params: " << coil.rIn() << " , " << coil.rOut() << " , " << 2*coil.halfLength() << endl;
        }

      }
    }
     
  } 

  //__________________________________
  //
  // CONSTRUCT COLLIMATORS
  //__________________________________

  void constructCollimators( VolumeInfo const& parent,
                             SimpleConfig const& config,
                             Beamline const& bl ) {
    
    // Flags
    const int  verbosityLevel      = config.getInt("ts.coll.verbosityLevel", 0);

    G4GeometryOptions* geomOptions = art::ServiceHandle<GeometryService>()->geomOptions();
    geomOptions->loadEntry( config, "TSColl", "ts.coll"      );

    // Get collimators
    TransportSolenoid const& ts = bl.getTS();

    TSSection const * ts1in = ts.getTSCryo(TransportSolenoid::TSRegion::TS1, TransportSolenoid::TSRadialPart::IN);
    TSSection const * ts3in = ts.getTSCryo(TransportSolenoid::TSRegion::TS3, TransportSolenoid::TSRadialPart::IN);
    TSSection const * ts5in = ts.getTSCryo(TransportSolenoid::TSRegion::TS5, TransportSolenoid::TSRadialPart::IN);

    CollimatorTS1 const& coll1   = ts.getColl1() ;
    CollimatorTS3 const& coll31  = ts.getColl31();
    CollimatorTS3 const& coll32  = ts.getColl32();
    CollimatorTS5 const& coll51  = ts.getColl51() ;
    CollimatorTS5 const& coll52  = ts.getColl52();
    CollimatorTS5 const& coll53  = ts.getColl53();

    // Get VDs
    GeomHandle<VirtualDetector> vdg;
    double vdHalfLength = vdg->getHalfLength()*CLHEP::mm;

    // Place collimator 1 (concentric cone which can be a cylinder when r1==r2
    // and a cylinder placed in TS1Vacuum)

    // the cone (which can be a tube/cylinder) inside the outer tube/cylinder
    double coll1Param1[7] = { coll1.rIn1(), coll1.rIn3(),
                              coll1.rIn2(), coll1.rIn3(),
                              coll1.halfLength() - 2.*vdHalfLength,
                              0.0, CLHEP::twopi };

    G4Helper* _helper = &(*art::ServiceHandle<G4Helper>() );

    CLHEP::Hep3Vector parentPos    = _helper->locateVolInfo("TS1Vacuum").centerInWorld;

    nestCons( "Coll11",
              coll1Param1,
              findMaterialOrThrow( coll1.material1() ),
              0,
              coll1.getLocal(),
              _helper->locateVolInfo("TS1Vacuum"),
              0,
              G4Color::Cyan(),
	      "TSColl"
              );

    double tmpRout = ts.innerRadius();
    if ( coll1.rIn4() > 1.0 ) tmpRout = coll1.rIn4();

    TubsParams coll1Param2 ( coll1.rIn3(),  tmpRout, coll1.halfLength()-2.*vdHalfLength);
 
    nestTubs( "Coll12",
              coll1Param2,
              findMaterialOrThrow( coll1.material2() ),
              0,
              coll1.getLocal(),
              _helper->locateVolInfo("TS1Vacuum"),
              0,
              G4Color::Blue(),
	      "TSColl"
              );

    if ( coll1.rIn4() > 1.0 && coll1.rOu4() > coll1.rIn4() ) {
      // Make the sheath
      TubsParams coll1Param3 ( coll1.rIn4(),  coll1.rOu4(), coll1.halfLength()-2.*vdHalfLength);
      nestTubs( "Coll13",
		coll1Param3,
		findMaterialOrThrow( coll1.material3() ),
		0,
		coll1.getLocal(),
		_helper->locateVolInfo("TS1Vacuum"),
		0,
		G4Color::Blue(),
		"TSColl"
		);

    } // end of adding sheath to Coll1


    if ( verbosityLevel > 0) {
      cout << __func__ << " TS1  OffsetInMu2e    : " << ts1in->getGlobal()       << endl;
      cout << __func__ << " Coll1 local offset   : " << ts.getColl1().getLocal() << endl;
      cout << __func__ << " TS1  Rotation        : " << ts1in->getRotation()     << endl;
    }

    // Place collimator 3

    // Collimator 3 has peculiar shape, described in doc_db 853.
    // Construct this shape using boolean functions on solids

    // First, construct hole; make it slightly longer than any collimator
    double hDz = coll31.halfLength();
    if( hDz<coll32.halfLength() ) hDz=coll32.halfLength();
    // Hole is the intersection of box and tube
    G4Box* coll3_hole_box = new G4Box("coll3_hole_box",
                                      coll31.holeRadius()+5.0,coll31.holeHalfHeight(),hDz+1.0);
    // make the tube longer than the box to avoid overlapping surfaces 
    G4Tubs* coll3_hole_circle = new G4Tubs("coll3_hole_circle",
                                           0.0,coll31.holeRadius(),hDz+2.0,
                                           0.0, CLHEP::twopi );
    G4IntersectionSolid* coll3_hole = new G4IntersectionSolid("coll3_hole",
							      coll3_hole_box,
							      coll3_hole_circle);


    // Make collimators themselves. At this moment the collimators
    // coll31 and coll32 are the same size. But it is possible to make them
    // different length. Therefore two solids are created, but the same hole
    // is subtracted from both solids.

    VolumeInfo coll31Info;
    VolumeInfo coll32Info;

    coll31Info.name = "Coll31";
    coll32Info.name = "Coll32";

    G4Tubs* coll31_mother = new G4Tubs("Coll31_mother",
                                       0, ts.innerRadius(), coll31.halfLength()-2.*vdHalfLength,
                                       0.0, CLHEP::twopi );

    G4Tubs* coll32_mother = new G4Tubs("Coll32_mother",
                                       0, ts.innerRadius(), coll32.halfLength()-2.*vdHalfLength,
                                       0.0, CLHEP::twopi );

    coll31Info.solid = new G4SubtractionSolid(coll31Info.name,
                                              coll31_mother,
                                              coll3_hole,
                                              0,
                                              G4ThreeVector(0,coll31.holeDisplacement(),0));

    coll32Info.solid = new G4SubtractionSolid(coll32Info.name,
                                              coll32_mother,
                                              coll3_hole,
                                              0,
                                              G4ThreeVector(0,coll32.holeDisplacement(),0));

    // Now use finishNesting to place collimators 31 and 32
    AntiLeakRegistry& reg = art::ServiceHandle<G4Helper>()->antiLeakRegistry();

    G4RotationMatrix* coll31Rot = reg.add(G4RotationMatrix());
    G4RotationMatrix* coll32Rot = reg.add(G4RotationMatrix());
    coll31Rot->rotateZ(coll31.rotationAngle()*CLHEP::degree);
    coll32Rot->rotateZ(coll32.rotationAngle()*CLHEP::degree);

    finishNesting(coll31Info,
                  findMaterialOrThrow( coll31.material() ),
                  coll31Rot,
                  coll31.getLocal(),
                  _helper->locateVolInfo("TS3Vacuum").logical,
                  0,
                  G4Color::Gray(),
		  "TSColl");

    finishNesting(coll32Info,
                  findMaterialOrThrow( coll32.material() ),
                  coll32Rot,
                  coll32.getLocal(),
                  _helper->locateVolInfo("TS3Vacuum").logical,
                  0,
                  G4Color::Gray(),
		  "TSColl");

    // **************************************************************
    // Now place the "flashblocks" for tests of mitigating beam flash
    // **************************************************************

    if (coll31.useFlashBlock()) {
      std::vector<double> boxPars = { coll31.flashBlockWidth()/2.0*CLHEP::mm,
				      coll31.flashBlockHeight()/2.0*CLHEP::mm,
				      coll31.flashBlockLength()/2.0*CLHEP::mm};

      CLHEP::Hep3Vector displaceFB(coll31.flashBlockTranOff()*CLHEP::mm,
				   coll31.holeDisplacement() - coll31.holeHalfHeight() + coll31.flashBlockHeight()/2.0*CLHEP::mm, 
				   coll31.flashBlockLength()/2.0 - coll31.halfLength());

      nestBox( "flashBlockUp",
	       boxPars,
	       findMaterialOrThrow(coll31.flashBlockMaterial()),
	       coll31Rot,
	       coll31.getLocal()+displaceFB,
	       _helper->locateVolInfo("TS3Vacuum").logical,
	       0,
	       G4Colour::Gray(),
	       "TSColl");
    } 

    if (coll32.useFlashBlock()) {
      std::vector<double> boxPars = { coll32.flashBlockWidth()/2.0*CLHEP::mm,
				      coll32.flashBlockHeight()/2.0*CLHEP::mm,
				      coll32.flashBlockLength()/2.0*CLHEP::mm};

      CLHEP::Hep3Vector displaceFB(coll32.flashBlockTranOff()*CLHEP::mm,
				   coll32.holeDisplacement() - coll32.holeHalfHeight() + coll32.flashBlockHeight()/2.0*CLHEP::mm, 
				   coll32.flashBlockLength()/2*CLHEP::mm - coll32.halfLength());

      nestBox( "flashBlockDn",
	       boxPars,
	       findMaterialOrThrow(coll32.flashBlockMaterial()),
	       coll32Rot,
	       coll32.getLocal()+displaceFB,
	       _helper->locateVolInfo("TS3Vacuum").logical,
	       0,
	       G4Colour::Gray(),
	       "TSColl");
    } 


    // Now add a Recorder at the Coll31 exit and Coll32 entrance
    // (do not use VirtualDetector because of _ in its volume name)
    TubsParams coll31OutRecordParam ( 0,  ts.innerRadius(), vdHalfLength );
    G4ThreeVector coll31OutRecordTrans( coll31.getLocal().x(),
                                        coll31.getLocal().y(),
                                        coll31.getLocal().z() + coll31.halfLength() + vdHalfLength );
    nestTubs( "Coll31OutRecord",
              coll31OutRecordParam,
              findMaterialOrThrow(ts.downstreamVacuumMaterial()),
              coll31Rot,
              coll31OutRecordTrans,
              _helper->locateVolInfo("TS3Vacuum"),
              0,
              G4Color::Blue(),
	      "TSColl"
	      );

    TubsParams coll32InRecordParam ( 0,  ts.innerRadius(), vdHalfLength );
    G4ThreeVector coll32InRecordTrans( coll32.getLocal().x(),
                                       coll32.getLocal().y(),
                                       coll32.getLocal().z() - coll32.halfLength() - vdHalfLength );
    nestTubs( "Coll32InRecord",
              coll32InRecordParam,
              findMaterialOrThrow(ts.downstreamVacuumMaterial()),
              coll32Rot,
              coll32InRecordTrans,
              _helper->locateVolInfo("TS3Vacuum"),
              0,
              G4Color::Blue(),
	      "TSColl"
	      );

    if ( verbosityLevel > 0) {
      cout << __func__ << " TS3  OffsetInMu2e   : " << ts3in->getGlobal() << endl;
      cout << __func__ << " Coll31 local offest : " << coll31.getLocal() << endl;
      cout << __func__ << " Coll32 local offset : " << coll32.getLocal() << endl;
      cout << __func__ << " TS3  Rotation       : " << ts3in->getRotation() << endl;
    }

    // Place collimator 5

    if ( verbosityLevel > 0) {
      cout << __func__ << " TS5  OffsetInMu2e  : " << ts5in->getGlobal()   << endl;
      cout << __func__ << " Coll5 local offset : " << coll51.getLocal()    << endl;
      cout << __func__ << " TS5  Rotation      : " << ts5in->getRotation() << endl;
    }

    CLHEP::Hep3Vector coll5OffsetInMu2e = ts5in->getGlobal() + 
      ( ( ts5in->getRotation() != 0x0 ) ?
        *(ts5in->getRotation()) * coll51.getLocal() : 
        coll51.getLocal() );

    if ( verbosityLevel > 0) {
      cout << __func__ << "  coll5OffsetInMu2e    : "    << coll5OffsetInMu2e << endl;
      cout << __func__ << "  Coll5 calc local offset : " << coll5OffsetInMu2e - ts5in->getGlobal() << endl;
    }

    // the most outer part (with Virtual Detectors on the outer surfaces of the Coll5)
    TubsParams coll5Param1 ( coll51.rIn(),  coll51.rOut() - 2.*vdHalfLength, coll51.halfLength()-2.*vdHalfLength);
    nestTubs( "Coll51",
              coll5Param1,
              findMaterialOrThrow( coll51.material() ),
              0,
              coll51.getLocal(),
              _helper->locateVolInfo("TS5Vacuum"),
              0,
              G4Color::Blue(),
	      "TSColl"
              );


    TubsParams coll5Param2 ( coll52.rIn(),  coll52.rOut(), coll52.halfLength()-2.*vdHalfLength);
    nestTubs( "Coll52",
              coll5Param2,
              findMaterialOrThrow( coll52.material() ),
              0,
              coll52.getLocal(),
              _helper->locateVolInfo("TS5Vacuum"),
              0,
              G4Color::Blue(),
	      "TSColl"
              );
    
    TubsParams coll5Param3 ( coll53.rIn(),  coll53.rOut(), coll53.halfLength()-2.*vdHalfLength);
    
    // Build Coll53 flange outside the TS5Vacuum
    VolumeInfo useAsParent = _helper->locateVolInfo("TS5CryoInsVac");
    //    G4ThreeVector _hallOriginInMu2e = parent.centerInMu2e();
    G4ThreeVector _useParentOriginInMu2e = useAsParent.centerInMu2e();
    StraightSection   const * strsec (nullptr);
    strsec = ts.getTSVacuum<StraightSection>(TransportSolenoid::TSRegion::TS5);
    nestTubs( "Coll53",
              coll5Param3,
              findMaterialOrThrow( coll53.material() ),
	      0,
              strsec->getGlobal()-_useParentOriginInMu2e+coll53.getLocal(),
              useAsParent,
              0,
              G4Color::Blue(),
	      "TSColl"
              );

    
    
  }
  
  //__________________________________
  //
  // CONSTRUCT DEGRADER
  //__________________________________
  
  void constructDegrader( VolumeInfo const& parent,
                          SimpleConfig const & config,
                          Beamline const& bl ) {
    
    // Add muon degrader to the center of TS5
    // Degrader is made of several layers. 
    // Each layer is intersection of cylinder and trapezoid.
    
    // Flag
    int const verbosityLevel = config.getInt("muondegrader.verbosityLevel", 0);
    
    G4GeometryOptions* geomOptions = art::ServiceHandle<GeometryService>()->geomOptions();
    geomOptions->loadEntry( config, "MuonDegrader", "muondegrader" );

    bool addDegrader  = config.getBool("muondegrader.build",false);
    vector<double> degraderR, degraderDZB, degraderDZT, degraderPhi;
    config.getVectorDouble("muondegrader.R", degraderR, vector<double>() );
    config.getVectorDouble("muondegrader.DZB", degraderDZB, vector<double>() );
    config.getVectorDouble("muondegrader.DZT", degraderDZT, vector<double>() );
    config.getVectorDouble("muondegrader.Phi", degraderPhi, vector<double>() );

    CollimatorTS5 const& coll5 = bl.getTS().getColl51();

    if( degraderR.size()!=degraderDZB.size() || degraderR.size()!=degraderDZT.size() ||
        degraderR.size()!=degraderPhi.size() ) {
      cout << __func__ << " Warning: MuonDegrader is not build - dimensions don't match." << endl;
      addDegrader = false;
    }
    
    if( addDegrader ) {
      
      G4Material* degraderMaterial  = findMaterialOrThrow( config.getString("muondegrader.materialName") );
      
      for( unsigned int i=0; i<degraderR.size(); ++i ) {
	
        VolumeInfo degraderInfo;
	
        ostringstream dname;  dname << "MuonDegrader" << i;
        degraderInfo.name = dname.str();
        
        ostringstream dsname1;  dsname1 << "MuonDegrader_disk" << i;
        ostringstream dsname2;  dsname2 << "MuonDegrader_trd" << i;
        
        double R1 = degraderR[i];
        double R2 = ( i<=0 ) ? coll5.rIn() : degraderR[i-1];
        G4Tubs *degrader_disk = new G4Tubs(dsname1.str(),R1,R2,
                                           degraderDZB[i]/2.0,
                                           (1.5-degraderPhi[i])*CLHEP::pi, 
                                           degraderPhi[i]*CLHEP::twopi);

        G4Trd *degrader_trd = new G4Trd(dsname2.str(),
                                        coll5.rIn(),coll5.rIn(),
                                        degraderDZT[i]/2.0,degraderDZB[i]/2.0,
                                        R2/2);

        AntiLeakRegistry& reg = art::ServiceHandle<G4Helper>()->antiLeakRegistry();
        G4RotationMatrix* degRot = reg.add(G4RotationMatrix());
        degRot->rotateX(-90.0*CLHEP::degree);
        G4ThreeVector degTrans(0.0,-R2/2,0.0);

        degraderInfo.solid = new G4IntersectionSolid(degraderInfo.name,
                                                     degrader_disk,
                                                     degrader_trd,
                                                     degRot,
                                                     degTrans);

        finishNesting(degraderInfo,
                      degraderMaterial,
                      0,
                      coll5.getLocal(),
                      parent.logical,
                      0,
                      G4Color::Blue()
                      );

        if ( verbosityLevel > 0 ) {
          cout << __func__ << " Degrader constructed at: " << coll5.getLocal() << " wrt. TS5 " << endl;
        }

      }

    }

  }

  //__________________________________
  //
  // CONSTRUCT PBAR WINDOW
  //__________________________________

  void constructPbarWindow( VolumeInfo const& parent,
                            SimpleConfig const& config,
                            Beamline const& bl ) {
    // ******* These are notes for version 1 of the pbar window ********
    // Place Pbar absorber between Coll31 and Coll32
    // Pbar absorber is made of two pieces:
    //  -- vacuum wall, which covers the whole inner part of TS3
    //     it is controlled by pbar.* parameters
    //  -- wedge, which starts near center and extends upward
    //     it is controlled by pbarwedge.* parameters
    // ******* In version two, there are changes *****
    // - support structure is ~1 cm thick stainless with a window shaped
    //   like that of the COL3u and Col3d windows.
    // - wedge is shaped like the 
    //   hole in the support structure.
    // ******* In version three, there are some more changes
    // - The window in the support structure is circular with the circular 
    //   disk to be placed inside, with a radius less than the inner cryo
    //   shell.  
    // - The wedge has a rectangular projection in the y-z plane.  
    //   It is made of a series of rectangular sheets forming a 
    //   "stairstep" structure.
    // ******* In Version 4, do the same as version 3 except allow the steps to have different
    //   thicknesses.  This will allow us to implement the geometry of doc-db 17519 p. 34

    G4GeometryOptions* geomOptions = art::ServiceHandle<GeometryService>()->geomOptions();
    geomOptions->loadEntry( config, "PbarAbs", "pbar" );
    

    // Throw exception if pbarwedge.build is used - way out of date!
    if ( config.hasName("pbarwedge.build") )
      {
	throw cet::exception("GEOM")<<
	  " Variable pbarwedge.build is now deprecated. \n" <<
	  " To use pbar wedge specify: pbar.Type = \"wedge\" \n" ;
      }

    PbarWindow const & pbarWindow = bl.getTS().getPbarWindow();
    G4Material* pbarMaterial  = findMaterialOrThrow( pbarWindow.material() );

    // First, ascertain which version this is, along with other config info
    int pbarAbsTS3Version = pbarWindow.version();
    int const verbosityLevel = config.getInt("pbar.verbosityLevel", 0);

    std::cout << "pbarWindow.shape() = " << pbarWindow.shape() << std::endl;

    if ( pbarAbsTS3Version == 1 ) {
      // -- vacuum wall

      std::cout << "inside version 1 " << std::endl;
      if (verbosityLevel > 0) std::cout << "TS3 pbar windows HalfLength : " << pbarWindow.halfLength() << std::endl; 
        
      if ( pbarWindow.shape() == "wedge" ||
	   pbarWindow.shape() == "disk" ) {

	double pbarParams[5]  = { 0.0, pbarWindow.rOut(), pbarWindow.halfLength(), 0.0, CLHEP::twopi };

	nestTubs( "PbarAbs",
		  pbarParams,
		  pbarMaterial,
		  0,
		  pbarWindow.getLocal(),
		  parent,
		  0,
		  G4Color::Yellow()
		  );
      
      }
        
      //      if( pbarWindow.shape() == "wedge" ) 
      if ( pbarWindow.shape() != "disk")
	{
	  if( pbarWindow.shape() == "wedge")
	    {
	      // -- pbar wedge        
	      double pbarWedge_y0  = pbarWindow.getY0();
	      double pbarWedge_y1  = pbarWindow.getY1();
	      double pbarWedge_dz0 = pbarWindow.getDZ0();
	      double pbarWedge_dz1 = pbarWindow.getDZ1();

	      VolumeInfo pbarWedgeInfo;
      
	      pbarWedgeInfo.name = "PbarAbsWedge";
      
	      double pbarWedge_dz = ( pbarWedge_dz0<pbarWedge_dz1 ) ? pbarWedge_dz1 : pbarWedge_dz0;
	      double pbarWedge_h = pbarWedge_y1 - pbarWedge_y0;
	  
	      double pbarWedge_dy = (pbarWedge_y1 + pbarWedge_y0)/2.;
      
	      G4Tubs *pbarWedge_disk = new G4Tubs("PbarAbsWedge_disk",
						  0,bl.getTS().innerRadius(),pbarWedge_dz/2.,0,CLHEP::twopi);
      
	      G4Trd *pbarWedge_trd = new G4Trd("PbarAbsWedge_trd",
					       bl.getTS().innerRadius(),bl.getTS().innerRadius(),
					       pbarWedge_dz0/2.,pbarWedge_dz1/2.,
					       pbarWedge_h/2.);
      
	      AntiLeakRegistry& reg = art::ServiceHandle<G4Helper>()->antiLeakRegistry();
	      G4RotationMatrix* pbarWedgeRot = reg.add(G4RotationMatrix());
	      pbarWedgeRot->rotateX(90.0*CLHEP::degree);
	      G4ThreeVector pbarWedgeTrans(0.0,pbarWedge_dy,0.0);
	  
	      pbarWedgeInfo.solid = new G4IntersectionSolid(pbarWedgeInfo.name,
							    pbarWedge_disk,
							    pbarWedge_trd,
							    pbarWedgeRot,
							    pbarWedgeTrans);
	  
	      finishNesting(pbarWedgeInfo,
			    pbarMaterial,
			    0,
			    G4ThreeVector(0.,0.,pbarWedge_dz/2+pbarWindow.halfLength() ),
			    parent.logical,
			    0,
			    G4Color::Yellow(),
			    "PbarAbs"
			    );
	  
	    }
	  else if ( pbarWindow.shape() == "polycone" ) 
	    {
	      // Define polycone parameters
	      vector<double> tmp_zPlanesDs3 {-0.50,-0.06,0.06,0.50};
	      vector<double> tmp_rOuterDs3  (4,239.5);
	      vector<double> tmp_rInnerDs3  {239.5,0.,0.,239.5};
	  
	  
	      CLHEP::Hep3Vector polyPositionInMu2e = bl.getTS().getTSCryo(TransportSolenoid::TSRegion::TS3,
									  TransportSolenoid::TSRadialPart::IN)->getGlobal();
        
<<<<<<< HEAD
	  nestPolycone( "PbarAbsPolycone",
			PolyconsParams(tmp_zPlanesDs3,
				       tmp_rInnerDs3,
				       tmp_rOuterDs3 ),
			pbarMaterial,
			0,
			polyPositionInMu2e - parent.centerInMu2e(),
			parent,
			0,
			G4Colour::Yellow(),
			"PbarAbs"
			);
	}
      else if ( pbarWindow.shape() != "disk" )
	{
	  throw cet::exception("GEOM")<<
	    " Incorrect pbar window geometry requested! \n " ;
=======
	      nestPolycone( "PbarAbsPolycone",
			    PolyconsParams(tmp_zPlanesDs3,
					   tmp_rInnerDs3,
					   tmp_rOuterDs3 ),
			    pbarMaterial,
			    0,
			    polyPositionInMu2e - parent.centerInMu2e(),
			    parent,
			    0,
			    G4Colour::Yellow(),
			    "PbarAbs"
			    );
	    }
	  else 
	    {
	      throw cet::exception("GEOM")<<
		" Incorrect pbar window geometry requested! \n << pbarWindow.shape() = in version 1" << pbarWindow.shape() <<"\n";
	    }
>>>>>>> 8a5d7fdd
	}
    }  // end of if ( pbarAbsTS3Version == 1 )
    else if ( pbarAbsTS3Version == 2 ) {
      // =============== Now Version 2 of pbarAbs in TS3! ==============
      // First, build the subtraction shape to represent the hole in the 
      // support.  Based on code in Collimator build function
      // Get collimators

      std::cout << "inside version 2" << std::endl;
      TransportSolenoid const& ts = bl.getTS();
      CollimatorTS3 const& coll31  = ts.getColl31();
      // First, construct hole; make it slightly longer than the support
      double hDz = config.getDouble("pbar.support.innerHalflength")* CLHEP::mm;

      VolumeInfo supportInfo;
      supportInfo.name = "pBarAbsSupport";

      // Hole is the intersection of box and tube
      G4Box* support_hole_box = new G4Box("support_hole_box",
					  coll31.holeRadius()+5.0,coll31.holeHalfHeight(),hDz+1.0);
      // make the tube longer than the box to avoid overlapping surfaces 
      G4Tubs* support_hole_circle = new G4Tubs("support_hole_circle",
					       0.0,coll31.holeRadius(),hDz+2.0,
					       0.0, CLHEP::twopi );
      G4IntersectionSolid* support_hole = new G4IntersectionSolid("support_hole",
								  support_hole_box,
								  support_hole_circle);

      // Now make the actual support
      G4Tubs* support_mother = new G4Tubs("PbarSupport_mother",
					  0, ts.innerRadius(), hDz,
					  0.0, CLHEP::twopi );

      supportInfo.solid = new G4SubtractionSolid("pBarTS3Support",
						 support_mother,
						 support_hole,
						 0,
						 G4ThreeVector(0,
							       config.getDouble("pbar.support.holeDisp"),0));

      CLHEP::HepRotation * supportRot = new CLHEP::HepRotation(CLHEP::HepRotation::IDENTITY);
      //      supportRot->rotateY(90.0*CLHEP::degree);

      finishNesting(supportInfo,
		    findMaterialOrThrow(config.getString("pbar.support.material")),
		    supportRot,
		    G4ThreeVector(0,0,0),
		    parent.logical,
		    0,
		    G4Color::Gray(),
		    "PbarAbs");

      // -- vacuum wall

      if (verbosityLevel > 0) std::cout << "TS3 pbar windows HalfLength : " << pbarWindow.halfLength() << std::endl; 
      if ( pbarWindow.shape() == "wedge" ||
	   pbarWindow.shape() == "disk" ) {

	VolumeInfo pbarDiskInfo;
	pbarDiskInfo.name = "PbarAbsDisk";

	// Helper info
	double pbarWedge_y0  = pbarWindow.getY0();
	double pbarWedge_y1  = pbarWindow.getY1();
	double pbarWedge_dy = (pbarWedge_y1 + pbarWedge_y0)/2.;

	G4Tubs *pbarAbs_disk = new G4Tubs("PbarAbs_disk",
					  0.0 ,pbarWindow.rOut(),
					  pbarWindow.halfLength(),
					  0.0,CLHEP::twopi);

	pbarDiskInfo.solid = new G4IntersectionSolid(pbarDiskInfo.name,
						     support_hole,
						     pbarAbs_disk,
						     0,
						     G4ThreeVector(0,0,0));
	  
	finishNesting(pbarDiskInfo,
		      pbarMaterial,
		      0,
		      G4ThreeVector(0,pbarWedge_dy,0),
		      parent.logical,
		      0,
		      G4Color::Yellow(),
		      "PbarAbs"
		      );
	// nestTubs( "PbarAbs",
	// 	  pbarParams,
	// 	  pbarMaterial,
	// 	  0,
	// 	  pbarWindow.getLocal(),
	// 	  parent,
	// 	  0,
	// 	  G4Color::Yellow()
	// 	  );
      }

      if( pbarWindow.shape() == "wedge" ) 
	{
	  // -- pbar wedge        
	  double pbarWedge_y0  = pbarWindow.getY0();
	  double pbarWedge_y1  = pbarWindow.getY1();
	  double pbarWedge_dz0 = pbarWindow.getDZ0();
	  double pbarWedge_dz1 = pbarWindow.getDZ1();
	  double pbarWedge_dz = ( pbarWedge_dz0<pbarWedge_dz1 ) ? pbarWedge_dz1 : pbarWedge_dz0;
	  double pbarWedge_offsetZ = pbarWindow.getWedgeZOffset() + pbarWedge_dz/2.0;
      
	  VolumeInfo pbarWedgeInfo;
      
	  pbarWedgeInfo.name = "PbarAbsWedge";
      
	  double pbarWedge_h = pbarWedge_y1 - pbarWedge_y0;
	  
	  double pbarWedge_dy = (pbarWedge_y1 + pbarWedge_y0)/2.;
            
	  G4Trd *pbarWedge_trd = new G4Trd("PbarAbsWedge_trd",
					   bl.getTS().innerRadius(),bl.getTS().innerRadius(),
					   pbarWedge_dz0/2.,pbarWedge_dz1/2.,
					   pbarWedge_h/2.);

	  AntiLeakRegistry& reg = art::ServiceHandle<G4Helper>()->antiLeakRegistry();
	  G4RotationMatrix* pbarWedgeRot = reg.add(G4RotationMatrix());
	  pbarWedgeRot->rotateX(90.0*CLHEP::degree);
	  G4ThreeVector pbarWedgeTrans(0.0,pbarWedge_dy,pbarWedge_offsetZ);
	  
	  pbarWedgeInfo.solid = new G4IntersectionSolid(pbarWedgeInfo.name,
							support_hole,
							pbarWedge_trd,
							pbarWedgeRot,
							G4ThreeVector(0,0,0));
	  
	  finishNesting(pbarWedgeInfo,
			pbarMaterial,
			0,
			pbarWedgeTrans,
			parent.logical,
			0,
			G4Color::Yellow(),
			"PbarAbs"
			);
	} //end of if ( pbarWindow.shape == wedge )
    }  else if ( pbarAbsTS3Version == 3 || pbarAbsTS3Version == 4) {

      if ( verbosityLevel > 2) {
	std::cout << __func__ <<"inside version " << pbarAbsTS3Version << std::endl;
      }
      // =============== Now Version 3 of pbarAbs in TS3! ==============
      // Get collimators
      TransportSolenoid const& ts = bl.getTS();
      // First, construct hole; make it slightly longer than the support
      double hDz = config.getDouble("pbar.support.innerHalflength")* CLHEP::mm;

      VolumeInfo supportInfo;
      supportInfo.name = "pBarAbsSupport";


      // Now make the actual support
      G4Tubs* support_mother = new G4Tubs("PbarSupport_mother",
					  pbarWindow.diskRadius(), 
					  ts.innerRadius(), hDz,
					  0.0, CLHEP::twopi );

      supportInfo.solid = support_mother;

      CLHEP::HepRotation * supportRot = new CLHEP::HepRotation(CLHEP::HepRotation::IDENTITY);

      finishNesting(supportInfo,
		    findMaterialOrThrow(config.getString("pbar.support.material")),
		    supportRot,
		    G4ThreeVector(0,0,0),
		    parent.logical,
		    0,
		    G4Color::Gray(),
		    "PbarAbs");

      // -- vacuum wall

        
      if ( pbarWindow.shape() == "wedge" ||
	   pbarWindow.shape() == "disk" ) {

	VolumeInfo pbarDiskInfo;
	pbarDiskInfo.name = "PbarAbsDisk";

	if (verbosityLevel > 0) std::cout << "TS3 pbar window thickness : " << pbarWindow.halfLength()*2. << std::endl; 

	std::cout << " inside wedge or disk" << std::endl;

	pbarDiskInfo.solid = new G4Tubs("PbarAbs_disk",
					0.0 ,pbarWindow.diskRadius(),
					pbarWindow.halfLength(),
					0.0,CLHEP::twopi);
	  
	finishNesting(pbarDiskInfo,
		      pbarMaterial,
		      0,
		      G4ThreeVector(0,0,0),
		      parent.logical,
		      0,
		      G4Color::Yellow(),
		      "PbarAbs"
		      );

      }

      if( pbarWindow.shape() == "wedge" ) 
	{
	  // Helper info
	  // -- pbar wedge        
	  double pbarWedge_y1  = pbarWindow.getY1();
	  double pbarWedge_offsetZ = pbarWindow.getWedgeZOffset();
	  VolumeInfo pbarWedgeInfo;
      
	  pbarWedgeInfo.name = "PbarAbsWedge";
      	  
	  // The plan here is to make the new wedge design as a 
	  // "staircase".  That is, an extrusion whose face looks like
	  // a series of steps.  

	  // First, get the extrusion HALF length
	  double exHL = pbarWindow.width()*CLHEP::mm/2.0;

	  // Now the thickness of each step
	  double stepThck = pbarWindow.stripThickness()*CLHEP::mm;

	  // The number of steps
	  int nSteps = pbarWindow.nStrips();

	  // The height of the strips, which is like the length of the
	  // steps if you look at it as steps.
	  std::vector<double> stepLength = pbarWindow.heights();

	  //
	  // the thickness of the steps, if variable
	  std::vector<double> stepThickStrip;
	  if (pbarAbsTS3Version==4) {
	    stepThickStrip = pbarWindow.stripThicknesses();
	  }

	  // Sanity check.  There is no way we should get to this point
	  // and have a stepLength vector with the wrong number of 
	  // steps, so just check...

	  if ( (unsigned int) nSteps != stepLength.size() ) {
	    throw cet::exception("GEOM")<<
	      " The size of the PbarWedge stripHeight vector, " 
					<< stepLength.size() <<
	      "\n Does not match the expected number of strips, "
					<< nSteps << "\n" ;
	  }

	  if ( pbarAbsTS3Version == 4 && (unsigned int) nSteps != stepThickStrip.size() ) {
	    throw cet::exception("GEOM")<<
	      " The size of the PbarWedge stripThickness vector, " 
					<< stepThickStrip.size() <<
	      "\n Does not match the expected number of strips, "
					<< nSteps << "\n" ;
	  }


	  // Now we'll map out the vertices.  If you imagine our wedge
	  // as a staircase leading up to a building, the origin of our
	  // coordinate system will be the corner of the stairs on the bottom
	  // and against the wall of the building.  The x-axis will point
	  // up, against the wall, and the y-axis will run along the ground,
	  // perpendicularly outward from the building.

	  std::vector<G4TwoVector> stairOutline;
	  stairOutline.reserve(2*nSteps + 2);  // # of vertices to describe 

	  // First point is (0,0)
	  G4TwoVector tmpVertex(0,0);
	  stairOutline.push_back(tmpVertex);
	  double xCoord = 0.0;
	  if (verbosityLevel > 2){
	    std::cout << __func__ << "stepThck = " << stepThck << std::endl;
	  }
	  // Now loop over steps
	  for ( int iStep = 0; iStep < nSteps; iStep++ ) {
	    if ( verbosityLevel > 2) {
	      std::cout << "istep, stair outline 1: " << iStep << " " << xCoord << " " << stepLength[iStep] << std::endl;
	    }
	    stairOutline.push_back(G4TwoVector(xCoord,-stepLength[iStep]));
	      
	    if (pbarAbsTS3Version == 3){
	      xCoord += stepThck;
	    } else  if (pbarAbsTS3Version == 4) {
	      xCoord += stepThickStrip[iStep];
	    }
	    if ( verbosityLevel > 2) {
	      std::cout << "istep, stair outline 2: " << iStep << " " << xCoord << " " << stepLength[iStep] << std::endl;
	    }
	    stairOutline.push_back(G4TwoVector(xCoord,-stepLength[iStep]));
	  }
      
	  G4TwoVector tmpVertex2(xCoord,0);
	  stairOutline.push_back(tmpVertex2);

	  G4ExtrudedSolid * stairCase = new G4ExtrudedSolid( "PbarAbsWedge_ES",
							     stairOutline,
							     exHL,
							     G4TwoVector(0,0),1.,
							     G4TwoVector(0,0),1. );


	  AntiLeakRegistry& reg = art::ServiceHandle<G4Helper>()->antiLeakRegistry();
	  G4RotationMatrix* pbarWedgeRot = reg.add(G4RotationMatrix());
	  pbarWedgeRot->rotateY(90.0*CLHEP::degree);
	  G4ThreeVector pbarWedgeTrans(0.0,pbarWedge_y1,pbarWedge_offsetZ);
	  if (verbosityLevel > 2){
	    std::cout << "pbarWedgeTrans = " << pbarWedgeTrans << std::endl;
	  }
	  pbarWedgeInfo.solid = stairCase;
	  
	  finishNesting(pbarWedgeInfo,
			pbarMaterial,
			pbarWedgeRot,
			pbarWedgeTrans,
			parent.logical,
			0,
			G4Color::Yellow(),
			"PbarAbs"
			);
	} //end of if ( pbarWindow.shape == wedge )
    }  else {
      throw cet::exception("GEOM")<<
	" Incorrect pbar window geometry requested! \n " << " pbarWindow.shape() = " << pbarWindow.shape() << std::endl;   
 
    } // end of else for pbarAbsTS3Version == ... 


      // =============================================
      // ======== Now UPSTREAM pbar window ===========
      // =============================================

      // add a pbar window at the TS entrance
    TransportSolenoid const& ts = bl.getTS();
    GeomHandle<VirtualDetector> vdg;
    double vdHalfLength = vdg->getHalfLength()*CLHEP::mm;
    G4Helper* _helper = &(*art::ServiceHandle<G4Helper>() );

    bool is_pbarTS1In  = config.getBool("pbar.coll1In.build", true);
    bool is_pbarTS1Out = config.getBool("pbar.coll1Out.build", true);
    bool is_pbarTS31   = config.getBool("pbar.coll31In.build", false);

    // ************************************************************
    // Here we start building the upstream Pbar window.  Currently,
    // the model has it located upstream of the TS by 100 mm.
    // In the future we'd like to get this into the GeometryService
    // ***********************DNB**********************************

    if (is_pbarTS1In) {
      CollimatorTS1 const& coll1  = ts.getColl1() ;
      // ***
      // Pull in the existing parameters from config
      // ***
      string pbarTS1InMaterial   = config.getString("pbar.coll1In.material1Name");
      double pbarTS1InHalfLength = config.getDouble("pbar.coll1In.halfLength");
      double pbarTS1InROut       = config.getDouble("pbar.coll1In.rOut");
      double pbarTS1InRecordROut = config.getDouble("pbar.coll1In.rOutRecord");

      double pbarTS1InParams[5]  = { 0.0, pbarTS1InROut, pbarTS1InHalfLength, 0.0, CLHEP::twopi };  // coll1.rIn1()
      double pbarTS1InOffset = config.getDouble("pbar.coll1In.offset", 1.0);

      if ( verbosityLevel > 0 ) {
	cout << __func__ << "Pbar absorber at TS1 coll1 entrance halfLength : " << pbarTS1InHalfLength << std::endl;
	cout << __func__ << "Pbar absorber at TS1 coll1 entrance offset : " << pbarTS1InOffset << std::endl;
      }

      CLHEP::Hep3Vector pbarTS1InPos = coll1.getLocal();
      VolumeInfo motherVolume = _helper->locateVolInfo("TS1Vacuum");

      // This block determines the mother volume to use

      if (pbarTS1InOffset >= 0.0) {
	// use local when put in the TS1Vacuum
	pbarTS1InPos = coll1.getLocal();
	pbarTS1InPos.setZ( pbarTS1InPos.z() - coll1.halfLength() + 2.*vdHalfLength + pbarTS1InHalfLength + pbarTS1InOffset);
	motherVolume = _helper->locateVolInfo("TS1Vacuum");
      }
      else { // pbarTS1InOffset < 0.0
	// use global when put in the HallAir

	Tube const & psVacuumParams  = GeomHandle<PSVacuum>()->vacuum();

	pbarTS1InPos = ts.getTSVacuum<StraightSection>(TransportSolenoid::TSRegion::TS1)->getGlobal();
	pbarTS1InPos.setZ( pbarTS1InPos.z() - ts.getTSVacuum<StraightSection>(TransportSolenoid::TSRegion::TS1)->getHalfLength() - pbarTS1InHalfLength + pbarTS1InOffset);
	motherVolume = _helper->locateVolInfo("PSVacuum");
	G4ThreeVector psVacuumOriginInMu2e = psVacuumParams.originInMu2e();
	pbarTS1InPos = pbarTS1InPos - psVacuumOriginInMu2e;

	if ( verbosityLevel > 0 ) {
	  cout << __func__ << "coll1 halflength " << ts.getTSVacuum<StraightSection>(TransportSolenoid::TSRegion::TS1)->getHalfLength() << endl;
	  cout << __func__ << "pbarTS1InHalfLength " << pbarTS1InHalfLength << endl;
	  cout << __func__ << "pbarTS1InOffset " << pbarTS1InOffset << endl;
	  cout << __func__ << "pbarTS1InPos " << pbarTS1InPos << endl;
	}
      }
      // mother volume set in block above

      // Here we put in the actual window - true in all versions
      nestTubs( "PbarAbsTS1In",
		pbarTS1InParams,
		findMaterialOrThrow(pbarTS1InMaterial),
		0,
		pbarTS1InPos,
		motherVolume,
		0,
		G4Color::Yellow(),
		"PbarAbs"
		);

      // ***
      // Check the version.  If version 2 or above, get new parameters
      // for the Pbar window supports.  December 2015
      // ***
      int pbarTS1InVersion = config.getInt("pbar.coll1In.Version",1);
      if ( pbarTS1InVersion > 1 ) {
	// Support structure inner and outer radius, halflength, and material
	double pbarTS1InSupRIn = config.getDouble("pbar.coll1In.supportRIn");
	double pbarTS1InSupROut = config.getDouble("pbar.coll1In.supportROut");
	double pbarTS1InSupHLen = config.getDouble("pbar.coll1In.supportHLen");
	string pbarTS1InSupMaterial = config.getString("pbar.coll1In.supportMaterialName");
	// Offset from Pbar window in z, and vector built from it
	double pbarTS1InSupOffsetZ = config.getDouble("pbar.coll1In.supportOffsetZ");
	CLHEP::Hep3Vector pbarTS1InSupRelPos(0,0,pbarTS1InSupOffsetZ);
	
	// set up the tube parameters
	double pbarTS1InSuptParams[5]  = { pbarTS1InSupRIn, 
					   pbarTS1InSupROut, 
					   pbarTS1InSupHLen, 
					   0.0, CLHEP::twopi }; 


	// Now put in the support ring
	nestTubs( "PbarAbsTS1InSup",
		  pbarTS1InSuptParams,
		  findMaterialOrThrow(pbarTS1InSupMaterial),
		  0,
		  pbarTS1InPos+pbarTS1InSupRelPos,
		  motherVolume,
		  0,
		  G4Color::Yellow(),
		  "PbarAbs"
		  );

	// The frames between which the Pbar window is sandwiched are
	// the same basic size and shape as the support ring, but with
	// different material and offsets.  So build in the same way
	// First get the new material and offset.

	string pbarTS1InFrameMaterial = config.getString("pbar.coll1In.frameMaterialName");
	double pbarTS1InFrameOffsetZ = config.getDouble("pbar.coll1In.frameOffsetZ");
	CLHEP::Hep3Vector pbarTS1InFrameRelPos(0,0,pbarTS1InFrameOffsetZ);

	nestTubs( "PbarAbsTS1InFrameUp",
		  pbarTS1InSuptParams,
		  findMaterialOrThrow(pbarTS1InFrameMaterial),
		  0,
		  pbarTS1InPos-pbarTS1InFrameRelPos,
		  motherVolume,
		  0,
		  G4Color::Yellow(),
		  "PbarAbs"
		  );
      

	nestTubs( "PbarAbsTS1InFrameDown",
		  pbarTS1InSuptParams,
		  findMaterialOrThrow(pbarTS1InFrameMaterial),
		  0,
		  pbarTS1InPos+pbarTS1InFrameRelPos,
		  motherVolume,
		  0,
		  G4Color::Yellow(),
		  "PbarAbs"
		  );
      
	// ***
	// Add the tabs used to hold the support ring in place.  Tabs are
	// located at 4, 8, and 12-o'clock
	// ***
	// Treat tab as a box.  Get half dimensions and material
	std::vector<double> pbarTS1InTabDims;
	config.getVectorDouble("pbar.coll1In.tabDims",pbarTS1InTabDims,3);
	string pbarTS1InTabMaterial = config.getString("pbar.coll1In.tabMaterialName");
	double pbarTS1InTabOffsetZ = config.getDouble("pbar.coll1In.tabOffsetZ");
	double pbarTS1InTabOffsetRad = config.getDouble("pbar.coll1In.tabOffsetR");

	CLHEP::Hep3Vector pbarTS1InTab1RelPos(0,
					      pbarTS1InTabOffsetRad,
					      pbarTS1InSupOffsetZ
					      + pbarTS1InTabOffsetZ);
	// first tab at 12 o'clock
	nestBox( "PbarAbsTS1InSupTab1",
		 pbarTS1InTabDims,
		 findMaterialOrThrow(pbarTS1InTabMaterial),
		 0, 
		 pbarTS1InPos+pbarTS1InTab1RelPos,
		 motherVolume,
		 0,
		 G4Color::Yellow(),
		 "PbarAbs"
		 );

	// next tab at 4 o'clock (looking downstream)
	CLHEP::Hep3Vector pbarTS1InTab2RelPos(-pbarTS1InTabOffsetRad*std::sin(120*CLHEP::degree),
					      pbarTS1InTabOffsetRad*std::cos(120*CLHEP::degree),
					      pbarTS1InSupOffsetZ+pbarTS1InTabOffsetZ);

	CLHEP::HepRotation* rotaTab2 = new CLHEP::HepRotation(CLHEP::HepRotation::IDENTITY);
	rotaTab2->rotateZ(-120*CLHEP::degree);

	nestBox( "PbarAbsTS1InSupTab2",
		 pbarTS1InTabDims,
		 findMaterialOrThrow(pbarTS1InTabMaterial),
		 rotaTab2, 
		 pbarTS1InPos+pbarTS1InTab2RelPos,
		 motherVolume,
		 0,
		 G4Color::Yellow(),
		 "PbarAbs"
		 );

	// next tab at 8 o'clock (looking downstream)
	CLHEP::Hep3Vector pbarTS1InTab3RelPos(pbarTS1InTabOffsetRad*std::sin(120*CLHEP::degree),
					      pbarTS1InTabOffsetRad*std::cos(120*CLHEP::degree),
					      pbarTS1InSupOffsetZ+pbarTS1InTabOffsetZ);

	CLHEP::HepRotation* rotaTab3 = new CLHEP::HepRotation(CLHEP::HepRotation::IDENTITY);
	rotaTab3->rotateZ(120*CLHEP::degree);

	nestBox( "PbarAbsTS1InSupTab3",
		 pbarTS1InTabDims,
		 findMaterialOrThrow(pbarTS1InTabMaterial),
		 rotaTab3, 
		 pbarTS1InPos+pbarTS1InTab3RelPos,
		 motherVolume,
		 0,
		 G4Color::Yellow(),
		 "PbarAbs"
		 );

	// ****
	// Now build the pegs used for handling.
	// Treat as simple polycones.
	// The pegs are located at 2, 6, and 10 o'clock around the z-axis  
	// ****

	// Get shape and material parameters
	std::vector<double> pegIR;
	config.getVectorDouble("pbar.coll1In.pegInnerRadii",pegIR,7);
	std::vector<double> pegOR;
	config.getVectorDouble("pbar.coll1In.pegOuterRadii",pegOR,7);
	std::vector<double> pegZ;
	config.getVectorDouble("pbar.coll1In.pegZPlanes",pegZ,7);
	std::string pegMaterial = config.getString("pbar.coll1In.pegMaterialName");
	double pegOffsetZ = config.getDouble("pbar.coll1In.pegOffsetZ");
	double pegRad = config.getDouble("pbar.coll1In.pegRadialPosition");

	//This one at 2 o'clock looking down the z axis
	CLHEP::Hep3Vector peg1Pos(-pegRad*std::sin(60*CLHEP::degree),
				  pegRad*std::cos(60*CLHEP::degree),
				  -pegOffsetZ);

	Polycone pegCone( pegZ, pegIR, pegOR, 
			  pbarTS1InPos - peg1Pos,
			  pegMaterial);

	VolumeInfo pegInfo = nestPolycone( "PbarAbsTS1InPeg1",
					   pegCone.getPolyconsParams(),
					   findMaterialOrThrow(pegMaterial),
					   0,
					   pbarTS1InPos+peg1Pos,
					   motherVolume,
					   0,
					   G4Colour::Yellow(),
					   "PbarAbs"
					   );

	//This one at 6 o'clock looking down the z axis
	CLHEP::Hep3Vector peg2Pos(0, -pegRad, -pegOffsetZ);
	VolumeInfo peg2Info = nestPolycone( "PbarAbsTS1InPeg2",
					    pegCone.getPolyconsParams(),
					    findMaterialOrThrow(pegMaterial),
					    0,
					    pbarTS1InPos+peg2Pos,
					    motherVolume,
					    0,
					    G4Colour::Yellow(),
					    "PbarAbs"
					    );


	//This one at 10 o'clock looking down the z axis
	CLHEP::Hep3Vector peg3Pos(pegRad*std::sin(60*CLHEP::degree),
				  pegRad*std::cos(60*CLHEP::degree),
				  -pegOffsetZ);

	VolumeInfo peg3Info = nestPolycone( "PbarAbsTS1InPeg3",
					    pegCone.getPolyconsParams(),
					    findMaterialOrThrow(pegMaterial),
					    0,
					    pbarTS1InPos+peg3Pos,
					    motherVolume,
					    0,
					    G4Colour::Yellow(),
					    "PbarAbs"
					    );


      } // end of building support structure




      double pbarTS1InRecordParams[5]  = { 0.0, pbarTS1InRecordROut, vdHalfLength, 0.0, CLHEP::twopi };  
      CLHEP::Hep3Vector pbarTS1InRecordPos = pbarTS1InPos;
      pbarTS1InRecordPos.setZ(pbarTS1InPos.z() - pbarTS1InHalfLength - 2*vdHalfLength - pbarTS1InRecordParams[2]);

      if ( verbosityLevel > 0 ) {
	cout << __func__ << "pbarTS1InRecordParams " << pbarTS1InRecordParams[1] << "  " << pbarTS1InRecordParams[2] << endl;
	cout << __func__ << "pbarTS1InRecordPos " << pbarTS1InRecordPos << endl;
      }

      nestTubs( "PbarAbsTS1InRecord",
		pbarTS1InRecordParams,
		findMaterialOrThrow(ts.upstreamVacuumMaterial()),
		0,
		pbarTS1InRecordPos,
		motherVolume,
		0,
		G4Color::Yellow(),
		"PbarAbs"
		);
    }

    if (is_pbarTS1Out) {

      // Get VDs
      GeomHandle<VirtualDetector> vdg;
      double vdHalfLength = vdg->getHalfLength()*CLHEP::mm;

      CollimatorTS1 const& coll1  = ts.getColl1() ;

      string pbarTS1OutMaterial   = config.getString("pbar.coll1Out.material1Name");
      //      double pbarTS1OutHalfLength = config.getDouble("pbar.coll1Out.halfLength", 0.05);
      double pbarTS1OutHalfLength = coll1.collarHalfLength()-2.*vdHalfLength;
      double pbarTS1OutrIn        = config.getDouble("pbar.coll1Out.rIn",        120.0);
      double pbarTS1OutphiBegin   = config.getDouble("pbar.coll1Out.phiBegin",   210.0);
      double pbarTS1OutphiDelta   = config.getDouble("pbar.coll1Out.phiDelta",   120.0);
      double pbarTS1OutParams[5]  = { pbarTS1OutrIn, coll1.rIn1(), pbarTS1OutHalfLength,
				      pbarTS1OutphiBegin*CLHEP::degree, pbarTS1OutphiDelta*CLHEP::degree };
      double pbarTS1OutPosz       = config.getDouble("pbar.coll1Out.z", -3144.0);
      if ( verbosityLevel > 0 ) {
	std::cout << "Pbar absorber at TS1 coll1 near exit halfLength : " << pbarTS1OutHalfLength << " rIn " << pbarTS1OutrIn 
		  << " pbarTS1OutPosz " << pbarTS1OutPosz << " phiBegin " << pbarTS1OutphiBegin << " dPhi " << pbarTS1OutphiDelta << std::endl;
      }

      CLHEP::Hep3Vector pbarTS1OutPos = coll1.getLocal();
      //      CLHEP::Hep3Vector TS1VacuumPos = ts->getTSCryo<StraightSection>(TransportSolenoid::TSRegion::TS1,TransportSolenoid::TSRadialPart::OUT)->getGlobal()-_hallOriginInMu2e;
      //      pbarTS1OutPos.setZ( pbarTS1Outz - TS1VacuumPos.z() );
      pbarTS1OutPos.setZ( pbarTS1OutPos.z() + (pbarTS1OutPosz-(-4044)) - coll1.halfLength() );

      nestTubs( "PbarAbsTS1Out",
		pbarTS1OutParams,
		findMaterialOrThrow(pbarTS1OutMaterial),
		0,
		pbarTS1OutPos,
		_helper->locateVolInfo("TS1Vacuum"),
		0,
		G4Color::Yellow(),
		"PbarAbs"
		);
    }

    if (is_pbarTS31) {
      CollimatorTS3 const& coll31 = ts.getColl31();

      double pbarTS31HalfLength = config.getDouble("pbar.coll31In.halfLength", 0.05);
      double pbarTS31Params[5]  = { 0.0, ts.innerRadius(), pbarTS31HalfLength, 0.0, CLHEP::twopi };
      double pbarTS31Offset = config.getDouble("pbar.coll31In.offset", 1.0);

      CLHEP::Hep3Vector pbarTS31Pos = coll31.getLocal();
      pbarTS31Pos.setZ( pbarTS31Pos.z() - coll31.halfLength() - pbarTS31HalfLength - pbarTS31Offset);

      AntiLeakRegistry& reg = art::ServiceHandle<G4Helper>()->antiLeakRegistry();

      G4RotationMatrix* coll31Rot = reg.add(G4RotationMatrix());
      coll31Rot->rotateZ(coll31.rotationAngle()*CLHEP::degree);

      nestTubs( "PbarAbsTS31",
		pbarTS31Params,
		pbarMaterial,
		coll31Rot,
		pbarTS31Pos,
		_helper->locateVolInfo("TS3Vacuum"),
		0,
		G4Color::Yellow(),
		"PbarAbs"
		);
    }

  } // end Mu2eWorld::constructPbarWindow()

}
<|MERGE_RESOLUTION|>--- conflicted
+++ resolved
@@ -182,7 +182,7 @@
       cout << __func__ << " TS1(in)  Extent        :[ " << strsec->getGlobal().z() - strsec->getHalfLength() <<","  
            << strsec->getGlobal().z() + strsec->getHalfLength() << "]" << endl;
       cout << __func__ << " TS1(in)  rotation      : " << strsec->getRotation() << endl;
-    }
+     }
 
     strsec = ts->getTSCryo<StraightSection>(TransportSolenoid::TSRegion::TS1,TransportSolenoid::TSRadialPart::OUT );
     tssName =  "TS1OuterCryoShell";
@@ -690,47 +690,47 @@
     // Will model for now as solid tubes
 
     int pbarAbsTS3Version = config.getInt("pbar.version",1);
-    if ( pbarAbsTS3Version > 1 ) {
-
-      std::ostringstream PabsSupOutName;
-      PabsSupOutName << "PabsTS3SupOut";
-      CLHEP::HepRotation* pasubRotat = new CLHEP::HepRotation(CLHEP::HepRotation::IDENTITY);
-      pasubRotat->rotateY(90.0*CLHEP::degree);
-
-      nestTubs( PabsSupOutName.str(),
-		TubsParams( rirs, rors, trs ),
-		ringMaterial,
-		pasubRotat, 
-		CLHEP::Hep3Vector(0,0,0)-_hallOriginInMu2e,
-		parent,
-		0,
-		G4Color::Blue(),
-		"TSCryo"
-		);
-
-      // Now do the next level in for the TS3 pabs window support - in cryo
-      // (acts as endwall for TSu and TSd cryo sections.
-      double rinner = config.getDouble("pbar.support.midRin")*CLHEP::mm;
-      double router = config.getDouble("pbar.support.midRout")*CLHEP::mm;
-      double halflen = config.getDouble("pbar.support.midThickness")*CLHEP::mm/2.0;
-
-      G4Helper* _helper = &(*art::ServiceHandle<G4Helper>() );
-      VolumeInfo useAsParent = _helper->locateVolInfo( "TS3CryoInsVac" );
-
-      std::ostringstream PabsSupMidName;
-      PabsSupMidName << "PabsTS3MidOut";
-      nestTubs( PabsSupMidName.str(),
-		TubsParams( rinner, router, halflen ),
-		ringMaterial,
-		0, 
-		CLHEP::Hep3Vector(0,0,0)- useAsParent.centerInMu2e(),
-		useAsParent,
-		0,
-		G4Color::Blue(),
-		"TSCryo"
-		);
-
-    } //end of " if pbarAbsTS3Version..."
+      if ( pbarAbsTS3Version > 1 ) {
+
+	std::ostringstream PabsSupOutName;
+	PabsSupOutName << "PabsTS3SupOut";
+	CLHEP::HepRotation* pasubRotat = new CLHEP::HepRotation(CLHEP::HepRotation::IDENTITY);
+	pasubRotat->rotateY(90.0*CLHEP::degree);
+
+	nestTubs( PabsSupOutName.str(),
+		  TubsParams( rirs, rors, trs ),
+		  ringMaterial,
+		  pasubRotat, 
+		  CLHEP::Hep3Vector(0,0,0)-_hallOriginInMu2e,
+		  parent,
+		  0,
+		  G4Color::Blue(),
+		  "TSCryo"
+		  );
+
+	// Now do the next level in for the TS3 pabs window support - in cryo
+	// (acts as endwall for TSu and TSd cryo sections.
+	double rinner = config.getDouble("pbar.support.midRin")*CLHEP::mm;
+	double router = config.getDouble("pbar.support.midRout")*CLHEP::mm;
+	double halflen = config.getDouble("pbar.support.midThickness")*CLHEP::mm/2.0;
+
+	G4Helper* _helper = &(*art::ServiceHandle<G4Helper>() );
+	VolumeInfo useAsParent = _helper->locateVolInfo( "TS3CryoInsVac" );
+
+	std::ostringstream PabsSupMidName;
+	PabsSupMidName << "PabsTS3MidOut";
+	nestTubs( PabsSupMidName.str(),
+		  TubsParams( rinner, router, halflen ),
+		  ringMaterial,
+		  0, 
+		  CLHEP::Hep3Vector(0,0,0)- useAsParent.centerInMu2e(),
+		  useAsParent,
+		  0,
+		  G4Color::Blue(),
+		  "TSCryo"
+		  );
+
+      } //end of " if pbarAbsTS3Version..."
 
 
 
@@ -1078,8 +1078,8 @@
                                            0.0,coll31.holeRadius(),hDz+2.0,
                                            0.0, CLHEP::twopi );
     G4IntersectionSolid* coll3_hole = new G4IntersectionSolid("coll3_hole",
-							      coll3_hole_box,
-							      coll3_hole_circle);
+							   coll3_hole_box,
+							   coll3_hole_circle);
 
 
     // Make collimators themselves. At this moment the collimators
@@ -1199,7 +1199,7 @@
               0,
               G4Color::Blue(),
 	      "TSColl"
-	      );
+            );
 
     TubsParams coll32InRecordParam ( 0,  ts.innerRadius(), vdHalfLength );
     G4ThreeVector coll32InRecordTrans( coll32.getLocal().x(),
@@ -1214,7 +1214,7 @@
               0,
               G4Color::Blue(),
 	      "TSColl"
-	      );
+            );
 
     if ( verbosityLevel > 0) {
       cout << __func__ << " TS3  OffsetInMu2e   : " << ts3in->getGlobal() << endl;
@@ -1458,64 +1458,63 @@
       if ( pbarWindow.shape() != "disk")
 	{
 	  if( pbarWindow.shape() == "wedge")
-	    {
-	      // -- pbar wedge        
-	      double pbarWedge_y0  = pbarWindow.getY0();
-	      double pbarWedge_y1  = pbarWindow.getY1();
-	      double pbarWedge_dz0 = pbarWindow.getDZ0();
-	      double pbarWedge_dz1 = pbarWindow.getDZ1();
-
-	      VolumeInfo pbarWedgeInfo;
+	{
+	  // -- pbar wedge        
+	  double pbarWedge_y0  = pbarWindow.getY0();
+	  double pbarWedge_y1  = pbarWindow.getY1();
+	  double pbarWedge_dz0 = pbarWindow.getDZ0();
+	  double pbarWedge_dz1 = pbarWindow.getDZ1();
+
+	  VolumeInfo pbarWedgeInfo;
       
-	      pbarWedgeInfo.name = "PbarAbsWedge";
+	  pbarWedgeInfo.name = "PbarAbsWedge";
       
-	      double pbarWedge_dz = ( pbarWedge_dz0<pbarWedge_dz1 ) ? pbarWedge_dz1 : pbarWedge_dz0;
-	      double pbarWedge_h = pbarWedge_y1 - pbarWedge_y0;
+	  double pbarWedge_dz = ( pbarWedge_dz0<pbarWedge_dz1 ) ? pbarWedge_dz1 : pbarWedge_dz0;
+	  double pbarWedge_h = pbarWedge_y1 - pbarWedge_y0;
 	  
-	      double pbarWedge_dy = (pbarWedge_y1 + pbarWedge_y0)/2.;
+	  double pbarWedge_dy = (pbarWedge_y1 + pbarWedge_y0)/2.;
       
-	      G4Tubs *pbarWedge_disk = new G4Tubs("PbarAbsWedge_disk",
-						  0,bl.getTS().innerRadius(),pbarWedge_dz/2.,0,CLHEP::twopi);
+	  G4Tubs *pbarWedge_disk = new G4Tubs("PbarAbsWedge_disk",
+					      0,bl.getTS().innerRadius(),pbarWedge_dz/2.,0,CLHEP::twopi);
       
-	      G4Trd *pbarWedge_trd = new G4Trd("PbarAbsWedge_trd",
-					       bl.getTS().innerRadius(),bl.getTS().innerRadius(),
-					       pbarWedge_dz0/2.,pbarWedge_dz1/2.,
-					       pbarWedge_h/2.);
+	  G4Trd *pbarWedge_trd = new G4Trd("PbarAbsWedge_trd",
+					   bl.getTS().innerRadius(),bl.getTS().innerRadius(),
+					   pbarWedge_dz0/2.,pbarWedge_dz1/2.,
+					   pbarWedge_h/2.);
       
-	      AntiLeakRegistry& reg = art::ServiceHandle<G4Helper>()->antiLeakRegistry();
-	      G4RotationMatrix* pbarWedgeRot = reg.add(G4RotationMatrix());
-	      pbarWedgeRot->rotateX(90.0*CLHEP::degree);
-	      G4ThreeVector pbarWedgeTrans(0.0,pbarWedge_dy,0.0);
+	  AntiLeakRegistry& reg = art::ServiceHandle<G4Helper>()->antiLeakRegistry();
+	  G4RotationMatrix* pbarWedgeRot = reg.add(G4RotationMatrix());
+	  pbarWedgeRot->rotateX(90.0*CLHEP::degree);
+	  G4ThreeVector pbarWedgeTrans(0.0,pbarWedge_dy,0.0);
 	  
-	      pbarWedgeInfo.solid = new G4IntersectionSolid(pbarWedgeInfo.name,
-							    pbarWedge_disk,
-							    pbarWedge_trd,
-							    pbarWedgeRot,
-							    pbarWedgeTrans);
+	  pbarWedgeInfo.solid = new G4IntersectionSolid(pbarWedgeInfo.name,
+							pbarWedge_disk,
+							pbarWedge_trd,
+							pbarWedgeRot,
+							pbarWedgeTrans);
 	  
-	      finishNesting(pbarWedgeInfo,
-			    pbarMaterial,
-			    0,
-			    G4ThreeVector(0.,0.,pbarWedge_dz/2+pbarWindow.halfLength() ),
-			    parent.logical,
-			    0,
-			    G4Color::Yellow(),
-			    "PbarAbs"
-			    );
+	  finishNesting(pbarWedgeInfo,
+			pbarMaterial,
+			0,
+			G4ThreeVector(0.,0.,pbarWedge_dz/2+pbarWindow.halfLength() ),
+			parent.logical,
+			0,
+			G4Color::Yellow(),
+			"PbarAbs"
+			);
 	  
-	    }
-	  else if ( pbarWindow.shape() == "polycone" ) 
-	    {
-	      // Define polycone parameters
-	      vector<double> tmp_zPlanesDs3 {-0.50,-0.06,0.06,0.50};
-	      vector<double> tmp_rOuterDs3  (4,239.5);
-	      vector<double> tmp_rInnerDs3  {239.5,0.,0.,239.5};
+	}
+      else if ( pbarWindow.shape() == "polycone" ) 
+	{
+	  // Define polycone parameters
+	  vector<double> tmp_zPlanesDs3 {-0.50,-0.06,0.06,0.50};
+	  vector<double> tmp_rOuterDs3  (4,239.5);
+	  vector<double> tmp_rInnerDs3  {239.5,0.,0.,239.5};
 	  
 	  
-	      CLHEP::Hep3Vector polyPositionInMu2e = bl.getTS().getTSCryo(TransportSolenoid::TSRegion::TS3,
-									  TransportSolenoid::TSRadialPart::IN)->getGlobal();
+	  CLHEP::Hep3Vector polyPositionInMu2e = bl.getTS().getTSCryo(TransportSolenoid::TSRegion::TS3,
+								      TransportSolenoid::TSRadialPart::IN)->getGlobal();
         
-<<<<<<< HEAD
 	  nestPolycone( "PbarAbsPolycone",
 			PolyconsParams(tmp_zPlanesDs3,
 				       tmp_rInnerDs3,
@@ -1532,27 +1531,8 @@
       else if ( pbarWindow.shape() != "disk" )
 	{
 	  throw cet::exception("GEOM")<<
-	    " Incorrect pbar window geometry requested! \n " ;
-=======
-	      nestPolycone( "PbarAbsPolycone",
-			    PolyconsParams(tmp_zPlanesDs3,
-					   tmp_rInnerDs3,
-					   tmp_rOuterDs3 ),
-			    pbarMaterial,
-			    0,
-			    polyPositionInMu2e - parent.centerInMu2e(),
-			    parent,
-			    0,
-			    G4Colour::Yellow(),
-			    "PbarAbs"
-			    );
-	    }
-	  else 
-	    {
-	      throw cet::exception("GEOM")<<
 		" Incorrect pbar window geometry requested! \n << pbarWindow.shape() = in version 1" << pbarWindow.shape() <<"\n";
 	    }
->>>>>>> 8a5d7fdd
 	}
     }  // end of if ( pbarAbsTS3Version == 1 )
     else if ( pbarAbsTS3Version == 2 ) {
@@ -1572,14 +1552,14 @@
 
       // Hole is the intersection of box and tube
       G4Box* support_hole_box = new G4Box("support_hole_box",
-					  coll31.holeRadius()+5.0,coll31.holeHalfHeight(),hDz+1.0);
+					coll31.holeRadius()+5.0,coll31.holeHalfHeight(),hDz+1.0);
       // make the tube longer than the box to avoid overlapping surfaces 
       G4Tubs* support_hole_circle = new G4Tubs("support_hole_circle",
-					       0.0,coll31.holeRadius(),hDz+2.0,
-					       0.0, CLHEP::twopi );
+					     0.0,coll31.holeRadius(),hDz+2.0,
+					     0.0, CLHEP::twopi );
       G4IntersectionSolid* support_hole = new G4IntersectionSolid("support_hole",
-								  support_hole_box,
-								  support_hole_circle);
+								support_hole_box,
+								support_hole_circle);
 
       // Now make the actual support
       G4Tubs* support_mother = new G4Tubs("PbarSupport_mother",
@@ -1587,11 +1567,11 @@
 					  0.0, CLHEP::twopi );
 
       supportInfo.solid = new G4SubtractionSolid("pBarTS3Support",
-						 support_mother,
-						 support_hole,
-						 0,
-						 G4ThreeVector(0,
-							       config.getDouble("pbar.support.holeDisp"),0));
+                                              support_mother,
+                                              support_hole,
+                                              0,
+                                              G4ThreeVector(0,
+							    config.getDouble("pbar.support.holeDisp"),0));
 
       CLHEP::HepRotation * supportRot = new CLHEP::HepRotation(CLHEP::HepRotation::IDENTITY);
       //      supportRot->rotateY(90.0*CLHEP::degree);
@@ -1630,15 +1610,15 @@
 						     0,
 						     G4ThreeVector(0,0,0));
 	  
-	finishNesting(pbarDiskInfo,
-		      pbarMaterial,
-		      0,
-		      G4ThreeVector(0,pbarWedge_dy,0),
-		      parent.logical,
-		      0,
-		      G4Color::Yellow(),
-		      "PbarAbs"
-		      );
+	  finishNesting(pbarDiskInfo,
+			pbarMaterial,
+			0,
+			G4ThreeVector(0,pbarWedge_dy,0),
+			parent.logical,
+			0,
+			G4Color::Yellow(),
+			"PbarAbs"
+			);
 	// nestTubs( "PbarAbs",
 	// 	  pbarParams,
 	// 	  pbarMaterial,
@@ -1737,24 +1717,24 @@
 	VolumeInfo pbarDiskInfo;
 	pbarDiskInfo.name = "PbarAbsDisk";
 
-	if (verbosityLevel > 0) std::cout << "TS3 pbar window thickness : " << pbarWindow.halfLength()*2. << std::endl; 
+      if (verbosityLevel > 0) std::cout << "TS3 pbar window thickness : " << pbarWindow.halfLength()*2. << std::endl; 
 
 	std::cout << " inside wedge or disk" << std::endl;
 
 	pbarDiskInfo.solid = new G4Tubs("PbarAbs_disk",
-					0.0 ,pbarWindow.diskRadius(),
-					pbarWindow.halfLength(),
-					0.0,CLHEP::twopi);
+					  0.0 ,pbarWindow.diskRadius(),
+					  pbarWindow.halfLength(),
+					  0.0,CLHEP::twopi);
 	  
-	finishNesting(pbarDiskInfo,
-		      pbarMaterial,
-		      0,
-		      G4ThreeVector(0,0,0),
-		      parent.logical,
-		      0,
-		      G4Color::Yellow(),
-		      "PbarAbs"
-		      );
+	  finishNesting(pbarDiskInfo,
+			pbarMaterial,
+			0,
+			G4ThreeVector(0,0,0),
+			parent.logical,
+			0,
+			G4Color::Yellow(),
+			"PbarAbs"
+			);
 
       }
 
@@ -1763,7 +1743,7 @@
 	  // Helper info
 	  // -- pbar wedge        
 	  double pbarWedge_y1  = pbarWindow.getY1();
-	  double pbarWedge_offsetZ = pbarWindow.getWedgeZOffset();
+          double pbarWedge_offsetZ = pbarWindow.getWedgeZOffset();
 	  VolumeInfo pbarWedgeInfo;
       
 	  pbarWedgeInfo.name = "PbarAbsWedge";
@@ -1838,7 +1818,7 @@
 	    stairOutline.push_back(G4TwoVector(xCoord,-stepLength[iStep]));
 	      
 	    if (pbarAbsTS3Version == 3){
-	      xCoord += stepThck;
+	    xCoord += stepThck;
 	    } else  if (pbarAbsTS3Version == 4) {
 	      xCoord += stepThickStrip[iStep];
 	    }
@@ -1878,17 +1858,17 @@
 			);
 	} //end of if ( pbarWindow.shape == wedge )
     }  else {
-      throw cet::exception("GEOM")<<
+	throw cet::exception("GEOM")<<
 	" Incorrect pbar window geometry requested! \n " << " pbarWindow.shape() = " << pbarWindow.shape() << std::endl;   
  
     } // end of else for pbarAbsTS3Version == ... 
 
 
-      // =============================================
-      // ======== Now UPSTREAM pbar window ===========
-      // =============================================
-
-      // add a pbar window at the TS entrance
+    // =============================================
+    // ======== Now UPSTREAM pbar window ===========
+    // =============================================
+
+    // add a pbar window at the TS entrance
     TransportSolenoid const& ts = bl.getTS();
     GeomHandle<VirtualDetector> vdg;
     double vdHalfLength = vdg->getHalfLength()*CLHEP::mm;
@@ -1918,8 +1898,8 @@
       double pbarTS1InOffset = config.getDouble("pbar.coll1In.offset", 1.0);
 
       if ( verbosityLevel > 0 ) {
-	cout << __func__ << "Pbar absorber at TS1 coll1 entrance halfLength : " << pbarTS1InHalfLength << std::endl;
-	cout << __func__ << "Pbar absorber at TS1 coll1 entrance offset : " << pbarTS1InOffset << std::endl;
+        cout << __func__ << "Pbar absorber at TS1 coll1 entrance halfLength : " << pbarTS1InHalfLength << std::endl;
+        cout << __func__ << "Pbar absorber at TS1 coll1 entrance offset : " << pbarTS1InOffset << std::endl;
       }
 
       CLHEP::Hep3Vector pbarTS1InPos = coll1.getLocal();
@@ -1928,42 +1908,42 @@
       // This block determines the mother volume to use
 
       if (pbarTS1InOffset >= 0.0) {
-	// use local when put in the TS1Vacuum
-	pbarTS1InPos = coll1.getLocal();
-	pbarTS1InPos.setZ( pbarTS1InPos.z() - coll1.halfLength() + 2.*vdHalfLength + pbarTS1InHalfLength + pbarTS1InOffset);
-	motherVolume = _helper->locateVolInfo("TS1Vacuum");
+        // use local when put in the TS1Vacuum
+        pbarTS1InPos = coll1.getLocal();
+        pbarTS1InPos.setZ( pbarTS1InPos.z() - coll1.halfLength() + 2.*vdHalfLength + pbarTS1InHalfLength + pbarTS1InOffset);
+        motherVolume = _helper->locateVolInfo("TS1Vacuum");
       }
       else { // pbarTS1InOffset < 0.0
-	// use global when put in the HallAir
-
-	Tube const & psVacuumParams  = GeomHandle<PSVacuum>()->vacuum();
-
-	pbarTS1InPos = ts.getTSVacuum<StraightSection>(TransportSolenoid::TSRegion::TS1)->getGlobal();
-	pbarTS1InPos.setZ( pbarTS1InPos.z() - ts.getTSVacuum<StraightSection>(TransportSolenoid::TSRegion::TS1)->getHalfLength() - pbarTS1InHalfLength + pbarTS1InOffset);
-	motherVolume = _helper->locateVolInfo("PSVacuum");
-	G4ThreeVector psVacuumOriginInMu2e = psVacuumParams.originInMu2e();
-	pbarTS1InPos = pbarTS1InPos - psVacuumOriginInMu2e;
-
-	if ( verbosityLevel > 0 ) {
-	  cout << __func__ << "coll1 halflength " << ts.getTSVacuum<StraightSection>(TransportSolenoid::TSRegion::TS1)->getHalfLength() << endl;
-	  cout << __func__ << "pbarTS1InHalfLength " << pbarTS1InHalfLength << endl;
-	  cout << __func__ << "pbarTS1InOffset " << pbarTS1InOffset << endl;
-	  cout << __func__ << "pbarTS1InPos " << pbarTS1InPos << endl;
-	}
+        // use global when put in the HallAir
+
+        Tube const & psVacuumParams  = GeomHandle<PSVacuum>()->vacuum();
+
+        pbarTS1InPos = ts.getTSVacuum<StraightSection>(TransportSolenoid::TSRegion::TS1)->getGlobal();
+        pbarTS1InPos.setZ( pbarTS1InPos.z() - ts.getTSVacuum<StraightSection>(TransportSolenoid::TSRegion::TS1)->getHalfLength() - pbarTS1InHalfLength + pbarTS1InOffset);
+        motherVolume = _helper->locateVolInfo("PSVacuum");
+        G4ThreeVector psVacuumOriginInMu2e = psVacuumParams.originInMu2e();
+        pbarTS1InPos = pbarTS1InPos - psVacuumOriginInMu2e;
+
+        if ( verbosityLevel > 0 ) {
+          cout << __func__ << "coll1 halflength " << ts.getTSVacuum<StraightSection>(TransportSolenoid::TSRegion::TS1)->getHalfLength() << endl;
+          cout << __func__ << "pbarTS1InHalfLength " << pbarTS1InHalfLength << endl;
+          cout << __func__ << "pbarTS1InOffset " << pbarTS1InOffset << endl;
+          cout << __func__ << "pbarTS1InPos " << pbarTS1InPos << endl;
+        }
       }
       // mother volume set in block above
 
       // Here we put in the actual window - true in all versions
       nestTubs( "PbarAbsTS1In",
-		pbarTS1InParams,
-		findMaterialOrThrow(pbarTS1InMaterial),
-		0,
-		pbarTS1InPos,
-		motherVolume,
-		0,
-		G4Color::Yellow(),
+                pbarTS1InParams,
+                findMaterialOrThrow(pbarTS1InMaterial),
+                0,
+                pbarTS1InPos,
+                motherVolume,
+                0,
+                G4Color::Yellow(),
 		"PbarAbs"
-		);
+              );
 
       // ***
       // Check the version.  If version 2 or above, get new parameters
@@ -1971,7 +1951,7 @@
       // ***
       int pbarTS1InVersion = config.getInt("pbar.coll1In.Version",1);
       if ( pbarTS1InVersion > 1 ) {
-	// Support structure inner and outer radius, halflength, and material
+      // Support structure inner and outer radius, halflength, and material
 	double pbarTS1InSupRIn = config.getDouble("pbar.coll1In.supportRIn");
 	double pbarTS1InSupROut = config.getDouble("pbar.coll1In.supportROut");
 	double pbarTS1InSupHLen = config.getDouble("pbar.coll1In.supportHLen");
@@ -1989,15 +1969,15 @@
 
 	// Now put in the support ring
 	nestTubs( "PbarAbsTS1InSup",
-		  pbarTS1InSuptParams,
-		  findMaterialOrThrow(pbarTS1InSupMaterial),
-		  0,
-		  pbarTS1InPos+pbarTS1InSupRelPos,
-		  motherVolume,
-		  0,
-		  G4Color::Yellow(),
-		  "PbarAbs"
-		  );
+                pbarTS1InSuptParams,
+                findMaterialOrThrow(pbarTS1InSupMaterial),
+                0,
+                pbarTS1InPos+pbarTS1InSupRelPos,
+                motherVolume,
+                0,
+                G4Color::Yellow(),
+		"PbarAbs"
+              );
 
 	// The frames between which the Pbar window is sandwiched are
 	// the same basic size and shape as the support ring, but with
@@ -2119,8 +2099,8 @@
 				  -pegOffsetZ);
 
 	Polycone pegCone( pegZ, pegIR, pegOR, 
-			  pbarTS1InPos - peg1Pos,
-			  pegMaterial);
+		  pbarTS1InPos - peg1Pos,
+		  pegMaterial);
 
 	VolumeInfo pegInfo = nestPolycone( "PbarAbsTS1InPeg1",
 					   pegCone.getPolyconsParams(),
@@ -2136,15 +2116,15 @@
 	//This one at 6 o'clock looking down the z axis
 	CLHEP::Hep3Vector peg2Pos(0, -pegRad, -pegOffsetZ);
 	VolumeInfo peg2Info = nestPolycone( "PbarAbsTS1InPeg2",
-					    pegCone.getPolyconsParams(),
-					    findMaterialOrThrow(pegMaterial),
-					    0,
-					    pbarTS1InPos+peg2Pos,
-					    motherVolume,
-					    0,
-					    G4Colour::Yellow(),
-					    "PbarAbs"
-					    );
+					   pegCone.getPolyconsParams(),
+					   findMaterialOrThrow(pegMaterial),
+					   0,
+					   pbarTS1InPos+peg2Pos,
+					   motherVolume,
+					   0,
+					   G4Colour::Yellow(),
+					   "PbarAbs"
+					   );
 
 
 	//This one at 10 o'clock looking down the z axis
@@ -2153,15 +2133,15 @@
 				  -pegOffsetZ);
 
 	VolumeInfo peg3Info = nestPolycone( "PbarAbsTS1InPeg3",
-					    pegCone.getPolyconsParams(),
-					    findMaterialOrThrow(pegMaterial),
-					    0,
-					    pbarTS1InPos+peg3Pos,
-					    motherVolume,
-					    0,
-					    G4Colour::Yellow(),
-					    "PbarAbs"
-					    );
+					   pegCone.getPolyconsParams(),
+					   findMaterialOrThrow(pegMaterial),
+					   0,
+					   pbarTS1InPos+peg3Pos,
+					   motherVolume,
+					   0,
+					   G4Colour::Yellow(),
+					   "PbarAbs"
+					   );
 
 
       } // end of building support structure
@@ -2174,20 +2154,20 @@
       pbarTS1InRecordPos.setZ(pbarTS1InPos.z() - pbarTS1InHalfLength - 2*vdHalfLength - pbarTS1InRecordParams[2]);
 
       if ( verbosityLevel > 0 ) {
-	cout << __func__ << "pbarTS1InRecordParams " << pbarTS1InRecordParams[1] << "  " << pbarTS1InRecordParams[2] << endl;
-	cout << __func__ << "pbarTS1InRecordPos " << pbarTS1InRecordPos << endl;
+        cout << __func__ << "pbarTS1InRecordParams " << pbarTS1InRecordParams[1] << "  " << pbarTS1InRecordParams[2] << endl;
+        cout << __func__ << "pbarTS1InRecordPos " << pbarTS1InRecordPos << endl;
       }
 
       nestTubs( "PbarAbsTS1InRecord",
-		pbarTS1InRecordParams,
-		findMaterialOrThrow(ts.upstreamVacuumMaterial()),
-		0,
-		pbarTS1InRecordPos,
-		motherVolume,
-		0,
-		G4Color::Yellow(),
-		"PbarAbs"
-		);
+                pbarTS1InRecordParams,
+                findMaterialOrThrow(ts.upstreamVacuumMaterial()),
+                0,
+                pbarTS1InRecordPos,
+                motherVolume,
+                0,
+                G4Color::Yellow(),
+                "PbarAbs"
+              );
     }
 
     if (is_pbarTS1Out) {
@@ -2205,11 +2185,11 @@
       double pbarTS1OutphiBegin   = config.getDouble("pbar.coll1Out.phiBegin",   210.0);
       double pbarTS1OutphiDelta   = config.getDouble("pbar.coll1Out.phiDelta",   120.0);
       double pbarTS1OutParams[5]  = { pbarTS1OutrIn, coll1.rIn1(), pbarTS1OutHalfLength,
-				      pbarTS1OutphiBegin*CLHEP::degree, pbarTS1OutphiDelta*CLHEP::degree };
+                                      pbarTS1OutphiBegin*CLHEP::degree, pbarTS1OutphiDelta*CLHEP::degree };
       double pbarTS1OutPosz       = config.getDouble("pbar.coll1Out.z", -3144.0);
       if ( verbosityLevel > 0 ) {
-	std::cout << "Pbar absorber at TS1 coll1 near exit halfLength : " << pbarTS1OutHalfLength << " rIn " << pbarTS1OutrIn 
-		  << " pbarTS1OutPosz " << pbarTS1OutPosz << " phiBegin " << pbarTS1OutphiBegin << " dPhi " << pbarTS1OutphiDelta << std::endl;
+        std::cout << "Pbar absorber at TS1 coll1 near exit halfLength : " << pbarTS1OutHalfLength << " rIn " << pbarTS1OutrIn 
+          << " pbarTS1OutPosz " << pbarTS1OutPosz << " phiBegin " << pbarTS1OutphiBegin << " dPhi " << pbarTS1OutphiDelta << std::endl;
       }
 
       CLHEP::Hep3Vector pbarTS1OutPos = coll1.getLocal();
@@ -2218,15 +2198,15 @@
       pbarTS1OutPos.setZ( pbarTS1OutPos.z() + (pbarTS1OutPosz-(-4044)) - coll1.halfLength() );
 
       nestTubs( "PbarAbsTS1Out",
-		pbarTS1OutParams,
-		findMaterialOrThrow(pbarTS1OutMaterial),
-		0,
-		pbarTS1OutPos,
-		_helper->locateVolInfo("TS1Vacuum"),
-		0,
-		G4Color::Yellow(),
+                pbarTS1OutParams,
+                findMaterialOrThrow(pbarTS1OutMaterial),
+                0,
+                pbarTS1OutPos,
+                _helper->locateVolInfo("TS1Vacuum"),
+                0,
+                G4Color::Yellow(),
 		"PbarAbs"
-		);
+              );
     }
 
     if (is_pbarTS31) {
@@ -2245,15 +2225,15 @@
       coll31Rot->rotateZ(coll31.rotationAngle()*CLHEP::degree);
 
       nestTubs( "PbarAbsTS31",
-		pbarTS31Params,
-		pbarMaterial,
-		coll31Rot,
-		pbarTS31Pos,
-		_helper->locateVolInfo("TS3Vacuum"),
-		0,
-		G4Color::Yellow(),
+                pbarTS31Params,
+                pbarMaterial,
+                coll31Rot,
+                pbarTS31Pos,
+                _helper->locateVolInfo("TS3Vacuum"),
+                0,
+                G4Color::Yellow(),
 		"PbarAbs"
-		);
+              );
     }
 
   } // end Mu2eWorld::constructPbarWindow()
