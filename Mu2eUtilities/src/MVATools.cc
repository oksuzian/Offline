--- conflicted
+++ resolved
@@ -62,103 +62,39 @@
      mvaWgtsFile_ = configFile(weights);
   }
 
-  MVATools::~MVATools() {}
-
-
+  MVATools::MVATools(const std::string& xmlfilename) :
+    x_(),
+    y_(),
+    fv_(),
+    wgts_(), 
+    maxNeurons_(0), 
+    activeType_(aType::null),
+    oldMVA_(false),
+    isNorm_(false),
+    voffset_(), 
+    vscale_(), 
+    title_(), 
+    label_(),
+    activationTypeString_("none"),
+    mvaWgtsFile_(xmlfilename) { }
+
+
+  MVATools::~MVATools() {
+    XMLPlatformUtils::Terminate();
+  }
 
   void MVATools::initMVA()
   {
-      if (wgts_.size()>0) throw cet::exception("RECO")<<"mu2e::MVATools: already initialized" << std::endl;
-
-      try
-      {
-         XMLPlatformUtils::Initialize();
-      } 
-      catch (XMLException& e)
-      {
-         char* message = XMLString::transcode( e.getMessage() ) ;
-         throw cet::exception("RECO")<<"mu2e::MVATools: XML initialization error: " <<  message << std::endl;
-         XMLString::release( &message ) ;
-      }
-
-<<<<<<< HEAD
-MVATools::MVATools(const Config& config) : 
-  mvaWgtsFile_(), 
-  wgts_(), 
-  x_(), 
-  y_(),
-  fv_(), 
-  layerToNeurons_(), 
-  synapsessPerLayer_(),
-  voffset_(), 
-  vscale_(), 
-  title_(), 
-  label_(),
-  activeType_(aType::null),
-  activationTypeString_("none"),
-  oldMVA_(false),
-  isNorm_(false)
-{
-   ConfigFileLookupPolicy configFile;
-   std::string weights = config.weights();
-   mvaWgtsFile_ = configFile(weights);
-}
-
-MVATools::MVATools(fhicl::ParameterSet const& pset) : 
-  mvaWgtsFile_(), 
-  wgts_(), 
-  x_(), 
-  y_(),
-  fv_(), 
-  layerToNeurons_(), 
-  synapsessPerLayer_(),
-  voffset_(), 
-  vscale_(), 
-  title_(), 
-  label_(),
-  activeType_(aType::null),
-  activationTypeString_("none"),
-  oldMVA_(false),
-  isNorm_(false)
-{
-   ConfigFileLookupPolicy configFile;
-   std::string weights = pset.get<std::string>("MVAWeights");
-   mvaWgtsFile_ = configFile(weights);
-}
-
-MVATools::MVATools(const std::string& xmlfilename) :
-  mvaWgtsFile_(xmlfilename), 
-  wgts_(), 
-  x_(), 
-  y_(),
-  fv_(), 
-  layerToNeurons_(), 
-  synapsessPerLayer_(),
-  voffset_(), 
-  vscale_(), 
-  title_(), 
-  label_(),
-  activeType_(aType::null),
-  activationTypeString_("none"),
-  oldMVA_(false),
-  isNorm_(false) { }
-=======
-      XercesDOMParser* parser = new XercesDOMParser();
-      parser->setValidationScheme(XercesDOMParser::Val_Never);
-      parser->setDoNamespaces(false);
-      parser->setDoSchema(false);
-      parser->setLoadExternalDTD( false );
-
-      XMLCh *xmlFile = XMLString::transcode(mvaWgtsFile_.c_str());
-      parser->parse(xmlFile);
-      XMLString::release( &xmlFile ) ;
-
-      xercesc::DOMDocument* xmlDoc = parser->getDocument() ;
-
-      getGen(xmlDoc);
-      getOpts(xmlDoc);
-      getNorm(xmlDoc);
-      getWgts(xmlDoc);
+    if (wgts_.size()>0) throw cet::exception("RECO")<<"mu2e::MVATools: already initialized" << std::endl;
+
+    xercesc::DOMDocument* xmlDoc = getXmlDoc();
+
+    getGen(xmlDoc);
+    getOpts(xmlDoc);
+    getNorm(xmlDoc);
+    getWgts(xmlDoc);
+
+    xmlDoc->release();
   }
 
   void MVATools::getGen(xercesc::DOMDocument* xmlDoc)
@@ -306,57 +242,37 @@
       XMLString::release(&ATT_LABEL);
       XMLString::release(&ATT_TITLE);
   }
->>>>>>> aff6e4b8
-
-MVATools::~MVATools() {
-  XMLPlatformUtils::Terminate();
-}
-
-<<<<<<< HEAD
-xercesc::DOMDocument* MVATools::getXmlDoc() {
-
-  try
-    {
-      XMLPlatformUtils::Initialize();
-    } 
-  catch (XMLException& e)
-    {
-      char* message = XMLString::transcode( e.getMessage() ) ;
-      throw cet::exception("RECO")<<"mu2e::MVATools: XML initialization error: " <<  message << std::endl;
-      XMLString::release( &message ) ;
-    }
+
+
+  xercesc::DOMDocument* MVATools::getXmlDoc() {
+
+    try
+      {
+	XMLPlatformUtils::Initialize();
+      } 
+    catch (XMLException& e)
+      {
+	char* message = XMLString::transcode( e.getMessage() ) ;
+	throw cet::exception("RECO")<<"mu2e::MVATools: XML initialization error: " <<  message << std::endl;
+	XMLString::release( &message ) ;
+      }
   
-  XercesDOMParser* parser = new XercesDOMParser();
-  parser->setValidationScheme(XercesDOMParser::Val_Never);
-  parser->setDoNamespaces(false);
-  parser->setDoSchema(false);
-  parser->setLoadExternalDTD( false );
+    XercesDOMParser* parser = new XercesDOMParser();
+    parser->setValidationScheme(XercesDOMParser::Val_Never);
+    parser->setDoNamespaces(false);
+    parser->setDoSchema(false);
+    parser->setLoadExternalDTD( false );
   
-  XMLCh *xmlFile = XMLString::transcode(mvaWgtsFile_.c_str());
-  parser->parse(xmlFile);
-  XMLString::release( &xmlFile ) ;
+    XMLCh *xmlFile = XMLString::transcode(mvaWgtsFile_.c_str());
+    parser->parse(xmlFile);
+    XMLString::release( &xmlFile ) ;
   
-  xercesc::DOMDocument* xmlDoc = parser->adoptDocument() ; // adopt the document so that the parser no longer owns it...
-  delete parser; // ...can then delete the parser and solve a memory leak
-
-  return xmlDoc;
-}
-
-void MVATools::initMVA()
-{
-    if (wgts_.size()>0) throw cet::exception("RECO")<<"mu2e::MVATools: already initialized" << std::endl;
-
-    xercesc::DOMDocument* xmlDoc = getXmlDoc();
-
-    getGen(xmlDoc);
-    getOpts(xmlDoc);
-    getNorm(xmlDoc);
-    getWgts(xmlDoc);
-
-    xmlDoc->release();
-}
-=======
->>>>>>> aff6e4b8
+    xercesc::DOMDocument* xmlDoc = parser->adoptDocument() ; // adopt the document so that the parser no longer owns it...
+    delete parser; // ...can then delete the parser and solve a memory leak
+
+    return xmlDoc;
+  }
+
 
   void MVATools::getWgts(xercesc::DOMDocument* xmlDoc)
   {
@@ -375,86 +291,70 @@
                                   DOMXPathResult::ORDERED_NODE_SNAPSHOT_TYPE, NULL);
       XMLString::release(&xpathStr);
 
-
-<<<<<<< HEAD
-void MVATools::getWgts(xercesc::DOMDocument* xmlDoc)
-{
-    XMLCh* ATT_NSYNAPSES = XMLString::transcode("NSynapses");
-    XMLCh* ATT_INDEX = XMLString::transcode("Index");
-
-    XMLCh *xpathStr = XMLString::transcode("/MethodSetup/Weights/Layout");
-    DOMXPathResult* xpathRes = xmlDoc->evaluate(xpathStr,xmlDoc->getDocumentElement(),NULL,
-                                                DOMXPathResult::ORDERED_NODE_SNAPSHOT_TYPE, NULL);
-    XMLString::release(&xpathStr) ;
-    xpathRes->release();
-
-
-    xpathStr = XMLString::transcode("/MethodSetup/Weights/Layout/Layer/Neuron");
-    xpathRes = xmlDoc->evaluate(xpathStr,xmlDoc->getDocumentElement(), NULL,
-                                DOMXPathResult::ORDERED_NODE_SNAPSHOT_TYPE, NULL);
-    XMLString::release(&xpathStr);
-   
-   
-    int iCurrentLayer(-1);
-    unsigned nNeurons(0);
-    std::vector<std::vector<float> > wtemp;
-    for (XMLSize_t i=0;i<xpathRes->getSnapshotLength();i++)
-    {
-        xpathRes->snapshotItem(i);
-
-        DOMNode* nNeuron = xpathRes->getNodeValue();
-        DOMElement* neuronElement = dynamic_cast<DOMElement* >(nNeuron);
-        DOMNode* parentNode = nNeuron->getParentNode();
-        DOMElement* parentElement = dynamic_cast<DOMElement* >(parentNode);
-
-        char* layerIndex = XMLString::transcode(parentElement->getAttribute(ATT_INDEX));
-        int   iLayer     = atoi(layerIndex);
-        char* nSynapses  = XMLString::transcode(neuronElement->getAttribute(ATT_NSYNAPSES));
-        unsigned iSynapses  = atoi(nSynapses);
-
-        if (iLayer != iCurrentLayer) 
-	{
-	    layerToNeurons_.push_back(nNeurons); 
-	    if (iSynapses) synapsessPerLayer_.push_back(iSynapses); 
-	    iCurrentLayer=iLayer;
-	} 
-
-	if (nNeuron->getFirstChild()==NULL) continue; //output neuron has no children        
-	
-	char* cw = XMLString::transcode(nNeuron->getFirstChild()->getNodeValue());        
-	std::string sw(cw),temp;
-        std::stringstream ss(sw);
-        std::vector<float> w;
-	while(ss >> temp) w.push_back(strtof(temp.c_str(),NULL));        
-	if (w.size() != iSynapses) throw cet::exception("RECO")<<"mu2e::MVATools: internal error" << std::endl;
-	wtemp.push_back(std::move(w));
-	
-	XMLString::release(&cw);
-	++nNeurons;      
-    }
-
-    for (unsigned iLayer=1;iLayer < layerToNeurons_.size(); ++iLayer)
-    {    
-	for (unsigned iOut=0;iOut<synapsessPerLayer_[iLayer-1];++iOut)
-	{        
-	   std::vector<float> temp;
-	   for (unsigned iIn=layerToNeurons_[iLayer-1];iIn<layerToNeurons_[iLayer];++iIn) 
-              temp.push_back(wtemp[iIn][iOut]);                    
-	   wgts_.push_back(std::move(temp));       
-	}
-    }
-    
-    unsigned maxSynapses=*std::max_element(layerToNeurons_.begin(),layerToNeurons_.end());
-    for (unsigned i=0;i<layerToNeurons_[1];++i) x_.push_back(1);
-    for (unsigned i=0;i<=maxSynapses;++i) y_.push_back(0);
-    
-    for (unsigned i=0;i<layerToNeurons_[1]-1;++i) fv_.push_back(0);
-    
-    
-    XMLString::release(&ATT_INDEX);
-    XMLString::release(&ATT_NSYNAPSES);    
-}
-
+      int iCurrentLayer(-1);
+      unsigned nNeurons(0);
+      std::vector<std::vector<float> > wtemp;
+      for (XMLSize_t i=0;i<xpathRes->getSnapshotLength();i++)
+      {
+          xpathRes->snapshotItem(i);
+
+          DOMNode*    nNeuron = xpathRes->getNodeValue();
+          DOMElement* neuronElement = dynamic_cast<DOMElement* >(nNeuron);
+          DOMNode*    parentNode = nNeuron->getParentNode();
+          DOMElement* parentElement = dynamic_cast<DOMElement* >(parentNode);
+
+          char* layerIndex = XMLString::transcode(parentElement->getAttribute(ATT_INDEX));
+          int   iLayer     = atoi(layerIndex);
+          char* nSynapses  = XMLString::transcode(neuronElement->getAttribute(ATT_NSYNAPSES));
+          unsigned iSynapses  = atoi(nSynapses);
+
+          if (iLayer != iCurrentLayer) 
+	  {
+              if (iCurrentLayer > -1) links_.push_back(nNeurons);
+	      iCurrentLayer=iLayer;
+              nNeurons=0;
+	  } 
+
+	  if (nNeuron->getFirstChild()==NULL) continue; //output neuron has no children        
+
+	  char* cw = XMLString::transcode(nNeuron->getFirstChild()->getNodeValue());        
+	  std::string sw(cw),temp;
+          std::stringstream ss(sw);
+          std::vector<float> w;
+	  while(ss >> temp) w.push_back(strtof(temp.c_str(),NULL));        
+	  if (w.size() != iSynapses) throw cet::exception("RECO")<<"mu2e::MVATools: internal error" << std::endl;
+	  wtemp.push_back(std::move(w));
+
+	  XMLString::release(&cw);
+	  ++nNeurons;      
+      }
+
+      // the weights are given in a back-propagation style, continuous weights are from a neuron of the previous layer to all neurons of the next layer
+      // for evaluation, forward-propagation style is better, contiguous weights from all neurons of the previous layer to a single neuron of the next layer 
+      // we also need the number of synapses / layer, which is given by the number of neurons in the next layer -1 to remove bias neuron
+      //
+      std::vector<unsigned> layerToNeurons(1,0),synapsessPerLayer;
+      for (const auto& val : links_)    layerToNeurons.push_back(val+layerToNeurons.back());
+      for (size_t i=1;i<links_.size();++i) synapsessPerLayer.push_back(links_[i]-1);
+      synapsessPerLayer.push_back(1);
+
+      for (unsigned iLayer=1;iLayer < layerToNeurons.size(); ++iLayer)
+      {    
+	  for (unsigned iOut=0;iOut<synapsessPerLayer[iLayer-1];++iOut)
+	  {        
+	     std::vector<float> temp;
+	     for (unsigned iIn=layerToNeurons[iLayer-1];iIn<layerToNeurons[iLayer];++iIn) wgts_.push_back(wtemp[iIn][iOut]);                   
+	  }
+      }
+
+      maxNeurons_ = *std::max_element(links_.begin(),links_.end());
+      x_ = std::vector<float>(maxNeurons_,0.0f);
+      y_ = std::vector<float>(maxNeurons_,0.0f);
+
+      XMLString::release(&ATT_INDEX);
+      XMLString::release(&ATT_NSYNAPSES);    
+  }
+  
   void MVATools::getCalib(std::map<float, float>& effCalib) {
 
     xercesc::DOMDocument* xmlDoc = getXmlDoc();
@@ -499,82 +399,7 @@
     XMLString::release(&ATT_EFF);
     XMLString::release(&ATT_CUT);
     xmlDoc->release();
-}
-
-
-
-float MVATools::evalMVA(const std::vector<double >& v,MVAMask mask) const 
-{
-   for (size_t i=0;i<v.size();++i)  fv_[i] = static_cast<float>(v[i]);   
-   return evalMVA(fv_,mask);
-}
-=======
-      int iCurrentLayer(-1);
-      unsigned nNeurons(0);
-      std::vector<std::vector<float> > wtemp;
-      for (XMLSize_t i=0;i<xpathRes->getSnapshotLength();i++)
-      {
-          xpathRes->snapshotItem(i);
-
-          DOMNode*    nNeuron = xpathRes->getNodeValue();
-          DOMElement* neuronElement = dynamic_cast<DOMElement* >(nNeuron);
-          DOMNode*    parentNode = nNeuron->getParentNode();
-          DOMElement* parentElement = dynamic_cast<DOMElement* >(parentNode);
-
-          char* layerIndex = XMLString::transcode(parentElement->getAttribute(ATT_INDEX));
-          int   iLayer     = atoi(layerIndex);
-          char* nSynapses  = XMLString::transcode(neuronElement->getAttribute(ATT_NSYNAPSES));
-          unsigned iSynapses  = atoi(nSynapses);
-
-          if (iLayer != iCurrentLayer) 
-	  {
-              if (iCurrentLayer > -1) links_.push_back(nNeurons);
-	      iCurrentLayer=iLayer;
-              nNeurons=0;
-	  } 
-
-	  if (nNeuron->getFirstChild()==NULL) continue; //output neuron has no children        
-
-	  char* cw = XMLString::transcode(nNeuron->getFirstChild()->getNodeValue());        
-	  std::string sw(cw),temp;
-          std::stringstream ss(sw);
-          std::vector<float> w;
-	  while(ss >> temp) w.push_back(strtof(temp.c_str(),NULL));        
-	  if (w.size() != iSynapses) throw cet::exception("RECO")<<"mu2e::MVATools: internal error" << std::endl;
-	  wtemp.push_back(std::move(w));
-
-	  XMLString::release(&cw);
-	  ++nNeurons;      
-      }
->>>>>>> aff6e4b8
-
-      // the weights are given in a back-propagation style, continuous weights are from a neuron of the previous layer to all neurons of the next layer
-      // for evaluation, forward-propagation style is better, contiguous weights from all neurons of the previous layer to a single neuron of the next layer 
-      // we also need the number of synapses / layer, which is given by the number of neurons in the next layer -1 to remove bias neuron
-      //
-      std::vector<unsigned> layerToNeurons(1,0),synapsessPerLayer;
-      for (const auto& val : links_)    layerToNeurons.push_back(val+layerToNeurons.back());
-      for (size_t i=1;i<links_.size();++i) synapsessPerLayer.push_back(links_[i]-1);
-      synapsessPerLayer.push_back(1);
-
-      for (unsigned iLayer=1;iLayer < layerToNeurons.size(); ++iLayer)
-      {    
-	  for (unsigned iOut=0;iOut<synapsessPerLayer[iLayer-1];++iOut)
-	  {        
-	     std::vector<float> temp;
-	     for (unsigned iIn=layerToNeurons[iLayer-1];iIn<layerToNeurons[iLayer];++iIn) wgts_.push_back(wtemp[iIn][iOut]);                   
-	  }
-      }
-
-      maxNeurons_ = *std::max_element(links_.begin(),links_.end());
-      x_ = std::vector<float>(maxNeurons_,0.0f);
-      y_ = std::vector<float>(maxNeurons_,0.0f);
-
-      XMLString::release(&ATT_INDEX);
-      XMLString::release(&ATT_NSYNAPSES);    
-  }
-
-
+  }
 
 
   float MVATools::evalMVA(const std::vector<double >& v, const MVAMask& mask) const 
