--- conflicted
+++ resolved
@@ -77,15 +77,8 @@
     double e   = E+_bin/2;
     int    bin = e/_bin ; 
 
-<<<<<<< HEAD
-    int bin  = E/_bin+0.5 ; 
-
-    if (bin < _nbins-1) {
-      weight = _bin* getCorrectedConversionSpectrum(E+_bin/2);
-=======
     if (bin < _nbins-1) {
       weight = _bin* getCorrectedConversionSpectrum(e);
->>>>>>> 4d53e379
     }
     else {
       // last bin
