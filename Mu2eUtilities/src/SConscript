#!/usr/bin/env python
#
# Original author Rob Kutschke.
#

import os, re
Import('env')

Import('mu2e_helper')

helper=mu2e_helper(env)

XERCESC_LIBS = [ 'xerces-c' ]

rootlibs = env['ROOTLIBS']
babarlibs = env['BABARLIBS']
mainlib = helper.make_mainlib ( [ 'mu2e_ConditionsService',
                                  'mu2e_GeometryService',
                                  'mu2e_GlobalConstantsService',
                                  'mu2e_StoppingTargetGeom',
                                  'mu2e_GeneralUtilities',
                                  'mu2e_MCDataProducts',
                                  'mu2e_RecoDataProducts',
                                  'mu2e_DataProducts',
                                  'mu2e_ConfigTools',
                                  'mu2e_GeneralUtilities',
                                  'mu2e_TrackerGeom',
                                  'BTrk_BbrGeom',
                                  'gsl',
                                  'art_Persistency_Common',
                                  'art_Persistency_Provenance',
                                  'art_Framework_Services_Optional_RandomNumberGenerator',
                                  'art_root_io_TFileService',
                                  'art_Framework_Services_Registry',
                                  'art_root_io_tfile_support',
                                  'art_Framework_Principal',
                                  'art_Framework_Core',
                                  'art_Utilities',
                                  'canvas',
                                  'MF_MessageLogger',
                                  'CLHEP',
                                  XERCESC_LIBS,
                                  'fhiclcpp',
                                  'fhiclcpp_types',
                                  'tbb',
                                  'cetlib',
                                  'cetlib_except',
                                  'hep_concurrency',
                                  rootlibs,
<<<<<<< HEAD
                                  babarlibs,
=======
                                  babarlibs
>>>>>>> 585354ee
                                  ] )

# This tells emacs to view this file in python mode.
# Local Variables:
# mode:python
# End:<|MERGE_RESOLUTION|>--- conflicted
+++ resolved
@@ -47,11 +47,7 @@
                                   'cetlib_except',
                                   'hep_concurrency',
                                   rootlibs,
-<<<<<<< HEAD
-                                  babarlibs,
-=======
                                   babarlibs
->>>>>>> 585354ee
                                   ] )
 
 # This tells emacs to view this file in python mode.
