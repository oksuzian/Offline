--- conflicted
+++ resolved
@@ -6,37 +6,14 @@
 //
 // Original author: Kyle Knoepfel
 
-#include <exception>
-#include <stdlib.h>
-// C++ includes
-#include <algorithm>
-#include <array>
-#include <string>
-#include <utility>
-#include <vector>
-
-#include "CLHEP/Random/RandGeneral.h"
-
-#include "ConditionsService/inc/AcceleratorParams.hh"
 // Mu2e includes
 #include "ConditionsService/inc/ConditionsHandle.hh"
 #include "ConfigTools/inc/ConfigFileLookupPolicy.hh"
-#include "art/Framework/Services/Optional/RandomNumberGenerator.h"
-#include "fhiclcpp/ParameterSet.h"
-#include "fhiclcpp/exception.h"
-#include "fhiclcpp/types/Atom.h"
-#include "fhiclcpp/types/OptionalAtom.h"
+#include "Mu2eUtilities/inc/ProtonPulseRandPDF.hh"
 
-<<<<<<< HEAD
 // C++ includes
 #include <algorithm>
-#include<TH1F.h>
-#include<TCanvas.h>
-=======
-#include "Mu2eUtilities/inc/ProtonPulseRandPDF.hh"
-#include "Mu2eUtilities/inc/Table.hh"
 
->>>>>>> 9de9f75a
 // The following defines the proton pulse shape parameters (pdf width,
 // pdf step and differential distribution).  Please note that it is
 // preferred to assume a delta function distribution for the proton
@@ -78,7 +55,8 @@
 //       but is unlikely to result in any noticeable effect.
 
 namespace mu2e{
- ProtonPulseRandPDF::ProtonPulseRandPDF(art::RandomNumberGenerator::base_engine_t& engine,
+
+  ProtonPulseRandPDF::ProtonPulseRandPDF(art::RandomNumberGenerator::base_engine_t& engine,
                                          const Config& conf)
     : accPar_      ( &*ConditionsHandle<AcceleratorParams>( "ignored" ) )
     , pulseEnum_   ( conf.pulseType() )
@@ -150,7 +128,7 @@
 
   //============================================================================================================
   TableVec<2> ProtonPulseRandPDF::setPotPulseShape( const std::string& shapeTxtFile ) {
-    std::cout<<accPar_->limitingHalfWidth<<std::endl;
+
     Table<2> pulseShape = loadTable<2>( shapeTxtFile );
 
     // For convenience, normalize potShape so that portion within limiting halfwidth
@@ -171,7 +149,7 @@
     unsigned bins(0);
     std::for_each( newshapevec.begin(), newshapevec.end(), [&](const TableRow<2>& pt) { if (std::abs(pt.first) >= accPar_->limitingHalfWidth ) ++bins;                            } );
     std::for_each( newshapevec.begin(), newshapevec.end(), [&](      TableRow<2>& pt) { if (std::abs(pt.first) >= accPar_->limitingHalfWidth ) pt.second.at(0) = extFactor_/bins; } );
-    
+
     return newshapevec;
 
   }
@@ -187,9 +165,9 @@
     }
     else {
 
-      for ( const auto& t : times_ ){
+      for ( const auto& t : times_ )
         spectrum.push_back( pulseShape_.getValueAtKey(t).at(0)*acdipole_.getValueAtKey(t).at(0) );
-    }
+
     }
     return spectrum;
   }
@@ -206,6 +184,7 @@
                      if ( std::abs(pt.first) >= accPar_->limitingHalfWidth ) { num += pt.second.at(0);}
                      else denom += pt.second.at(0);
                    } );
+
     return num/denom;
   }
 
