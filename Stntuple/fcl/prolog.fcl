--- conflicted
+++ resolved
@@ -26,13 +26,8 @@
 #------------------------------------------------------------------------------    
     makeCalData         : 1
     makeStrawData       : 0
-<<<<<<< HEAD
-    makeTracks          : 1
-    makeTracksDem       : 0
-=======
     makeTracksA         : 1 
     makeTracks          : 0
->>>>>>> 26461a40
     makeTracksUem       : 0
     makeTracksDmm       : 0
     makeTracksUmm       : 0
