--- conflicted
+++ resolved
@@ -9,19 +9,12 @@
 #include "BTrk/BbrGeom/TrkLineTraj.hh"
 #include "BTrk/TrkBase/TrkDifPieceTraj.hh"
 #include "BTrk/TrkBase/TrkHit.hh"
-<<<<<<< HEAD
 #include "BTrk/TrkBase/TrkT0.hh"
 // Mu2e
 #include "RecoDataProducts/inc/StrawHit.hh"
-=======
-// Mu2e
-#include "RecoDataProducts/inc/StrawHit.hh"
-#include "RecoDataProducts/inc/HitT0.hh"
 #include "RecoDataProducts/inc/StrawHitIndex.hh"
->>>>>>> af0be6eb
 #include "TrackerGeom/inc/Straw.hh"
 #include "ConditionsService/inc/TrackerCalibrations.hh"
-#include "BTrkData/inc/TrkHitContext.hh"
 // CLHEP
 #include "CLHEP/Vector/ThreeVector.h"
 // c++
@@ -36,17 +29,10 @@
   class TrkStrawHit : public TrkHit {
   public:
   // enum for hit flags
-<<<<<<< HEAD
-    //    enum TrkStrawHitFlag {weededHit=-5, driftFail=-3, updateFail=-1,addedHit=3,unweededHit=4};
-    TrkStrawHit(const StrawHit& strawhit, const Straw& straw,unsigned istraw,
+    enum enduse { cal=TrkTypes::cal, hv = TrkTypes::hv, earliest, both};
+    TrkStrawHit(const StrawHit& strawhit, const Straw& straw,StrawHitIndex index,
 		const TrkT0& trkt0, double fltlen, double exterr, double maxdriftpull, 
 		double timeWeight, double mint0doca);
-=======
-    enum TrkStrawHitFlag {weededHit=-5, driftFail=-3, updateFail=-1,addedHit=3,unweededHit=4};
-    enum enduse { cal=TrkTypes::cal, hv = TrkTypes::hv, earliest, both};
-    TrkStrawHit(const StrawHit& strawhit, const Straw& straw,StrawHitIndex index,
-    const HitT0& trkt0, double fltlen, TrkHitContext const& tcon);
->>>>>>> af0be6eb
     virtual ~TrkStrawHit();
 //  implementation of TrkHit interface
     virtual const TrkLineTraj* hitTraj() const                   { return _hittraj; }
@@ -72,50 +58,24 @@
     double timeDiffDistErr() const { return _tddist_err; }
     const CLHEP::Hep3Vector& wirePosition() const { return _wpos; }
     void hitPosition(CLHEP::Hep3Vector& hpos) const;
-<<<<<<< HEAD
-    //    HitT0 const& hitT0() const { return _hitt0;}
-    //    void updateHitT0(HitT0 const& t0) { _hitt0 = t0; }
     bool signalPropagationTime(double &propTime, double&Doca, 
 			       double resid, double &residErr, 
 			       CLHEP::Hep3Vector trajDirection);//propagation time
     void trackT0Time(double &htime, double t0flt, const TrkDifPieceTraj* ptraj, double vflt);
 
-    double signalTime() const { return _stime; } // time for signal to reach the end of the wire
-// external hit error (mm); the intrinsic error comes from the t2d calibration object
-//    double extErr() const { return _exterr; }
+    double signalTime(StrawEnd end=TrkTypes::cal) const { return _stime[end]; } // time for signal to reach the end of the wire
 // error to penalize mis-assigned ambiguity
     double penaltyErr() const { return _penerr; }
 // error ON RDrift and residual coming from hit t0 error
-//    double t0Err() const { return _hitt0._t0err*_t2d._vdrift; }
     double t0Err() const { return hitT0()._t0err*_t2d._vdrift; }
-=======
-    HitT0 const& hitT0() const { return _hitt0;}
-    void updateHitT0(HitT0 const& t0) { _hitt0 = t0; }
-    double signalTime(StrawEnd end=TrkTypes::cal) const { return _stime[end]; } // time for signal to reach the end of the wire
-//  hit error from pat. rec. temperature (mm)
-    double extErr() const { return _tcon._exterr; }
-// error to penalize mis-assigned ambiguity
-    double penaltyErr() const { return _penerr; }
-// error on RDrift and residual coming from hit t0 error
-    double t0Err() const { return _hitt0._t0err*_t2d._vdrift; }
->>>>>>> af0be6eb
 // total error
     double totalErr() const { return _toterr; }
 // intrinsic hit error (mm)
     double hitErr() const { return _t2d._rdrifterr; }
-<<<<<<< HEAD
-// changing the extneral hit error invalidates the cache, it should invalidate the fit, FIXME!!!!
-//    void setExtErr(double exterr) { _exterr = exterr; }
     double physicalTime() const;
-    
     //FIXME! this function is not used yet. Needs to be implemented
     double physicalPosition() const {return 0;}
     
-=======
-// set the penalty error: this is set when we can't resolve the ambiguity
-    void setPenalty(double penerr) { _penerr = penerr; }
-    bool physicalDrift(double maxchi) const;
->>>>>>> af0be6eb
 // logical operators to allow searching for StrawHits
     bool operator == (StrawHit const& sh) const { return _strawhit == sh; }
     bool operator != (StrawHit const& sh) const { return !operator==(sh); }
@@ -132,41 +92,22 @@
     virtual void updateDrift();
     virtual void updateSignalTime();
   //private:
-<<<<<<< HEAD
     const StrawHit&   _strawhit;
     const Straw&      _straw;
-    unsigned          _istraw;
+    StrawHitIndex     _index;
     TrkLineTraj*      _hittraj;
     CLHEP::Hep3Vector _wpos;
     CLHEP::Hep3Vector _wpos_err;
-    //    HitT0 _hitt0;
-    double            _stime;
-    //    double _exterr,
+    double _stime[2]; // time for the signal to get from the POCA to each wire end
     double            _penerr,_toterr;
     int               _iamb;
+    enduse _enduse; // which ends are used in the drift measurement
     bool              _ambigupdate;
     T2D               _t2d; // current values of t2d
     double            _tddist;
     double            _tddist_err;
     double            _maxdriftpull;
     double            _mint0doca;	    // minimum doca for t0 calculation.  Note this is a SIGNED QUANTITITY
-=======
-    const StrawHit& _strawhit; // reference to the straw hit
-    const Straw& _straw;  // reference to the straw
-    StrawHitIndex _index; // index of the associated StrawHit
-    TrkLineTraj* _hittraj; // local representation of the wire
-    CLHEP::Hep3Vector _wpos; // position along the wire, from time division or stereo info 
-    HitT0 _hitt0; // estimated time the particle reaches POCA for this wire
-    double _stime[2]; // time for the signal to get from the POCA to each wire end
-    double _penerr,_toterr;
-    int _iamb;
-    enduse _enduse; // which ends are used in the drift measurement
-    bool _ambigupdate;
-    T2D _t2d; // current values of t2d
-    double _tddist;
-    double _tddist_err;
-    TrkHitContext const& _tcon; // context for this hit
->>>>>>> af0be6eb
   };
 
 // binary functor to sort TrkStrawHits by StrawHit index
