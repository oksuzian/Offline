#include "BTrkData/inc/TrkCaloHit.hh"
// BTrk
#include "BTrk/BaBar/BaBar.hh"
#include "BTrk/TrkBase/TrkErrCode.hh"
#include "BTrk/TrkBase/TrkPoca.hh"
#include "BTrk/TrkBase/TrkDifTraj.hh"
#include "BTrk/TrkBase/TrkDifPieceTraj.hh"
#include "BTrk/TrkBase/TrkRep.hh"
#include "BTrk/TrkBase/TrkHit.hh"
//
#include "CLHEP/Vector/ThreeVector.h"
#include <algorithm>

using namespace std;
using CLHEP::Hep3Vector;

namespace mu2e
{
  TrkCaloHit::TrkCaloHit(CaloCluster const& caloCluster, Hep3Vector const& caloClusterPos,
			 double crystalLength, Hep3Vector const& clusterAxis,
			 const HitT0& hitt0,double fltlen, double timeWeight,
			 double hiterr, double terr, double dtoffset) :
    _caloCluster(caloCluster), _clen(crystalLength),
    _dtoffset(dtoffset),
    _hitErr(hiterr) , _tErr(terr)
  {
// the hit trajectory is defined as a line segment directed along the cluster axis 
    _hittraj = new TrkLineTraj(HepPoint(caloClusterPos.x(), caloClusterPos.y(), caloClusterPos.z()),
			       clusterAxis, 0.0, crystalLength);
    setHitLen(0.5*crystalLength); // approximpate
    setFltLen(fltlen);
// compute initial hit t0
    setHitT0(hitt0);
    setActivity(true);

    sett0Weight(timeWeight);
//    std::cout << "creating TrkCaloHit " << this << std::endl;
  }


  TrkCaloHit::~TrkCaloHit(){
// delete the trajectory
    delete _hittraj;
    _parentRep=0;
  }


  //2019-05-02 Gianipez: the following function will change meaning in the near future. FIXME!
  double
  TrkCaloHit::time() const{
<<<<<<< HEAD
    return caloCluster().time() - _dtoffset;
=======
    return caloCluster().time()  + _dtoffset; // following Pasha's convention
>>>>>>> 486e3d29
  }

  // bool 
  // TrkCaloHit::time(HitT0& t0) const{
  //   HitT0 st0;
  //   if (signalPropagationTime(st0)){
  //     t0._t0    = caloCluster().time() - st0._t0 -_dtoffset;
  //     t0._t0err = st0._t0err;
  //     return true;
  //   }else {
  //     return false;
  //   }
  // }

  TrkErrCode
  TrkCaloHit::updateMeasurement(const TrkDifTraj* traj) {
    TrkErrCode status(TrkErrCode::fail);
    // find POCA to the wire
    updatePoca(traj);
    if( poca().status().success()) {
// check the cluster distance to make sure we're on the right loop
      if(hitLen() < _hittraj->lowRange() || hitLen() > 1.5*_hittraj->hiRange()){
	double cost = traj->direction(fltLen()).dot(_hittraj->direction(hitLen()));
	double smax =  0.5*_hittraj->hiRange(); // approximate shwowermax
	double dflt = (hitLen()-smax)/cost;
	setFltLen(fltLen() - dflt);
	setHitLen(smax);
	updatePoca(traj);
      }
      status = poca().status();
      double residual = poca().doca();
      setHitResid(residual);
      double     totErr  = _hitErr; // geometric error is unaffected by temperature
      setHitRms(totErr);
    } else {
//      cout << "TrkCaloHit:: updateMeasurement() failed" << endl;
      setFlag(updateFail);
      setHitResid(999999);
      setHitRms(999999);
      setActivity(false);
    }
    return status;
  }

  void
  TrkCaloHit::hitPosition(CLHEP::Hep3Vector& hpos) const{
    hpos.setX(hitTraj()->position(hitLen()).x());
    hpos.setY(hitTraj()->position(hitLen()).y());
    hpos.setZ(hitTraj()->position(hitLen()).z());
    //hpos = _caloClusterPos;
  }


  bool TrkCaloHit::signalPropagationTime(TrkT0& t0) {
<<<<<<< HEAD
    // t0._t0 = -_dtoffset; // following Pasha's convention
    // t0._t0err = _tErr; // intrinsic error on time, used in T0 updating

  // correct for the light propagation time.
=======
  // compute the light propagation time.
>>>>>>> 486e3d29
  // light propagation velocity should come from configuration FIXME!
    static const double vlprop =200.0; // mm/nsec  Needs better calibration FIXME!!
    double tlight =0.0;
    if(poca().status().success()){
// time for light to get to SIPMs at the back of the crystals, bounded by crystal length
      double clen = _clen-std::min(_clen,std::max(0.0,poca().flt2()));
      tlight = clen/vlprop;
    }
<<<<<<< HEAD
    t0._t0    =  tlight;
    t0._t0err = _tErr; // intrinsic error on time, used in T0 updating. 
                       //Contribution from the uncertainty of the light propagation is below 100 ps

    return true;//FIXME!
=======
    t0._t0 = tlight;
    t0._t0err = _tErr; // should be a function of propagation distance: FIXME!
    return true;
>>>>>>> 486e3d29
  }

// this function isn't used and needs to be removed FIXME!
  void
  TrkCaloHit::trackT0Time(double& htime, double t0flt, const TrkDifPieceTraj* ptraj, double vflt){
<<<<<<< HEAD
    // compute the flightlength to this hit from z=0
    // CLHEP::Hep3Vector hpos;
    // hitPosition(hpos);
    // double hflt  = ptraj->zFlight(hpos.z()) - t0flt;
    // HitT0   st0;
    // if(time(st0))
    //   htime = st0._t0 - hflt/vflt;
=======
    throw cet::exception("RECO")<<"mu2e::TrkCaloHit: obsolete function"<< endl;
>>>>>>> 486e3d29
  }

  bool
  TrkCaloHit::isPhysical(double maxchi) const {
    return true;//FIXME!
  }

  void TrkCaloHit::print(std::ostream& o) const {
    o<<"------------------- TrkCaloHit -------------------"<<std::endl;
    // o<<"istraw "<<_istraw<<std::endl;
    // o<<"is active "<<isActive()<<std::endl;
    o<<"hitRms "<<hitRms()<<" weight "<<weight()<<" fltLen "<<fltLen()<<" hitLen "<<hitLen()<<std::endl;
    o<<" hitT0 "<<hitT0().t0()<<" hitT0err "<<hitT0().t0Err()<<std::endl;
    Hep3Vector hpos; hitPosition(hpos);
    o<<"hitPosition "<<hpos<<std::endl;
    o<<"---------------------------------------------------"<<std::endl;
  }

// utility function: this lives in namespace mu2e
  void
  convert(TrkHitVector const& thv, TrkCaloHitVector& tshv) {
    tshv.clear();
    tshv.reserve(thv.size());
    for(auto ith=thv.begin(); ith!=thv.end(); ++ith){
      TrkCaloHit* tsh = dynamic_cast<TrkCaloHit*>(*ith);
      if(tsh != 0) tshv.push_back(tsh);
    }
  }

}<|MERGE_RESOLUTION|>--- conflicted
+++ resolved
@@ -48,11 +48,7 @@
   //2019-05-02 Gianipez: the following function will change meaning in the near future. FIXME!
   double
   TrkCaloHit::time() const{
-<<<<<<< HEAD
-    return caloCluster().time() - _dtoffset;
-=======
     return caloCluster().time()  + _dtoffset; // following Pasha's convention
->>>>>>> 486e3d29
   }
 
   // bool 
@@ -107,14 +103,7 @@
 
 
   bool TrkCaloHit::signalPropagationTime(TrkT0& t0) {
-<<<<<<< HEAD
-    // t0._t0 = -_dtoffset; // following Pasha's convention
-    // t0._t0err = _tErr; // intrinsic error on time, used in T0 updating
-
-  // correct for the light propagation time.
-=======
   // compute the light propagation time.
->>>>>>> 486e3d29
   // light propagation velocity should come from configuration FIXME!
     static const double vlprop =200.0; // mm/nsec  Needs better calibration FIXME!!
     double tlight =0.0;
@@ -123,33 +112,17 @@
       double clen = _clen-std::min(_clen,std::max(0.0,poca().flt2()));
       tlight = clen/vlprop;
     }
-<<<<<<< HEAD
     t0._t0    =  tlight;
     t0._t0err = _tErr; // intrinsic error on time, used in T0 updating. 
                        //Contribution from the uncertainty of the light propagation is below 100 ps
 
     return true;//FIXME!
-=======
-    t0._t0 = tlight;
-    t0._t0err = _tErr; // should be a function of propagation distance: FIXME!
-    return true;
->>>>>>> 486e3d29
   }
 
 // this function isn't used and needs to be removed FIXME!
   void
   TrkCaloHit::trackT0Time(double& htime, double t0flt, const TrkDifPieceTraj* ptraj, double vflt){
-<<<<<<< HEAD
-    // compute the flightlength to this hit from z=0
-    // CLHEP::Hep3Vector hpos;
-    // hitPosition(hpos);
-    // double hflt  = ptraj->zFlight(hpos.z()) - t0flt;
-    // HitT0   st0;
-    // if(time(st0))
-    //   htime = st0._t0 - hflt/vflt;
-=======
     throw cet::exception("RECO")<<"mu2e::TrkCaloHit: obsolete function"<< endl;
->>>>>>> 486e3d29
   }
 
   bool
