--- conflicted
+++ resolved
@@ -13,10 +13,6 @@
 
 
 TEveEventDisplayHelix : {
-<<<<<<< HEAD
-=======
-    show2D : false
->>>>>>> 1a242b8d
     module_type : TEveEventDisplay
     accumulate : false
     filler : {
