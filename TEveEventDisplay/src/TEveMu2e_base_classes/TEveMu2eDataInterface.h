#ifndef TEveMu2eDataInterface_h
#define TEveMu2eDataInterface_h

//libGeom
#include <TGeoManager.h>
//TEve
#include <TEveManager.h>
#include <TEveStraightLineSet.h>
//Mu2e General:
#include "GeometryService/inc/GeomHandle.hh"
#include "GeometryService/inc/DetectorSystem.hh"
//TEveMu2e
#include "TEveEventDisplay/src/dict_classes/Collection_Filler.h"
#include "TEveEventDisplay/src/dict_classes/Geom_Interface.h"
#include "TEveEventDisplay/src/TEveMu2e_base_classes/TEveMu2e2DProjection.h"
#include "TEveEventDisplay/src/shape_classes/TEveMu2eCalorimeter.h"
#include "TEveEventDisplay/src/shape_classes/TEveMu2eTracker.h"
#include "TEveEventDisplay/src/TEveMu2e_base_classes/TEveMu2eHit.h"
#include "TEveEventDisplay/src/TEveMu2e_base_classes/TEveMu2eCRVEvent.h"
#include "TEveEventDisplay/src/TEveMu2e_base_classes/TEveMu2eCluster.h"
#include "TEveEventDisplay/src/TEveMu2e_base_classes/TEveMu2eCustomHelix.h"
#include "TEveEventDisplay/src/TEveMu2e_base_classes/TEveMu2eStraightTrack.h"
#include "TEveEventDisplay/src/dict_classes/GeomUtils.h"

	
namespace mu2e{
    class TEveMu2eDataInterface {
    public:
      #ifndef __CINT__
      TEveMu2eDataInterface() : fHitsList2D(0),fHitsList3D(0),fCrystalHitList(0),fTrackList2D(0),fTrackList3D(0), fClusterList2D_disk0(0), fClusterList2D_disk1(0), fClusterList3D(0), fCrvList2D(0), fCrvList3D(0), fExtTrackList2D(0), fExtTrackList3D(0){};
      TEveMu2eDataInterface(const TEveMu2eDataInterface &);
      TEveMu2eDataInterface& operator=(const TEveMu2eDataInterface &);
      virtual ~TEveMu2eDataInterface(){};
      #endif
      bool show2D;
      TEveElementList *fHitsList2D;
      TEveElementList *fHitsList3D;
      TEveElementList *fCrystalHitList;
      TEveElementList *fTrackList2D;
      TEveElementList *fTrackList3D;
      TEveElementList *fClusterList2D_disk0;
      TEveElementList *fClusterList2D_disk1;
      TEveElementList *fClusterList3D;
      TEveElementList *fCrvList2D;
      TEveElementList *fCrvList3D;
      TEveElementList *fExtTrackList2D;
      TEveElementList *fExtTrackList3D;
      
<<<<<<< HEAD
      std::vector<double> getTimeRange(bool firstloop, const ComboHitCollection *chcol, const CrvRecoPulseCollection *crvcoincol, const CaloClusterCollection *clustercol, const CaloCrystalHitCollection *cryHitcol);

      void AddCRVInfo(bool firstloop, const CrvRecoPulseCollection *crvcoincol, double min_time, double max_time, bool Redraw, bool accumulate);
      
      std::vector<double> AddComboHits(bool firstloop, const ComboHitCollection *chcol, TEveMu2e2DProjection *tracker2Dproj, bool Redraw, double min_energy, double max_energy, double min_time, double max_time, bool accumulate, TEveProjectionManager *TXYMgr, TEveProjectionManager *TRZMgr, TEveScene *scene1, TEveScene *scene2);
      
      std::vector<double> AddCaloClusters(bool firstloop, const CaloClusterCollection *clustercol,TEveMu2e2DProjection *calo2Dproj,  bool Redraw, double min_energy, double max_energy, double min_time, double max_time, bool accumulate, TEveProjectionManager *CfXYMgr, TEveProjectionManager *CfRZMgr, TEveScene *scene1, TEveScene *scene2);
      
      void AddCrystalHits(bool firstloop, const CaloCrystalHitCollection *cryHitcol, TEveMu2e2DProjection *calo2Dproj,  double min_time, double max_time, bool Redraw, bool accumulate, TEveProjectionManager *CfXYMgr, TEveProjectionManager *CfRZMgr, TEveScene *scene1, TEveScene *scene2);
      
      void AddCosmicTrack(bool firstloop, const CosmicTrackSeedCollection *cosmiccol, TEveMu2e2DProjection *tracker2Dproj, double min_time, double max_time, bool Redraw, bool accumulate, TEveProjectionManager *TXYMgr, TEveProjectionManager *TRZMgr, TEveScene *scene1, TEveScene *scene2);
      
      void AddHelixPieceWise(bool firstloop, const KalSeedCollection *seedcol, std::vector<const KalSeedCollection*> track_list, TEveMu2e2DProjection *tracker2Dproj, double min_time, double max_time, bool Redraw, bool accumulate, TEveProjectionManager *TXYMgr, TEveProjectionManager *TRZMgr, TEveScene *scene1, TEveScene *scene2);
      
      void AddTrackExitTrajectories(bool firstloop, const TrkExtTrajCollection *trkextcol, double min_time, double max_time, bool Redraw, bool accumulate);

=======
      std::vector<double> getTimeRange(bool firstloop, const ComboHitCollection *chcol, const CrvRecoPulseCollection *crvcoincol, const CaloClusterCollection *clustercol, const CaloHitCollection *cryHitcol);
      void AddCRVInfo(bool firstloop, const CrvRecoPulseCollection *crvcoincol, double time, bool Redraw, bool show2D, bool accumulate);
      std::vector<double> AddComboHits(bool firstloop, const ComboHitCollection *chcol, TEveMu2e2DProjection *tracker2Dproj, double time, bool Redraw, bool show2D, double min_energy, double max_energy, bool accumulate);
      std::vector<double> AddCaloClusters(bool firstloop, const CaloClusterCollection *clustercol,TEveMu2e2DProjection *calo2Dproj,  double time, bool Redraw, bool show2D, double min_energy, double max_energy, bool accumulate);
      void AddCrystalHits(bool firstloop, const CaloHitCollection *cryHitcol, TEveMu2e2DProjection *calo2Dproj,  double time, bool Redraw, bool show2D, bool accumulate);
      void AddCosmicTrack(bool firstloop, const CosmicTrackSeedCollection *cosmiccol, TEveMu2e2DProjection *tracker2Dproj, double time, bool Redraw, bool show2D, bool accumulate);
      void AddHelixPieceWise(bool firstloop, const KalSeedCollection *seedcol, TEveMu2e2DProjection *tracker2Dproj, double time, bool Redraw, bool show2D, bool accumulate);
      void AddTrackExitTrajectories(bool firstloop, const TrkExtTrajCollection *trkextcol, double time, bool Redraw, bool show2D, bool accumulate);
     
>>>>>>> b628a2c5
      ClassDef(TEveMu2eDataInterface,0);

  }; //end class def

}//end namespace mu2e

#endif /*TEveMu2eDataInterface.h*/<|MERGE_RESOLUTION|>--- conflicted
+++ resolved
@@ -46,8 +46,7 @@
       TEveElementList *fExtTrackList2D;
       TEveElementList *fExtTrackList3D;
       
-<<<<<<< HEAD
-      std::vector<double> getTimeRange(bool firstloop, const ComboHitCollection *chcol, const CrvRecoPulseCollection *crvcoincol, const CaloClusterCollection *clustercol, const CaloCrystalHitCollection *cryHitcol);
+      std::vector<double> getTimeRange(bool firstloop, const ComboHitCollection *chcol, const CrvRecoPulseCollection *crvcoincol, const CaloClusterCollection *clustercol, const CaloHitCollection *cryHitcol);
 
       void AddCRVInfo(bool firstloop, const CrvRecoPulseCollection *crvcoincol, double min_time, double max_time, bool Redraw, bool accumulate);
       
@@ -55,7 +54,7 @@
       
       std::vector<double> AddCaloClusters(bool firstloop, const CaloClusterCollection *clustercol,TEveMu2e2DProjection *calo2Dproj,  bool Redraw, double min_energy, double max_energy, double min_time, double max_time, bool accumulate, TEveProjectionManager *CfXYMgr, TEveProjectionManager *CfRZMgr, TEveScene *scene1, TEveScene *scene2);
       
-      void AddCrystalHits(bool firstloop, const CaloCrystalHitCollection *cryHitcol, TEveMu2e2DProjection *calo2Dproj,  double min_time, double max_time, bool Redraw, bool accumulate, TEveProjectionManager *CfXYMgr, TEveProjectionManager *CfRZMgr, TEveScene *scene1, TEveScene *scene2);
+      void AddCrystalHits(bool firstloop, const CaloHitCollection *cryHitcol, TEveMu2e2DProjection *calo2Dproj,  double min_time, double max_time, bool Redraw, bool accumulate, TEveProjectionManager *CfXYMgr, TEveProjectionManager *CfRZMgr, TEveScene *scene1, TEveScene *scene2);
       
       void AddCosmicTrack(bool firstloop, const CosmicTrackSeedCollection *cosmiccol, TEveMu2e2DProjection *tracker2Dproj, double min_time, double max_time, bool Redraw, bool accumulate, TEveProjectionManager *TXYMgr, TEveProjectionManager *TRZMgr, TEveScene *scene1, TEveScene *scene2);
       
@@ -63,17 +62,6 @@
       
       void AddTrackExitTrajectories(bool firstloop, const TrkExtTrajCollection *trkextcol, double min_time, double max_time, bool Redraw, bool accumulate);
 
-=======
-      std::vector<double> getTimeRange(bool firstloop, const ComboHitCollection *chcol, const CrvRecoPulseCollection *crvcoincol, const CaloClusterCollection *clustercol, const CaloHitCollection *cryHitcol);
-      void AddCRVInfo(bool firstloop, const CrvRecoPulseCollection *crvcoincol, double time, bool Redraw, bool show2D, bool accumulate);
-      std::vector<double> AddComboHits(bool firstloop, const ComboHitCollection *chcol, TEveMu2e2DProjection *tracker2Dproj, double time, bool Redraw, bool show2D, double min_energy, double max_energy, bool accumulate);
-      std::vector<double> AddCaloClusters(bool firstloop, const CaloClusterCollection *clustercol,TEveMu2e2DProjection *calo2Dproj,  double time, bool Redraw, bool show2D, double min_energy, double max_energy, bool accumulate);
-      void AddCrystalHits(bool firstloop, const CaloHitCollection *cryHitcol, TEveMu2e2DProjection *calo2Dproj,  double time, bool Redraw, bool show2D, bool accumulate);
-      void AddCosmicTrack(bool firstloop, const CosmicTrackSeedCollection *cosmiccol, TEveMu2e2DProjection *tracker2Dproj, double time, bool Redraw, bool show2D, bool accumulate);
-      void AddHelixPieceWise(bool firstloop, const KalSeedCollection *seedcol, TEveMu2e2DProjection *tracker2Dproj, double time, bool Redraw, bool show2D, bool accumulate);
-      void AddTrackExitTrajectories(bool firstloop, const TrkExtTrajCollection *trkextcol, double time, bool Redraw, bool show2D, bool accumulate);
-     
->>>>>>> b628a2c5
       ClassDef(TEveMu2eDataInterface,0);
 
   }; //end class def
