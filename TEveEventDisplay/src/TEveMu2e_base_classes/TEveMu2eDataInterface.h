--- conflicted
+++ resolved
@@ -46,25 +46,15 @@
       TEveElementList *fExtTrackList3D;
       
       std::vector<double> getTimeRange(bool firstloop, const ComboHitCollection *chcol, const CrvRecoPulseCollection *crvcoincol, const CaloClusterCollection *clustercol, const CaloCrystalHitCollection *cryHitcol);
-<<<<<<< HEAD
+
       void AddCRVInfo(bool firstloop, const CrvRecoPulseCollection *crvcoincol, double time, bool Redraw, bool accumulate);
       std::vector<double> AddComboHits(bool firstloop, const ComboHitCollection *chcol, TEveMu2e2DProjection *tracker2Dproj, double time, bool Redraw, double min_energy, double max_energy, bool accumulate, TEveProjectionManager *TXYMgr, TEveProjectionManager *TRZMgr, TEveScene *scene1, TEveScene *scene2);
       std::vector<double> AddCaloClusters(bool firstloop, const CaloClusterCollection *clustercol,TEveMu2e2DProjection *calo2Dproj,  double time, bool Redraw, double min_energy, double max_energy, bool accumulate, TEveProjectionManager *CfXYMgr, TEveProjectionManager *CfRZMgr, TEveScene *scene1, TEveScene *scene2);
       void AddCrystalHits(bool firstloop, const CaloCrystalHitCollection *cryHitcol, TEveMu2e2DProjection *calo2Dproj,  double time, bool Redraw, bool accumulate, TEveProjectionManager *CfXYMgr, TEveProjectionManager *CfRZMgr, TEveScene *scene1, TEveScene *scene2);
       void AddCosmicTrack(bool firstloop, const CosmicTrackSeedCollection *cosmiccol, TEveMu2e2DProjection *tracker2Dproj, double time, bool Redraw, bool accumulate, TEveProjectionManager *TXYMgr, TEveProjectionManager *TRZMgr, TEveScene *scene1, TEveScene *scene2);
-      void AddHelixPieceWise(bool firstloop, const KalSeedCollection *seedcol, TEveMu2e2DProjection *tracker2Dproj, double time, bool Redraw, bool accumulate, TEveProjectionManager *TXYMgr, TEveProjectionManager *TRZMgr, TEveScene *scene1, TEveScene *scene2);
+      void AddHelixPieceWise(bool firstloop, const KalSeedCollection *seedcol, std::vector<const KalSeedCollection*> track_list, TEveMu2e2DProjection *tracker2Dproj, double time, bool Redraw, bool accumulate, TEveProjectionManager *TXYMgr, TEveProjectionManager *TRZMgr, TEveScene *scene1, TEveScene *scene2);
       void AddTrackExitTrajectories(bool firstloop, const TrkExtTrajCollection *trkextcol, double time, bool Redraw, bool accumulate);
-=======
-      void AddCRVInfo(bool firstloop, const CrvRecoPulseCollection *crvcoincol, double time, bool Redraw, bool show2D, bool accumulate);
-      std::vector<double> AddComboHits(bool firstloop, const ComboHitCollection *chcol, TEveMu2e2DProjection *tracker2Dproj, double time, bool Redraw, bool show2D, double min_energy, double max_energy, bool accumulate, TEveProjectionManager *TXYMgr, TEveProjectionManager *TRZMgr);
-      std::vector<double> AddCaloClusters(bool firstloop, const CaloClusterCollection *clustercol,TEveMu2e2DProjection *calo2Dproj,  double time, bool Redraw, bool show2D, double min_energy, double max_energy, bool accumulate, TEveProjectionManager *CfXYMgr, TEveProjectionManager *CfRZMgr);
-      void AddCrystalHits(bool firstloop, const CaloCrystalHitCollection *cryHitcol, TEveMu2e2DProjection *calo2Dproj,  double time, bool Redraw, bool show2D, bool accumulate, TEveProjectionManager *CfXYMgr, TEveProjectionManager *CfRZMgr);
-      void AddCosmicTrack(bool firstloop, const CosmicTrackSeedCollection *cosmiccol, TEveMu2e2DProjection *tracker2Dproj, double time, bool Redraw, bool show2D, bool accumulate, TEveProjectionManager *TXYMgr, TEveProjectionManager *TRZMgr);
-      void AddHelixPieceWise(bool firstloop, const KalSeedCollection *seedcol,std::vector<const KalSeedCollection*> track_list, TEveMu2e2DProjection *tracker2Dproj, double time, bool Redraw, bool show2D, bool accumulate, TEveProjectionManager *TXYMgr, TEveProjectionManager *TRZMgr);
-      
-      void AddTrackExitTrajectories(bool firstloop, const TrkExtTrajCollection *trkextcol, double time, bool Redraw, bool show2D, bool accumulate);
->>>>>>> 1a242b8d
-     
+
       ClassDef(TEveMu2eDataInterface,0);
 
   }; //end class def
