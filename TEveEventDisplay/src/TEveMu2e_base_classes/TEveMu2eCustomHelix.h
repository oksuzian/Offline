--- conflicted
+++ resolved
@@ -6,40 +6,19 @@
 #include <TEveLine.h>
 #include "RecoDataProducts/inc/HelixSeed.hh"
 #include "RecoDataProducts/inc/KalSeed.hh"
-<<<<<<< HEAD
-#include "GlobalConstantsService/inc/GlobalConstantsHandle.hh"
-#include "GlobalConstantsService/inc/ParticleDataTable.hh"
-=======
 #include "RecoDataProducts/inc/TrkExtTraj.hh"
->>>>>>> a14b9168
 
 using namespace mu2e;
 
 namespace mu2e {
   class   TEveMu2eCustomHelix: public TEveLine {
     public:
-<<<<<<< HEAD
-       #ifndef __CINT__
-      explicit  TEveMu2eCustomHelix(){};
-      TEveMu2eCustomHelix(const TEveMu2eCustomHelix &helix) { fKalSeed = helix.fKalSeed;} ;
-      TEveMu2eCustomHelix(HelixSeed hseed){fHelixSeed = hseed;};
-      TEveMu2eCustomHelix(KalSeed kseed){
-	auto const& ptable = mu2e::GlobalConstantsHandle<mu2e::ParticleDataTable>();
-        fKalSeed = kseed;
-        this->Momentum = fKalSeed.helix()->helix().momentum();
-        this->PDGcode = fKalSeed.particle();
-        this->Charge = ptable->particle(fKalSeed.particle()).ref().charge();
-        this->Mass = ptable->particle(fKalSeed.particle()).ref().mass().value(); 
-      };
-      virtual ~ TEveMu2eCustomHelix(){};
-=======
       #ifndef __CINT__
       TEveMu2eCustomHelix();
       explicit TEveMu2eCustomHelix(const TEveMu2eCustomHelix &helix);
       explicit TEveMu2eCustomHelix(HelixSeed  const& hseed);
       explicit TEveMu2eCustomHelix(KalSeed kseed);
       virtual ~TEveMu2eCustomHelix(){};
->>>>>>> a14b9168
       #endif
       
       KalSeed fKalSeed; 
@@ -48,41 +27,6 @@
 
       void DrawHelixTrack();
       void Draw2DProjection();
-<<<<<<< HEAD
-
-      void SetSeedInfo(KalSeed seed) { 
-	auto const& ptable = mu2e::GlobalConstantsHandle<mu2e::ParticleDataTable>();
-        fKalSeed = seed;
-        this->Momentum = fKalSeed.helix()->helix().momentum();
-        this->PDGcode = fKalSeed.particle();
-        this->Charge = ptable->particle(fKalSeed.particle()).ref().charge();
-        this->Mass = ptable->particle(fKalSeed.particle()).ref().mass().value(); 
-      }
-
-      void SetPostionAndDirectionFromHelixSeed(double zpos){
-        fHelixSeed.helix().position(Position);
-        fHelixSeed.helix().direction(zpos, Direction);
-      }
-
-      void SetPostionAndDirectionFromKalRep(double zpos){
-        fKalSeed.helix()->helix().position(Position);
-        fKalSeed.helix()->helix().direction(zpos, Direction);
-      }
-
-      void SetMomentumExt(){
-        this->Momentum = fTrkExtTraj.front().momentum().mag();
-      }
-
-      void SetParticleExt(){
-        this->PDGcode = 11; //FIXME
-      }
-
-      const std::string Title(){
-        const std::string title = "Track PDG " + to_string(PDGcode) +" Momentum = " + to_string(Momentum) + " Charge "+ to_string(Charge);
-        return title;
-      }
-
-=======
       //TODO - this class will need redesigning
       void SetSeedInfo(KalSeed const&  seed);
       void SetPostionAndDirectionFromHelixSeed(double zpos);
@@ -91,7 +35,6 @@
       void SetParticleExt();
       const std::string Title();
       std::string DataTitle(const std::string &pstr, int n);
->>>>>>> a14b9168
       XYZVec Direction;
       XYZVec Position;
       double Momentum;
