--- conflicted
+++ resolved
@@ -105,7 +105,10 @@
 
   void TEveEventDisplay::analyze(const art::Event& event){
     std::cout<<"[In TEveEventDisplay::analyze()]"<<std::endl;
-<<<<<<< HEAD
+    int eventid = event.id().event();
+    int runid = event.run();
+    int subrunid = event.subRun();
+    if (eventid == 126351 and runid==1002 and subrunid == 75905){
     if(_showEvent){
       foundEvent = true;
       Data_Collections data;
@@ -117,24 +120,6 @@
       if(_filler.addMCTraj_)_filler.FillMCCollections(event, data, MCTrajectories);
       if(!_frame->isClosed()) _frame->setEvent(event, _firstLoop, data, -1, _accumulate);
       _firstLoop = false;
-=======
-    int eventid = event.id().event();
-    int runid = event.run();
-    int subrunid = event.subRun();
-    if (eventid == 126351 and runid==1002 and subrunid == 75905){
-      if(_showEvent){
-        foundEvent = true;
-        Data_Collections data;
-        if(_filler.addHits_)_filler.FillRecoCollections(event, data, ComboHits);
-        if(_filler.addCrvHits_)_filler.FillRecoCollections(event, data, CRVRecoPulses);
-        if(_filler.addCosmicSeedFit_)_filler.FillRecoCollections(event, data, CosmicTracks);
-        if(_filler.addTracks_)_filler.FillRecoCollections(event, data, KalSeeds);
-        if(_filler.addClusters_)_filler.FillRecoCollections(event, data, CaloClusters);
-        if(_filler.addMCTraj_)_filler.FillMCCollections(event, data, MCTrajectories);
-        if(!_frame->isClosed()) _frame->setEvent(event, _firstLoop, data, -1, _show2D, _accumulate);
-        _firstLoop = false;
-      }
->>>>>>> 1a242b8d
     }
 
   } 
