#include<TEvePad.h>
#include <TObject.h>
#include <TSystem.h>
// ... libRIO
#include <TFile.h>
// ... libGui
#include <TGIcon.h>
#include <TGButton.h>
#include <TGButtonGroup.h>
#include <TGString.h>
#include <TGTextView.h>
#include <TGLayout.h>
#include <TGTab.h>
#include <TG3DLine.h>
#include<TGLViewer.h>
#include<TGLEmbeddedViewer.h>
#include <TGMsgBox.h>
#include<TPolyLine3D.h>
#include <TGSplitFrame.h>
// ... libRGL
#include <TGLViewer.h>
// ... libEve
#include <TEveManager.h>
#include <TEveEventManager.h>
#include <TEveBrowser.h>
#include <TEveGeoNode.h>
#include <TEveViewer.h>
#include <TEveScene.h>
#include <TEveParamList.h>
#include <TEveProjectionManager.h>
#include <TEveProjectionAxes.h>
#include <TEveStraightLineSet.h>
//TEveMu2e:
#include "TEveEventDisplay/src/TEveMu2e_base_classes/TEveMu2eMainWindow.h"
#include "TEveEventDisplay/src/TEveMu2e_base_classes/TEveMu2eHit.h"
#include "TEveEventDisplay/src/TEveMu2e_base_classes/TEveMu2eCluster.h"
#include "TEveEventDisplay/src/TEveMu2e_base_classes/TEveMu2eCustomHelix.h"
#include "TEveEventDisplay/src/TEveMu2e_base_classes/TEveMu2eCRVEvent.h"
#include "TEveEventDisplay/src/TEveMu2e_base_classes/TEveMu2eBField.h"

namespace fhicl
{
  class ParameterSet;
}

using namespace mu2e;

  void setRecursiveColorTransp(TGeoVolume *vol, Int_t color, Int_t transp)
  {
    if(color>=0)vol->SetLineColor(color);
    if(transp>=0)vol->SetTransparency(transp);
    Int_t nd = vol->GetNdaughters();
    for (Int_t i=0; i<nd; i++) {
     setRecursiveColorTransp(vol->GetNode(i)->GetVolume(), color, transp);
    }
  }

namespace mu2e{

  TEveMu2eMainWindow::TEveMu2eMainWindow() : TGMainFrame(gClient->GetRoot(), 320, 320){}

  TEveMu2eMainWindow::TEveMu2eMainWindow(const TGWindow* p, UInt_t w, UInt_t h, fhicl::ParameterSet _pset): 
    TGMainFrame(p, w, h),
    fTeRun(0),
    fTeEvt(0),
    fTTEvt(0),
    fTHSlid(0),
    fTlRun(0),
    fTlEvt(0),
    fTlTEvt(0),
    fTlHSlid(0),
    br(0),
    clusterscheck(0),
    hitscheck(0),
    trackscheck(0),
    cosmicscheck(0),
    cosmictrkscheck(0),
    mctrajcheck(0)	
    {	

      TEveManager::Create();
      gEve->GetBrowser()->GetTabRight()->SetTab(0);
      	gClient->GetRoot();
      browser = gEve->GetBrowser();
      CreateGUI();
      CreateMultiViews();
      gEve->AddEvent(new TEveEventManager("Event", "Empty Event"));

	
      //TGLViewer *glv = gEve->GetDefaultGLViewer(frm, fPad);
//	glv->SetGLViewer(embview, embview->GetFrame());
   //   embview[0]->SetGuideState(TGLUtil::kAxesEdge, kTRUE, kFALSE, 0);
   //   embview[0]->CurrentCamera().RotateRad(camRotateCenterH_,camRotateCenterV_);
    //  embview[0]->CurrentCamera().Dolly(camDollyDelta_,kFALSE,kFALSE);
    }

  void TEveMu2eMainWindow::CreateMultiViews(){
   gEve->GetBrowser()->GetTabRight()->SetTab(0);
   //browser->ShowCloseTab(kFALSE);
   //browser->ExecPlugin("SplitGLView", 0, "new SplitGLView(gClient->GetRoot(), 600, 450, kTRUE)");
   //browser->ShowCloseTab(kTRUE);

   fPad = new TEvePad();
   fPad->SetFillColor(kBlack);
   // create the split frames
   fSplitFrame = new TGSplitFrame(this, 900, 1300);
   AddFrame(fSplitFrame, new TGLayoutHints(kLHintsExpandX | kLHintsExpandY));
   // split it once
   fSplitFrame->HSplit(350);
   fSplitFrame->GetFirst()->VSplit(410);
   fSplitFrame->GetSecond()->VSplit(410);
  // get top (main) split frame
/*   frm = fSplitFrame->GetFirst();
   frmMain->AddFrame(frm);
   frm->SetName("Main_View");
   // create (embed) a GL viewer inside
   fViewer0 = new TGLEmbeddedViewer(frm, fPad);
   frm->AddFrame(fViewer0->GetFrame(), new TGLayoutHints(kLHintsExpandX |
                 kLHintsExpandY));
   // set the camera to perspective (XOZ) for this viewer
   fViewer0->SetCurrentCamera(TGLViewer::kCameraPerspXOZ);
   // connect signal we are interested to
   fViewer[0] = new TEveViewer("SplitGLViewer[0]");
   fViewer[0]->SetGLViewer(fViewer0, fViewer0->GetFrame());
   fViewer[0]->IncDenyDestroy();
   if (fIsEmbedded && gEve) {
      fViewer[0]->AddScene(gEve->GetGlobalScene());
      fViewer[0]->AddScene(gEve->GetEventScene());
      gEve->GetViewers()->AddElement(fViewer[0]);
      s = gEve->SpawnNewScene("Rho-Z Projection");
      // projections
      fRhoZMgr = new TEveProjectionManager(TEveProjection::kPT_RhoZ);
      s->AddElement(fRhoZMgr);
      gEve->AddToListTree(fRhoZMgr, kTRUE);
      TEveProjectionAxes* a = new TEveProjectionAxes(fRhoZMgr);
      s->AddElement(a);
   }*/


   frm = fSplitFrame->GetFirst()->GetFirst();
   frm->SetName("Calorimeter_XY_View");
   fViewer0 = new TGLEmbeddedViewer(frm, fPad);
   frm->AddFrame(fViewer0->GetFrame(), new TGLayoutHints(kLHintsExpandX |
                 kLHintsExpandY));
   // set the camera to perspective (XOZ) for this viewer
   fViewer0->SetCurrentCamera(TGLViewer::kCameraOrthoXOY);
   // connect signal we are interested to

   fViewer[0] = new TEveViewer("SplitGLViewer[0]");
   fViewer[0]->SetGLViewer(fViewer0, fViewer0->GetFrame());
   fViewer[0]->IncDenyDestroy();
   if (fIsEmbedded && gEve) {
     gEve->GetViewers()->AddElement(fViewer[0]);
     proj0 = gEve->SpawnNewScene("Calorimeter XY Scene");
     //fViewer[1]->AddScene(fdetXY);
     CfXYMgr = new TEveProjectionManager(TEveProjection::kPT_RPhi);
     proj0->AddElement(CfXYMgr);
     TEveProjectionAxes* axes_xy = new TEveProjectionAxes(CfXYMgr);
     proj0->AddElement(axes_xy);
     gEve->AddToListTree(axes_xy,kTRUE);
     gEve->AddToListTree(CfXYMgr,kTRUE);
     fViewer[0]->AddScene(proj0);
}

   frm = fSplitFrame->GetFirst()->GetSecond();
   frm->SetName("Calorimeter_RZ_View");
   fViewer1 = new TGLEmbeddedViewer(frm, fPad);
   frm->AddFrame(fViewer1->GetFrame(), new TGLayoutHints(kLHintsExpandX |
                 kLHintsExpandY));
   // set the camera to perspective (XOZ) for this viewer
   fViewer1->SetCurrentCamera(TGLViewer::kCameraOrthoXOY);
   // connect signal we are interested to

   fViewer[1] = new TEveViewer("SplitGLViewer[0]");
   fViewer[1]->SetGLViewer(fViewer1, fViewer1->GetFrame());
   fViewer[1]->IncDenyDestroy();
   if (fIsEmbedded && gEve) {
     gEve->GetViewers()->AddElement(fViewer[1]);
     proj1 = gEve->SpawnNewScene("Calorimeter XY Scene");
     //fViewer[1]->AddScene(fdetXY);
     CfRZMgr = new TEveProjectionManager(TEveProjection::kPT_RPhi);
     proj1->AddElement(CfRZMgr);
     TEveProjectionAxes* axes_xy = new TEveProjectionAxes(CfRZMgr);
     proj1->AddElement(axes_xy);
     gEve->AddToListTree(axes_xy,kTRUE);
     gEve->AddToListTree(CfRZMgr,kTRUE);
     fViewer[1]->AddScene(proj1);
}

   frm = fSplitFrame->GetSecond()->GetFirst();
   frm->SetName("Tracker_XY_View");
   fViewer2 = new TGLEmbeddedViewer(frm, fPad);
   frm->AddFrame(fViewer2->GetFrame(), new TGLayoutHints(kLHintsExpandX |
                 kLHintsExpandY));
   // set the camera to perspective (XOZ) for this viewer
   fViewer2->SetCurrentCamera(TGLViewer::kCameraOrthoXOY);
   // connect signal we are interested to

   fViewer[2] = new TEveViewer("SplitGLViewer[2]");
   fViewer[2]->SetGLViewer(fViewer2, fViewer2->GetFrame());
   fViewer[2]->IncDenyDestroy();
   if (fIsEmbedded && gEve) {
     gEve->GetViewers()->AddElement(fViewer[2]);
     proj2 = gEve->SpawnNewScene("Tracker XY Scene");
     //fViewer[1]->AddScene(fdetXY);
     TfXYMgr = new TEveProjectionManager(TEveProjection::kPT_RPhi);
     proj2->AddElement(TfXYMgr);
     TEveProjectionAxes* axes_xytracker = new TEveProjectionAxes(TfXYMgr);
     proj2->AddElement(axes_xytracker);
     gEve->AddToListTree(axes_xytracker,kTRUE);
     gEve->AddToListTree(TfXYMgr,kTRUE);
     fViewer[2]->AddScene(proj2);
}

   frm = fSplitFrame->GetSecond()->GetSecond();
   frm->SetName("Tracker_RZ_View");
   fViewer3 = new TGLEmbeddedViewer(frm, fPad);
   frm->AddFrame(fViewer3->GetFrame(), new TGLayoutHints(kLHintsExpandX |
                 kLHintsExpandY));
   // set the camera to perspective (XOZ) for this viewer
   fViewer3->SetCurrentCamera(TGLViewer::kCameraOrthoXOY);
   // connect signal we are interested to

   fViewer[3] = new TEveViewer("SplitGLViewer[3]");
   fViewer[3]->SetGLViewer(fViewer3, fViewer3->GetFrame());
   fViewer[3]->IncDenyDestroy();
   if (fIsEmbedded && gEve) {
     gEve->GetViewers()->AddElement(fViewer[3]);
     proj3 = gEve->SpawnNewScene("Tracker XY Scene");
     //fViewer[1]->AddScene(fdetXY);
     TfRZMgr = new TEveProjectionManager(TEveProjection::kPT_RhoZ);
     proj3->AddElement(TfRZMgr);
     TEveProjectionAxes* axes_xytracker = new TEveProjectionAxes(TfRZMgr);
     proj3->AddElement(axes_xytracker);
     gEve->AddToListTree(axes_xytracker,kTRUE);
     gEve->AddToListTree(TfRZMgr,kTRUE);
     fViewer[3]->AddScene(proj3);
}
	
   Resize(GetDefaultSize());
   MapSubwindows();
   MapWindow();
<<<<<<< HEAD
=======
    /*TEveWindowSlot *slot = 0;
    TEveWindowPack *pack = 0;
    slot = TEveWindow::CreateWindowInTab(gEve->GetBrowser()->GetTabRight());
    pack = slot->MakePack();
    pack->SetElementName("MainView");
    pack->SetVertical();
    pack->SetShowTitleBar(kFALSE);
    
    slot = pack->NewSlot();
    //v = new TEveViewer("BarViewer");
    v = gEve->SpawnNewViewer("MainView", "");
    v->GetGLViewer()->SetCurrentCamera(TGLViewer::kCameraOrthoXOY);
    slot->ReplaceWindow(v);
    v->SetElementName("Bar Embedded Viewer");
    //v->SetCurrentCamera(TGLViewer::kCameraPerspXOZ);
   // connect signal we are interested to
   if (fIsEmbedded && gEve) {
      v->AddScene(gEve->GetGlobalScene());
      v->AddScene(gEve->GetEventScene());
      gEve->GetViewers()->AddElement(v);
      s = gEve->SpawnNewScene("Rho-Z Projection");
      // projections
      fRhoZMgr = new TEveProjectionManager(TEveProjection::kPT_RhoZ);
      s->AddElement(fRhoZMgr);
      gEve->AddToListTree(fRhoZMgr, kTRUE);
      TEveProjectionAxes* a = new TEveProjectionAxes(fRhoZMgr);
      s->AddElement(a);
   }*/
>>>>>>> 444a5ab9
}

  void TEveMu2eMainWindow::CreateGUI(){
      FontStruct_t buttonfont = gClient->GetFontByName("-*-helvetica-medium-r-*-*-8-*-*-*-*-*-iso8859-1");
      GCValues_t gval;
      gval.fMask = kGCForeground | kGCFont;
      gval.fFont = gVirtualX->GetFontHandle(buttonfont);
      gClient->GetColorByName("black", gval.fForeground);

      browser->StartEmbedding(TRootBrowser::kLeft); // insert nav frame as new tab in left pane

      frmMain = new TGMainFrame(gClient->GetRoot(), 1000, 600);
      frmMain->SetWindowName("EVT NAV");
      frmMain->SetCleanup(kDeepCleanup);

      TGHorizontalFrame* navFrame = new TGHorizontalFrame(frmMain);
      TGVerticalFrame* evtidFrame = new TGVerticalFrame(frmMain);
      {
        TString icondir(TString::Format("%s/icons/", gSystem->Getenv("ROOTSYS")) );

        TGPictureButton *b = new TGPictureButton(navFrame, gClient->GetPicture(icondir + "GoBack.gif"),1100);
        navFrame->AddFrame(b);
        b->Associate(this);

        TGPictureButton *f = new TGPictureButton(navFrame, gClient->GetPicture(icondir + "GoForward.gif"),1001);
        navFrame->AddFrame(f);
        f->Associate(this);

        TEveParamList *edep = new TEveParamList("CaloEnergySelection");
        gEve->AddToListTree(edep,0);
        edep->AddParameter(TEveParamList::FloatConfig_t("Min Energy Depositied",20,0,100));

        // ... Create run num text entry widget and connect to "GotoEvent" rcvr in visutils
        TGHorizontalFrame* runoFrame = new TGHorizontalFrame(evtidFrame);
        fTlRun = new TGLabel(runoFrame,"Run Number");
        fTlRun->SetTextJustify(kTextLeft);
        fTlRun->SetMargins(5,5,5,0);
        runoFrame->AddFrame(fTlRun);

        fTeRun = new TGTextEntry(runoFrame, _runNumber = new TGTextBuffer(5), 1);
        _runNumber->AddText(0, "1");

        runoFrame->AddFrame(fTeRun,new TGLayoutHints(kLHintsExpandX));
        fTeRun->Associate(this);

        // ... Create evt num text entry widget and connect to "GotoEvent" rcvr in visutils
        TGHorizontalFrame* evnoFrame = new TGHorizontalFrame(evtidFrame);
        fTlEvt = new TGLabel(evnoFrame,"Evt Number");
        fTlEvt->SetTextJustify(kTextLeft);
        fTlEvt->SetMargins(5,5,5,0);
        evnoFrame->AddFrame(fTlEvt);

        fTeEvt = new TGTextEntry(evnoFrame, _eventNumber = new TGTextBuffer(5), 1);
        _eventNumber->AddText(0, "1");

        evnoFrame->AddFrame(fTeEvt,new TGLayoutHints(kLHintsExpandX));
        fTeEvt->Associate(this);

        //Create a Time Slider
        TGHorizontalFrame* timeFrame = new TGHorizontalFrame(evtidFrame);
        fTlHSlid = new TGLabel(timeFrame, "Time (ns)");
        fTlHSlid->SetTextJustify(kTextLeft);
        fTlHSlid->SetMargins(5,5,5,0);
        timeFrame->AddFrame(fTlHSlid);

        fTHSlid = new TGHSlider(timeFrame, 190, kScaleBoth, 1600, kHorizontalFrame, GetDefaultFrameBackground());//,kFALSE, kFALSE, kFALSE, kFALSE);
        fTHSlid->SetRange(0.05, 5.0);
        timeFrame->AddFrame(fTHSlid, new TGLayoutHints(kLHintsExpandX));
        fTHSlid->Associate(this);

        TGHorizontalFrame *fHframe2 = new TGHorizontalFrame(evtidFrame);
        fTeh1 = new TGTextEntry(fHframe2, fTbh1 = new TGTextBuffer(5), 1700);
        fTeh1->SetToolTipText("Time (ns)");
        fTbh1->AddText(0, "0.0");
        fHframe2->AddFrame(fTeh1,new TGLayoutHints(kLHintsExpandX));
        fTeh1->Associate(this);
        TGTextButton *Gobutton         = new TGTextButton(navFrame, "&Go", 1999);
        navFrame->AddFrame(Gobutton, new TGLayoutHints(kLHintsLeft,3,0,3,0));         
        Gobutton->Associate(this);

        //Add Mu2e logo
        std::string logoFile = "TEveEventDisplay/src/Icons/mu2e_logo_oval.png";
        const TGPicture *logo = gClient->GetPicture(logoFile.c_str());
        TGIcon *icon = new TGIcon(navFrame,logo,50,50);
        navFrame->AddFrame(icon,new TGLayoutHints(kLHintsLeft,20,0,0,0));

        celabel = new TGLabel(evtidFrame, "Cluster Energy");

        TGHorizontalFrame *centenergyframe = new TGHorizontalFrame(evtidFrame);
        cminenergy = new TGTextEntry(centenergyframe, _clustminenergy = new TGTextBuffer(5), 1701);
        _clustminenergy->AddText(0, "0.0");
        centenergyframe->AddFrame(cminenergy,new TGLayoutHints(kLHintsExpandX));
        cminenergy->Associate(this);
        spacer = new TGLabel(centenergyframe,"   ");
        centenergyframe->AddFrame(spacer);
        cmaxenergy = new TGTextEntry(centenergyframe, _clustmaxenergy = new TGTextBuffer(5), 1701);
        _clustmaxenergy->AddText(0, "0.0");
        centenergyframe->AddFrame(cmaxenergy,new TGLayoutHints(kLHintsExpandX));
        cmaxenergy->Associate(this);

        std::string clusterenergy = "TEveEventDisplay/src/Icons/purplegradient.png";
        const TGPicture *ce = gClient->GetPicture(clusterenergy.c_str());
        TGIcon *ceicon = new TGIcon(evtidFrame, ce, 40, 8);

        helabel = new TGLabel(evtidFrame, "Hit Energy");
        std::string hitenergy = "TEveEventDisplay/src/Icons/greengradient.png";
        const TGPicture *he = gClient->GetPicture(hitenergy.c_str());
        TGIcon *heicon = new TGIcon(evtidFrame, he, 40 ,8);

        TGHorizontalFrame *hentenergyframe = new TGHorizontalFrame(evtidFrame);
        hminenergy = new TGTextEntry(hentenergyframe, _hitminenergy = new TGTextBuffer(5), 1702);
        _hitminenergy->AddText(0, "0.0");
        hentenergyframe->AddFrame(hminenergy,new TGLayoutHints(kLHintsExpandX));
        hminenergy->Associate(this);
        spacer1 = new TGLabel(hentenergyframe,"   ");
        hentenergyframe->AddFrame(spacer);
        hmaxenergy = new TGTextEntry(hentenergyframe, _hitmaxenergy = new TGTextBuffer(5), 1702);
        _hitmaxenergy->AddText(0, "0.0");
        hentenergyframe->AddFrame(hmaxenergy,new TGLayoutHints(kLHintsExpandX));
        hmaxenergy->Associate(this);

        br = new TGButtonGroup(evtidFrame, "Data Products", kVerticalFrame);
        clusterscheck = new TGCheckButton(br, new TGHotString("Clusters"), 1200);
        clusterscheck->SetState(kButtonDown);
        hitscheck = new TGCheckButton(br, new TGHotString("Hits"), 1201);
        hitscheck->SetState(kButtonDown);
        trackscheck = new TGCheckButton(br, new TGHotString("Tracks"), 1202);
        trackscheck->SetState(kButtonDown);
        cosmicscheck = new TGCheckButton(br, new TGHotString("Cosmics"), 1203);
        cosmicscheck->SetState(kButtonDown);
        cosmictrkscheck = new TGCheckButton(br, new TGHotString("Cosmic Tracks"), 1204);
        cosmictrkscheck->SetState(kButtonDown);
        mctrajcheck = new TGCheckButton(br, new TGHotString("MC Trajectories"), 1205);	
        mctrajcheck->SetState(kButtonDown);
        
        // ... Add horizontal run & event number subframes to vertical evtidFrame
        evtidFrame->AddFrame(runoFrame,new TGLayoutHints(kLHintsExpandX));
        evtidFrame->AddFrame(evnoFrame,new TGLayoutHints(kLHintsExpandX));

        evtidFrame->AddFrame(timeFrame,new TGLayoutHints(kLHintsExpandX));
        evtidFrame->AddFrame(fHframe2,new TGLayoutHints(kLHintsExpandX));
        evtidFrame->AddFrame(celabel, new TGLayoutHints(kLHintsLeft,3,0,3,0));
        evtidFrame->AddFrame(ceicon, new TGLayoutHints(kLHintsLeft,20,0,0,0));
        evtidFrame->AddFrame(centenergyframe, new TGLayoutHints(kLHintsLeft,3,0,3,0));
        evtidFrame->AddFrame(helabel, new TGLayoutHints(kLHintsLeft,3,0,3,0));
        evtidFrame->AddFrame(heicon, new TGLayoutHints(kLHintsLeft,20,0,0,0));
        evtidFrame->AddFrame(hentenergyframe, new TGLayoutHints(kLHintsLeft,3,0,3,0));
        evtidFrame->AddFrame(br, new TGLayoutHints(kLHintsExpandX));

        clusterscheck->Associate(this);
        hitscheck->Associate(this);
        trackscheck->Associate(this);
        cosmictrkscheck->Associate(this);
        mctrajcheck->Associate(this);
        
        // ... Add navFrame and evtidFrame to MainFrame
        frmMain->AddFrame(navFrame);
        TGHorizontal3DLine *separator = new TGHorizontal3DLine(frmMain);
        frmMain->AddFrame(separator, new TGLayoutHints(kLHintsExpandX));
        frmMain->AddFrame(evtidFrame);

        frmMain->MapSubwindows();
        frmMain->Resize();
        frmMain->MapWindow();

        browser->StopEmbedding();
        browser->SetTabTitle("Event Nav", 0);
      }


}

   void TEveMu2eMainWindow::StartProjectionTabs(){
	//pass_proj->CreateCRVProjection(CRV2Dproj);
	pass_proj->CreateCaloProjection(calo2Dproj);
	pass_proj->CreateTrackerProjection(tracker2Dproj);
  }


  void TEveMu2eMainWindow::PrepareCaloProjectionTab(const art::Run& run){
    calo2Dproj->fDetXYScene->DestroyElements();
    calo2Dproj->fDetRZScene->DestroyElements();

    TEveElementList *orthodet0 = new TEveElementList("CaloOrthoDet0");
    TEveElementList *orthodet1 = new TEveElementList("CaloOrthoDet1");
    TGeoVolume* topvol = geom->GetTopVolume(); 
    Mu2eCalo->DrawCaloDetector(run, topvol,orthodet0,orthodet1);

    gEve->AddGlobalElement(orthodet0);
    gEve->AddGlobalElement(orthodet1);


    CfXYMgr->ImportElements(orthodet0);
    CfRZMgr->ImportElements(orthodet1);
    // ... Import elements of the list into the projected views
    calo2Dproj->fXYMgr->ImportElements(orthodet0, calo2Dproj->fDetXYScene);
    calo2Dproj->fRZMgr->ImportElements(orthodet1, calo2Dproj->fDetRZScene);

    //fXYMgr->ImportElements(orthodet0, fdetXY);
    // ... Turn OFF rendering of duplicate detector in main 3D view
    gEve->GetGlobalScene()->FindChild("OrthoDet")->SetRnrState(kFALSE);

    // ... Turn ON rendering of detector in RPhi and RZ views
    calo2Dproj->fDetXYScene->FindChild("CaloOrthoDet0 [P]")->SetRnrState(kTRUE);
    calo2Dproj->fDetRZScene->FindChild("CaloOrthoDet1 [P]")->SetRnrState(kTRUE);


  }

  void TEveMu2eMainWindow::PrepareTrackerProjectionTab(const art::Run& run){
    tracker2Dproj->fDetXYScene->DestroyElements();
    tracker2Dproj->fDetRZScene->DestroyElements();
    //fdetXY->DestroyElements();

    TEveElementList *orthodet = new TEveElementList("OrthoDet");
    TEveElementList *orthodetsplit = new TEveElementList("OrthoDet");
    TGeoVolume* topvol = geom->GetTopVolume();
    Mu2eTracker->DrawTrackerDetector(run, topvol, orthodet);
    Mu2eTracker->DrawTrackerDetector(run, topvol, orthodetsplit);

    gEve->AddGlobalElement(orthodet);


    // ... Import elements of the list into the projected views

    TfXYMgr->ImportElements(orthodetsplit);
    TfRZMgr->ImportElements(orthodetsplit);

    tracker2Dproj->fXYMgr->ImportElements(orthodet, tracker2Dproj->fDetXYScene);	
    tracker2Dproj->fRZMgr->ImportElements(orthodet, tracker2Dproj->fDetRZScene);


    // ... Turn OFF rendering of duplicate detector in main 3D view
    gEve->GetGlobalScene()->FindChild("OrthoDet")->SetRnrState(kFALSE);


    //fdetXY->FindChild("OrthoDet [P]")->SetRnrState(kTRUE);
    // ... Turn ON rendering of detector in RPhi and RZ views
    tracker2Dproj->fDetXYScene->FindChild("OrthoDet [P]")->SetRnrState(kTRUE);
    tracker2Dproj->fDetRZScene->FindChild("OrthoDet [P]")->SetRnrState(kTRUE);
  }

  void TEveMu2eMainWindow::PrepareCRVProjectionTab(const art::Run& run){

  CRV2Dproj->fDetXYScene->DestroyElements();
  CRV2Dproj->fEvtXYScene->DestroyElements();

  TGeoVolume* topvol = geom->GetTopVolume();

  TEveElementList *orthodetT1 = new TEveElementList("CRVT1OrthoDet");
  TEveElementList *orthodetT2 = new TEveElementList("CRVT2OrthoDet");
  TEveElementList *orthodetT3 = new TEveElementList("CRVT3OrthoDet");
  TEveElementList *orthodetT4 = new TEveElementList("CRVT4OrthoDet");
  TEveElementList *orthodetlist[] = {orthodetT1, orthodetT2, orthodetT3, orthodetT4};

  Mu2eCRV->DrawCRVDetector(run, topvol, orthodetlist);

  for (unsigned int i=0; i<4; i++){
    gEve->AddGlobalElement(orthodetlist[i]);
  }

  for (unsigned int i=0; i<4; i++){
    CRV2Dproj->fXYMgr->ImportElements(orthodetlist[i], CRV2Dproj->fDetXYScene);
  }

  // ... Turn OFF rendering of duplicate detector in main 3D view
  gEve->GetGlobalScene()->FindChild("OrthoDet")->SetRnrState(kFALSE);

  // ... Turn ON rendering of detector in RPhi and RZ views
  //CRV2Dproj->fDetXYScene->FindChild("OrthoDet [P]")->SetRnrState(kTRUE);
  //CRV2Dproj->fDetRZScene->FindChild("OrthoDets0 [P]")->SetRnrState(kTRUE);

  }

  void TEveMu2eMainWindow::SetRunGeometry(const art::Run& run, int _diagLevel, bool _showBuilding, bool _showDSOnly, bool _showCRV){
    if(gGeoManager){
      gGeoManager->GetListOfNodes()->Delete();
      gGeoManager->GetListOfVolumes()->Delete();
      gGeoManager->GetListOfShapes()->Delete();
    }
    gEve->GetGlobalScene()->DestroyElements();

    // Import the GDML of entire Mu2e Geometry
    geom = mu2e_geom->Geom_Interface::getGeom("TEveEventDisplay/src/fix.gdml");

    //Get Top Volume
    TGeoVolume* topvol = geom->GetTopVolume();

    //Set Top Volume for gGeoManager:
    gGeoManager->SetTopVolume(topvol);
    gGeoManager->SetTopVisible(kTRUE);
    int nn = gGeoManager->GetNNodes();
    printf("nodes in geom = %d\n",nn);
    
    //Get Top Node:
    TGeoNode* topnode = gGeoManager->GetTopNode();
    TEveGeoTopNode* etopnode = new TEveGeoTopNode(gGeoManager, topnode);
    etopnode->SetVisLevel(4);
    etopnode->GetNode()->GetVolume()->SetVisibility(kFALSE);

    setRecursiveColorTransp(etopnode->GetNode()->GetVolume(), kWhite-10,70);

    if(!_showBuilding){   
      mu2e_geom->SolenoidsOnly(topnode);
      mu2e_geom->hideTop(topnode, _diagLevel);
    }
    if(_showDSOnly) mu2e_geom->InsideDS(topnode, false );
  
    if(_showCRV) mu2e_geom->InsideCRV(topnode, true);

    //Add static detector geometry to global scene
    gEve->AddGlobalElement(etopnode);
    geom->Draw("ogl");
  }

  void TEveMu2eMainWindow::RedrawDataProducts(std::string type){
    if (type == "Clusters"){
      *clusterenergy = pass_data->AddCaloClusters(_firstLoop, _emptydata.clustercol, calo2Dproj, texttime, true, fclustmin, fclustmax, _accumulate, CfXYMgr, CfRZMgr, proj0, proj1);
    }
    if (type == "Hits"){
      if (_data.chcol !=0){*hitenergy = pass_data->AddComboHits(_firstLoop, _emptydata.chcol, tracker2Dproj, texttime, true, fhitmin, fhitmax,_accumulate, TfXYMgr, TfRZMgr, proj2, proj3);}
      if(_data.cryHitcol !=0){pass_data->AddCrystalHits(_firstLoop, _emptydata.cryHitcol, calo2Dproj, texttime, true, _accumulate, CfXYMgr, CfRZMgr, proj0, proj1);}
    }
    if (type == "Tracks"){
      pass_data->AddHelixPieceWise(_firstLoop, _emptydata.kalseedcol, tracker2Dproj, texttime, true,  _accumulate, TfXYMgr, TfRZMgr, proj2, proj3);
    }
    if (type == "Cosmics"){
      if(_data.crvcoincol!= 0){pass_data->AddCRVInfo(_firstLoop, _emptydata.crvcoincol, texttime, true,  _accumulate);}
      }
    if (type == "Cosmic Tracks"){
      if(_data.cosmiccol!=0){pass_data->AddCosmicTrack(_firstLoop, _emptydata.cosmiccol, tracker2Dproj, texttime, true, _accumulate, TfXYMgr, TfRZMgr, proj2, proj3);}
    }
    if (type == "MC Trajectories"){
      if(_data.mctrajcol!=0){pass_mc->AddMCTrajectory(_firstLoop, _emptydata.mctrajcol, tracker2Dproj, true, _accumulate);}
    }
    gSystem->ProcessEvents();
    gClient->NeedRedraw(fTeRun);
    gApplication->Run(true);
	}

  
  Bool_t TEveMu2eMainWindow::ProcessMessage(Long_t msg, Long_t param1, Long_t param2){
    switch (GET_MSG(msg))
    {  
    case kC_HSLIDER:
      if(param1==1600){
        char buf[32]; 
        sprintf(buf, "%.3d", fTHSlid->GetPosition());
        fTbh1->Clear();
        fTbh1->AddText(0, buf);
        fTeh1->SetCursorPosition(fTeh1->GetCursorPosition());
        fTeh1->Deselect();
        gClient->NeedRedraw(fTeh1);
        texttime = fTHSlid->GetPosition();
        pass_data->AddCRVInfo(_firstLoop, _data.crvcoincol, texttime, false, _accumulate);//, CRV2Dproj);
        *hitenergy = pass_data->AddComboHits(_firstLoop, _data.chcol, tracker2Dproj, texttime, false, fhitmin, fhitmax, _accumulate, TfXYMgr, TfRZMgr, proj2, proj3);
        *clusterenergy = pass_data->AddCaloClusters(_firstLoop, _data.clustercol, calo2Dproj, texttime, false, fclustmin, fclustmax, _accumulate, CfXYMgr, CfRZMgr, proj0, proj1);
        pass_data->AddHelixPieceWise(_firstLoop, _data.kalseedcol,tracker2Dproj, texttime, false, _accumulate, TfXYMgr, TfRZMgr, proj2, proj3);
	    }
     break; 
    case kC_TEXTENTRY:
    switch (GET_SUBMSG(msg)){
      case kTE_TEXTCHANGED:
      if (param1 == 1700){
        fTHSlid->SetPosition(atof(fTbh1->GetString()));
      }	
      if (param1 == 1701){
        fclustmin = atof(_clustminenergy->GetString());
        fclustmax = atof(_clustmaxenergy->GetString());
        if (fclustmin < fclustmax) {*clusterenergy = pass_data->AddCaloClusters(_firstLoop, _data.clustercol, calo2Dproj, texttime, false, fclustmin, fclustmax, _accumulate, CfXYMgr, CfRZMgr, proj0, proj1);}
        if (fclustmin > fclustmax){
          std::cout<<"Cluster Minimum Energy is greater than Maximum Energy"<<std::endl;
          char msg[300];
          sprintf(msg, "Error #%i : Cluster minimum energy larger than maximum", true);
          new TGMsgBox(gClient->GetRoot(), gClient->GetRoot(), "Event Not Found", msg, kMBIconExclamation,kMBOk);
        }
      }
      if (param1 == 1702){
        fhitmin = atof(_hitminenergy->GetString());
        fhitmax = atof(_hitmaxenergy->GetString());
        if (fhitmin < fhitmax) {*hitenergy = pass_data->AddComboHits(_firstLoop, _data.chcol, tracker2Dproj, texttime, false, fhitmin, fhitmax, _accumulate, TfXYMgr, TfRZMgr, proj2, proj3);}
        if (fhitmin > fhitmax){
          std::cout<<"Hit Minimum Energy is greater than Maximum Energy"<<std::endl;
          char msg[300];
          sprintf(msg, "Error #%i : Hit minimum energy larger than maximum", true);
          new TGMsgBox(gClient->GetRoot(), gClient->GetRoot(), "Event Not Found", msg, kMBIconExclamation,kMBOk);
        }
	    }	
      break;
    }
    case kC_COMMAND:
      switch (GET_SUBMSG(msg))
      {
      case kCM_CHECKBUTTON:
      if(param1==1200){
        if(clusterscheck->IsDown()){
        *clusterenergy = pass_data->AddCaloClusters(_firstLoop, _data.clustercol, calo2Dproj, texttime, false, fclustmin, fclustmin, _accumulate, CfXYMgr, CfRZMgr, proj0, proj1);}
        if(!clusterscheck->IsDown() && _data.clustercol!=0){RedrawDataProducts("Clusters");}
      }
      if(param1==1201){
        if(hitscheck->IsDown()){
        *hitenergy = pass_data->AddComboHits(_firstLoop, _data.chcol, tracker2Dproj, texttime, false, fhitmin, fhitmax, _accumulate, TfXYMgr, TfRZMgr, proj2, proj3);
        pass_data->AddCrystalHits(_firstLoop, _data.cryHitcol, calo2Dproj, texttime, false, _accumulate, CfXYMgr, CfRZMgr, proj0, proj1);
        }
        if(!hitscheck->IsDown()){RedrawDataProducts("Hits");}
      }
      if(param1==1202){
        if(trackscheck->IsDown()){pass_data->AddHelixPieceWise(_firstLoop, _data.kalseedcol, tracker2Dproj, texttime, false, _accumulate, TfXYMgr, TfRZMgr, proj2, proj3);}
        if(!trackscheck->IsDown() && _data.kalseedcol!=0){RedrawDataProducts("Tracks");}
      }
      if(param1==1203){
        if(cosmicscheck->IsDown()){
        pass_data->AddCRVInfo(_firstLoop, _data.crvcoincol, texttime, false, _accumulate);
        
        }
        if(!cosmicscheck->IsDown()){RedrawDataProducts("Cosmics");}
      }
      if(param1==1204){
        if(cosmictrkscheck->IsDown()){
          pass_data->AddCosmicTrack(_firstLoop, _data.cosmiccol,  tracker2Dproj, texttime, false, _accumulate, TfXYMgr, TfRZMgr, proj2, proj3);		
          }
        if(!cosmictrkscheck->IsDown()){RedrawDataProducts("Cosmic Tracks");}
      }
      if(param1==1205){
        if(mctrajcheck->IsDown()){
          pass_mc->AddMCTrajectory(_firstLoop, _data.mctrajcol, tracker2Dproj, false, _accumulate);	
        }
        if(!mctrajcheck->IsDown()){RedrawDataProducts("MC Trajectories");}
      }
      break;
      case kCM_BUTTON: 
       if(param1==1111)
       {}
       if(param1==1001)//Forward
       {
         gApplication->Terminate(0);
       }
       if(param1==1100)//Back
       {
          std::cout<<"Still developing backwards navigation"<<std::endl;
       }
       if(param1==1999)//Go
       {
          eventToFind = atoi(fTeEvt->GetText());
          runToFind = atoi(fTeRun->GetText());
          gApplication->Terminate();
       } 
       if(param1==1400){
          //RedrawGeometry(); 
      }
      break;
	  } 
  break;
  }
  return kTRUE;
  }

  void TEveMu2eMainWindow::setEvent(const art::Event& event, bool firstLoop, Data_Collections &data, double time, bool accumulate)
  {
    _event=event.id().event();
    _subrun=event.id().subRun();
    _run=event.id().run();
    _firstLoop = firstLoop;
    _accumulate = accumulate;
    _data.chcol = data.chcol; 
    _data.clustercol = data.clustercol;
    _data.crvcoincol = data.crvcoincol;
    _data.kalseedcol = data.kalseedcol;
    _data.mctrajcol = data.mctrajcol;
    _data.crvcoincol = data.crvcoincol;
    _data.cryHitcol = data.cryHitcol;
    _data.cosmiccol = data.cosmiccol;
    if (texttime == -1){
      std::vector<double> times = pass_data->getTimeRange(firstLoop, data.chcol, data.crvcoincol, data.clustercol, data.cryHitcol);
      fTHSlid->SetRange(times.at(0), times.at(1));
    }
    if(_data.crvcoincol!=0) pass_data->AddCRVInfo(firstLoop, data.crvcoincol, time, false, _accumulate);
    hitenergy = new vector<double>(2);
    if(_data.chcol!=0) *hitenergy = pass_data->AddComboHits(firstLoop, data.chcol, tracker2Dproj, time, false, fhitmin, fhitmax, _accumulate, TfXYMgr, TfRZMgr, proj2, proj3);

    clusterenergy = new vector<double>(2);
    if(_data.clustercol!=0) *clusterenergy = pass_data->AddCaloClusters(firstLoop, data.clustercol, calo2Dproj, time, false, fclustmin, fclustmax, _accumulate, CfXYMgr, CfRZMgr, proj0, proj1);
    if (_data.cryHitcol!=0) pass_data->AddCrystalHits(_firstLoop, _data.cryHitcol, calo2Dproj, texttime, false, _accumulate, CfXYMgr, CfRZMgr, proj0, proj1);
    if(_data.kalseedcol!=0) pass_data->AddHelixPieceWise(firstLoop, data.kalseedcol, tracker2Dproj, time, false, _accumulate, TfXYMgr, TfRZMgr, proj2, proj3);
    if(_data.cosmiccol!=0) pass_data->AddCosmicTrack(firstLoop, data.cosmiccol, tracker2Dproj, time, false, _accumulate, TfXYMgr, TfRZMgr, proj2, proj3);
    if(_data.mctrajcol!=0) pass_mc->AddMCTrajectory(firstLoop, data.mctrajcol, tracker2Dproj, false, _accumulate);
    
    gSystem->ProcessEvents();
    gSystem->IgnoreInterrupt();
    gSystem->IgnoreSignal(kSigTermination);
    gSystem->IgnoreSignal(kSigSegmentationViolation);
 
    gClient->NeedRedraw(fTeRun);
    _clustminenergy->Clear();
    _clustmaxenergy->Clear();
    _hitminenergy->Clear();
    _hitmaxenergy->Clear();
    _clustminenergy->AddText(0, (to_string(clusterenergy->at(0))).c_str());
    _clustmaxenergy->AddText(0, (to_string(clusterenergy->at(1))).c_str());

    _hitminenergy->AddText(0, (to_string(hitenergy->at(0))).c_str());
    _hitmaxenergy->AddText(0, (to_string(hitenergy->at(1))).c_str());
    gApplication->Run(true);

    gEve->Redraw3D(kTRUE);
  }

  void TEveMu2eMainWindow::fillEvent(bool firstLoop)
   {
    std::string eventInfoText;
    eventInfoText=Form("Event #: %i",_event);
    if(_eventNumberText==nullptr) 
    {
      _eventNumberText = new TText(0.6,-0.8, eventInfoText.c_str());
      _eventNumberText->SetTextColor(5);
      _eventNumberText->SetTextSize(0.025);
      _eventNumberText->Draw("same");
    }
    else _eventNumberText->SetTitle(eventInfoText.c_str());
    eventInfoText=Form("Sub Run #: %i",_subrun);
    if(_subrunNumberText==nullptr)
    {
      _subrunNumberText = new TText(0.6,-0.75,eventInfoText.c_str());
      _subrunNumberText->SetTextColor(5);
      _subrunNumberText->SetTextSize(0.025);
      _subrunNumberText->Draw("same");
    }
    else _subrunNumberText->SetTitle(eventInfoText.c_str());
    eventInfoText=Form("Run #: %i",_run);
    if(_runNumberText==nullptr)
    {
      _runNumberText = new TText(0.6,-0.7,eventInfoText.c_str());
      _runNumberText->SetTextColor(5);
      _runNumberText->SetTextSize(0.025);
      _runNumberText->Draw("same");
    }
    else _runNumberText->SetTitle(eventInfoText.c_str());
    if(_timeText==nullptr)
    {
      _timeText = new TText(0.6,-0.7,eventInfoText.c_str());
      _timeText->SetTextColor(5);
      _timeText->SetTextSize(0.025);
      _timeText->Draw("same");
    }
    else _timeText->SetTitle(eventInfoText.c_str());
    this->Layout();
  }

  int TEveMu2eMainWindow::getEventToFind(bool &findEvent) const
  {
    findEvent=_findEvent;
    return _eventToFind;
  }

  bool TEveMu2eMainWindow::isClosed() const
  {
    return _isClosed;
  }
}<|MERGE_RESOLUTION|>--- conflicted
+++ resolved
@@ -240,37 +240,7 @@
    Resize(GetDefaultSize());
    MapSubwindows();
    MapWindow();
-<<<<<<< HEAD
-=======
-    /*TEveWindowSlot *slot = 0;
-    TEveWindowPack *pack = 0;
-    slot = TEveWindow::CreateWindowInTab(gEve->GetBrowser()->GetTabRight());
-    pack = slot->MakePack();
-    pack->SetElementName("MainView");
-    pack->SetVertical();
-    pack->SetShowTitleBar(kFALSE);
-    
-    slot = pack->NewSlot();
-    //v = new TEveViewer("BarViewer");
-    v = gEve->SpawnNewViewer("MainView", "");
-    v->GetGLViewer()->SetCurrentCamera(TGLViewer::kCameraOrthoXOY);
-    slot->ReplaceWindow(v);
-    v->SetElementName("Bar Embedded Viewer");
-    //v->SetCurrentCamera(TGLViewer::kCameraPerspXOZ);
-   // connect signal we are interested to
-   if (fIsEmbedded && gEve) {
-      v->AddScene(gEve->GetGlobalScene());
-      v->AddScene(gEve->GetEventScene());
-      gEve->GetViewers()->AddElement(v);
-      s = gEve->SpawnNewScene("Rho-Z Projection");
-      // projections
-      fRhoZMgr = new TEveProjectionManager(TEveProjection::kPT_RhoZ);
-      s->AddElement(fRhoZMgr);
-      gEve->AddToListTree(fRhoZMgr, kTRUE);
-      TEveProjectionAxes* a = new TEveProjectionAxes(fRhoZMgr);
-      s->AddElement(a);
-   }*/
->>>>>>> 444a5ab9
+
 }
 
   void TEveMu2eMainWindow::CreateGUI(){
