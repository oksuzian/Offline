--- conflicted
+++ resolved
@@ -397,9 +397,9 @@
         
   /*------------Function to create 2D Tabs:-------------*/
   void TEveMu2eMainWindow::StartProjectionTabs(){
-          pass_proj->CreateCRVProjection(CRV2Dproj);
-          pass_proj->CreateCaloProjection(calo2Dproj);
-          pass_proj->CreateTrackerProjection(tracker2Dproj);
+          if(addCRVInfo) pass_proj->CreateCRVProjection(CRV2Dproj);
+          if(addClusters) pass_proj->CreateCaloProjection(calo2Dproj);
+          if(addComboHits or addTracks or addCosmicTracks or addMCTraj) pass_proj->CreateTrackerProjection(tracker2Dproj);
   }
         
     /*------------Function to add calo 2D projection to display:-------------*/
@@ -773,7 +773,7 @@
             *hitenergy = pass_data->AddComboHits(_firstLoop, _data.chcol, tracker2Dproj, false, fhitmin, fhitmax, ftimemin, ftimemax, _accumulate, TfXYMgr, TfRZMgr, proj2, proj3);
            }  if(_data.clustercol!=0){
             *clusterenergy = pass_data->AddCaloClusters(_firstLoop, _data.clustercol, calo2Dproj,  false, fclustmin, fclustmax,ftimemin, ftimemax, _accumulate, CfXYMgr, CfRZMgr, proj0, proj1);
-            }if(_data.crvcoincol!=0) {std::cout<<"CRV co in col not equal to zero in MAin window"<<std::endl;
+            }if(_data.crvcoincol!=0) {
                pass_data->AddCRVInfo(_firstLoop, _data.crvcoincol, ftimemin, ftimemax, CRV2Dproj, false, _accumulate, TfXYMgr, TfRZMgr, proj4, proj5);
             }
           }
@@ -852,8 +852,7 @@
        
   /*------------Function to add the actual data to the plot (entrance from module):-------------*/
   void TEveMu2eMainWindow::setEvent(const art::Event& event, bool firstLoop, Data_Collections &data, double time, bool accumulate, int &runn, int &eventn, bool &eventSelected, bool isMCOnly)
-  { // std::string eveinfo;
-     //const char* eventinfo= NULL;
+  { 
     _event=event.id().event();
     _subrun=event.id().subRun();
     _run=event.id().run();
@@ -868,45 +867,37 @@
     _data.cryHitcol = data.cryHitcol;
     _data.cosmiccol = data.cosmiccol;
       
-      std::string eveinfo = Form("Event : %i Run : %i Subrun : %i",_event,_run,_subrun); // to_string(_event) + " Run : " + to_string(_run) + " Subrun : " + to_string(_subrun);
-     // eventinfo = eveinfo.c_str();
+      std::string eveinfo = Form("Event : %i Run : %i Subrun : %i",_event,_run,_subrun); 
       auto evinfo = new TEveText(eveinfo.c_str());
       double posy = -1400.0;
       double posz = 0.0;
-     //eventinfo = eveinfo.c_str();
       evinfo->SetFontSize(15);
-     // eveinfo->SetText(eventinfo);
       evinfo->SetMainColor(kRed);
       evinfo->RefMainTrans().SetPos(posz,posy,posz);
       gEve->AddElement(evinfo);
     
     if(!isMCOnly){
       std::vector<const KalSeedCollection*> track_list = std::get<1>(data.track_tuple);
-      std::cout<<"times in "<<std::endl;
-      std::vector<double> times = pass_data->getTimeRange(firstLoop, data.chcol, data.crvcoincol, data.clustercol, data.cryHitcol);
-<<<<<<< HEAD
-      if(_data.crvcoincol->size()!=0 or _data.crvcoincol !=0){
-=======
-      std::cout<<"times out "<<std::endl;
-      if(_data.crvcoincol->size()!=0 or _data.crvcoincol !=0){std::cout<<"CRV info in set event"<<std::endl;
->>>>>>> 37069467
-      pass_data->AddCRVInfo(firstLoop, data.crvcoincol, ftimemin, ftimemax, CRV2Dproj, false, _accumulate, TfXYMgr, TfRZMgr, proj4, proj5);
-      std::cout<<"CRV info in set event"<<std::endl;
-    
-    }
+      std::vector<double> times;// = pass_data->getTimeRange(firstLoop, data.chcol, data.crvcoincol, data.clustercol, data.cryHitcol);
+      times.push_back(0);
+      times.push_back(1700);
+      if(addCRVInfo){
+        std::cout<<"Running in SetEvent "<<_data.crvcoincol->size()<<std::endl;
+        pass_data->AddCRVInfo(firstLoop, data.crvcoincol, ftimemin, ftimemax, CRV2Dproj, false, _accumulate, TfXYMgr, TfRZMgr, proj4, proj5);
+      }
       hitenergy = new vector<double>(2);
     
-      if(_data.chcol->size()!=0 or _data.chcol !=0) *hitenergy = pass_data->AddComboHits(firstLoop, data.chcol, tracker2Dproj, false, fhitmin, fhitmax,ftimemin, ftimemax, _accumulate, TfXYMgr, TfRZMgr, proj2, proj3);
+      if(addComboHits) *hitenergy = pass_data->AddComboHits(firstLoop, data.chcol, tracker2Dproj, false, fhitmin, fhitmax,ftimemin, ftimemax, _accumulate, TfXYMgr, TfRZMgr, proj2, proj3);
       
       clusterenergy = new std::vector<double>(2);
       
-      if(_data.clustercol->size() !=0 ) *clusterenergy = pass_data->AddCaloClusters(firstLoop, data.clustercol, calo2Dproj, false, fclustmin, fclustmax, ftimemin, ftimemax, _accumulate, CfXYMgr, CfRZMgr, proj0, proj1);
-      
-      if (_data.cryHitcol->size()!=0 or  _data.cryHitcol!=0) pass_data->AddCrystalHits(firstLoop, data.cryHitcol, calo2Dproj, ftimemin, ftimemax, false, _accumulate, CfXYMgr, CfRZMgr, proj0, proj1);
-      
-      if (track_list.size() !=0) pass_data->AddHelixPieceWise3D(firstLoop, data.track_tuple, tracker2Dproj,  ftimemin, ftimemax, false, _accumulate, TfXYMgr, TfRZMgr, proj2, proj3);
-      
-      if(_data.cosmiccol->size() != 0 or _data.cosmiccol != 0) pass_data->AddCosmicTrack(firstLoop, data.cosmiccol, tracker2Dproj, ftimemin, ftimemax, false, _accumulate, TfXYMgr, TfRZMgr, proj2, proj3);
+      if(addClusters ) *clusterenergy = pass_data->AddCaloClusters(firstLoop, data.clustercol, calo2Dproj, false, fclustmin, fclustmax, ftimemin, ftimemax, _accumulate, CfXYMgr, CfRZMgr, proj0, proj1);
+      
+      if (addCryHits) pass_data->AddCrystalHits(firstLoop, data.cryHitcol, calo2Dproj, ftimemin, ftimemax, false, _accumulate, CfXYMgr, CfRZMgr, proj0, proj1);
+      
+      if (addTracks) pass_data->AddHelixPieceWise3D(firstLoop, data.track_tuple, tracker2Dproj,  ftimemin, ftimemax, false, _accumulate, TfXYMgr, TfRZMgr, proj2, proj3);
+      
+      if(addCosmicTracks) pass_data->AddCosmicTrack(firstLoop, data.cosmiccol, tracker2Dproj, ftimemin, ftimemax, false, _accumulate, TfXYMgr, TfRZMgr, proj2, proj3);
       
       _clustminenergy->Clear();
       _clustmaxenergy->Clear();
@@ -923,7 +914,7 @@
       _hitmaxtime->AddText(0, (to_string(times.at(1))).c_str());
     } 
       
-    if(_data.mctrajcol!=0) pass_mc->AddFullMCTrajectory(firstLoop, data.mctrajcol, tracker2Dproj, false, _accumulate,  TfXYMgr, TfRZMgr, proj2, proj3, particles);
+    if(addMCTraj) pass_mc->AddFullMCTrajectory(firstLoop, data.mctrajcol, tracker2Dproj, false, _accumulate,  TfXYMgr, TfRZMgr, proj2, proj3, particles);
       
     gSystem->ProcessEvents();
     gSystem->IgnoreInterrupt();
@@ -955,10 +946,4 @@
     return _isClosed;
   }   
 }
-      
-<<<<<<< HEAD
-    
-      
-=======
-   
->>>>>>> 37069467
+      