#include "TEveEventDisplay/src/shape_classes/TEveMu2eTracker.h"
#include "StoppingTargetGeom/inc/StoppingTarget.hh"
#include "StoppingTargetGeom/inc/TargetFoil.hh"

using namespace mu2e;
namespace mu2e{

    TEveMu2eTracker::TEveMu2eTracker(){};
    
     /*------------Function to construct Tracker (for 2D only):-------------*/
    void TEveMu2eTracker::DrawTrackerDetector(TGeoVolume* topvol, TEveElementList *orthodetXZ, TEveElementList *orthodetXY){
      GeomHandle<Tracker> trkr;

      TubsParams envelope(trkr->g4Tracker()->getInnerTrackerEnvelopeParams());

      Double_t dz{pointmmTocm(envelope.zHalfLength())};
      Double_t rmin{pointmmTocm(envelope.innerRadius())};
      Double_t rmax{pointmmTocm(envelope.outerRadius())};
      Double_t dr = rmax - rmin;
        
      //Tracker Planes in XZ 
      int npanel = trkr->getPlane(0).nPanels();
      double p = 0.0;
      for(int i =0;i<20;i++) 
        { 
        Double_t panelpos[3];
        Double_t zpanel{pointmmTocm(2*trkr->g4Tracker()->getPanelEnvelopeParams().zHalfLength())};
        TEveGeoShape *panel = new TEveGeoShape();
        CLHEP::Hep3Vector Pos_panel(0,1000,p-dz+zpanel);
      
        panelpos [0] = Pos_panel.x();
        panelpos [1] = Pos_panel.y();
        panelpos [2] = Pos_panel.z();
      
        panel->SetShape(new TGeoBBox("panel",rmax+rmin/2,rmax+rmin/2,zpanel,panelpos));
        panel->SetMainTransparency(100);
        orthodetXZ->AddElement(panel);
        p = p + 15.568;
        }

      
      //Tracker Planes in XZ 
      //int nplane = trkr->getPlane(0).nplanes();
      unsigned int nplanes = trkr->nPlanes();
      double p = 0.0;
      for(int i =0;i<nplanes;i++) 
        { 
        Double_t planepos[3];
        Double_t zplane{pointmmTocm(2*trkr->g4Tracker()->getplaneEnvelopeParams().zHalfLength())};
        TEveGeoShape *plane = new TEveGeoShape();
        CLHEP::Hep3Vector Pos_plane(0,1000,p-dz+zplane);
      
        planepos [0] = Pos_plane.x();
        planepos [1] = Pos_plane.y();
        planepos [2] = Pos_plane.z();
      
        plane->SetShape(new TGeoBBox("plane",rmax+rmin/2,rmax+rmin/2,zplane,planepos));
        plane->SetMainTransparency(100);
        orthodetXZ->AddElement(plane);
        p = p + 15.568;
        }
      
      //XY:
      TEveGeoShape *tr = new TEveGeoShape();
      tr->SetShape(new TGeoTube(rmin, rmax, dz));
      tr->SetMainTransparency(100);
      orthodetXY->AddElement(tr);
      
      //upper
      Double_t origin_upper[3];
      TEveGeoShape *upper = new TEveGeoShape();
      CLHEP::Hep3Vector Pos_upper(0,1000+rmin+dr/2,0);

      origin_upper [0] = Pos_upper.x();
      origin_upper [1] = Pos_upper.y();
      origin_upper [2] = Pos_upper.z();
        
      upper->SetShape(new TGeoBBox("upper",dr,dr,dz,origin_upper));
      upper->SetMainTransparency(100);
      orthodetXZ->AddElement(upper);
      
      //lower
      Double_t origin_lower[3];
      TEveGeoShape *lower = new TEveGeoShape();
      CLHEP::Hep3Vector Pos_lower(0,1000-rmin-dr/2,0);

      origin_lower [0] = Pos_lower.x();
      origin_lower [1] = Pos_lower.y();
      origin_lower [2] = Pos_lower.z();
        
      lower->SetShape(new TGeoBBox("lower",dr,dr,dz,origin_lower));
      lower->SetMainTransparency(100);
      orthodetXZ->AddElement(lower);
        
      // ... Create tracker using the composite shape defined above
      TGeoMaterial *mat = new TGeoMaterial("Mylar", 12,6,1.4);
      TGeoMedium *My = new TGeoMedium("Mylar",2, mat);
      CLHEP::Hep3Vector trackerCentrMu2e = GetTrackerCenter();
      TGeoShape *gs = new TGeoTube("Straw Tracker",rmin,rmax,dz); 
      TGeoVolume *tracker = new TGeoVolume("straw Tracker ",gs, My);
      tracker->SetVisLeaves(kFALSE);
      tracker->SetInvisible();
      topvol->AddNode(tracker, 1, new TGeoTranslation(-390.4,+1000,1017.1)); 
      
      // Addition of Stopping Target geometry
      GeomHandle<StoppingTarget> target;
      CLHEP::Hep3Vector _detSysOrigin = mu2e::GeomHandle<mu2e::DetectorSystem>()->getOrigin();
      double stoppingtargetlength=target->cylinderLength();
      double stoppingtargetz = target->centerInMu2e().z() - _detSysOrigin.z();
      double startz = stoppingtargetz - stoppingtargetlength*0.5;
      unsigned int n=target->nFoils();
      double j =0.0; 
      for(unsigned int i=0; i<n; i++)
        {
        if(i > 0) j = j+abs(target->foil(i-1).centerInMu2e().z() - target->foil(i).centerInMu2e().z());
        const mu2e::TargetFoil &foil=target->foil(i);
        double halfThickness = foil.halfThickness();
        double r = foil.rOut() - foil.rIn();
<<<<<<< HEAD
        CLHEP::Hep3Vector center = foil.centerInDetectorSystem();
        CLHEP::Hep3Vector foilposition(center.x() ,1000+center.y(),startz/10+j/10); // Stopping Target Location 
=======
        CLHEP::Hep3Vector foilposition(0,1000,startz/10+j); // Stopping Target Location 
>>>>>>> 55c475df
        Double_t foilpos[3];
        foilpos [0] = foilposition.x();
        foilpos [1] = foilposition.y();
        foilpos [2] = foilposition.z();
      
        TEveGeoShape *stXZ = new TEveGeoShape();
        stXZ->SetShape(new TGeoBBox("foil",pointmmTocm(r),pointmmTocm(r),pointmmTocm(halfThickness), foilpos));
        stXZ->SetMainTransparency(100);
        orthodetXZ->AddElement(stXZ);
      
        TEveGeoShape *stXY = new TEveGeoShape();
        stXY->SetShape(new TGeoTube(pointmmTocm(foil.rIn()),pointmmTocm(foil.rOut()),pointmmTocm(halfThickness)));
        stXY->SetMainTransparency(100);
        orthodetXY->AddElement(stXY);

        
        }


  }
}<|MERGE_RESOLUTION|>--- conflicted
+++ resolved
@@ -19,7 +19,6 @@
       Double_t dr = rmax - rmin;
         
       //Tracker Planes in XZ 
-      int npanel = trkr->getPlane(0).nPanels();
       double p = 0.0;
       for(int i =0;i<20;i++) 
         { 
@@ -39,7 +38,7 @@
         }
 
       
-      //Tracker Planes in XZ 
+      /*//Tracker Planes in XZ 
       //int nplane = trkr->getPlane(0).nplanes();
       unsigned int nplanes = trkr->nPlanes();
       double p = 0.0;
@@ -59,7 +58,7 @@
         orthodetXZ->AddElement(plane);
         p = p + 15.568;
         }
-      
+      */
       //XY:
       TEveGeoShape *tr = new TEveGeoShape();
       tr->SetShape(new TGeoTube(rmin, rmax, dz));
@@ -116,12 +115,10 @@
         const mu2e::TargetFoil &foil=target->foil(i);
         double halfThickness = foil.halfThickness();
         double r = foil.rOut() - foil.rIn();
-<<<<<<< HEAD
+
         CLHEP::Hep3Vector center = foil.centerInDetectorSystem();
         CLHEP::Hep3Vector foilposition(center.x() ,1000+center.y(),startz/10+j/10); // Stopping Target Location 
-=======
-        CLHEP::Hep3Vector foilposition(0,1000,startz/10+j); // Stopping Target Location 
->>>>>>> 55c475df
+
         Double_t foilpos[3];
         foilpos [0] = foilposition.x();
         foilpos [1] = foilposition.y();
