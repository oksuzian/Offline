#include <TApplication.h>
#include <TEvePad.h>
#include <TObject.h>
#include <TSystem.h>
#include <limits>
#include <vector>
#include <tuple>
#include <algorithm>
#include "TEveEventDisplay/src/TEveMu2e_base_classes/TEveMu2eDataInterface.h"
#include "TEveEventDisplay/src/dict_classes/GeomUtils.h"
#include "TrkReco/inc/TrkUtilities.hh"


using namespace mu2e;
namespace mu2e{

  template <typename T, typename U> void DataLists(T data, bool Redraw, bool accumulate, std::string title, TEveElementList **List3D, TEveElementList **List2D = 0, U projection = 0){	
    if(data == 0 && Redraw){
      if (*List3D != 0){
        (*List3D)->DestroyElements();
      }
      if (*List2D != 0){
          (*List2D)->DestroyElements();
        }
	projection->fXYMgr->ImportElements(*List2D, projection->fDetXYScene); 
        projection->fRZMgr->ImportElements(*List2D, projection->fDetRZScene);
      
      gEve->AddElement(*List3D);
      gEve->Redraw3D(kTRUE); 
    }
    if(data!=0){
      if (*List3D==0) {
        *List3D = new TEveElementList((title + "3D").c_str());
        (*List3D)->IncDenyDestroy();     
      }
      else {
        if (!accumulate){(*List3D)->DestroyElements();}   
      }
      if (*List2D== 0) {
        *List2D = new TEveElementList((title + "2D").c_str());
        (*List2D)->IncDenyDestroy();     
      }
      else {
        if (!accumulate){(*List2D)->DestroyElements();}   
      }
    }
  }

 
template <typename L> void maxminE(L data, double &max, double &min){
    auto order = std::minmax_element(data->begin(), data->end(),
         [] (auto const& lhs, auto const& rhs) { return lhs.energyDep() < rhs.energyDep(); });
    int min_pos = order.first - data->begin();
    int max_pos = order.second - data->begin();
    min = data->at(min_pos).energyDep();
    max = data->at(max_pos).energyDep();
  }
template <typename L> void maxminT(L data, double &max, double &min){
    auto order = std::minmax_element(data->begin(), data->end(),
       [] (auto const& lhs, auto const& rhs) { return lhs.time() < rhs.time(); });
    int min_pos = order.first - data->begin();
    int max_pos = order.second - data->begin();
    min = data->at(min_pos).time();
    max = data->at(max_pos).time();
  }
template <typename L> void maxminCRV(L data, double &max, double &min){
    auto order = std::minmax_element(data->begin(), data->end(),
         [] (auto const& lhs, auto const& rhs) { return lhs.GetPulseTime() < rhs.GetPulseTime(); });
    int min_pos = order.first - data->begin();
    int max_pos = order.second - data->begin();
    min = data->at(min_pos).GetPulseTime();
    max = data->at(max_pos).GetPulseTime();
}
 
  
  template <typename L> std::vector<double> Energies(L data, int *energylevels[]){
    std::vector<double> energies = {0, 0};
    double Max_Energy = 0;
    double Min_Energy = 1000;
    maxminE(data, Max_Energy, Min_Energy);
    
    double interval = (Max_Energy - Min_Energy)/(9);

    for(unsigned int i=0; i<data->size();i++){
      for(unsigned int n=0; n<9;n++){
        if(((*data)[i]).energyDep() >= Min_Energy + n * interval && ((*data)[i]).energyDep() <=Min_Energy + (n+1)*interval){
        (*energylevels)[i] = n;}
      }
    }
    energies.at(0) = Min_Energy;
    energies.at(1) = Max_Energy;
    
    return energies;
  }

  std::vector<double> TEveMu2eDataInterface::getTimeRange(bool firstloop, const ComboHitCollection *chcol, const CrvRecoPulseCollection *crvcoincol, const CaloClusterCollection *clustercol, const CaloHitCollection *cryHitcol){
	  std::vector <double> time = {-1, -1};
    double max, min;
    std::vector<double> alltime;
    if (crvcoincol != 0){
      maxminCRV(crvcoincol, max, min);
      alltime.push_back(max);
      alltime.push_back(min);
    }
    
    if (chcol != 0){
      maxminT(chcol, max, min);
      alltime.push_back(max);
      alltime.push_back(min);
    }

    if (clustercol != 0){
      maxminT(clustercol, max, min);
      alltime.push_back(max);
      alltime.push_back(min);
    }

    if (cryHitcol != 0){
      maxminT(cryHitcol, max, min);
      alltime.push_back(max);
      alltime.push_back(min);
    }
    auto order = std::minmax_element(alltime.begin(), alltime.end(),
       [] (auto const& lhs, auto const& rhs) { return lhs < rhs; });
    int min_pos = order.first - alltime.begin();
    int max_pos = order.second - alltime.begin();
    time.at(0) = alltime.at(min_pos);
    time.at(1) = alltime.at(max_pos);
    
    if (time.at(0) == -1){time.at(0) = 0;}
    if (time.at(1) == -1){time.at(1) = 100;} 
    return time;
  }

   void TEveMu2eDataInterface::AddCRVInfo(bool firstloop, const CrvRecoPulseCollection *crvcoincol,  double min_time, double max_time, bool Redraw, bool accumulate){
      DataLists<const CrvRecoPulseCollection*, TEveMu2e2DProjection*>(crvcoincol, Redraw, accumulate,  "CRVRecoPulse", &fCrvList3D, &fCrvList2D);

        if(crvcoincol!=0){
          TEveElementList *CrvList3D = new TEveElementList("CrvData3D");
          GeomHandle<CosmicRayShield> CRS;
          for(unsigned int i=0; i <crvcoincol->size(); i++)
          {
            const CrvRecoPulse &crvRecoPulse = crvcoincol->at(i);

            TEveMu2eCRVEvent *teve_crv3D = new TEveMu2eCRVEvent(crvRecoPulse);
            const CRSScintillatorBarIndex &crvBarIndex = crvRecoPulse.GetScintillatorBarIndex();
            const CRSScintillatorBar &crvCounter = CRS->getBar(crvBarIndex);
            CLHEP::Hep3Vector crvCounterPos = crvCounter.getPosition(); 
            hep3vectorTocm(crvCounterPos);
            string pos3D = "(" + to_string((double)crvCounterPos.x()) + ", " + to_string((double)crvCounterPos.y()) + ", " + to_string((double)crvCounterPos.z()) + ")";
            if( (min_time == -1 && max_time == -1) or (crvRecoPulse.GetPulseTime() > min_time and crvRecoPulse.GetPulseTime() < max_time)){
              teve_crv3D->DrawHit3D("CRVHits3D, Position = " + pos3D + ", Pulse Time = " + to_string(crvRecoPulse.GetPulseTime()) + ", Pulse Height = "+ to_string(crvRecoPulse.GetPulseHeight()) + + "Pulse Width = " + to_string(crvRecoPulse.GetPulseTime()),  i + 1, crvCounterPos, CrvList3D);
              fCrvList3D->AddElement(CrvList3D); 
            }
          } 
          gEve->AddElement(fCrvList3D);
          gEve->Redraw3D(kTRUE); 
        }
    }

   std::vector<double> TEveMu2eDataInterface::AddComboHits(bool firstloop, const ComboHitCollection *chcol, TEveMu2e2DProjection *tracker2Dproj, bool Redraw, double min_energy, double max_energy, double min_time, double max_time, bool accumulate, TEveProjectionManager *TXYMgr, TEveProjectionManager *TRZMgr, TEveScene *scene1, TEveScene *scene2){
    
    std::vector<double> energies = {0,0};
    DataLists<const ComboHitCollection*, TEveMu2e2DProjection*>(chcol, Redraw, accumulate, "ComboHit", &fHitsList3D, &fHitsList2D, tracker2Dproj);
	TXYMgr->ImportElements(fHitsList2D, scene1); 
        TRZMgr->ImportElements(fHitsList2D, scene2); 
    if(chcol!=0){
      TEveElementList *HitList2D = new TEveElementList("ComboHits2D");
      TEveElementList *HitList3D = new TEveElementList("ComboHits3D");

      int *energylevels = new int[chcol->size()];
      energies = Energies<const ComboHitCollection*>(chcol, &energylevels);

      for(size_t i=0; i<chcol->size();i++){
        ComboHit hit = (*chcol)[i];
        TEveMu2eHit *teve_hit2D = new TEveMu2eHit(hit);
        TEveMu2eHit *teve_hit3D = new TEveMu2eHit(hit);
        
        CLHEP::Hep3Vector HitPos(hit.pos().x(), hit.pos().y(), hit.pos().z());
        GeomHandle<DetectorSystem> det;
        CLHEP::Hep3Vector pointInMu2e = det->toMu2e(HitPos);
        string energy = to_string(teve_hit3D->GetEnergy());
        string pos3D = "(" + to_string((double)pointInMu2e.x()) + ", " + to_string((double)pointInMu2e.y()) + ", " + to_string((double)pointInMu2e.z()) + ")";
        string pos2D = "(" + to_string((double)hit.pos().x()) + ", " + to_string((double)hit.pos().y()) + ", " + to_string((double)hit.pos().z()) + ")";
        if (((min_time == -1 && max_time== -1) || (hit.time() > min_time && hit.time() < max_time)) && ((hit.energyDep() >= min_energy && hit.energyDep() <= max_energy) || (min_energy == -1 && max_energy == -1))){
          teve_hit3D->DrawHit3D("ComboHits3D, Position = " + pos3D + ", Energy = " + energy + ", Time = " + to_string(hit.time()) + ", ", i + 1,  pointInMu2e, energylevels[i], HitList3D);
          teve_hit2D->DrawHit2D("ComboHits2D, Position = " + pos2D + ", Energy = " + energy + ", Time = " + to_string(hit.time()) + ", ", i + 1, HitPos,energylevels[i], HitList2D);

          fHitsList2D->AddElement(HitList2D); 
          fHitsList3D->AddElement(HitList3D); 
    
          //TXYMgr->ImportElements(HitList2D);
	  //TRZMgr->ImportElements(HitList3D);
        }
      }
      
      //tracker2Dproj->fXYMgr->ImportElements(HitList2D, tracker2Dproj->fDetXYScene); 
      //tracker2Dproj->fRZMgr->ImportElements(HitList2D, tracker2Dproj->fDetRZScene);
      
      TXYMgr->ImportElements(fHitsList2D, scene1);
      TRZMgr->ImportElements(fHitsList2D, scene2);
      gEve->AddElement(HitList3D);
      gEve->Redraw3D(kTRUE); 
    }
    return energies;
  }


  std::vector<double> TEveMu2eDataInterface::AddCaloClusters(bool firstloop, const CaloClusterCollection *clustercol, TEveMu2e2DProjection *calo2Dproj, bool Redraw, double min_energy, double max_energy, double min_time, double max_time, bool accumulate, TEveProjectionManager *CfXYMgr, TEveProjectionManager *CfRZMgr, TEveScene *scene1, TEveScene *scene2){
    vector <double> energies = {0, 0};
    std::cout<<"Time interval"<<min_time<<" "<<max_time<<std::endl;
  DataLists<const CaloClusterCollection*, TEveMu2e2DProjection*>(clustercol, Redraw, accumulate, "CaloCluster", &fClusterList3D, &fClusterList2D_disk0, calo2Dproj);
  DataLists<const CaloClusterCollection*, TEveMu2e2DProjection*>(clustercol, Redraw, accumulate, "CaloCluster", &fClusterList3D, &fClusterList2D_disk1, calo2Dproj);
  CfXYMgr->ImportElements(fClusterList2D_disk0, scene1); 
  CfRZMgr->ImportElements(fClusterList2D_disk1, scene2); 

    if(clustercol!=0){ 
      TEveElementList *ClusterList3D = new TEveElementList("CaloClusters3D");
      TEveElementList *ClusterList2D_disk0 = new TEveElementList("CaloClusters2D_Disk0");
      TEveElementList *ClusterList2D_disk1 = new TEveElementList("CaloClusters2D_Disk1");
      int *energylevels = new int[clustercol->size()];
      energies = Energies<const CaloClusterCollection*>(clustercol, &energylevels);
      Calorimeter const &cal = *(GeomHandle<Calorimeter>());
      std::vector<CLHEP::Hep3Vector> hits;
      bool addHits = false;
      for(unsigned int i=0; i<clustercol->size();i++){
        CaloCluster const  &cluster= (*clustercol)[i];
        if(addHits){
          for(unsigned h =0 ; h < cluster.caloHitsPtrVector().size();h++)     {
            art::Ptr<CaloHit>  crystalhit = cluster.caloHitsPtrVector()[h];
            int diskID = cal.crystal(crystalhit->crystalID()).diskID();
            CLHEP::Hep3Vector HitPos(cal.geomUtil().mu2eToDiskFF(diskID, cal.crystal(crystalhit->crystalID()).position()));
            CLHEP::Hep3Vector hit = PointToCalo(HitPos,diskID);
            hep3vectorTocm(hit);
            hits.push_back(hit);
          }
        }
        TEveMu2eCluster *teve_cluster3D = new TEveMu2eCluster(cluster);
        TEveMu2eCluster *teve_cluster2D = new TEveMu2eCluster(cluster);
       
        CLHEP::Hep3Vector COG(cluster.cog3Vector().x(),cluster.cog3Vector().y(), cluster.cog3Vector().z());
        
        CLHEP::Hep3Vector pointInMu2e = PointToCalo(COG,cluster.diskID());
       
        string pos3D = "(" + to_string((double)pointInMu2e.x()) + ", " + to_string((double)pointInMu2e.y()) + ", " + to_string((double)pointInMu2e.z()) + ")";
        string pos2D = "(" + to_string((double)COG.x()) + ", " + to_string((double)COG.y()) + ", " + to_string((double)COG.z()) + ")";

        if (((min_time == -1 && max_time == -1) || (cluster.time() > min_time &&  cluster.time() < max_time )) && ((cluster.energyDep() >= min_energy && cluster.energyDep() <= max_energy) || (min_energy == -1 && max_energy == -1))){
          teve_cluster3D->DrawCluster("CaloCluster3D, Cluster #" + to_string(i + 1) + ", Position =" + pos3D + ", Energy = " + to_string(cluster.energyDep()) + ", Time = " + to_string(cluster.time()), pointInMu2e, energylevels[i], ClusterList3D, hits, addHits);
            fClusterList3D->AddElement(ClusterList3D); 
            
            if(cluster.diskID()==0){
              teve_cluster2D->DrawCluster("CaloCluster3D, Cluster #" + to_string(i + 1) + ", Position =" + pos2D + ", Energy = " + to_string(cluster.energyDep()) + ", Time = " + to_string(cluster.time()), pointInMu2e,energylevels[i], ClusterList2D_disk0, hits, addHits); 
              fClusterList2D_disk0->AddElement(ClusterList2D_disk0); 
              calo2Dproj->fXYMgr->ImportElements(fClusterList2D_disk0, calo2Dproj->fDetXYScene); 
              CfXYMgr->ImportElements(fClusterList2D_disk0, scene1); 
            }
            if(cluster.diskID()==1){
             teve_cluster2D->DrawCluster("CaloCluster3D, Cluster #" + to_string(i + 1) + ", Position =" + pos2D + ", Energy = " + to_string(cluster.energyDep()) + ", Time = " + to_string(cluster.time()), pointInMu2e,energylevels[i], ClusterList2D_disk1, hits, addHits); 
             fClusterList2D_disk1->AddElement(ClusterList2D_disk1); 
             calo2Dproj->fRZMgr->ImportElements(fClusterList2D_disk1, calo2Dproj->fDetRZScene); 
             
             CfRZMgr->ImportElements(fClusterList2D_disk1, scene2); 
            }
        }
      }
      
      gEve->AddElement(fClusterList3D);
      gEve->Redraw3D(kTRUE);
    }
      return energies;
  }

  
  void TEveMu2eDataInterface::AddCrystalHits(bool firstloop, const CaloHitCollection *cryHitcol, TEveMu2e2DProjection *calo2Dproj, double min_time, double max_time, bool Redraw, bool accumulate, TEveProjectionManager *CfXYMgr, TEveProjectionManager *CfRZMgr, TEveScene *scene1, TEveScene *scene2){
    vector <double> energies = {0, 0};
    Calorimeter const &cal = *(GeomHandle<Calorimeter>());
    DataLists<const CaloHitCollection*, TEveMu2e2DProjection*>(cryHitcol, Redraw, accumulate, "CrystalHit", &fHitsList3D, &fHitsList2D, calo2Dproj);
    CfXYMgr->ImportElements(fClusterList2D_disk0, scene1); 
    CfRZMgr->ImportElements(fClusterList2D_disk1, scene2); 
    if(cryHitcol!=0){

      TEveElementList *HitList = new TEveElementList("CrystalHits");
      int *energylevels = new int[cryHitcol->size()];

      energies = Energies<const CaloHitCollection*>(cryHitcol, &energylevels);

      for(unsigned int i=0; i<cryHitcol->size();i++){
        TEveMu2eHit *teve_hit = new TEveMu2eHit();
        CaloHit const  &hit = (*cryHitcol)[i];
        int diskID = cal.crystal(hit.crystalID()).diskID();
        CLHEP::Hep3Vector HitPos(cal.geomUtil().mu2eToDiskFF(diskID, cal.crystal(hit.crystalID()).position()));
        CLHEP::Hep3Vector pointInMu2e = PointToCalo(HitPos,diskID);
        if (((min_time == -1 && max_time == -1) || (hit.time() > min_time && hit.time() < max_time ))){
          teve_hit->DrawHit3D("CrystalHits",  1, pointInMu2e, energylevels[i], HitList);
          fCrystalHitList->AddElement(HitList);    
        }
      }
    CfXYMgr->ImportElements(fClusterList2D_disk0, scene1); 
    CfRZMgr->ImportElements(fClusterList2D_disk1, scene2); 
    gEve->AddElement(fCrystalHitList);
    gEve->Redraw3D(kTRUE);  
    }
  }

  void TEveMu2eDataInterface::AddHelixPieceWise2D(bool firstloop, std::tuple<std::vector<std::string>, std::vector<const KalSeedCollection*>> track_tuple, TEveMu2e2DProjection *tracker2Dproj, double min_time, double max_time, bool Redraw, bool accumulate, TEveProjectionManager *TXYMgr, TEveProjectionManager *TRZMgr, TEveScene *scene1, TEveScene *scene2){
  
    std::vector<const KalSeedCollection*> track_list = std::get<1>(track_tuple);

    std::vector<std::string> names = std::get<0>(track_tuple);
    std::vector<int> colour;
    for(unsigned int j=0; j< track_list.size(); j++){
      const KalSeedCollection* seedcol = track_list[j];
      colour.push_back(j+3);
      DataLists<const KalSeedCollection*, TEveMu2e2DProjection*>(seedcol, Redraw, accumulate, "HelixTrack", &fTrackList3D, &fTrackList2D, tracker2Dproj);
      TXYMgr->ImportElements(fTrackList2D, scene1); 
      TRZMgr->ImportElements(fTrackList2D, scene2); 
      if(seedcol!=0){  
        for(unsigned int k = 0; k < seedcol->size(); k = k + 20){
          KalSeed kseed = (*seedcol)[k];
          TEveMu2eCustomHelix *line = new TEveMu2eCustomHelix();
          line->fKalSeed = kseed;
          line->SetSeedInfo(kseed);

          unsigned int nSteps = 50;  
          double kStepSize = 61;//nSteps/(TrackerLength())+70; //+ 70;///TODO CaloLength() +
          for(unsigned int i = 0 ; i< nSteps; i++){
            double zpos = (i*kStepSize)-TrackerLength()/2;
            if(i==0) {
              line->SetPostionAndDirectionFromKalRep(zpos);
              CLHEP::Hep3Vector Pos(line->Position.x(), line->Position.y(), zpos+line->Position.z());
              double x = (Pos.x()+line->Direction.x()*line->Momentum);
              double y = (Pos.y()+line->Direction.y()*line->Momentum);
              double z = (Pos.z());
              CLHEP::Hep3Vector Point(x,y,z);
              line->SetPoint(i,pointmmTocm(Point.x()), pointmmTocm(Point.y()), pointmmTocm(Point.z()));
            } else {
              line->SetPostionAndDirectionFromKalRep(zpos);
              CLHEP::Hep3Vector Pos(line->Position.x(), line->Position.y(), zpos+line->Position.z());
              double x = (Pos.x()+line->Direction.x()*line->Momentum);
              double y = (Pos.y()+line->Direction.y()*line->Momentum);
              double z = (Pos.z());
              CLHEP::Hep3Vector Point(x,y,z);
              line->SetNextPoint(pointmmTocm(Point.x()), pointmmTocm(Point.y()), pointmmTocm(Point.z()));
              }
          }
        
          line->SetLineColor(colour[j]);
          line->SetLineWidth(3);

          const std::string title = "Helix: " + names[j] + "PDG Code = " + to_string(line->PDGcode) +", Momentum = " + to_string(line->Momentum)+ ", Time = " + to_string(line->Time);
          line->SetTitle(Form(title.c_str()));
          fTrackList2D->AddElement(line);
      }
        
      TXYMgr->ImportElements(fTrackList2D, scene1);
      TRZMgr->ImportElements(fTrackList2D, scene2);
      gEve->AddElement(fTrackList3D);
      gEve->Redraw3D(kTRUE);
      }
      
    }
  }
    
  void TEveMu2eDataInterface::AddHelixPieceWise3D(bool firstloop, std::tuple<std::vector<std::string>, std::vector<const KalSeedCollection*>> track_tuple, TEveMu2e2DProjection *tracker2Dproj, double min_time, double max_time, bool Redraw, bool accumulate, TEveProjectionManager *TXYMgr, TEveProjectionManager *TRZMgr, TEveScene *scene1, TEveScene *scene2){
  
    std::vector<const KalSeedCollection*> track_list = std::get<1>(track_tuple);
    std::vector<std::string> names = std::get<0>(track_tuple);
    std::vector<int> colour;
    for(unsigned int j=0; j< track_list.size(); j++){
      const KalSeedCollection* seedcol = track_list[j];
      colour.push_back(j+3);
      DataLists<const KalSeedCollection*, TEveMu2e2DProjection*>(seedcol, Redraw, accumulate, "HelixTrack", &fTrackList3D, &fTrackList2D, tracker2Dproj);
      TXYMgr->ImportElements(fTrackList2D, scene1); 
      TRZMgr->ImportElements(fTrackList2D, scene2); 
      if(seedcol!=0){  
        for(unsigned int k = 0; k < seedcol->size(); k = k + 20){   
          KalSeed kseed = (*seedcol)[k];
          const std::vector<mu2e::KalSegment> &segments = kseed.segments();
          size_t nSegments=segments.size();
          if(nSegments==0) continue;
          const mu2e::KalSegment &segmentFirst = kseed.segments().front();
          const mu2e::KalSegment &segmentLast = kseed.segments().back();
          double fltLMin=segmentFirst.fmin();
          double fltLMax=segmentLast.fmax();
          TEveMu2eCustomHelix *line = new TEveMu2eCustomHelix();
          TEveMu2eCustomHelix *line_twoD = new TEveMu2eCustomHelix();
          line->fKalSeed = kseed;
          line->SetSeedInfo(kseed);
  
          for(size_t m=0; m<nSegments; m++){
            const mu2e::KalSegment &segment = segments.at(m);
            fltLMin=segment.fmin();
            fltLMax=segment.fmax();
            if(m>0){
              double fltLMaxPrev=segments.at(m-1).fmax();
              fltLMin=(fltLMin+fltLMaxPrev)/2.0;
            }
            if(m+1<nSegments){
              double fltLMinNext=segments.at(m+1).fmin();
              fltLMax=(fltLMax+fltLMinNext)/2.0;
            }
            for(double fltL=fltLMin; fltL<=fltLMax; fltL+=1.0){
<<<<<<< HEAD
	            GeomHandle<DetectorSystem> det;
=======
	      GeomHandle<DetectorSystem> det;
>>>>>>> d59a8df3
              XYZVec pos;
              segment.helix().position(fltL,pos);
              CLHEP::Hep3Vector p = Geom::Hep3Vec(pos);
              CLHEP::Hep3Vector InMu2e = det->toMu2e(p);
              line->SetPostionAndDirectionFromKalRep(pointmmTocm(InMu2e.z()));              
              line->SetNextPoint(pointmmTocm(InMu2e.x()), pointmmTocm(InMu2e.y()), pointmmTocm(InMu2e.z()));
              line_twoD->SetNextPoint(pointmmTocm(p.x()), pointmmTocm(p.y()), pointmmTocm(p.z()));
            }
          }
          
          line_twoD->SetLineColor(colour[j]);
          line_twoD->SetLineWidth(3);
          fTrackList2D->AddElement(line_twoD);

          line->SetPickable(kTRUE);
          const std::string title = "Helix: " + names[j] + "PDG Code = " + to_string(line->PDGcode) +", Momentum = " + to_string(line->Momentum)+ ", Time = " + to_string(line->Time);
          line->SetTitle(Form(title.c_str()));
          line->SetLineColor(colour[j]);
          line->SetLineWidth(3);
          fTrackList3D->AddElement(line);
        }
        
        TXYMgr->ImportElements(fTrackList2D, scene1);
        TRZMgr->ImportElements(fTrackList2D, scene2);
        gEve->AddElement(fTrackList3D);
        gEve->Redraw3D(kTRUE);
      }
      
    }
  }


  void TEveMu2eDataInterface::AddCosmicTrack(bool firstloop, const CosmicTrackSeedCollection *cosmiccol, TEveMu2e2DProjection *tracker2Dproj, double min_time, double max_time, bool Redraw, bool accumulate,  TEveProjectionManager *TXYMgr, TEveProjectionManager *TRZMgr, TEveScene *scene1, TEveScene *scene2){
     if(cosmiccol !=0){
      DataLists<const CosmicTrackSeedCollection*, TEveMu2e2DProjection*>(cosmiccol, Redraw, accumulate,"CosmicTrack", &fTrackList3D, &fTrackList2D, tracker2Dproj);
	TXYMgr->ImportElements(fTrackList2D, scene1); 
        TRZMgr->ImportElements(fTrackList2D, scene2); 
      TEveMu2eStraightTrack *line = new TEveMu2eStraightTrack();
      TEveMu2eStraightTrack *line2D = new TEveMu2eStraightTrack();
      for(unsigned int ist = 0; ist < cosmiccol->size(); ++ist){

        CosmicTrackSeed sts =(*cosmiccol)[ist];
        CosmicTrack st = sts._track;

        line->SetLineColor(kGreen);
       
        double endY = 0;
        double startY = 0;

        endY = sts._straw_chits[sts._straw_chits.size()-1].pos().y();
        startY = sts._straw_chits[0].pos().y(); 

        Float_t ty1 = startY;
        Float_t ty2 = endY;
        Float_t tx1 = st.MinuitParams.A0  - st.MinuitParams.A1*ty1;
        Float_t tx2 = st.MinuitParams.A0  - st.MinuitParams.A1*ty2;
        Float_t tz1 = st.MinuitParams.B0  - st.MinuitParams.B1*ty1;
        Float_t tz2 = st.MinuitParams.B0  - st.MinuitParams.B1*ty2; 	
        line->AddLine(pointmmTocm(tx1-3904), pointmmTocm(ty1), pointmmTocm(tz1+10171), pointmmTocm(tx2-3904), pointmmTocm(ty2), pointmmTocm(tz2+10171));
        const std::string title = "CosmicTrack #" + to_string(ist + 1) + ", Parameters: A0:" + to_string(st.MinuitParams.A0) + ", A1:" + to_string(st.MinuitParams.A1) + ", B0:" + to_string(st.MinuitParams.B0) + ", B1:" + to_string(st.MinuitParams.B1);
        line->SetTitle(Form(title.c_str()));
        
          line2D->AddLine(tx1, ty1, tz1, tx2, ty2, tz2);	
          line2D->SetPickable(kTRUE);
          line2D->SetLineColor(kGreen);
          line2D->SetLineWidth(3);
          fTrackList2D->AddElement(line2D);
        
        line->SetPickable(kTRUE);

        line->SetLineColor(kGreen);
        line->SetLineWidth(3);
        fTrackList3D->AddElement(line);

        }
        
          tracker2Dproj->fXYMgr->ImportElements(fTrackList2D, tracker2Dproj->fDetXYScene);
          tracker2Dproj->fRZMgr->ImportElements(fTrackList2D, tracker2Dproj->fDetRZScene);
        
        TXYMgr->ImportElements(fTrackList2D, scene1);
      TRZMgr->ImportElements(fTrackList2D, scene2);
        gEve->AddElement(fTrackList3D);
        gEve->Redraw3D(kTRUE);
    }
  }
  
  //TODO - Note this function is untested and awaits compatibility in current Offline. We made it for future upgrades.
  void TEveMu2eDataInterface::AddTrackExitTrajectories(bool firstloop, const TrkExtTrajCollection *trkextcol, double min_time, double max_time, bool Redraw, bool accumulate) {
  DataLists<const TrkExtTrajCollection*, TEveMu2e2DProjection*>(trkextcol, Redraw, accumulate, "TrackExitTraj", &fExtTrackList3D);
    if(trkextcol!=0){
       for(unsigned int i = 0; i < trkextcol->size(); i++){
        TrkExtTraj trkext = (*trkextcol)[i];
        TEveMu2eCustomHelix *line = new TEveMu2eCustomHelix();
        line->fTrkExtTraj = trkext;

        line->SetMomentumExt();
        line->SetParticleExt();

        line->SetPoint(0,trkext.front().x(),trkext.front().y(),trkext.front().z());
        for(unsigned int k = 0 ; k< trkext.size(); k+=10){
          const mu2e::TrkExtTrajPoint &trkextpoint = trkext[k];
          line->SetNextPoint(trkextpoint.x(), trkextpoint.y(), trkextpoint.z());  //TODO accurate translation
        }
        //     fExtTrackList2D->AddElement(line);
        //     tracker2Dproj->fXYMgr->ImportElements(fExtTrackList2D, tracker2Dproj->fDetXYScene);
        //     tracker2Dproj->fRZMgr->ImportElements(fExtTrackList2D, tracker2Dproj->fDetRZScene);
        line->SetPickable(kTRUE);
        const std::string title = "Helix #" + to_string(i + 1) + ", Momentum = " + to_string(line->Momentum);
        line->SetTitle(Form(title.c_str()));
        line->SetLineColor(kRed);
        line->SetLineWidth(3);
        fExtTrackList3D->AddElement(line);

      }
        gEve->AddElement(fExtTrackList3D);
        gEve->Redraw3D(kTRUE);
    }

}
  

}<|MERGE_RESOLUTION|>--- conflicted
+++ resolved
@@ -8,7 +8,6 @@
 #include <algorithm>
 #include "TEveEventDisplay/src/TEveMu2e_base_classes/TEveMu2eDataInterface.h"
 #include "TEveEventDisplay/src/dict_classes/GeomUtils.h"
-#include "TrkReco/inc/TrkUtilities.hh"
 
 
 using namespace mu2e;
@@ -188,15 +187,9 @@
 
           fHitsList2D->AddElement(HitList2D); 
           fHitsList3D->AddElement(HitList3D); 
-    
-          //TXYMgr->ImportElements(HitList2D);
-	  //TRZMgr->ImportElements(HitList3D);
-        }
-      }
-      
-      //tracker2Dproj->fXYMgr->ImportElements(HitList2D, tracker2Dproj->fDetXYScene); 
-      //tracker2Dproj->fRZMgr->ImportElements(HitList2D, tracker2Dproj->fDetRZScene);
-      
+        }
+      }
+
       TXYMgr->ImportElements(fHitsList2D, scene1);
       TRZMgr->ImportElements(fHitsList2D, scene2);
       gEve->AddElement(HitList3D);
@@ -208,11 +201,11 @@
 
   std::vector<double> TEveMu2eDataInterface::AddCaloClusters(bool firstloop, const CaloClusterCollection *clustercol, TEveMu2e2DProjection *calo2Dproj, bool Redraw, double min_energy, double max_energy, double min_time, double max_time, bool accumulate, TEveProjectionManager *CfXYMgr, TEveProjectionManager *CfRZMgr, TEveScene *scene1, TEveScene *scene2){
     vector <double> energies = {0, 0};
-    std::cout<<"Time interval"<<min_time<<" "<<max_time<<std::endl;
-  DataLists<const CaloClusterCollection*, TEveMu2e2DProjection*>(clustercol, Redraw, accumulate, "CaloCluster", &fClusterList3D, &fClusterList2D_disk0, calo2Dproj);
-  DataLists<const CaloClusterCollection*, TEveMu2e2DProjection*>(clustercol, Redraw, accumulate, "CaloCluster", &fClusterList3D, &fClusterList2D_disk1, calo2Dproj);
-  CfXYMgr->ImportElements(fClusterList2D_disk0, scene1); 
-  CfRZMgr->ImportElements(fClusterList2D_disk1, scene2); 
+
+    DataLists<const CaloClusterCollection*, TEveMu2e2DProjection*>(clustercol, Redraw, accumulate, "CaloCluster", &fClusterList3D, &fClusterList2D_disk0, calo2Dproj);
+    DataLists<const CaloClusterCollection*, TEveMu2e2DProjection*>(clustercol, Redraw, accumulate, "CaloCluster", &fClusterList3D, &fClusterList2D_disk1, calo2Dproj);
+    CfXYMgr->ImportElements(fClusterList2D_disk0, scene1); 
+    CfRZMgr->ImportElements(fClusterList2D_disk1, scene2); 
 
     if(clustercol!=0){ 
       TEveElementList *ClusterList3D = new TEveElementList("CaloClusters3D");
@@ -303,65 +296,6 @@
     }
   }
 
-  void TEveMu2eDataInterface::AddHelixPieceWise2D(bool firstloop, std::tuple<std::vector<std::string>, std::vector<const KalSeedCollection*>> track_tuple, TEveMu2e2DProjection *tracker2Dproj, double min_time, double max_time, bool Redraw, bool accumulate, TEveProjectionManager *TXYMgr, TEveProjectionManager *TRZMgr, TEveScene *scene1, TEveScene *scene2){
-  
-    std::vector<const KalSeedCollection*> track_list = std::get<1>(track_tuple);
-
-    std::vector<std::string> names = std::get<0>(track_tuple);
-    std::vector<int> colour;
-    for(unsigned int j=0; j< track_list.size(); j++){
-      const KalSeedCollection* seedcol = track_list[j];
-      colour.push_back(j+3);
-      DataLists<const KalSeedCollection*, TEveMu2e2DProjection*>(seedcol, Redraw, accumulate, "HelixTrack", &fTrackList3D, &fTrackList2D, tracker2Dproj);
-      TXYMgr->ImportElements(fTrackList2D, scene1); 
-      TRZMgr->ImportElements(fTrackList2D, scene2); 
-      if(seedcol!=0){  
-        for(unsigned int k = 0; k < seedcol->size(); k = k + 20){
-          KalSeed kseed = (*seedcol)[k];
-          TEveMu2eCustomHelix *line = new TEveMu2eCustomHelix();
-          line->fKalSeed = kseed;
-          line->SetSeedInfo(kseed);
-
-          unsigned int nSteps = 50;  
-          double kStepSize = 61;//nSteps/(TrackerLength())+70; //+ 70;///TODO CaloLength() +
-          for(unsigned int i = 0 ; i< nSteps; i++){
-            double zpos = (i*kStepSize)-TrackerLength()/2;
-            if(i==0) {
-              line->SetPostionAndDirectionFromKalRep(zpos);
-              CLHEP::Hep3Vector Pos(line->Position.x(), line->Position.y(), zpos+line->Position.z());
-              double x = (Pos.x()+line->Direction.x()*line->Momentum);
-              double y = (Pos.y()+line->Direction.y()*line->Momentum);
-              double z = (Pos.z());
-              CLHEP::Hep3Vector Point(x,y,z);
-              line->SetPoint(i,pointmmTocm(Point.x()), pointmmTocm(Point.y()), pointmmTocm(Point.z()));
-            } else {
-              line->SetPostionAndDirectionFromKalRep(zpos);
-              CLHEP::Hep3Vector Pos(line->Position.x(), line->Position.y(), zpos+line->Position.z());
-              double x = (Pos.x()+line->Direction.x()*line->Momentum);
-              double y = (Pos.y()+line->Direction.y()*line->Momentum);
-              double z = (Pos.z());
-              CLHEP::Hep3Vector Point(x,y,z);
-              line->SetNextPoint(pointmmTocm(Point.x()), pointmmTocm(Point.y()), pointmmTocm(Point.z()));
-              }
-          }
-        
-          line->SetLineColor(colour[j]);
-          line->SetLineWidth(3);
-
-          const std::string title = "Helix: " + names[j] + "PDG Code = " + to_string(line->PDGcode) +", Momentum = " + to_string(line->Momentum)+ ", Time = " + to_string(line->Time);
-          line->SetTitle(Form(title.c_str()));
-          fTrackList2D->AddElement(line);
-      }
-        
-      TXYMgr->ImportElements(fTrackList2D, scene1);
-      TRZMgr->ImportElements(fTrackList2D, scene2);
-      gEve->AddElement(fTrackList3D);
-      gEve->Redraw3D(kTRUE);
-      }
-      
-    }
-  }
-    
   void TEveMu2eDataInterface::AddHelixPieceWise3D(bool firstloop, std::tuple<std::vector<std::string>, std::vector<const KalSeedCollection*>> track_tuple, TEveMu2e2DProjection *tracker2Dproj, double min_time, double max_time, bool Redraw, bool accumulate, TEveProjectionManager *TXYMgr, TEveProjectionManager *TRZMgr, TEveScene *scene1, TEveScene *scene2){
   
     std::vector<const KalSeedCollection*> track_list = std::get<1>(track_tuple);
@@ -401,11 +335,7 @@
               fltLMax=(fltLMax+fltLMinNext)/2.0;
             }
             for(double fltL=fltLMin; fltL<=fltLMax; fltL+=1.0){
-<<<<<<< HEAD
 	            GeomHandle<DetectorSystem> det;
-=======
-	      GeomHandle<DetectorSystem> det;
->>>>>>> d59a8df3
               XYZVec pos;
               segment.helix().position(fltL,pos);
               CLHEP::Hep3Vector p = Geom::Hep3Vec(pos);
@@ -441,8 +371,8 @@
   void TEveMu2eDataInterface::AddCosmicTrack(bool firstloop, const CosmicTrackSeedCollection *cosmiccol, TEveMu2e2DProjection *tracker2Dproj, double min_time, double max_time, bool Redraw, bool accumulate,  TEveProjectionManager *TXYMgr, TEveProjectionManager *TRZMgr, TEveScene *scene1, TEveScene *scene2){
      if(cosmiccol !=0){
       DataLists<const CosmicTrackSeedCollection*, TEveMu2e2DProjection*>(cosmiccol, Redraw, accumulate,"CosmicTrack", &fTrackList3D, &fTrackList2D, tracker2Dproj);
-	TXYMgr->ImportElements(fTrackList2D, scene1); 
-        TRZMgr->ImportElements(fTrackList2D, scene2); 
+      TXYMgr->ImportElements(fTrackList2D, scene1); 
+      TRZMgr->ImportElements(fTrackList2D, scene2); 
       TEveMu2eStraightTrack *line = new TEveMu2eStraightTrack();
       TEveMu2eStraightTrack *line2D = new TEveMu2eStraightTrack();
       for(unsigned int ist = 0; ist < cosmiccol->size(); ++ist){
@@ -486,7 +416,7 @@
           tracker2Dproj->fRZMgr->ImportElements(fTrackList2D, tracker2Dproj->fDetRZScene);
         
         TXYMgr->ImportElements(fTrackList2D, scene1);
-      TRZMgr->ImportElements(fTrackList2D, scene2);
+        TRZMgr->ImportElements(fTrackList2D, scene2);
         gEve->AddElement(fTrackList3D);
         gEve->Redraw3D(kTRUE);
     }
@@ -524,7 +454,5 @@
         gEve->Redraw3D(kTRUE);
     }
 
-}
-  
-
+  }
 }