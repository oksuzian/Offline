--- conflicted
+++ resolved
@@ -182,20 +182,13 @@
     return energies;
   }
 
-<<<<<<< HEAD
+
   std::vector<double> TEveMu2eDataInterface::AddCaloClusters(bool firstloop, const CaloClusterCollection *clustercol, TEveMu2e2DProjection *calo2Dproj, double time, bool Redraw, double min_energy, double max_energy, bool accumulate, TEveProjectionManager *CfXYMgr, TEveProjectionManager *CfRZMgr, TEveScene *scene1, TEveScene *scene2){
     vector <double> energies = {0, 0};
     DataLists<const CaloClusterCollection*, TEveMu2e2DProjection*>(clustercol, Redraw, accumulate, "CaloCluster", &fClusterList3D, &fClusterList2D, calo2Dproj);
 	CfXYMgr->ImportElements(fClusterList2D, scene1); 
         CfRZMgr->ImportElements(fClusterList2D, scene2); 
-=======
-  std::vector<double> TEveMu2eDataInterface::AddCaloClusters(bool firstloop, const CaloClusterCollection *clustercol, TEveMu2e2DProjection *calo2Dproj, double time, bool Redraw, bool show2D, double min_energy, double max_energy, bool accumulate, TEveProjectionManager *CfXYMgr, TEveProjectionManager *CfRZMgr){
-  
-   
-    vector <double> energies = {0, 0};
-    DataLists<const CaloClusterCollection*, TEveMu2e2DProjection*>(clustercol, Redraw, show2D, accumulate, "CaloCluster", &fClusterList3D, &fClusterList2D, calo2Dproj);
-    
->>>>>>> 444a5ab9
+
     if(clustercol!=0){ 
       TEveElementList *ClusterList3D = new TEveElementList("CaloClusters3D");
       TEveElementList *ClusterList2D = new TEveElementList("CaloClusters2D");
@@ -234,15 +227,10 @@
         if ((time == -1 || (cluster.time() <= time && time != -1)) && ((cluster.energyDep() >= min_energy && cluster.energyDep() <= max_energy) || (min_energy == -1 && max_energy == -1))){
           teve_cluster3D->DrawCluster("CaloCluster3D, Cluster #" + to_string(i + 1) + ", Position =" + pos3D + ", Energy = " + to_string(cluster.energyDep()) + ", Time = " + to_string(cluster.time()), pointInMu2e, energylevels[i], ClusterList3D);
           fClusterList3D->AddElement(ClusterList3D); 
-<<<<<<< HEAD
+
           
             teve_cluster2D->DrawCluster("CaloCluster3D, Cluster #" + to_string(i + 1) + ", Position =" + pos2D + ", Energy = " + to_string(cluster.energyDep()) + ", Time = " + to_string(cluster.time()), pointInMu2e,energylevels[i], ClusterList2D);   
-=======
-          if(show2D){ 
-            teve_cluster2D->DrawCluster("CaloCluster2D, Cluster #" + to_string(i + 1) + ", Position =" + pos2D + ", Energy = " + to_string(cluster.energyDep()) + ", Time = " + to_string(cluster.time()), pointInMu2e,energylevels[i], ClusterList2D);   
-            
-               
->>>>>>> 444a5ab9
+
             fClusterList2D->AddElement(ClusterList2D); 
             //fClusterList2D->AddElement(CrystalList2D); 
             if(cluster.diskId()==0)  calo2Dproj->fXYMgr->ImportElements(fClusterList2D, calo2Dproj->fDetXYScene); 
