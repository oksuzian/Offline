--- conflicted
+++ resolved
@@ -64,11 +64,7 @@
 
 
     private:
-<<<<<<< HEAD
-      static constexpr int numBuckets_ = 256; //number of buckets to store the cluster ids vs time
-=======
       static constexpr int numBuckets_ =256; //number of buckets to store the cluster ids vs time
->>>>>>> fe4f2ed0
 
       void     initClustering  (const ComboHitCollection& chcol, std::vector<BkgHit>& hinfo);
       void     doClustering    (const ComboHitCollection& chcol, std::vector<BkgCluster>& clusters, std::vector<BkgHit>& hinfo);
