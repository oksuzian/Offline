--- conflicted
+++ resolved
@@ -121,11 +121,7 @@
   BackgroundMask       : ["Background"]
   OutputLevel          : "uniquepanel"
   SaveBkgClusters      : false
-<<<<<<< HEAD
-  KerasWeights         : "Offline/TrkHitReco/data/TrainBkgDiagStationDist.dat"
-=======
-  KerasWeights         : "Offline/TrkHitReco/data/TrainBkgDiagPanelSpatial.dat"
->>>>>>> 75a1362e
+  KerasWeights         : "Offline/TrkHitReco/data/TrainBkgDiagStationSpatial.dat"
   KerasQuality         : 0.5
   DebugLevel           : 0
 }
