--- conflicted
+++ resolved
@@ -17,17 +17,12 @@
 #include "Offline/RecoDataProducts/inc/BkgClusterHit.hh"
 
 #include "Offline/TrkHitReco/inc/TNTClusterer.hh"
-<<<<<<< HEAD
-#include "Offline/TrkHitReco/inc/ScanClusterer.hh"
-=======
->>>>>>> 7198dea1
 #include "Offline/TrkHitReco/inc/TrainBkgDiag.hxx"
 
 #include <string>
 #include <vector>
 
-
-//NEW CLASS
+//Inference class
 namespace TMVA_SOFIE_TrainBkgDiag {
   class Session;
 }
@@ -57,10 +52,6 @@
         fhicl::Atom<bool>                     saveBkgClusters{      Name("SaveBkgClusters"),      Comment("Save bkg clusters") };
         fhicl::Atom<int>                      debugLevel{           Name("DebugLevel"),           Comment("Debug"),0 };
         fhicl::Table<TNTClusterer::Config>    TNTClustering{        Name("TNTClustering"),        Comment("TNT Clusterer config") };
-<<<<<<< HEAD
-        fhicl::Table<ScanClusterer::Config>   ScanClustering{       Name("ScanClustering"),       Comment("Scan Clusterer config") };
-=======
->>>>>>> 7198dea1
         fhicl::Atom<std::string>              kerasWeights{         Name("KerasWeights"),         Comment("Weights for keras model") };
         fhicl::Atom<float>                    kerasQuality{         Name("KerasQuality"),         Comment("Keras quality cut") };
       };
@@ -86,12 +77,7 @@
       int                                         iev_;
       std::shared_ptr<TMVA_SOFIE_TrainBkgDiag::Session> sofiePtr;
 
-<<<<<<< HEAD
-      void classifyCluster(BkgClusterCollection& bkgccolFast, BkgClusterCollection& bkgccol,
-          StrawHitFlagCollection& chfcol, const ComboHitCollection& chcol) const;
-=======
       void classifyCluster(BkgClusterCollection& bkgccol, StrawHitFlagCollection& chfcol, const ComboHitCollection& chcol) const;
->>>>>>> 7198dea1
       void countHits(      const BkgCluster& cluster, unsigned& nactive, unsigned& nstereo, const ComboHitCollection& chcol) const;
       void countPlanes(    const BkgCluster& cluster, std::array<float,11>& kerasvars, const ComboHitCollection& chcol) const;
       int  findClusterIdx( BkgClusterCollection& bkgccol, unsigned ich) const;
@@ -162,11 +148,7 @@
 
     // the primary output is either a deep copy of selected inputs or a flag collection on those
     // intermediate results: keep these on the heap unless requested for diagnostics later
-<<<<<<< HEAD
-    BkgClusterCollection bkgccol,bkgccolFast;
-=======
     BkgClusterCollection bkgccol;
->>>>>>> 7198dea1
     BkgClusterHitCollection bkghitcol;
     bkgccol.reserve(nch/2);
     if (savebkg_) bkghitcol.reserve(nch);
@@ -178,12 +160,7 @@
 
     // classify clusters
     StrawHitFlagCollection chfcol(nch);
-<<<<<<< HEAD
-    //classifyCluster(bkgccolFast, bkgccol, bkgqcol, chfcol,chcol);
-    classifyCluster(bkgccolFast, bkgccol, chfcol, chcol);
-=======
     classifyCluster(bkgccol, chfcol, chcol);
->>>>>>> 7198dea1
 
     //produce BkgClusterHit info collection
     if (savebkg_) {
@@ -248,26 +225,10 @@
 
 
   //------------------------------------------------------------------------------------------
-<<<<<<< HEAD
-  void FlagBkgHits::classifyCluster(BkgClusterCollection& bkgccolFast, BkgClusterCollection& bkgccol,
-      StrawHitFlagCollection& chfcol, const ComboHitCollection& chcol) const
-  {
-
-    for (auto& cluster : bkgccolFast)
-    {
-      StrawHitFlag flag(StrawHitFlag::bkgclust);
-      flag.merge(StrawHitFlag::bkg);
-      for (const auto& chit : cluster.hits()) chfcol[chit] = flag;
-    }
-
-    for (auto& cluster : bkgccol)
-    {
-=======
   void FlagBkgHits::classifyCluster(BkgClusterCollection& bkgccol, StrawHitFlagCollection& chfcol, const ComboHitCollection& chcol) const
   {
 
     for (auto& cluster : bkgccol) {
->>>>>>> 7198dea1
 
       unsigned nactive, nstereo;
       countHits(cluster, nactive, nstereo,chcol);
@@ -278,9 +239,7 @@
       kerasvars[6] = nhits;
       countPlanes(cluster,kerasvars,chcol);
 
-<<<<<<< HEAD
-      if (kerasvars[4] >= minnp_)
-      {
+      if (kerasvars[4] >= minnp_) {
         std::vector<float> hz;
         for (const auto& chit : cluster.hits()) hz.push_back(chcol[chit].pos().z());
 
@@ -294,22 +253,6 @@
       }
       else
       {
-=======
-      if (kerasvars[4] >= minnp_) {
-        std::vector<float> hz;
-        for (const auto& chit : cluster.hits()) hz.push_back(chcol[chit].pos().z());
-
-        // find the min, max and largest gap from the sorted Z positions
-        std::sort(hz.begin(),hz.end());
-        float zgap = 0.0;
-        for (unsigned iz=1;iz<hz.size();++iz) zgap=std::max(zgap,hz[iz]-hz[iz-1]);
-        kerasvars[1] = hz.front(); // Z min
-        kerasvars[2] = hz.back(); // Z max
-        kerasvars[3] = zgap; // max Z gap
-      }
-      else
-      {
->>>>>>> 7198dea1
         kerasvars[1] = -1.0;
         kerasvars[2]  = -1.0;
         kerasvars[3]  = -1.0;
@@ -319,18 +262,12 @@
       double sqrSumDeltaTime(0.);
       double sqrSumDeltaX(0.);
       double sqrSumDeltaY(0.);
-<<<<<<< HEAD
-      for (const auto& chit : cluster.hits())
-      {
-=======
       for (const auto& chit : cluster.hits()) {
->>>>>>> 7198dea1
         sumEdep +=  chcol[chit].energyDep()/chcol[chit].nStrawHits();
         sqrSumDeltaX += std::pow(chcol[chit].pos().x() - cluster.pos().x(),2);
         sqrSumDeltaY += std::pow(chcol[chit].pos().y() - cluster.pos().y(),2);
         sqrSumDeltaTime += std::pow(chcol[chit].time() - cluster.time(),2);
       }
-<<<<<<< HEAD
 
       kerasvars[7] = sumEdep/nhits;
       kerasvars[8] = std::sqrt(sqrSumDeltaX/nhits);
@@ -339,37 +276,10 @@
 
       auto kerasout = sofiePtr->infer(kerasvars.data());
       cluster.setKerasQ(kerasout[0]);
+      if(debug_>0)std::cout << "kerasout = " << kerasout[0] << std::endl;
 
       StrawHitFlag flag(StrawHitFlag::bkgclust);
-      if (kerasout[0] > kerasQ_)
-      {
-        flag.merge(StrawHitFlag::bkg);
-        if (savebkg_)
-        {
-          cluster._flag.merge(BkgClusterFlag::bkg);
-          if(nstereo > 0) cluster._flag.merge(BkgClusterFlag::stereo);
-        }
-      }
-
-      for (const auto& chit : cluster.hits()) chfcol[chit] = flag;
-    }
-  }
-
-  //-------------------------------------------------------------------------------------------------------------
-  void FlagBkgHits::countPlanes(const BkgCluster& cluster, std::array<float,11> & kerasvars, const ComboHitCollection& chcol) const
-=======
-
-      kerasvars[7] = sumEdep/nhits;
-      kerasvars[8] = std::sqrt(sqrSumDeltaX/nhits);
-      kerasvars[9] = std::sqrt(sqrSumDeltaY/nhits);
-      kerasvars[10] = std::sqrt(sqrSumDeltaTime/nhits);
-
-      auto kerasout = sofiePtr->infer(kerasvars.data());
-      cluster._mvaout = kerasout[0];
-      if(debug_>0)std::cout << "kerasout = " << kerasout[0] << std::endl;
-
-      StrawHitFlag flag(StrawHitFlag::bkgclust);
-      if (cluster._mvaout > kerasQ_) {
+      if (cluster.getKerasQ()> kerasQ_) {
         StrawHitFlag flag(StrawHitFlag::bkg);
         flag.merge(flag);
         for (const auto& chit : cluster.hits()) chfcol[chit].merge(flag);
@@ -380,7 +290,6 @@
 
   //-------------------------------------------------------------------------------------------------------------
   void FlagBkgHits::countPlanes(const BkgCluster& cluster, std::array<float,11>& kerasvars, const ComboHitCollection& chcol) const
->>>>>>> 7198dea1
   {
     std::array<int,StrawId::_nplanes> hitplanes{0};
     for (const auto& chit : cluster.hits()) {
@@ -399,12 +308,9 @@
       nphits += hitplanes[ip];
     }
 
-    kerasvars[4] = np;// # of planes
-    kerasvars[5] = static_cast<float>(np)/static_cast<float>(npexp);// fraction of planes
-<<<<<<< HEAD
-
-=======
->>>>>>> 7198dea1
+    kerasvars[4] = np;
+    kerasvars[5] = static_cast<float>(np)/static_cast<float>(npexp);
+
   }
 
 
