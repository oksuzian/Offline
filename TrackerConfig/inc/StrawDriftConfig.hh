--- conflicted
+++ resolved
@@ -21,13 +21,9 @@
     fhicl::Atom<int> phiBins{
       Name("phiBins"), Comment("number of bins in phi for drift model")};
     fhicl::Atom<double> deltaDistance{
-<<<<<<< HEAD
-      Name("deltaDistance"), Comment("Size of bins in distance for drift model")};
-=======
       Name("deltaDistance"), Comment("Size of bins in distance for drift D2T model")};
     fhicl::Atom<double> deltaTime{
       Name("deltaTime"), Comment("Size of bins in time for drift T2D model")};
->>>>>>> 17dc9d69
     fhicl::Atom<int> driftIntegrationBins{
       Name("driftIntegrationBins"), 
 	Comment("number of integrations steps for drift model")};
