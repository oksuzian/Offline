#!/usr/bin/env python

import os, re

Import('env')
Import('mu2e_helper')

helper = mu2e_helper(env)
rootlibs = env['ROOTLIBS']

mainlib = helper.make_mainlib([
    'gmp',
    'gmpxx',
])

helper.make_plugins([
    mainlib,
    'art_Framework_Core',
    'art_Framework_Services_Registry',
    'art_Framework_Principal',
    'art_Persistency_Provenance',
    'art_Utilities',
    'boost_math_tr1',
    'canvas',
    'cetlib',
    'cetlib_except',
    'CLHEP',
    'fhiclcpp',
    'fhiclcpp_types',
    'gmp',
    'gmpxx',
    'KinKal_Trajectory',
<<<<<<< HEAD
    'mu2e_DataProducts',
    'mu2e_DbTables',
    'mu2e_ProditionsService',
    'mu2e_RecoDataProducts',
    'mu2e_SeedService',
    'mu2e_TrackerConditions',
    'mu2e_TrackerMC',
    'mu2e_ProditionsService',
])

helper.make_dict_and_map([
    mainlib,
    rootlibs,
    'art_Persistency_Common',
    'canvas',
    'cetlib',
    'cetlib_except',
=======
>>>>>>> 903dc59d
    'mu2e_DataProducts',
    'mu2e_DbTables',
    'mu2e_ProditionsService',
    'mu2e_RecoDataProducts',
    'mu2e_SeedService',
    'mu2e_TrackerConditions',
    'mu2e_TrackerMC',
    'mu2e_ProditionsService',
])<|MERGE_RESOLUTION|>--- conflicted
+++ resolved
@@ -30,7 +30,6 @@
     'gmp',
     'gmpxx',
     'KinKal_Trajectory',
-<<<<<<< HEAD
     'mu2e_DataProducts',
     'mu2e_DbTables',
     'mu2e_ProditionsService',
@@ -48,8 +47,6 @@
     'canvas',
     'cetlib',
     'cetlib_except',
-=======
->>>>>>> 903dc59d
     'mu2e_DataProducts',
     'mu2e_DbTables',
     'mu2e_ProditionsService',
