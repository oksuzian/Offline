
#ifndef TrkChargeReco_ComboPeakFitRoot_hh
#define TrkChargeReco_ComboPeakFitRoot_hh
// base class for controlling peak fits
// Virtual class providing structure for extracting charge from ADC waveforms
//
#include "TrkChargeReco/inc/PeakFitRoot.hh"
#include "TGraphErrors.h"
#include <vector>

// base class for controlling the peak fit.
namespace mu2e {

  namespace TrkChargeReco {

    class ComboPeakFitRoot : public PeakFitRoot  {
      public:
<<<<<<< HEAD
=======
	
		// extract peak information from adc waveform data.  1 waveform generates 1 peak fit.
		// The default implementation simply sums the ADC data after subtracting pedesdal
		virtual void process(TrkTypes::ADCWaveform const& adcData, PeakFitParams & fit) const;
>>>>>>> 8ce76d1a

       ComboPeakFitRoot(const StrawElectronics& strawele, const fhicl::ParameterSet& pset);
       virtual ~ComboPeakFitRoot(){}

       // extract peak information from adc waveform data.  1 waveform generates 1 peak fit.
       // The default implementation simply sums the ADC data after subtracting pedesdal
       virtual void process(StrawElectronics::ADCWaveform const& adcData, PeakFitParams & fit) const;

       struct peakResult
       {
	   peakResult() : _peakTime(0.0), _peakHeight(0.0){};
	   peakResult(Float_t peakTime, Float_t peakHeight) : _peakTime(peakTime), _peakHeight(peakHeight){};

	   Float_t _peakTime;   //time of peak relative to 140.0 ns interval
	   Float_t _peakHeight; //in units of bits
    	};

    	//This is object will be filled by the findPeaks and addEarlyPeak methods 
    	typedef std::vector<peakResult> peakResultVector;
	bool hasEarlyCharge(const peakResultVector &initialGuess) const;
	bool hasLateCharge(const peakResultVector &initialGuess) const;	
	void addEarlyPeak(const TGraphErrors &gr, peakResultVector &initialGuess) const;
	void findPeaks(const TGraphErrors &gr, peakResultVector &initialGuess, const double sigma = 3.0) const;
    };
  }
}
#endif<|MERGE_RESOLUTION|>--- conflicted
+++ resolved
@@ -15,20 +15,13 @@
 
     class ComboPeakFitRoot : public PeakFitRoot  {
       public:
-<<<<<<< HEAD
-=======
-	
-		// extract peak information from adc waveform data.  1 waveform generates 1 peak fit.
-		// The default implementation simply sums the ADC data after subtracting pedesdal
-		virtual void process(TrkTypes::ADCWaveform const& adcData, PeakFitParams & fit) const;
->>>>>>> 8ce76d1a
 
        ComboPeakFitRoot(const StrawElectronics& strawele, const fhicl::ParameterSet& pset);
        virtual ~ComboPeakFitRoot(){}
 
        // extract peak information from adc waveform data.  1 waveform generates 1 peak fit.
        // The default implementation simply sums the ADC data after subtracting pedesdal
-       virtual void process(StrawElectronics::ADCWaveform const& adcData, PeakFitParams & fit) const;
+       virtual void process(TrkTypes::ADCWaveform const& adcData, PeakFitParams & fit) const;
 
        struct peakResult
        {
