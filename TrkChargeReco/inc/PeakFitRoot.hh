
#ifndef TrkChargeReco_PeakFitRoot_hh
#define TrkChargeReco_PeakFitRoot_hh
// base class for controlling peak fits
    //  Virtual class providing structure for extracting charge from ADC waveforms
//
#include "TrkChargeReco/inc/PeakFit.hh"
#include "TrkChargeReco/inc/PeakFitFunction.hh"
#include "TrackerConditions/inc/StrawElectronics.hh"
#include <string>

class TGraphErrors;


namespace mu2e {

  namespace TrkChargeReco {


    class PeakFitRoot : public PeakFit 
    {
      public:
	
	PeakFitRoot(const StrawElectronics& strawele, const fhicl::ParameterSet& pset);
 	virtual ~PeakFitRoot(){}


	// extract peak information from adc waveform data.  1 waveform generates 1 peak fit.
	// The default implementation simply sums the ADC data after subtracting pedesdal
<<<<<<< HEAD
	virtual void process(StrawElectronics::ADCWaveform const& adcData, PeakFitParams & fit) const;
     	
        // Converts adcWaveform object to TGraphErrors object for easier manipulation in ROOT
	void adcWaveform2TGraphErrors(StrawElectronics::ADCWaveform const& adcData, TGraphErrors &fitData) const;
      
=======
	virtual void process(TrkTypes::ADCWaveform const& adcData, PeakFitParams & fit) const;

	// Destructor
	virtual ~PeakFitRoot(){}

	// PeakFitRoot normal constructor with ConfigStruct initilization parameters
	PeakFitRoot(StrawElectronics const& strawele, FitConfig const& config, FitType const& fittype, std::string fitoptions="QNEX0S");
      	// Converts adcWaveform object to TGraphErrors object for easier manipulation in ROOT
	void adcWaveform2TGraphErrors(TrkTypes::ADCWaveform const& adcData, TGraphErrors &fitData) const;
>>>>>>> 8ce76d1a
      protected:
        bool            _truncateADC;     // model ADC truncation
        bool            _floatPedestal;   // float pedestal in fit
        bool            _floatWidth;      // _float width in fit
        bool            _earlyPeak;       // additional peak finding
        bool            _latePeak;        // additional peak finding
	std::string     _fitoptions;      // ROOT fit options
        unsigned        _maxFitIter;      // maximumnumber of fit options
        int             _debug; 
	
	PeakFitFunction _peakfit;
        FitConfig       _config;
    };
  }
}
#endif<|MERGE_RESOLUTION|>--- conflicted
+++ resolved
@@ -27,23 +27,11 @@
 
 	// extract peak information from adc waveform data.  1 waveform generates 1 peak fit.
 	// The default implementation simply sums the ADC data after subtracting pedesdal
-<<<<<<< HEAD
-	virtual void process(StrawElectronics::ADCWaveform const& adcData, PeakFitParams & fit) const;
+	virtual void process(TrkTypes::ADCWaveform const& adcData, PeakFitParams & fit) const;
      	
         // Converts adcWaveform object to TGraphErrors object for easier manipulation in ROOT
-	void adcWaveform2TGraphErrors(StrawElectronics::ADCWaveform const& adcData, TGraphErrors &fitData) const;
+	void adcWaveform2TGraphErrors(TrkTypes::ADCWaveform const& adcData, TGraphErrors &fitData) const;
       
-=======
-	virtual void process(TrkTypes::ADCWaveform const& adcData, PeakFitParams & fit) const;
-
-	// Destructor
-	virtual ~PeakFitRoot(){}
-
-	// PeakFitRoot normal constructor with ConfigStruct initilization parameters
-	PeakFitRoot(StrawElectronics const& strawele, FitConfig const& config, FitType const& fittype, std::string fitoptions="QNEX0S");
-      	// Converts adcWaveform object to TGraphErrors object for easier manipulation in ROOT
-	void adcWaveform2TGraphErrors(TrkTypes::ADCWaveform const& adcData, TGraphErrors &fitData) const;
->>>>>>> 8ce76d1a
       protected:
         bool            _truncateADC;     // model ADC truncation
         bool            _floatPedestal;   // float pedestal in fit
