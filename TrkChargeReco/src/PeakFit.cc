--- conflicted
+++ resolved
@@ -37,11 +37,7 @@
       fit._charge = charge;
     }
 
-<<<<<<< HEAD
-    void PeakFit::peakMinusPed(StrawElectronics::ADCWaveform const& adcData, PeakFitParams & fit) const
-=======
     void PeakFit::peakMinusPed(TrkTypes::ADCWaveform const& adcData, PeakFitParams & fit) const 
->>>>>>> af0be6eb
     {
       // reset
       fit = PeakFitParams();
