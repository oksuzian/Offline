--- conflicted
+++ resolved
@@ -9,7 +9,6 @@
   
   namespace TrkChargeReco {
 
-<<<<<<< HEAD
     PeakFitRoot::PeakFitRoot(const StrawElectronics& strawele, const fhicl::ParameterSet& pset) : 
         PeakFit(strawele,pset),
         _truncateADC(pset.get<bool>(      "TruncateADC",true)), 
@@ -32,7 +31,7 @@
     }
 
 
-    void PeakFitRoot::process(StrawElectronics::ADCWaveform const& adcData, PeakFitParams & fit) const 
+    void PeakFitRoot::process(TrkTypes::ADCWaveform const& adcData, PeakFitParams & fit) const 
     {
 
        // find initial values for the fit and set the initial values based on this 'fit'
@@ -84,77 +83,9 @@
           else
 	    fit.freeParam((TrkChargeReco::PeakFitParams::paramIndex)ipar);
        }
-=======
-  PeakFitRoot::PeakFitRoot(StrawElectronics const& strawele, FitConfig const& config, FitType const& fittype,
-    std::string fitoptions) : PeakFit(strawele,fittype),
-  _peakfit(strawele,config) , _config(config), _fitoptions(fitoptions){}
-
-  void PeakFitRoot::process(TrkTypes::ADCWaveform const& adcData, PeakFitParams & fit) const {
-    // find initial values for the fit
-    PeakFit::process(adcData,fit);
-    if(_config._debug>0)std::cout << "PeakFitRoot Initialization charge = " << fit._charge << std::endl;
-    // set the initial values based on this 'fit'
-    Double_t parray[PeakFitParams::nParams];
-    fit.fillArray(parray);
-    _peakfit.fitModelTF1()->SetParameters(parray);
-    // temporarily set width negative to force an unconvolved fit FIXME!!
-    _peakfit.fitModelTF1()->SetParameter(PeakFitParams::width,-1.0);
-    // cobnvert waveform to a TGraph
-    TGraphErrors fitData;
-    adcWaveform2TGraphErrors(adcData,fitData);
-    // debug
-    if(_config._debug>1){
-      std::cout << "data = ";
-      for (size_t i = 0; i < adcData.size(); ++i)
-	std::cout << fitData.GetY()[i] << ",  ";
-      std::cout << std::endl;
-      std::cout << "func = ";  
-      for (size_t i = 0; i < adcData.size(); ++i)
-	std::cout << _peakfit.fitModelTF1()->Eval(fitData.GetX()[i]) << ",  ";
-      std::cout << std::endl;
-    }
-    // invoke the fit
-    TFitResultPtr fitresult = fitData.Fit(_peakfit.fitModelTF1(),_fitoptions.c_str()); 
-    // if the fit is a failure, try again, up to the maximum # of iterations
-    unsigned ifit=1;
-    if(fitresult->Status() ==4 && ifit < _config._maxnit){
-      ++ifit;
-      fitData.Fit(_peakfit.fitModelTF1(),_fitoptions.c_str());
-    }
-    // copy fit result back to the the PeakFitParams
-    fit = PeakFitParams(_peakfit.fitModelTF1()->GetParameters(),
-      fitresult->Chi2(),
-      fitresult->Ndf(),
-      fitresult->Status());
-    // set fix/free
-    for(int ipar=0;ipar < _peakfit.fitModelTF1()->GetNpar();++ipar){
-      Double_t parmin, parmax;
-      _peakfit.fitModelTF1()->GetParLimits(ipar,parmin,parmax);
-      if(parmin == parmax)
-	fit.fixParam((TrkChargeReco::PeakFitParams::paramIndex)ipar);
-      else
-	fit.freeParam((TrkChargeReco::PeakFitParams::paramIndex)ipar);
-    }
-  }
-
-  void PeakFitRoot::adcWaveform2TGraphErrors(TrkTypes::ADCWaveform const& adcData, TGraphErrors &fitData) const{
-      Double_t adcDataTemp[adcData.size()];
-      Double_t measurementTimes[adcData.size()];
-      Double_t measurementTimesErrors[adcData.size()];
-      Double_t adcDataErrors[adcData.size()];
-
-      for (size_t i = 0; i < adcData.size(); ++i)
-      {
-	adcDataTemp[i] = (Double_t) adcData[i];
-	measurementTimes[i] = (Double_t) i * _strawele.adcPeriod(); // should deal with global time offset FIXME!!
-	measurementTimesErrors[i] = 0.0; //_strawele.adcPeriod();
-	adcDataErrors[i] = 1.0*_strawele.analogNoise(TrkTypes::adc)/_strawele.adcLSB(); // should be able to scale the error FIXME!!
-      }
-      fitData = TGraphErrors(adcData.size(),measurementTimes,adcDataTemp,measurementTimesErrors,adcDataErrors);
->>>>>>> 8ce76d1a
     }
 
-    void PeakFitRoot::adcWaveform2TGraphErrors(StrawElectronics::ADCWaveform const& adcData, TGraphErrors &fitData) const
+    void PeakFitRoot::adcWaveform2TGraphErrors(TrkTypes::ADCWaveform const& adcData, TGraphErrors &fitData) const
     {
         Double_t adcDataTemp[adcData.size()];
         Double_t measurementTimes[adcData.size()];
@@ -166,7 +97,7 @@
 	    adcDataTemp[i] = (Double_t) adcData[i];
 	    measurementTimes[i] = (Double_t) i * _strawele.adcPeriod(); // should deal with global time offset FIXME!!
 	    measurementTimesErrors[i] = 0.0; //_strawele.adcPeriod();
-	    adcDataErrors[i] = 1.0*_strawele.analogNoise(StrawElectronics::adc)/_strawele.adcLSB(); // should be able to scale the error FIXME!!
+	    adcDataErrors[i] = 1.0*_strawele.analogNoise(TrkTypes::adc)/_strawele.adcLSB(); // should be able to scale the error FIXME!!
         }
         fitData = TGraphErrors(adcData.size(),measurementTimes,adcDataTemp,measurementTimesErrors,adcDataErrors);
      }
