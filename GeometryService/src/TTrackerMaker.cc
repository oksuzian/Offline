//
// Construct and return a TTracker.
//
// Original author Rob Kutschke
//

#include "CLHEP/Vector/Rotation.h"
#include "CLHEP/Vector/RotationY.h"
#include "CLHEP/Vector/RotationZ.h"
#include "CLHEP/Units/SystemOfUnits.h"
#include "Alignment/inc/AlignmentMap.hh"
#include "Alignment/inc/AlignmentObj.hh"
#include "Alignment/inc/AlignmentService.hh"
#include "ConfigTools/inc/SimpleConfig.hh"
#include "TTrackerGeom/inc/TTracker.hh"
#include "GeometryService/inc/TTrackerMaker.hh"
#include "TrackerGeom/inc/Straw.hh"
#include "cetlib/pow.h"
#include "messagefacility/MessageLogger/MessageLogger.h"

#include <cmath>
#include <iomanip>
#include <iostream>
#include <unordered_map>
#include <bitset>
#include <string>
#include <sstream>

using cet::square;
using cet::diff_of_squares;
using cet::sum_of_squares;

using namespace std;

namespace mu2e {

  // Constructor that gets information from the config file instead of
  // from arguments.
  TTrackerMaker::TTrackerMaker( SimpleConfig const& config){
    parseConfig(config);

    // Determine if Alignment is being used and set up
    myAlignMap = NULL;
<<<<<<< HEAD
    if( useAlignment) {
      std::cout << "Using Alignment" << std::endl;
      myAlignMap = art::ServiceHandle<AlignmentService>()->alignmentMap();
    }
=======
    if( useAlignment) myAlignMap = art::ServiceHandle<AlignmentService>()->alignmentMap();
>>>>>>> 8a5d7fdd

    buildIt( );

    // print straw layout for debbugging pourposes

    if (_verbosityLevel>2) {

      int ipln = -1;
      int ipnl = -1;
      int ilay = -1;
      double iang = -36000;

      cout << __func__ << " (_tt->_allStraws2).size(), TTracker::_nttstraws, _tt->_nStraws "
           << fixed << setw(6) << _tt->_allStraws2.size()
           << fixed << setw(6) << TTracker::_nttstraws
           << fixed << setw(6) << _tt->_nStraws
           << endl;

      size_t istr = -1;
      for (const auto& istr_p : _tt->_allStraws2_p) {
        cout << __func__ << setw(10) << ++istr
          // << setw(20) << istr_p;
             << setw(20) << " ";
        if (istr_p != nullptr ) {
          StrawId const & lsid =  (*istr_p).id();
          std::ostringstream nsid("",std::ios_base::ate); // to write at the end
          nsid << lsid;
          cout << setw(6) << lsid.asUint16()
               << setw(17) << std::bitset<16>(lsid.asUint16())
               << " "
               << setw(10) << std::showbase << std::hex << lsid.asUint16()
               << " " << std::dec << std::noshowbase << setw(7) << nsid.str()
               << " " << _tt->_strawExists2.at(lsid.asUint16())
               << endl;
        } else {
          cout << endl;
        }
      }

      for ( const Straw& straw : _tt->getAllStraws() ){

        int cpln = straw.id().getPlane();
        int cpnl = straw.id().getPanel();
        int clay = straw.id().getLayer();

        const Plane& plane = _tt->getPlane(cpln);
        const Panel& panel = plane.getPanel(cpnl);

        size_t nStrawsPerPanel = panel.nStraws();
        size_t nStrawsPerPlane = plane.nPanels() * nStrawsPerPanel;

        double cang = panel.boxRzAngle()/M_PI*180.;
        double dang = plane.rotation()/M_PI*180.;

        size_t ipnlf = nStrawsPerPanel*cpnl + nStrawsPerPlane*cpln;

        cout << __func__ << " Straw "
             << fixed << " "
             << " plnfloor " << setw(6) << ipnlf << " "
             << straw.id() << " "
             << " mid point " << straw.getMidPoint()
             << " r " << sqrt(straw.getMidPoint()[0]*straw.getMidPoint()[0]+
                              straw.getMidPoint()[1]*straw.getMidPoint()[1])
             << " direction " << straw.getDirection()
             << " panel rotation: " << cang
             << " straw0MidPoint  " << panel.straw0MidPoint()
             << " straw0Direction " << panel.straw0Direction()
             << " plane rotation: " << dang
             << " origin " << plane.origin()
             << " straw exists " << _tt->strawExists(straw.id())
             << " plane exists " << plane.exists();

        if (ipnl>cpnl && ipln==cpln) cout << " <--S";
        if (iang>cang && ipln==cpln) cout << " <--A";
        if (ilay>clay && ipnl==cpnl) cout << " <--L";
        if (ipln!=cpln) ipln=cpln;
        if (ipnl!=cpnl) ipnl=cpnl;
        if (ilay!=clay) ilay=clay;

        cout << endl;

      }

    }

  }

  void TTrackerMaker::parseConfig( const SimpleConfig& config ){

    useAlignment        = config.getBool("hasAlignment",false);
    _verbosityLevel     = config.getInt("ttracker.verbosityLevel",0);
    _ttVersion          = config.getInt("TTrackerVersion",3);

    _motherRIn        = config.getDouble("ttracker.mother.rIn"        )*CLHEP::mm;
    _motherROut       = config.getDouble("ttracker.mother.rOut"       )*CLHEP::mm;
    _motherHalfLength = config.getDouble("ttracker.mother.halfLength" )*CLHEP::mm;
    _motherZ0         = config.getDouble("ttracker.mother.z0"         )*CLHEP::mm;
    _numPlanes         = config.getInt("ttracker.numPlanes");
    if ( _numPlanes != StrawId::_nplanes ){
      if ( StrawId::_nplanes == 40 && _numPlanes == 36 ) {
        _verbosityLevel > -1 &&
          cout << __func__ << " Running with ttracker.numPlanes !=  StrawId::_nplanes "
               << _numPlanes << " != " << StrawId::_nplanes
               << " please make sure it is intended " << endl;
      } else {
        cout << __func__
             << " Inconsistent TTracker parameters: "
             << " ttracker.numPlanes !=  StrawId::_nplanes "
             << _numPlanes << " != " << StrawId::_nplanes
             << " please double check and act accordingly " << endl;
        throw cet::exception("GEOM") << "See above for the message from " << __func__;
      }
    }
    _panelsPerPlane    = config.getInt("ttracker.panelsPerPlane");
    if ( _panelsPerPlane != StrawId::_npanels ){
      cout << __func__
           << " Inconsistent TTracker parameters: "
           << " ttracker.numPlanes !=  StrawId::_npanels "
           << _panelsPerPlane << " != " << StrawId::_npanels
           << " please double check and act accordingly " << endl;
      throw cet::exception("GEOM") << "See above for the message from " << __func__;
    }
    _layersPerPanel    = config.getInt("ttracker.layersPerPanel");
    if ( _layersPerPanel != StrawId::_nlayers ){
      cout << __func__
           << " Inconsistent TTracker parameters: "
           << " ttracker.numPlanes !=  StrawId::_nlayers "
           << _layersPerPanel << " != " << StrawId::_nlayers
           << " please double check and act accordingly " << endl;
      throw cet::exception("GEOM") << "See above for the message from " << __func__;
    }
    _manifoldsPerEnd    = config.getInt("ttracker.manifoldsPerEnd");
    _strawsPerManifold  = config.getInt("ttracker.strawsPerManifold");
    if ( _manifoldsPerEnd*_layersPerPanel*_strawsPerManifold != StrawId::_nstraws ){
      cout << __func__
           << " Inconsistent TTracker parameters: "
           << " ttracker.strawsPerManifold*ttracker.manifoldsPerEnd*ttracker.layersPerPanel !=  StrawId::_nstraws "
           << _manifoldsPerEnd*_layersPerPanel*_strawsPerManifold
           << " != " << StrawId::_nstraws
           << " please double check and act accordingly " << endl;
      throw cet::exception("GEOM") << "See above for the message from " << __func__;
   }
    _rotationPattern    = config.getInt("ttracker.rotationPattern");
    _panelZPattern      = config.getInt("ttracker.panelZPattern");
    _layerZPattern      = config.getInt("ttracker.layerZPattern");
    _spacingPattern     = config.getInt("ttracker.spacingPattern");
    _innermostLayer     = config.getInt("ttracker.innermostLayer");

    _planePadding      = config.getDouble("ttracker.planePadding",0.5)*CLHEP::mm;
    _panelPadding      = config.getDouble("ttracker.panelPadding",0.25)*CLHEP::mm;

    _oddStationRotation   =  config.getDouble("ttracker.oddStationRotation")*CLHEP::degree;
    _zCenter              =  config.getDouble("ttracker.z0")*CLHEP::mm;
    _xCenter              = -config.getDouble("mu2e.solenoidOffset")*CLHEP::mm;
    _envelopeInnerRadius  =  config.getDouble("ttracker.envelopeInnerRadius")*CLHEP::mm;
    _rInnermostWire       =  config.getDouble("ttracker.rInnermostWire")*CLHEP::mm;
    _strawOuterRadius     =  config.getDouble("ttracker.strawOuterRadius")*CLHEP::mm;
    _strawWallThickness   =  config.getDouble("ttracker.strawWallThickness")*CLHEP::mm;
    _strawGap             =  config.getDouble("ttracker.strawGap")*CLHEP::mm;
    _planeSpacing        =  config.getDouble("ttracker.planeSpacing")*CLHEP::mm;
    _planeHalfSeparation =  config.getDouble("ttracker.planeHalfSeparation")*CLHEP::mm;

    _outerSupportRadius   =  config.getDouble("ttracker.outerSupportRadius")*CLHEP::mm;
    _innerSupportRadius   =  config.getDouble("ttracker.innerSupportRadius")*CLHEP::mm;
    _supportHalfThickness =  config.getDouble("ttracker.supportHalfThickness")*CLHEP::mm;
    _wireRadius           =  config.getDouble("ttracker.wireRadius")*CLHEP::mm;
    _manifoldYOffset      =  config.getDouble("ttracker.manifoldYOffset")*CLHEP::mm;
    _virtualDetectorHalfLength = config.getDouble("vd.halfLength")*CLHEP::mm;

    config.getVectorInt("ttracker.nonExistingPlanes", _nonExistingPlanes,  vector<int>() );

    _verbosityLevel > 0 && _nonExistingPlanes.size()>0 &&
      cout << __func__ << " inactive planes : f/l   "
           << _nonExistingPlanes.front() << " / "
           << _nonExistingPlanes.back()
           << endl;

    config.getVectorDouble("ttracker.manifoldHalfLengths", _manifoldHalfLengths, 3);
    for ( size_t i=0; i<_manifoldHalfLengths.size(); ++i ){
      _manifoldHalfLengths.at(i) *= CLHEP::mm;
    }

    config.getVectorString("ttracker.strawMaterials", _strawMaterials, 3);

    _envelopeMaterial = config.getString("ttracker.mat.vacuum");
    _supportMaterial = config.getString("ttracker.mat.support");

    _passivationMargin        =  config.getDouble("ttracker.passivationMargin")*CLHEP::mm;

    // For the detailv0 support model there are lots of extra parameters.
    _supportModel = SupportModel( config.getString("ttrackerSupport.model","simple"));
    if ( _supportModel == SupportModel::detailedv0 ) {
      _endRingOuterRadius      = config.getDouble( "ttrackerSupport.endRing.outerRadius" );
      _endRingInnerRadius      = config.getDouble( "ttrackerSupport.endRing.innerRadius" );
      _endRingHalfLength       = config.getDouble( "ttrackerSupport.endRing.halfLength"  );
      _endRingZOffset          = config.getDouble( "ttrackerSupport.endRing.zOffset"     );
      _endRingMaterial         = config.getString( "ttrackerSupport.endRing.material"    );

      _hasDownRing    = config.getBool( "ttrackerSupport.downRing.build",false);
      if ( _hasDownRing ) {
	_downRingOuterRadius      = config.getDouble( "ttrackerSupport.downRing.outerRadius" );
	_downRingInnerRadius      = config.getDouble( "ttrackerSupport.downRing.innerRadius" );
	_downRingHalfLength       = config.getDouble( "ttrackerSupport.downRing.halfLength"  );
	_downRingZOffset          = config.getDouble( "ttrackerSupport.downRing.zOffset"     );
	_downRingMaterial         = config.getString( "ttrackerSupport.downRing.material"    );
      }

      config.getVectorInt( "ttrackerSupport.midRing.slot", _midRingSlot );
      _midRingHalfLength       = config.getDouble(    "ttrackerSupport.midRing.halfLength" );
      _midRingPhi0 = config.getDouble( "ttrackerSupport.midRing.Phi0",180.0)*CLHEP::degree;
      _midRingdPhi = config.getDouble( "ttrackerSupport.midRing.dPhi",180.0)*CLHEP::degree;
      _midRingMaterial = config.getString( "ttrackerSupport.midRing.material", "StainlessSteel316");
      // support beams;
      // fixme use vectors to contain them all (e.g. vector<SupportBeamParams>)

      config.getVectorDouble( "ttrackerSupport.beam0.phiRange", _beam0_phiRange );
      _beam0_innerRadius     = config.getDouble( "ttrackerSupport.beam0.innerRadius" );
      _beam0_outerRadius     = config.getDouble( "ttrackerSupport.beam0.outerRadius" );
      _beam0_material        = config.getString( "ttrackerSupport.beam0.material" );

      config.getVectorDouble( "ttrackerSupport.beam1.phiRange", _beam1_phiRange );
      config.getVectorDouble( "ttrackerSupport.beam1.phiSpans", _beam1_phiSpans );
      config.getVectorDouble( "ttrackerSupport.beam1.servicePhi0s", _beam1_servicePhi0s );
      config.getVectorDouble( "ttrackerSupport.beam1.servicePhiEnds", _beam1_servicePhiEnds );
      _beam1_innerRadius = config.getDouble( "ttrackerSupport.beam1.innerRadius" );
      _beam1_midRadius1  = config.getDouble( "ttrackerSupport.beam1.midRadius1" );
      _beam1_midRadius2  = config.getDouble( "ttrackerSupport.beam1.midRadius2" );
      _beam1_outerRadius = config.getDouble( "ttrackerSupport.beam1.outerRadius" );
      _beam1_material    = config.getString( "ttrackerSupport.beam1.material" );
      config.getVectorDouble( "ttrackerSupport.beam1.serviceOuterRadii", _beam1_serviceOuterRadii );
      config.getVectorString( "ttrackerSupport.beam1.serviceMaterials", _beam1_serviceMaterials );
      config.getVectorDouble( "ttrackerSupport.beam1.serviceCovRelThickness", _beam1_serviceCovRelThickness );
      config.getVectorString( "ttrackerSupport.beam1.serviceMaterialsCov", _beam1_serviceMaterialsCov );


      _panelPhi  = config.getDouble("ttrackerSupport.phiCoverage",120.0)*CLHEP::degree;
      _dphiRibs = config.getDouble("ttrackerSupport.dphiRibs",27.0)*CLHEP::degree;
      _ribHalfAngle = config.getDouble("ttrackerSupport.ribHalfAngle",1.0)*CLHEP::degree;

      _innerRingInnerRadius    = config.getDouble( "ttrackerSupport.innerRing.innerRadius" );
      _innerRingOuterRadius    = config.getDouble( "ttrackerSupport.innerRing.outerRadius" );
      _innerRingHalfLength     = config.getDouble( "ttrackerSupport.innerRing.halfLength"  );
      _innerRingMaterial       = config.getString( "ttrackerSupport.innerRing.material"    );

      _centerPlateHalfLength   = config.getDouble( "ttrackerSupport.centerPlate.halfLength" );
      _centerPlateMaterial     = config.getString( "ttrackerSupport.centerPlate.material"   );

      _outerRingInnerRadius    = config.getDouble( "ttrackerSupport.outerRing.innerRadius" );
      _outerRingOuterRadius    = config.getDouble( "ttrackerSupport.outerRing.outerRadius" );
      _outerRingMaterial       = config.getString( "ttrackerSupport.outerRing.material"    );

      _coverHalfLength          = config.getDouble( "ttrackerSupport.cover.halfLength"           );
      _coverMaterial            = config.getString( "ttrackerSupport.cover.material"             );
      _electronicsG10HalfLength = config.getDouble( "ttrackerSupport.electronics.g10.halfLength" );
      _electronicsG10Material   = config.getString( "ttrackerSupport.electronics.g10.material"   );
      _electronicsCuHhalfLength = config.getDouble( "ttrackerSupport.electronics.cu.halfLength"  );
      _electronicsCuMaterial    = config.getString( "ttrackerSupport.electronics.cu.material"    );
      _channelZOffset           = config.getDouble( "ttrackerSupport.channel.zOffset"            );
      _panelZOffset             = config.getDouble( "ttrackerSupport.panel.zOffset", 0.0 );
      _channelDepth             = config.getDouble( "ttrackerSupport.channel.depth"              );
      _channelMaterial          = config.getString( "ttrackerSupport.channel.material"           );
      _electronicsSpaceMaterial = config.getString( "ttrackerSupport.electronicsSpace.material"  );

      _EBKeyHalfLength         = config.getDouble("ttrackerSupport.electronics.key.halfLength");
      _EBKeyShieldHalfLength   = config.getDouble("ttrackerSupport.electronics.key.shieldHalfLength");
      _EBKeyInnerRadius        = config.getDouble("ttrackerSupport.electronics.key.innerRadius");
      _EBKeyOuterRadius        = config.getDouble("ttrackerSupport.electronics.key.outerRadius");
      _EBKeyShiftFromPanelFace = config.getDouble("ttrackerSupport.electronics.key.shiftFromPanelFace");
      _EBKeyVisible            = config.getBool(  "ttrackerSupport.electronics.key.visible");
      _EBKeySolid              = config.getBool(  "ttrackerSupport.electronics.key.solid");
      _EBKeyShieldVisible      = config.getBool(  "ttrackerSupport.electronics.key.shieldVisible");
      _EBKeyShieldSolid        = config.getBool(  "ttrackerSupport.electronics.key.shieldSolid");
      _EBKeyMaterial           = config.getString("ttrackerSupport.electronics.key.material");
      _EBKeyShieldMaterial     = config.getString("ttrackerSupport.electronics.key.shieldMaterial");
      _EBKeyPhiRange           = config.getDouble("ttrackerSupport.electronics.key.phiRange")*CLHEP::degree;
      _EBKeyPhiExtraRotation   = config.getDouble("ttrackerSupport.electronics.key.phiExtraRotation")*CLHEP::degree;

      _wallOuterMetalThickness  = config.getDouble("ttracker.straw.wallOuterMetal.thickness")*CLHEP::mm;
      _wallInnerMetal1Thickness = config.getDouble("ttracker.straw.wallInnerMetal1.thickness")*CLHEP::mm;
      _wallInnerMetal2Thickness = config.getDouble("ttracker.straw.wallInnerMetal2.thickness")*CLHEP::mm;
      _wirePlateThickness       = config.getDouble("ttracker.straw.wirePlate.thickness")*CLHEP::mm;
      _wallOuterMetalMaterial   = config.getString("ttracker.straw.wallOuterMetal.material");
      _wallInnerMetal1Material  = config.getString("ttracker.straw.wallInnerMetal1.material");
      _wallInnerMetal2Material  = config.getString("ttracker.straw.wallInnerMetal2.material");
      _wirePlateMaterial        = config.getString("ttracker.straw.wirePlate.material");

    }

    if ( _numPlanes%2 != 0 ) {
      throw cet::exception("GEOM")  << "_numPlanes = " << _numPlanes
                                    << ": Current TTracker geometry assumes even number of planes  \n";
    }
    _numStations = _numPlanes/_planesPerStation;

    //string ttracker.mat.manifold  = "G4_Al";  // Placeholder.

    // Also define some parameters that may become variable some day.
    _panelBaseRotations.clear();
    _panelZSide.clear();

    if (_panelsPerPlane == 6 ){
  // the Z pattern here is forced by the 'alternating panel id' convention
  // that permeates the rest of the code.
        _panelZSide.push_back(-1.);
        _panelZSide.push_back(+1.);
        _panelZSide.push_back(-1.);
        _panelZSide.push_back(+1.);
        _panelZSide.push_back(-1.);
        _panelZSide.push_back(+1.);
      if(_rotationPattern == 1){
// cdr geometry, taken from DOC 888, also alternatives 1 and 3 from doc 2799
        // faces overlap by 60 degrees
// Implicitly define the rotations for the even and odd (sequentially) panels.
        _panelBaseRotations.push_back(  45.*CLHEP::degree);
        _panelBaseRotations.push_back( 105.*CLHEP::degree);
        _panelBaseRotations.push_back( 165.*CLHEP::degree);
        _panelBaseRotations.push_back( 225.*CLHEP::degree);
        _panelBaseRotations.push_back( 285.*CLHEP::degree);
        _panelBaseRotations.push_back( 345.*CLHEP::degree);
        _panelBaseRotations.push_back(  75.*CLHEP::degree);
        _panelBaseRotations.push_back(  15.*CLHEP::degree);
        _panelBaseRotations.push_back( 195.*CLHEP::degree);
        _panelBaseRotations.push_back( 135.*CLHEP::degree);
        _panelBaseRotations.push_back( 315.*CLHEP::degree);
        _panelBaseRotations.push_back( 255.*CLHEP::degree);

      } else if(_rotationPattern==2){
        // alternative 2 from DOC 2799
        // faces overlap by 60 degrees
        _panelBaseRotations.push_back(  45.*CLHEP::degree);
        _panelBaseRotations.push_back(  75.*CLHEP::degree);
        _panelBaseRotations.push_back( 165.*CLHEP::degree);
        _panelBaseRotations.push_back( 195.*CLHEP::degree);
        _panelBaseRotations.push_back( 285.*CLHEP::degree);
        _panelBaseRotations.push_back( 315.*CLHEP::degree);
        _panelBaseRotations.push_back( 105.*CLHEP::degree);
        _panelBaseRotations.push_back(  15.*CLHEP::degree);
        _panelBaseRotations.push_back( 225.*CLHEP::degree);
        _panelBaseRotations.push_back( 135.*CLHEP::degree);
        _panelBaseRotations.push_back( 345.*CLHEP::degree);
        _panelBaseRotations.push_back( 255.*CLHEP::degree);

      } else if(_rotationPattern==3){
      // faces overlap by 60 degrees, second plane 'flipped'
        _panelBaseRotations.push_back(   0.*CLHEP::degree);
        _panelBaseRotations.push_back(  90.*CLHEP::degree);
        _panelBaseRotations.push_back(  120.*CLHEP::degree);
        _panelBaseRotations.push_back(  210.*CLHEP::degree);
        _panelBaseRotations.push_back(  240.*CLHEP::degree);
        _panelBaseRotations.push_back(  330.*CLHEP::degree);
        _panelBaseRotations.push_back(  30.*CLHEP::degree);
        _panelBaseRotations.push_back(  60.*CLHEP::degree);
        _panelBaseRotations.push_back(  150.*CLHEP::degree);
        _panelBaseRotations.push_back(  180.*CLHEP::degree);
        _panelBaseRotations.push_back(  270.*CLHEP::degree);
        _panelBaseRotations.push_back(  300.*CLHEP::degree);
      } else if(_rotationPattern==4){
//-----------------------------------------------------------------------------
// Mu2e-2 studies: 2 faces within one plane have parallel straws within
//                 each 120 deg panel
//-----------------------------------------------------------------------------
        _panelBaseRotations.push_back(   0.*CLHEP::degree);
        _panelBaseRotations.push_back(   0.*CLHEP::degree);
        _panelBaseRotations.push_back(  120.*CLHEP::degree);
        _panelBaseRotations.push_back(  120.*CLHEP::degree);
        _panelBaseRotations.push_back(  240.*CLHEP::degree);
        _panelBaseRotations.push_back(  240.*CLHEP::degree);
        _panelBaseRotations.push_back(   60.*CLHEP::degree);
        _panelBaseRotations.push_back(   60.*CLHEP::degree);
        _panelBaseRotations.push_back(  210.*CLHEP::degree);
        _panelBaseRotations.push_back(  210.*CLHEP::degree);
        _panelBaseRotations.push_back(  270.*CLHEP::degree);
        _panelBaseRotations.push_back(  270.*CLHEP::degree);
      } else if(_rotationPattern==5){
        _panelBaseRotations.push_back(   15.*CLHEP::degree);
        _panelBaseRotations.push_back(  105.*CLHEP::degree);
        _panelBaseRotations.push_back(  135.*CLHEP::degree);
        _panelBaseRotations.push_back(  225.*CLHEP::degree);
        _panelBaseRotations.push_back(  255.*CLHEP::degree);
        _panelBaseRotations.push_back(  345.*CLHEP::degree);
        _panelBaseRotations.push_back(  165.*CLHEP::degree);
        _panelBaseRotations.push_back(   75.*CLHEP::degree);
        _panelBaseRotations.push_back(   45.*CLHEP::degree);
        _panelBaseRotations.push_back(  315.*CLHEP::degree);
        _panelBaseRotations.push_back(  285.*CLHEP::degree);
        _panelBaseRotations.push_back(  195.*CLHEP::degree);
        _panelBaseRotations.push_back(  165.*CLHEP::degree);
        _panelBaseRotations.push_back(   75.*CLHEP::degree);
        _panelBaseRotations.push_back(   45.*CLHEP::degree);
        _panelBaseRotations.push_back(  315.*CLHEP::degree);
        _panelBaseRotations.push_back(  285.*CLHEP::degree);
        _panelBaseRotations.push_back(  195.*CLHEP::degree);
        _panelBaseRotations.push_back(   15.*CLHEP::degree);
        _panelBaseRotations.push_back(  105.*CLHEP::degree);
        _panelBaseRotations.push_back(  135.*CLHEP::degree);
        _panelBaseRotations.push_back(  225.*CLHEP::degree);
        _panelBaseRotations.push_back(  255.*CLHEP::degree);
        _panelBaseRotations.push_back(  345.*CLHEP::degree);
      } else {
        throw cet::exception("GEOM")
          << "Unrecognized rotation pattern in TTrackerMaker. \n";
      }
    } else {
      throw cet::exception("GEOM")
        << "Unrecognized rotation pattern in TTrackerMaker. \n";
    }

    // Parts of the algorithm require that the Aseet style tracker is built
    // of stations with 2 planes each.
    if ( _spacingPattern == 1 ){
      if ( _numPlanes%2 == 1 ){
        throw cet::exception("GEOM")
          << "Aseet style tracker requires 2 planes per station.\n"
          << "So ttracker.numPlanes must be even.  It was: "
          << _numPlanes
          << "\n";
      }
    }

    _layerHalfSpacing = 0.0;
    _layerHalfShift = 0.0;
    _manifoldXEdgeExcessSpace = 0.0;
    _manifoldZEdgeExcessSpace = 0.0;

  } // end TTrackerMaker::parseConfig

  // void lptest( const Layer& lay){
  //   cout << lay.id() << " |  "
  //        << lay.nStraws()  <<  " "
  //        << endl;
  // }

  void plntest( const Plane& plane){
    cout << "Plane: "
         << plane.id() << " "
         << plane.origin() << " "
         << plane.rotation()
         << endl;
  }

  // void positionTest( const Layer& lay){
  //   const Straw& straw((lay.getStraw(0)));
  //   cout << "Layer: "
  //        << lay.id() << " "
  //        << straw.getMidPoint().z() <<  " "
  //        << straw.getDirection().z() << " "
  //        << endl;
  // }

  void TTrackerMaker::buildIt(){

    // as the array has constant size, we need a straw counter during construction
    _strawTrckrConstrCount = -1; // first straw will be at 0

    // Make an empty TTracker.
    _tt = unique_ptr<TTracker>(new TTracker());
    _tt->_nPlanes = _numPlanes;
    _tt->_nStraws = _numPlanes *
      StrawId::_npanels *
      StrawId::_nstraws;

    makeMother();

    computeLayerSpacingAndShift();
    computeManifoldEdgeExcessSpace();

    _tt->_supportModel = _supportModel;

    // Fill information about the new style, fully detailed support structure.
    if ( _supportModel == SupportModel::detailedv0 ) {
      makeSupportStructure();
    }

    // Fill the information about the, old style minimal supports.
    _tt->_supportParams = Support( _innerSupportRadius,
                                   _outerSupportRadius,
                                   _supportHalfThickness,
                                   _supportMaterial);

    _tt->_z0                  = _zCenter;
    _tt->_envelopeInnerRadius = _envelopeInnerRadius;
    _tt->_manifoldHalfLengths = _manifoldHalfLengths;
    _tt->_envelopeMaterial    = _envelopeMaterial;

    // Z location of the first plane.
    _z0 = -findFirstPlaneZ0();

    makeDetails();

    // Reserve space for straws so that pointers are valid.
    _nStrawsToReserve = _numPlanes * _panelsPerPlane * _layersPerPanel *
      _manifoldsPerEnd * _strawsPerManifold;

    if (_verbosityLevel>2) {
      cout << __func__ << " _nStrawsToReserve "
           << fixed << setw(6) << _nStrawsToReserve << endl;
    }

    // Construct the planes and their internals.
    for ( int ipln=0; ipln<_numPlanes; ++ipln ){
      makePlane( StrawId(ipln,0,0) );
    }

    // Fill all of the non-persistent information.
    _tt->fillPointers();

    identifyNeighbourStraws();

    // Stations
    // Construct the stations and their internals based on planes internals

    if (_verbosityLevel>2) {
      cout << __func__ << " _numStations: " << _numStations << endl;
    }
    _tt->_stations.reserve(_numStations);

    for ( int istation=0; istation<_numStations; ++istation ){
      makeStation( StationId(istation) );
    }

    // Order is important here.
    computePlaneEnvelope();
    computeTrackerEnvelope();
    recomputeHalfLengths();
    makeStrawTubs();

    // This uses information from the planes
    makeThinSupportRings();


    finalCheck();

    if ( _verbosityLevel > 0 ) {
      cout << "TTracker Support Structure: \n" << _tt->_supportStructure << endl;
    }

    // Test the forAll methods.
    //_tt->forAllLayers( lptest);
    //_tt->forAllPlanes( plntest);
    //_tt->forAllLayers( positionTest);

  } //end TTrackerMaker::buildIt.

  void TTrackerMaker::makeMother(){

    _tt->_mother = PlacedTubs ( "TrackerMother",
                                TubsParams( _motherRIn, _motherROut, _motherHalfLength),
                                CLHEP::Hep3Vector( _xCenter, 0., _motherZ0),
                                _envelopeMaterial );

  } //end TTrackerMaker::makeMother

  // In the present code the straw positions are computed using the manifold information.
  // The channel position is computed using the SupportStructure information.  These two
  // must be self consistent.  Relatively soon the manifold information will be removed
  // and they will be replaced with the support structure information.
  // For now, check for self-consistency.
  void TTrackerMaker::finalCheck( ){

    // Only do this test for the new model(s).

    StrawId s0(0,1,0);
    StrawId s1(0,1,1);
    double ztest = 0.5*(_tt->getStraw ( s0 ).getMidPoint().z()+_tt->getStraw ( s1 ).getMidPoint().z())
      -  _tt->getPlane( PlaneId(0) ).origin().z();
    ztest *= panelZSide(1,0);

    double tolerance = 1.e-6;
    if ( std::abs(ztest-_channelZOffset) > tolerance ){
      throw cet::exception("GEOM")  << "Inconsistent channel center and wire z location. \n"
                                    << "channel Z offset: " <<  _channelZOffset << "\n"
                                    << "plane z center:  " << _tt->getPlane( PlaneId(0) ).origin().z() << "\n "
                                    << "Straw z layer 0:  " << _tt->getStraw ( s0 ).getMidPoint().z() << "\n"
                                    << "Straw z layer 1:  " << _tt->getStraw ( s1 ).getMidPoint().z() << "\n"
                                    << "z test:           " << ztest << " delta " << std::abs(ztest-_channelZOffset) << "\n";
    }

  }


  void TTrackerMaker::makePlane( StrawId planeId ){

    //std::cout << "->->-> makePlane\n";
    int ipln = planeId.getPlane();

    double planeDeltaZ = choosePlaneSpacing(ipln);
<<<<<<< HEAD
    
=======

>>>>>>> 8a5d7fdd
    // Handle Alignment
    std::ostringstream tmpName;
    tmpName << "ttPlane" << ipln;
    std::string tmpNameS(tmpName.str());
    AlignmentObj tmpObj;
    if ( NULL != myAlignMap ) tmpObj = myAlignMap->find(tmpNameS);
    CLHEP::Hep3Vector alignTranslate(0,0,0);
    if ( tmpObj.isValid() ) {
      alignTranslate = tmpObj.displacement();
    }

    CLHEP::Hep3Vector origin( alignTranslate.x(), alignTranslate.y(), _z0+planeDeltaZ+alignTranslate.z());

    auto& planes = _tt->_planes;

    // plane rotation is no longer used.
    double phi = 0.0;
    planes.at(ipln) = Plane(planeId,origin, phi);
    Plane& plane = planes.at(ipln);
    if (_verbosityLevel>2) {
      cout << __func__ << " making plane " <<  plane.id();
    }
    plane._exists = ( find ( _nonExistingPlanes.begin(), _nonExistingPlanes.end(), ipln) ==
                      _nonExistingPlanes.end() );
    if (_verbosityLevel>2) {
      cout << ", exists " << plane._exists  << endl;
    }
    for ( int ipnl=0; ipnl<_panelsPerPlane; ++ipnl ){
      makePanel ( StrawId(ipln,ipnl,0), plane );
      if (_verbosityLevel>2) {
        size_t istr = -1; // local index in the panel
        Panel& panel = plane._panels.at(ipnl);
        std::ostringstream pnlid("",std::ios_base::ate); // to write at the end
        pnlid << panel.id();
        cout << __func__ << " straws in panel "
             << setw(7) << pnlid.str();
        // test of Plane, Panel functions
        cout << setw(4) << panel.id().getPlane();
        cout << setw(2) << panel.id().getPanel() << endl;

        for (const auto istr_p : panel._straws2_p) {
          if ( istr_p == nullptr ) continue;
          StrawId const & lsid =  (*istr_p).id();
          std::ostringstream nsid("",std::ios_base::ate); // to write at the end
          nsid << lsid;
          cout << setw(3) << ++istr
               << setw(6) << lsid.asUint16()
               << setw(17) << std::bitset<16>(lsid.asUint16())
               << " "
               << setw(6) << std::showbase << std::hex << lsid.asUint16()
               << " " << std::dec << std::noshowbase << setw(7) << nsid.str();
          // now the straw by the Panel::getStraw(const StrawId& strid2) which uses local index
          // panel.getStraw(StrawId(0,0,0)); // test
          nsid.str("");
          nsid << panel.getStraw(lsid).id();
          cout << setw(8) << nsid.str();
          nsid.str("");
          StrawId sid  = (*istr_p).id();
          nsid << panel.getStraw(sid).id(); // old id of the straw in the old container
          cout << setw(10) << nsid.str()
               << endl;
        }
      }
    }

//std::cout << "<-<-<- makePlane\n";
  }

  void TTrackerMaker::makePanel( const PanelId& pnlId, Plane& plane ){
//std::cout << "->->-> makePanel\n";

    plane._panels.at(pnlId.getPanel()) = Panel(pnlId);
    Panel& panel = plane._panels.at(pnlId.getPanel());

    _strawPanelConstrCount = -1;
    // check if the opposite panels do not overlap
    static double const tolerance = 1.e-6; // this should be in a config file

    if ((2.*_manifoldHalfLengths.at(2)+_supportHalfThickness)>_planeHalfSeparation + tolerance) {
      cout << "(2.*_manifoldHalfLengths.at(2)+_supportHalfThickness), _planeHalfSeparation " <<
        (2.*_manifoldHalfLengths.at(2)+_supportHalfThickness) << ", " <<_planeHalfSeparation << endl;
      throw cet::exception("GEOM")  << "Planes are too close \n";
    }

    double strawSpacing = _strawGap+2.*_strawOuterRadius;

    if (_verbosityLevel>2) {
      cout << __func__ << " Expecting the straw spacing to be: " << strawSpacing << endl;
    }

    for ( int ilay=0; ilay<_layersPerPanel; ++ilay ){
      // we use the straw field to indicate the layer
      makeLayer(StrawId(pnlId.getPlane(),pnlId.getPanel(),ilay), panel);
    }

    for ( int ilay=0; ilay<_layersPerPanel; ++ilay ){

      // checking spacing of the individual layers
      // are the manifolds sized correctly for the straws?

      // print out the Layer containers (or thier equivalence)

      if (_verbosityLevel>2) {
        uint16_t is = -1;
        for (const auto straw_p : panel.getStrawPointers() ) {
          const Straw& straw(*straw_p);
          ++is;
          if ( ( straw.id().getStraw())%2 != ilay ) continue;
          StrawId lid = straw.id().getLayerId();
          cout << __func__ << " Printing Layer _straws info: " << lid
               << setw(3) << is
               << " " << straw.id()
               << endl;
        }

      }

      for (  auto is = panel.getStrawPointers().cbegin();
             is < (panel.getStrawPointers().cend()-2); ++is) {
        const Straw& straw0(**is);
        uint16_t sn = straw0.id().getStraw();
        if ( sn%2 != ilay ) continue;
        StrawId lid = straw0.id().getLayerId();
        if (_verbosityLevel>2) {
          cout << __func__ << " Checking spacing"
               << " for layer " << lid << " straw " << straw0.id()  << endl;
        }
        const Straw& straw1(**(is+2));
        double layerDeltaMag =
          (straw1.getMidPoint() - straw0.getMidPoint()).mag();
        if ( abs(layerDeltaMag-strawSpacing)> tolerance ) {
          cout << "Layer straw spacing is (mm)   : " << layerDeltaMag
               << " for layer " << lid << " straw " << straw0.id()  << endl;
          cout << "It should be                  : " << strawSpacing << " diff: "
               << (layerDeltaMag-strawSpacing) << endl;

          throw cet::exception("GEOM")  << "Incorrect intralayer straw spacing, check manifold sizes etc..\n";

        }
      }
    }

    // check spacing between layers/straws

    if (_layersPerPanel>1) {

      for (  auto is = panel.getStrawPointers().cbegin();
             is < (panel.getStrawPointers().cend()-1); ++is) {
        const Straw& straw0(**is);
        uint16_t sn = straw0.id().getStraw();
        if ( sn%2 != 0 ) continue;
        const Straw& straw1(**(is+1));
        StrawId lid0 = straw0.id().getLayerId();
        StrawId lid1 = straw1.id().getLayerId();

        double xLayerDeltaMag =
          (straw0.getMidPoint() - straw1.getMidPoint()).mag();

        if (_verbosityLevel>2) {
          cout << __func__ << " Checking spacing"
               << " for layer " << lid0 << " straw " << straw0.id()
               << " and for layer " << lid1 << " straw " << straw1.id()  << endl;
        }

        if ( abs(xLayerDeltaMag-strawSpacing)> tolerance ) {
          cout << "xLayer straw spacing is (mm)   : "
               << xLayerDeltaMag
               << " for straws: "
               << straw0.id() << ", " << straw1.id()
               << endl;
          cout << "It should be                   : "
               << strawSpacing << " diff: "
               << (xLayerDeltaMag-strawSpacing) << endl;

          throw cet::exception("GEOM")  << "Incorrect interlayer straw spacing \n";

        }
      }

      for (  auto is = panel.getStrawPointers().cbegin()+2;
             is < (panel.getStrawPointers().cend()); ++is) {
        const Straw& straw(**is);
        uint16_t sn = straw.id().getStraw();
        if ( sn%2 != 0 ) continue;
        auto i0 = is;
        auto i1 = is-1;
        if ( _innermostLayer == 1 ){
          i0 = is-1;
          i1 = is;
        }
        const Straw& straw0(**i0);
        const Straw& straw1(**i1);
        double xLayerDeltaMag =
          (straw0.getMidPoint() - straw1.getMidPoint()).mag();
        StrawId lid0 = straw0.id().getLayerId();
        StrawId lid1 = straw1.id().getLayerId();
        if (_verbosityLevel>2) {
          cout << __func__ << " Checking spacing"
               << " for layer " << lid0 << " straw " << straw0.id()
               << " and for layer " << lid1 << " straw " << straw1.id()  << endl;
        }
        if ( abs(xLayerDeltaMag-strawSpacing)> tolerance ) {
          cout << "xLayer straw spacing is (mm)   : "
               << xLayerDeltaMag
               << " for straws: "
               << straw0.id() << ", " << straw1.id()
               << endl;
          cout << "It should be                   : "
               << strawSpacing << " diff: "
               << (xLayerDeltaMag-strawSpacing) << endl;

          throw cet::exception("GEOM")  << "Incorrect interlayer straw spacing \n";

        }
      }
    }

    // Alignment of angle of full plane

    panel._boxRzAngle = panelRotation( panel.id().getPanel(),plane.id().getPlane() ); //  is it really used? needed?

    // make EBkey

    // need to decide how to apply the rotation; it seems it is deferred to ConstructTTrackerTDR
    // let's do it the same way it is done for the panels

    // panel._EBKeys = PlacedTubs("EBKey",
    //                            TubsParams(_EBKeyInnerRadius,
    //                                       _EBKeyOuterRadius,
    //                                       _EBKeyHalfLength,
    //                                       0.,
    //                                       _EBKeyPhiRange),
    //                            EBKeyPosition,
    //                            EBKeyRotation,
    //                            _EBKeyMaterial);

    panel._EBKey       = TubsParams(_EBKeyInnerRadius,
                                    _EBKeyOuterRadius,
                                    _EBKeyHalfLength,
                                    0.,
                                    _EBKeyPhiRange);

    panel._EBKeyShield = TubsParams(_EBKeyInnerRadius,
                                    _EBKeyOuterRadius,
                                    _EBKeyShieldHalfLength,
                                    0.,
                                    _EBKeyPhiRange);

    panel._EBKeyMaterial         = _EBKeyMaterial;
    panel._EBKeyShieldMaterial   = _EBKeyShieldMaterial;
    panel._EBKeyPhiExtraRotation = _EBKeyPhiExtraRotation;

//std::cout << "<-<-<- makePanel\n";
  }  // makePanel

  void TTrackerMaker::makeLayer ( const StrawId& layId, Panel& panel ){
//std::cout << "->->-> makeLayer\n";

    // Make an empty layer object.
    // panel._layers.push_back( Layer(layId) );
    // Layer& layer = panel._layers.back(); // fixme: try to avoid this construction

    // Get additional bookkeeping info.

    // array type containers of straws and pointers, ttracker ones
    array<Straw,TTracker::_nttstraws>& allStraws2  = _tt->_allStraws2;
    array<Straw const*,TTracker::_maxRedirect>& allStraws2_p  = _tt->_allStraws2_p;
    // panel ones
    array<Straw const*, StrawId::_nstraws>& panelStraws2_p = panel._straws2_p;
    array<bool,TTracker::_maxRedirect>& strawExists2 = _tt->_strawExists2;
    // straws per panel
    constexpr int spp = StrawId::_nstraws;

    const Plane& plane = _tt->getPlane( layId );
    int ilay = layId.getLayer();
    int ipnl = layId.getPanel();

    int iplane = layId.getPlane();

    // Is layer zero closest to the straw or farthest from it.
    int factor = ( _layerZPattern == 0 ) ? ilay : (_layersPerPanel - ilay - 1);

    //    cout << "Debugging TTrackerMaker ilay: " << ilay << endl;

    // Start to populate the layer.
    // layer._nStraws      = _manifoldsPerEnd*_strawsPerManifold; // not really used
    // layer._straws.reserve(_manifoldsPerEnd*_strawsPerManifold);

    // |z| of straw center, relative to the center of the plane.
    // Sign is taken care of elsewhere.

    // see similar calc in computePanelBoxParams
    //    double zOffset = _supportHalfThickness + _strawOuterRadius + ilay*2.*_layerHalfSpacing;
    // the above commented out calculation places the straws at the edge of the manifold in Z

    double zOffset = _supportHalfThickness + _manifoldZEdgeExcessSpace +
      _strawOuterRadius + factor*2.*_layerHalfSpacing;

    // Rotation that puts wire direction and wire mid-point into their
    // correct orientations.
    // CLHEP::HepRotationZ RZ(_panelBaseRotations.at(ipnl));
    CLHEP::HepRotationZ RZ(panelRotation(ipnl,layId.getPlane()));

    // Unit vector in the wire direction. (nominal is the panel 0 to the right?)
    CLHEP::Hep3Vector unit = RZ*CLHEP::Hep3Vector(0.,1.,0.);

    // Straw number within the layer; does not reset to zero at each manifold.
    // we number the straws starting from the most inner one across the two layers in the panel/panel
    // it will be 0 for layer0 and 1 for layer1
    int listraw(ilay-2);

    // we increase the number by 2, not 1

    // Add all of the straws
    for ( int iman=0; iman<_manifoldsPerEnd; ++iman ){

      // Inner edge of the innermost wire connected to this manifold.
      // this is layer dependent, take care of it at xstraw below

      double xA = _rInnermostWire + 2.*_manifoldHalfLengths.at(0)*iman;

      // Add all of the straws connected to this manifold.
      for ( int istr=0; istr<_strawsPerManifold; ++istr ){
        listraw +=2;

        // layers with fewer straws would complicate StrawSD, constructTTrackerv, TTrackerMaker

        // Construct straw midpoint in its base position in the
        // coord system of the plane envelope.
        // we will shift the "second" layer from the manifold edge

        double xstraw = (ilay%2==_innermostLayer) ?
          xA + (2*istr)*_strawOuterRadius + istr*_strawGap :
          xA + (2*istr)*_strawOuterRadius + istr*_strawGap + 2.0*_layerHalfShift;

        CLHEP::Hep3Vector mid( xstraw, 0., zOffset*panelZSide(ipnl, plane.id().getPlane()) );
        mid += plane.origin();

        // Rotate straw midpoint to its actual location.
        CLHEP::Hep3Vector offset = RZ*mid;

        ++_strawTrckrConstrCount;
        ++_strawPanelConstrCount;

        // _tt->_strawExists[index.asInt()] = plane.exists();

        StrawId lsid(iplane, ipnl, listraw);
        // in the new tracker model the straws are placed in the
        // panels, not layers, so we have to reshuffle them here
        // before we place them in allStraws2

        // number of panels placed
        int npp = _strawTrckrConstrCount/spp;
        // current straw in the panel is listraw (same as StrawId::straw())
        // we use int in case we "overcount" and rely on at() to tell us that
        // counter used to *place* the straws in an order 0..95, not 0,2..93,95
        int strawCountReCounted = npp*spp+listraw;

        allStraws2.at(strawCountReCounted) =
          Straw( lsid,
                 offset,
                 &_tt->_strawDetails.at(iman*2+ilay%2),
                 iman*2+ilay%2,
                 unit
                 );

        allStraws2_p.at(lsid.asUint16()) = &allStraws2.at(strawCountReCounted);
        // straw pointers are always stored by StrawId order
        panelStraws2_p.at(lsid.straw()) = &allStraws2.at(strawCountReCounted);
        strawExists2.at(lsid.asUint16()) = plane.exists();

        if (_verbosityLevel>3) {
          std::ostringstream nsid("",std::ios_base::ate); // to write at the end
          nsid << lsid;

          cout << __func__ << " strCnt, strCntRc, npp, iplane, ipnl, opsc, listraw, _sid, StrawId:"
               << setw(6) << _strawTrckrConstrCount
               << setw(6) << strawCountReCounted
               << setw(6) << npp
               << setw(3) << iplane
               << setw(2) << ipnl
               << setw(3) << _strawPanelConstrCount
               << setw(3) << listraw
               << setw(6) << lsid.asUint16()
               << setw(17) << std::bitset<16>(lsid.asUint16())
               << " "
               << setw(6) << std::showbase << std::hex << lsid.asUint16()
               << " " << std::dec << std::noshowbase << setw(7) << nsid.str()
               // << " " << std::showbase << std::hex << setw(10) << &allStraws2.at(_strawTrckrConstrCount)
               // << std::dec << std::noshowbase
               << endl;
        }

        // layer._straws.push_back(&allStraws2.at(_strawTrckrConstrCount));
      }
    }

//std::cout << "<-<-<- makeLayer\n";
  } // end TTrackerMaker::makeLayer


// ======= Station view makers ============

  void TTrackerMaker::makeStation( StationId stationId ){

    int ist = stationId;
    int ipln1 = _planesPerStation*ist; // _planesPerStation is/has to be 2
    int ipln2 = ipln1 + 1;

    if (_verbosityLevel>2) {
      cout << __func__ << " StationId, plane1, plane2 :"
           << stationId << ", "
           << ipln1 << ", "
           << ipln2 << ", "
           << endl;
    }

    double stationZ = 0.5 *
        ( _tt->_planes.at(ipln1).origin().z() +
          _tt->_planes.at(ipln2).origin().z() );
    _tt->_stations.push_back(Station(stationId, stationZ));

    Station & st = _tt->_stations.back();
    st._planes.reserve (_planesPerStation);
    st._planes.push_back(_tt->_planes.at(ipln1));
    st._planes.push_back(_tt->_planes.at(ipln2));

  }

  // Assumes all planes and all panels are the same.
  // The straw length depends only on the manifold number.
  // See Mu2e-doc-??? for the algorithm.

  void TTrackerMaker::computeStrawHalfLengths(){

    // we use resize as we will set specific straw parameters using a priori known straw numbers

    _strawHalfLengths.clear();
    _strawHalfLengths.resize(_manifoldsPerEnd*2);
    _strawActiveHalfLengths.clear();
    _strawActiveHalfLengths.resize(_manifoldsPerEnd*2);

    for ( int i=0; i<_manifoldsPerEnd; ++i ){
      double xA = _rInnermostWire  + 2.*_manifoldHalfLengths.at(0)*i;

      //    double xA = (_layersPerPanel==1) ?
      //      _envelopeInnerRadius + 2.*_manifoldHalfLengths.at(0)*i + _manifoldXEdgeExcessSpace :
      //      _envelopeInnerRadius + 2.*_manifoldHalfLengths.at(0)*i + _manifoldXEdgeExcessSpace +
      //       _strawOuterRadius;

      // we ignore the further laying straws in the multi layer case,
      // as this would make the straws shorter than they need to be
      // the wire positioning is not affected by this though

      double yA = sqrt( diff_of_squares(_innerSupportRadius, xA) );
      double yB = yA + _manifoldYOffset;

      // this needs to be inserted at a specific position

      _strawHalfLengths[i*2]=yB;

      // This variable is only used if SupportModel==simple.
      double activeHLen=sqrt( diff_of_squares(_innerSupportRadius,xA+2.5))-_passivationMargin;
      activeHLen = std::max( activeHLen, 1.0);

      // this needs to be an insert at a specific position

      _strawActiveHalfLengths[i*2]=activeHLen;

    }

  } // end TTrackerMaker::computeStrawHalfLengths

  void TTrackerMaker::makeDetails(){

    computeStrawHalfLengths();

    if ( _supportModel == SupportModel::simple ){
      _tt->_strawDetails.reserve(_manifoldsPerEnd);
    } else{
      // This will be extended in recomputeHalfLengths - reserve enough space for the extention.
      // as we need to insert sparsly will resize now
      _tt->_strawDetails.resize(_manifoldsPerEnd*_layersPerPanel);
    }

    for ( int i=0; i<_manifoldsPerEnd; ++i ){
      // inserting at a specific place
      _tt->_strawDetails[i*2]=
        StrawDetail
        ( i*2,
          _strawMaterials,
          _strawOuterRadius,
          _strawWallThickness,
          _strawHalfLengths.at(i*2),
          _strawActiveHalfLengths.at(i*2),
          _wireRadius
          );
    }

  } // end TTrackerMaker::makeDetails

  void TTrackerMaker::computeLayerSpacingAndShift(){

    _layerHalfSpacing = (_layersPerPanel<=1) ? 0.0 :
      sqrt(3.0*(square(_strawOuterRadius)+_strawOuterRadius*_strawGap+0.25*square(_strawGap)))*0.5;
    _layerHalfShift   = (_layersPerPanel<=1) ? 0.0 : _strawGap*0.25 + _strawOuterRadius*0.5;

  }

  void TTrackerMaker::computeManifoldEdgeExcessSpace(){

    // Computes space between first/last straw and edge of manifold

    _manifoldXEdgeExcessSpace = _manifoldHalfLengths.at(0) -
      _strawOuterRadius*_strawsPerManifold -
      _strawGap*(_strawsPerManifold-1)*0.5;

    _manifoldZEdgeExcessSpace = _manifoldHalfLengths.at(2) - _strawOuterRadius -
      (_layersPerPanel-1)*_layerHalfSpacing;

    //cout << "Debugging,  _manifoldXEdgeExcessSpace, _manifoldZEdgeExcessSpace: " <<
    //     _manifoldXEdgeExcessSpace << ", " << _manifoldZEdgeExcessSpace << endl;

    if ( _manifoldXEdgeExcessSpace < 0.0 || _manifoldZEdgeExcessSpace < 0.0){
      throw cet::exception("GEOM")
        << "Manifolds are too small to hold straws!\n";
    }

  }

  // Compute the spacing for the given plane.
  double TTrackerMaker::choosePlaneSpacing( int ipln ) const {


    if ( _spacingPattern == 0 ) {
      return ipln * _planeSpacing;
    }

    else if ( _spacingPattern == 1 ) {
      int station = ipln/2;
      int k = ipln%2;
      if (k == 0 ) {
        return  station*_planeSpacing - _planeHalfSeparation;
      } else if (k == 1 ) {
        return  station*_planeSpacing + _planeHalfSeparation;
      }
    }

    throw cet::exception("GEOM")
      << "Unrecognized separation pattern in TTrackerMaker. \n";

  }

  double TTrackerMaker::findFirstPlaneZ0() const{

    if ( _spacingPattern == 0 ) {
      return _planeSpacing*double(_numPlanes-1)/2.0;
    }

    else if ( _spacingPattern == 1 ) {
      int nStations = _numPlanes/2;
      return double(nStations-1)/2.0 * _planeSpacing;
    }
    else {
      throw cet::exception("GEOM")
        << "Unrecognized separation pattern in TTrackerMaker. \n";
    }
    return 0.0;
  }


  // Identify the neighbour straws for all straws in the tracker
  void TTrackerMaker::identifyNeighbourStraws() {

    for (auto& straw : _tt->_allStraws2) {

      if (_verbosityLevel>2) {
        cout << __func__ << " "
             << straw.id() << ", index "
             << " Straw " << straw.id().getStraw()
             << " plane: "
             << _tt->getPlane(straw.id()).id()
             << endl;
      }

      // throw exception if more than 2 layers per panel
      if (_tt->getPlane(straw.id()).getPanel(straw.id()).nLayers() != 2 ) {
        throw cet::exception("GEOM")
          << "The code works with 2 layers per panel. \n";
      } // fixme: rewrite using panels

      //      LayerId lId = straw.id().getLayerId();
      int layer = straw.id().getLayer();
      // int nStrawLayer = _tt->getLayer(lId).nStraws();
      int nStrawLayer = StrawId::_nstraws/StrawId::_nlayers;

      if ( _verbosityLevel>2 ) {
        cout << __func__ << " layer " << layer
             << " of panel "  << straw.id().getPanelId()
             << " has " << nStrawLayer << " straws" << endl;
        cout << __func__ << " Analyzed straw: " << straw.id() << endl;
      }

      // add the "same layer" n-2 neighbours straw (if exist)
      // in the new model straw numbers increase by 2 in a given layer

      if ( straw.id().getStraw() > 1 ) {
        // const StrawId nsId(straw.id().getPlane(), straw.id().getPanel(), straw.id().getStraw() - 2 );
        const StrawId nsId( straw.id().asUint16() - 2 );
        straw._nearestById.push_back( nsId );
        if ( _verbosityLevel>2 ) {
          const Straw& temp = _tt->getStraw( nsId );
          cout << __func__ << setw(34) << " Neighbour left straw: " << temp.id()  << endl;
        }
      }

      // add the "same layer" n+2 neighbours straw (if exist)
      // in the new model straw numbers increase by 2 in a given layer

      if ( straw.id().getStraw() < (2*nStrawLayer-2) ) {
        const StrawId nsId( straw.id().asUint16() + 2 );
        straw._nearestById.push_back( nsId );
        if ( _verbosityLevel>2 ) {
          const Straw& temp = _tt->getStraw( nsId );
          cout << __func__ << setw(34) << " Neighbour right straw: " << temp.id() << endl;
        }
      }

      // add the "opposite layer" n neighbours straw (if more than 1 layer)

      if (_layersPerPanel == 2) {

        // throw exception if the two layer of the same panel have different
        // number of straws
        // fixme rewrite the check using panels only
        // if (_tt->getLayer(lId).nStraws() != nStrawLayer) { // fixme: always? the same lId for both?
        //   throw cet::exception("GEOM")
        //     << "The code works only with the same number of straws "
        //     << "per layer in the same panel. \n";
        // }

        // add all straws sharing a preamp
        // assumes current two channel preamps

        if ( straw.id().getStraw() % 2 == 0){
          const StrawId nsId( straw.id().asUint16() + 1 );
          straw._preampById.push_back( nsId );
        }else{
          const StrawId nsId( straw.id().asUint16() - 1 );
          straw._preampById.push_back( nsId );
        }

        // add neighbors

        if (layer==0 && straw.id().getStraw()<2*nStrawLayer) {
          const StrawId nsId( straw.id().asUint16() + 1 );
          straw._nearestById.push_back( nsId );
          if ( _verbosityLevel>2 ) {
            cout << __func__ << setw(34) << " Neighbour opposite up straw: "
                 << straw._nearestById.back() << endl;
          }
        }

        if (layer==1 && straw.id().getStraw()<2*nStrawLayer-1) {
          const StrawId nsId( straw.id().asUint16() + 1 );
          straw._nearestById.push_back( nsId );
          if ( _verbosityLevel>2 ) {
            cout << __func__ << setw(34) << " Neighbour opposite up straw: "
                 << straw._nearestById.back() << endl;
          }
        }

        if (layer==0 && straw.id().getStraw()>0) {
          const StrawId nsId( straw.id().asUint16() - 1 );
          straw._nearestById.push_back( nsId );
          if ( _verbosityLevel>2 ) {
            cout << __func__ << setw(34) << " Neighbour opposite down straw: "
                 << straw._nearestById.back() << endl;
          }
        }

        if (layer==1 && straw.id().getStraw()>0) { // layer 1 straw 1 is ok
          const StrawId nsId( straw.id().asUint16() - 1 );
          straw._nearestById.push_back( nsId );
          if ( _verbosityLevel>2 ) {
            cout << __func__ << setw(34) << " Neighbour opposite down straw: "
                 << straw._nearestById.back() << endl;
          }
        }

      }
    }

  } // identifyNeighborStraws

  void TTrackerMaker::makeSupportStructure(){

    SupportStructure& sup  = _tt->_supportStructure;
    _tt->_panelZOffset = _panelZOffset;

    // Positions for the next few objects in Mu2e coordinates.
    TubsParams endRingTubs( _endRingInnerRadius, _endRingOuterRadius, _endRingHalfLength);

    //    TubsParams midRingTubs ( _endRingInnerRadius, _endRingOuterRadius, _midRingHalfLength);
    sup._stiffRings.push_back(PlacedTubs ( "TTrackerEndRingUpstream",   endRingTubs, CLHEP::Hep3Vector( _xCenter, 0., _zCenter-_endRingZOffset), _endRingMaterial ));

    if ( _hasDownRing ) {
      TubsParams downRingTubs( _downRingInnerRadius, _downRingOuterRadius, _downRingHalfLength);
      sup._stiffRings.push_back(PlacedTubs ( "TTrackerEndRingDownstream",
					     downRingTubs, CLHEP::Hep3Vector( _xCenter, 0., _zCenter + _downRingZOffset),
					     _downRingMaterial ));
    }

    {
      if ( _numPlanes%2 !=0 ){
        throw cet::exception("GEOM")
          << "TTrackerMaker::makeSupportStructure expected an even number of planes. Saw " << _numPlanes << " planes.\n";
      }

      // From upstream end of most upstream station to the downstream end of the most downstream station.
      // Including all materials.
      double overallLength = (_numPlanes/2-1)*_planeSpacing + 2.*_planeHalfSeparation + 2.* _innerRingHalfLength;
      if ( _ttVersion > 3 ) overallLength = (_numPlanes/2-1)*_planeSpacing +
			      2.*_planeHalfSeparation + 4.*_innerRingHalfLength
			      + _planePadding + 2.*_panelPadding;

      // we make support beams here (they used to be called staves)

      // Staves touch the big ring at the upstream end; they end flush
      // with the downstream edge of the most downstream station.

      double z1 = -(_endRingZOffset-_endRingHalfLength);
      double z2 = overallLength/2.;
      if ( _hasDownRing ) z2 = _downRingZOffset - _downRingHalfLength;
      double zoff = (z1+z2)/2.;
      double zHalf = ( z2-z1)/2.;

      // hold the beamTubsParams in a map

      std::unordered_map<std::string,TubsParams> supportBeamParams;
      std::unordered_map<std::string,TubsParams> supportServiceParams;

      // the top beam is different

      // size_t ibeam(0);

      // top beam is no longer there

      std::ostringstream bos("TTrackerSupportBeam_",std::ios_base::ate); // to write at the end
      bos << std::setfill('0') << std::setw(2);

      // supportBeamParams.insert(std::pair<std::string,
      //                          TubsParams>(bos.str(),
      //                                      TubsParams(_beam0_innerRadius,
      //                                                 _beam0_outerRadius,
      //                                                 zHalf,
      //                                                 _beam0_phiRange[0]*CLHEP::degree,
      //                                                 (_beam0_phiRange[1]- _beam0_phiRange[0])*CLHEP::degree)));

      // sup._beamBody.push_back( PlacedTubs( bos.str(),
      //                                      supportBeamParams.at(bos.str()), // to make sure it exists
      //                                      CLHEP::Hep3Vector(_xCenter, 0., _zCenter+zoff),
      //                                      _beam0_material) );

      // make the first support beam (1) , the other one (2) is a mirror reflection
      // phi0 can be negative, deltaPhi must not

      size_t nsServices =  _beam1_servicePhi0s.size();

      if ( nsServices !=  _beam1_servicePhiEnds.size()
           || nsServices != _beam1_serviceMaterials.size()
           || nsServices != _beam1_serviceOuterRadii.size()
           || nsServices != _beam1_serviceCovRelThickness.size()
           || nsServices != _beam1_serviceMaterialsCov.size() ) {
        throw cet::exception("GEOM")
          << __func__ << "the number of all the beam service paramters has to be the same"
          << endl;
      }

      const size_t nssbeams = _beam1_phiSpans.size() - 1;

      for (size_t ibeam = 1; ibeam!=3; ++ibeam) {

        double phi00 = (ibeam == 1)
          ? _beam1_phiRange[0] -_beam1_phiSpans[0]
          : 180.0 - _beam1_phiRange[0] + _beam1_phiSpans[0]; // effectively 180 or 0;

        for (size_t ssbeam = 0; ssbeam != nssbeams; ++ssbeam) {

          bos.str("TTrackerSupportBeam_");
          bos << std::setw(1) << ibeam << ssbeam;

          if ( _verbosityLevel > 0 ) {
            cout << __func__ << " making " <<  bos.str() << endl;
          }

          double deltaPhi = _beam1_phiSpans[ssbeam+1] - _beam1_phiSpans[ssbeam];
          double phi0     = (ibeam == 1)
            ? phi00 + _beam1_phiSpans[ssbeam]
            : phi00 - _beam1_phiSpans[ssbeam] - deltaPhi;

          double outerRadius = (ssbeam != 1)
            ? _beam1_outerRadius
            : _beam1_midRadius1; // the service section is different

          supportBeamParams.insert(std::pair<std::string,
                                   TubsParams>(bos.str(),
                                               TubsParams(_beam1_innerRadius,
                                                          outerRadius,
                                                          zHalf,
                                                          phi0*CLHEP::degree,
                                                          deltaPhi*CLHEP::degree)));

          sup._beamBody.push_back(PlacedTubs( bos.str(),
                                              supportBeamParams.at(bos.str()),
                                              CLHEP::Hep3Vector(_xCenter, 0., _zCenter+zoff),
                                              _beam1_material) );

        }

        // a service envelope

        {

          size_t ssbeam = 1;

          bos.str("TTrackerSupportServiceEnvelope_");
          bos << std::setw(1) << ibeam << ssbeam;

          if ( _verbosityLevel > 0 ) {
            cout << __func__ << " making " <<  bos.str() << endl;
          }

          double deltaPhi = _beam1_phiSpans[ssbeam+1]-_beam1_phiSpans[ssbeam];
          double phi0     =  (ibeam == 1)
            ? phi00 + _beam1_phiSpans[ssbeam]
            : phi00 - _beam1_phiSpans[ssbeam] - deltaPhi;

          supportBeamParams.insert(std::pair<std::string,
                                   TubsParams>(bos.str(),
                                               TubsParams(_beam1_midRadius1,
                                                          _beam1_midRadius2,
                                                          zHalf,
                                                          phi0*CLHEP::degree,
                                                          deltaPhi*CLHEP::degree)));

          sup._beamBody.push_back( PlacedTubs( bos.str(),
                                               supportBeamParams.at(bos.str()),
                                               CLHEP::Hep3Vector(_xCenter, 0., _zCenter+zoff),
                                               _envelopeMaterial) );

        }

        // services

        // subdivide the services into a number of groups of same lengts for a given phi span

        // adjust the lengts and place all tubes touching the last station
        // adjust the covered arc accordingly

        for (size_t sservice = 0; sservice!=nsServices; ++sservice) {

          // the span of this service section
          double deltaPhi0 = _beam1_servicePhiEnds[sservice] - _beam1_servicePhi0s[sservice];

          bos.str("TTrackerSupportServiceSectionEnvelope_");
          bos << std::setw(1) << ibeam << sservice;

          if ( _verbosityLevel > 0 ) {
            cout << __func__ << " making " <<  bos.str() << endl;
          }

          std::string boses =  bos.str();

          bos.str("TTrackerSupportService_");
          bos << std::setw(1) << ibeam << sservice << "_";

          std::string boss =  bos.str();

          if ( _verbosityLevel > 0 ) {
            cout << __func__ << " making " <<  boss << endl;
          }

          for ( int ssservice = 0; ssservice!=_numStations; ++ssservice) {

            bos.str(boss);
            bos << std::setw(2) << ssservice;

            if ( _verbosityLevel > 0 ) {
              cout << __func__ << " making " <<  bos.str() << endl;
            }

            double sHLength = zHalf*(_numStations-ssservice)/_numStations;
            double sOffset  = zoff + zHalf - sHLength;

            if ( _verbosityLevel > 0 ) {
              cout << __func__ << " sHLength, sOffset "
                   << sHLength << ", " << sOffset << endl;
            }

            // the span of one "sub" service of this section
            double deltaPhi  = deltaPhi0/_numStations;
            // the starting position of the "sub" service
            double phi0      = (ibeam == 1)
              ? phi00 + _beam1_servicePhi0s[sservice] + deltaPhi*ssservice
              : phi00 - _beam1_servicePhi0s[sservice] - deltaPhi*(1+ssservice);

            if ( _verbosityLevel > 0 ) {
              cout << __func__ << " deltaPhi0, phi0, deltaPhi "
                   << deltaPhi0 << ", " << phi0 << ", " << deltaPhi << endl;
            }

            // approximate the service by the main part an a top cover/envelope with different materials

            if ( _beam1_serviceCovRelThickness[sservice] > 1.
                 || _beam1_serviceCovRelThickness[sservice] < 0. ) {
              throw cet::exception("GEOM")
                << __func__ << " beam1_serviceCovRelThickness out of 0...1 range "
                << _beam1_serviceCovRelThickness[sservice]
                << endl;
            }

            double cRadius = _beam1_serviceOuterRadii[sservice] +
              _beam1_serviceCovRelThickness[sservice] *
              ( _beam1_midRadius1 - _beam1_serviceOuterRadii[sservice] );

            // an envelope for this service section

            if ( ssservice == 0) {

              double phi0      = (ibeam == 1)
                ? phi00 + _beam1_servicePhi0s[sservice]
                : phi00 - _beam1_servicePhi0s[sservice] - deltaPhi0;

              supportServiceParams.insert(std::pair<std::string,
                                          TubsParams>(boses,
                                                      TubsParams(_beam1_midRadius1,
                                                                 _beam1_serviceOuterRadii[sservice],
                                                                 sHLength,
                                                                 phi0*CLHEP::degree,
                                                                 deltaPhi0*CLHEP::degree)));

              sup._beamServices.push_back(PlacedTubs( boses,
                                                      supportServiceParams.at(boses),
                                                      CLHEP::Hep3Vector(_xCenter, 0., _zCenter+sOffset),
                                                       _envelopeMaterial));


            }

            supportServiceParams.insert(std::pair<std::string,
                                        TubsParams>(bos.str(),
                                                    TubsParams(_beam1_midRadius1,
                                                               cRadius,
                                                               sHLength,
                                                               phi0*CLHEP::degree,
                                                               deltaPhi*CLHEP::degree)));

            sup._beamServices.push_back(PlacedTubs( bos.str(),
                                                    supportServiceParams.at(bos.str()),
                                                    CLHEP::Hep3Vector(_xCenter, 0., _zCenter+sOffset),
                                                    _beam1_serviceMaterials[sservice]));

            if (_beam1_serviceCovRelThickness[sservice]>0.) {

              bos << std::setw(1) << "_c";

              supportServiceParams.insert(std::pair<std::string,
                                          TubsParams>(bos.str(),
                                                      TubsParams(cRadius,
                                                                  _beam1_serviceOuterRadii[sservice],
                                                                 sHLength,
                                                                 phi0*CLHEP::degree,
                                                                 deltaPhi*CLHEP::degree)));

              sup._beamServices.push_back(PlacedTubs( bos.str(),
                                                      supportServiceParams.at(bos.str()),
                                                      CLHEP::Hep3Vector(_xCenter, 0., _zCenter+sOffset),
                                                      _beam1_serviceMaterialsCov[sservice]));

            }

          }

        }

      }

    }

    // Special for three items added to sup for v5
    {
      sup._panelPhiRange = _panelPhi;
      sup._panelPhiRibs  = _dphiRibs;
      sup._ribHalfAngle = _ribHalfAngle;
    }

    // Positions from here onward are in the coordinates of the plane envelope.
    // For versions above 3, coordinates of the panel envelope
    { // Build and place the "center" plate
      TubsParams centerPlateTubs( _innerRingOuterRadius, _outerRingOuterRadius, _centerPlateHalfLength,0., _panelPhi);
      CLHEP::Hep3Vector centerSpot(0.,0.,0.);
      if ( _ttVersion > 3) centerSpot.set(0.,0.,_innerRingHalfLength - _centerPlateHalfLength );
      sup._centerPlate = PlacedTubs( "TTrackerSupportCenterPlate", centerPlateTubs, centerSpot, _centerPlateMaterial);
    }

    { // This is the inner ring
      TubsParams innerRingTubs( _innerRingInnerRadius, _innerRingOuterRadius, _innerRingHalfLength,0., _panelPhi);
      sup._innerRing = PlacedTubs( "TTrackerSupportInnerRing", innerRingTubs, CLHEP::Hep3Vector(0.,0.,0), _innerRingMaterial );
    }

    { // This is the channel info for the inner ring
      double outerRadius        = _innerRingInnerRadius + _channelDepth;
      double channelHalfLength  = (_layerHalfSpacing-_strawOuterRadius) + 2.*_strawOuterRadius;
      TubsParams innerChannelTubs( _innerRingInnerRadius, outerRadius, channelHalfLength, 0., _panelPhi );
      sup._innerChannelUpstream   = PlacedTubs( "TTrackerSupportInnerChannelUpstream",   innerChannelTubs, CLHEP::Hep3Vector(0.,0.,-_channelZOffset+_panelZOffset), _envelopeMaterial );
      sup._innerChannelDownstream = PlacedTubs( "TTrackerSupportInnerChannelDownstream", innerChannelTubs, CLHEP::Hep3Vector(0.,0., _channelZOffset-_panelZOffset), _envelopeMaterial );
    }

    { // This is the Outer ring
      double halfLength = (_innerRingHalfLength - _centerPlateHalfLength)/2.;
      double dz         = _centerPlateHalfLength + halfLength;
      if ( _ttVersion > 3 ) {
	halfLength *= 2.0;
	dz = -_centerPlateHalfLength;
      }
      TubsParams outerRingTubs( _outerRingInnerRadius, _outerRingOuterRadius, halfLength,0.0, _panelPhi);
      sup._outerRingUpstream   = PlacedTubs ( "TTrackerSupportOuterRingUpstream",   outerRingTubs, CLHEP::Hep3Vector(0.,0.,-dz), _outerRingMaterial );
      sup._outerRingDownstream = PlacedTubs ( "TTrackerSupportOuterRingDownstream", outerRingTubs, CLHEP::Hep3Vector(0.,0., dz), _outerRingMaterial );
    }

    { // Cover plate
      double dz = _innerRingHalfLength-_coverHalfLength;
      if ( _ttVersion > 3 ) dz = -dz;
      TubsParams coverTubs( _innerRingOuterRadius, _outerRingInnerRadius, _coverHalfLength,0., _panelPhi);
      sup._coverUpstream   = PlacedTubs( "TTrackerSupportCoverUpstream",   coverTubs, CLHEP::Hep3Vector(0.,0.,-dz), _coverMaterial );
      sup._coverDownstream = PlacedTubs( "TTrackerSupportCoverDownstream", coverTubs, CLHEP::Hep3Vector(0.,0., dz), _coverMaterial );
    }

    { // Gas volume
      double halfLength = (_innerRingHalfLength - _centerPlateHalfLength - 2.*_coverHalfLength)/2.;
      double dz         = _centerPlateHalfLength + halfLength;
      if ( _ttVersion > 3 ) {
	halfLength = _innerRingHalfLength - _centerPlateHalfLength - 2.0 * _coverHalfLength;
	dz = 2.0 * _coverHalfLength - _centerPlateHalfLength;
      }

      TubsParams gasTubs( _innerRingOuterRadius, _outerRingInnerRadius, halfLength, 0., _panelPhi );
      sup._gasUpstream   = PlacedTubs ( "TTrackerSupportGasUpstream",  gasTubs, CLHEP::Hep3Vector(0.,0.,-dz), _electronicsSpaceMaterial );
      sup._gasDownstream = PlacedTubs ( "TTrackerSupportGasDownstream", gasTubs, CLHEP::Hep3Vector(0.,0., dz), _electronicsSpaceMaterial );
    }

    // Positions for the next two are in the coordinates of the electronics space.
    { // G10 (now just "Electronics" )
      TubsParams g10Tubs( _innerRingOuterRadius, _outerRingInnerRadius, _electronicsG10HalfLength, 0., _panelPhi );
      sup._g10Upstream   = PlacedTubs ( "TTrackerSupportElecG10Upstream",   g10Tubs, CLHEP::Hep3Vector(0.,0.,-_electronicsG10HalfLength), _electronicsG10Material );
      sup._g10Downstream = PlacedTubs ( "TTrackerSupportElecG10Downstream", g10Tubs, CLHEP::Hep3Vector(0.,0.,-_electronicsG10HalfLength), _electronicsG10Material );
    }

    {
      TubsParams cuTubs( _innerRingOuterRadius, _outerRingInnerRadius, _electronicsCuHhalfLength, 0., _panelPhi);
      sup._cuUpstream   = PlacedTubs ( "TTrackerSupportElecCuUpstream",   cuTubs, CLHEP::Hep3Vector(0.,0.,_electronicsCuHhalfLength), _electronicsCuMaterial);
      sup._cuDownstream = PlacedTubs ( "TTrackerSupportElecCuDownstream", cuTubs, CLHEP::Hep3Vector(0.,0.,_electronicsCuHhalfLength), _electronicsCuMaterial);
    }

  } // end of makeSupportStructure()
  // *******************************


  // This needs to know the z positions of the support rings
  void TTrackerMaker::makeThinSupportRings(){
    SupportStructure& sup  = _tt->_supportStructure;

    TubsParams thinRingTubs ( _endRingInnerRadius, _outerRingOuterRadius, _midRingHalfLength,
                              _midRingPhi0, _midRingdPhi); // by default, half rings, on the bottom part, but user-configurable

    for ( size_t i=0; i< _midRingSlot.size(); ++i){
      std::ostringstream name;
      int station = _midRingSlot.at(i);
      int ipln1 = station*2+1;
      int ipln2 = ipln1+1;
      if ( ipln2 >= _tt->nPlanes() ){
        throw cet::exception("GEOM")
          << "Requested a thin support after station: "
          << station
          << " This is between planes: "
          << ipln1 << " and "
          << ipln2 << "\n"
          << "But there are only "
          << _tt->nPlanes()
          << " planes\n";
      }
      name << "ThinSupportRing_" << i;

      // Center the support in the gap between two stations.
      double z = 0.5*( _tt->getPlane(ipln1).origin().z() +  _tt->getPlane(ipln2).origin().z());
      sup._stiffRings.push_back(PlacedTubs ( name.str(),  thinRingTubs, CLHEP::Hep3Vector( _xCenter, 0., _zCenter+z), _midRingMaterial ));
    }

  }

  // Create all of the Tubs objects needed for G4 to describe a straw.
  void TTrackerMaker::makeStrawTubs(){
    std::vector<StrawDetail>& details = _tt->_strawDetails;

    for ( std::vector<StrawDetail>::iterator i=details.begin();
          i != details.end(); ++i ){

      StrawDetail& detail(*i);

      detail._outerMetalThickness  = _wallOuterMetalThickness;
      detail._innerMetal1Thickness = _wallInnerMetal1Thickness;
      detail._innerMetal2Thickness = _wallInnerMetal2Thickness;
      detail._wirePlateThickness   = _wirePlateThickness;
      detail._outerMetalMaterial   = _wallOuterMetalMaterial;
      detail._innerMetal1Material  = _wallInnerMetal1Material ;
      detail._innerMetal2Material  = _wallInnerMetal2Material;
      detail._wirePlateMaterial    = _wirePlateMaterial;

    }
  }

  // Envelope that holds one plane ("TTrackerPlaneEnvelope")
  void TTrackerMaker::computePlaneEnvelope(){

    if ( _supportModel == SupportModel::simple ){
      double halfThick = _tt->_supportParams.halfThickness() +
	2.*_tt->_manifoldHalfLengths[2];
      _tt->_planeEnvelopeParams = TubsParams( _tt->_envelopeInnerRadius,
					      _tt->_supportParams.outerRadius(),
					      halfThick);
    } else if ( _supportModel == SupportModel::detailedv0 ){
      // This is new for version 5, its existence doesn't affect earlier
      // versions.
      _tt->_panelEnvelopeParams = TubsParams( _envelopeInnerRadius,
                                               _outerRingOuterRadius,
                                               _innerRingHalfLength
					      + _panelPadding,
					      0., _panelPhi);
      if ( _ttVersion > 3 ) {
	_tt->_planeEnvelopeParams = TubsParams( _envelopeInnerRadius,
						_outerRingOuterRadius,
						2.0 * (_innerRingHalfLength
						       + _panelPadding )
						+ _planePadding );
      } else {
	_tt->_planeEnvelopeParams = TubsParams( _envelopeInnerRadius,
						_outerRingOuterRadius,
						_innerRingHalfLength);
      } // end of if on version in assigning plane envelope params
    }else{
      throw cet::exception("GEOM")
        << "Unknown value of _supportModel in TTrackerMaker::computePlaneEnvelopeParams "
        << _supportModel
        << "\n";
    }
  }

  // Envelope that holds the full TTracker ("TrackerMother")
  void TTrackerMaker::computeTrackerEnvelope(){

    if ( _supportModel == SupportModel::simple ){

      // Envelope of a single plane.
      TubsParams planeEnvelope = _tt->getPlaneEnvelopeParams();

      // Full length from center to center of the first and last planes.
      double fullLength = _tt->_planes.back().origin().z()-_tt->_planes.front().origin().z();

      // Remember the thickness of the planes.
      double halfLength = fullLength/2. + planeEnvelope.zHalfLength();

      _tt->_innerTrackerEnvelopeParams = TubsParams( planeEnvelope.innerRadius(),
                                                     planeEnvelope.outerRadius(),
                                                     halfLength);

    } else if ( _supportModel == SupportModel::detailedv0 ){

      double fullLength = _tt->_planes.back().origin().z()-_tt->_planes.front().origin().z();
      double halfLength = fullLength/2. + _tt->getPlaneEnvelopeParams().zHalfLength();

      TubsParams val( _envelopeInnerRadius, _outerRingOuterRadius, halfLength);
      _tt->_innerTrackerEnvelopeParams = val;

    } else{

      throw cet::exception("GEOM")
        << "Unknown value of _supportModel in TTrackerMaker::computeTrackerEnvelopeParams "
        << _supportModel
        << "\n";
    }

  } //end TTrackerMaker::computeTrackerEvnvelopeParams


  void TTrackerMaker::recomputeHalfLengths(){

    // This code is only valid for the model detailedv0.
    if ( _supportModel != SupportModel::detailedv0 ) {
      return;
    }

    size_t ipln0(0);
    size_t ipnl0(0);

    std::vector<StrawDetail>& allDetails = _tt->_strawDetails;
    //    size_t originalSize                  = allDetails.size();

    if (_verbosityLevel>2) {
      cout << __func__ << " Initial allDetails size "
           <<  allDetails.size()
           << endl;
    }

    // Step 1: Check that the pattern of _detailIndex is as expected.
    int nBad(0);
    for ( const auto& straw : _tt->_allStraws2 ){

      if (_verbosityLevel>2) {
        cout << __func__ << " checking straw "
             << straw._id.getStraw()
             << " id: "
             << straw.id()
             << " has detailIndex of: "
             << straw._detailIndex
             << endl;
      }

      if ( straw._detailIndex != straw._id.getStraw() ){
        ++nBad;
        cout << "Unexpected value of detailIndex. Straw "
             << straw.id()
             << " has detailIndex of: "
             << straw._detailIndex
             << endl;
      }
    }
    if ( nBad > 0 ){
      throw cet::exception("GEOM")
        << "TTRackerMaker::recomputeHalfLengths: patterm of _detailIndex is not as expected."
        << "\n";
    }

    // Inner and outer radii of the channel in inner ring.
    double rmin = _innerRingInnerRadius;
    double rmax = rmin + _channelDepth;

    // Number of straws that are too short.
    int nShort(0);

    // Step 2: For all layers in PanelId(0,0) recompute the straw lengths.
    //         For layers > 0:
    //            - create a new StrawDetail object to hold the new length.
    //            - Reseat the _detail and _detailIndex objects in the Straw object.
    //    vector<Layer>& lays = _tt->_planes.at(ipln0)._panels.at(ipnl0)._layers;

    Panel& panel = _tt->_planes.at(ipln0)._panels.at(ipnl0);

    for ( size_t ilay=0; ilay<_layersPerPanel; ++ilay){
      // Layer& lay(lays.at(ilay));

      // straws in layer are layed out contiguously, only their numbers increase by 2
      // this is going over straws in the layer
      uint16_t uist = -1;
      for (  auto ist = panel.getStrawPointers().cbegin();
             ist < panel.getStrawPointers().cend(); ++ist) {

        const Straw& straw(**ist);
        uint16_t sn = straw.id().getStraw();
        if ( sn%2 != ilay ) continue;

        if (_verbosityLevel>2) {
          cout << __func__ << " recomputing: ist "
               << ++uist << " "
               << " Straw " << straw._id.getStraw()
               << " id: "
               << straw._id
               << " detail index "
               << straw._detailIndex
               << endl;
        }

        StrawDetail& detail = ( ilay == 0 )
          ? allDetails.at(straw._detailIndex)
          : allDetails.at(straw._detailIndex-1);

        double r0 = straw.getMidPoint().perp();
        double r1 = r0 - _strawOuterRadius;
        double r2 = r0 + _strawOuterRadius;

        // Choose half length so that the outer edge of straw just touches the outer
        // limit of the channel.
        double hlen = sqrt(diff_of_squares( rmax, r2));

        // Active half-length of the straw; it may be shorter than the full length but not longer.
        double activeHalfLen = sqrt( diff_of_squares(rmin,r0) )-_passivationMargin;
        activeHalfLen = std::max( activeHalfLen, .0);
        activeHalfLen = std::min( activeHalfLen, hlen);

        // Check that the inner edge of the straw reaches the support
        double r3 = sqrt(sum_of_squares(hlen,r1));

        if ( r3 < rmin ){
          ++nShort;
          cout << "Straw is too short to reach the inner edge of the support.\n"
               << "Straw; " << straw.id()
               << " Radius at inner corner: " << r3 << " mm\n"
               << "Radius at inner edge of the support ring: " << rmin
               << endl;
        }

        if ( ilay == 0 ){
          detail._halfLength       = hlen;
          detail._activeHalfLength = activeHalfLen;
        } else {
          StrawDetail newDetail       = detail;
          newDetail._halfLength       = hlen;
          newDetail._activeHalfLength = activeHalfLen;

          // we need to use/set the detail index

          newDetail._id               = straw._detailIndex;

          allDetails[straw._id.getStraw()] = newDetail;
          straw._detail      = &allDetails.at(straw._id.getStraw());
          // straw._detailIndex = newDetail._id; // not needed in the new model

        }

        if (_verbosityLevel>2) {
          cout << __func__ << " after recomputing: ist "
               << uist << " "
               << " Straw " << straw._id.getStraw()
               << " id: "
               << straw._id
               << endl;
        }

        const StrawDetail& theDetail = straw.getDetail();

        if ( _verbosityLevel > 2 ){

          cout << "Detail for: " << straw.id() << " " << theDetail.Id()            << endl;
          cout << "           outerTubsParams: " << theDetail.getOuterTubsParams()
               << theDetail.gasMaterialName()             << endl;
          cout << "           wallMother:      " << theDetail.wallMother()
               << theDetail.wallMotherMaterialName()      << endl;
          cout << "           wallOuterMetal:  " << theDetail.wallOuterMetal()
               << theDetail.wallOuterMetalMaterialName()  << endl;
          cout << "           wallCore         " << theDetail.wallCore()
               << theDetail.wallCoreMaterialName()        << endl;
          cout << "           wallInnerMetal1: " << theDetail.wallInnerMetal1()
               << theDetail.wallInnerMetal1MaterialName() << endl;
          cout << "           wallInnerMetal2: " << theDetail.wallInnerMetal2()
               << theDetail.wallInnerMetal2MaterialName() << endl;
          cout << "           wireMother:      " << theDetail.wireMother()
               << theDetail.wireMotherMaterialName()      << endl;
          cout << "           wirePlate:       " << theDetail.wirePlate()
               << theDetail.wirePlateMaterialName()       << endl;
          cout << "           wireCore:        " << theDetail.wireCore()
               << theDetail.wireCoreMaterialName()        << endl;
        }

      }
    }
    if ( nShort > 0 ){
      throw cet::exception("GEOM")
        << "TTRackerMaker::recomputeHalfLengths: some straws are too short.\n"
        << "Probably the answer is to deepen the channel."
        << "\n";
    }

    // Step 4: reseat _detail and _detailIndex for all other straws.
    for ( auto& straw : _tt->_allStraws2 ){

      // These are already done:
      if ( (straw.id().getPlane() == 0 ) &&
           straw.id().getPanel() == 0 ) continue;
      if ( straw.id().getLayer()   ==           0  ) continue;

      // Get the new detail object for this straw.
      int idx = straw.id().getStraw();

      if (_verbosityLevel>2) {
        cout << __func__ << " about to reset "
             << " Straw " << straw._id.getStraw()
             << " id: "
             << straw._id << " using detail: "
             << idx
             << endl;
      }

      StrawDetail const& detail = allDetails.at(idx);

      // Update the info about the detail object.
      straw._detail      = &detail;
      straw._detailIndex = idx;
    }

  } //end TTrackerMaker::recomputeHalfLengths
  double
  TTrackerMaker::panelRotation(int ipnl,int ipln) const {
    if ( _rotationPattern == 5 ){
      int jplane = ipln%4;
      int jpln   = ipnl + jplane*_panelsPerPlane;
      double phi = _panelBaseRotations.at(jpln);
      return phi;
    }
    int jplane = ipln%2;
    int ista = (ipln/2)%2;
    int jpln = ipnl + jplane*_panelsPerPlane;
    double phi = _panelBaseRotations.at(jpln);
    if(ista==1)phi += _oddStationRotation;
    return phi;
  }

  double
  TTrackerMaker::panelZSide(int ipanel, int iplane) const {

    // Even panels are upstream.
    if ( _panelZPattern == 0 ){
      return _panelZSide.at(ipanel);
    }
    if ( _panelZPattern != 1){
      // throw
    }

    // Mu2e-doc-888-v9, Figure 9;
    int jplane = iplane%4;
    double sign = ( jplane == 0 || jplane == 3) ? -1. : 1.;
    return sign*_panelZSide.at(ipanel);
  }

  // made inside the panel
  // void
  // TTrackerMaker::makePanelEBKey(int ipanel, int iplane) {
  // }

} // namespace mu2e<|MERGE_RESOLUTION|>--- conflicted
+++ resolved
@@ -41,14 +41,10 @@
 
     // Determine if Alignment is being used and set up
     myAlignMap = NULL;
-<<<<<<< HEAD
     if( useAlignment) {
       std::cout << "Using Alignment" << std::endl;
       myAlignMap = art::ServiceHandle<AlignmentService>()->alignmentMap();
     }
-=======
-    if( useAlignment) myAlignMap = art::ServiceHandle<AlignmentService>()->alignmentMap();
->>>>>>> 8a5d7fdd
 
     buildIt( );
 
@@ -160,7 +156,7 @@
              << _numPlanes << " != " << StrawId::_nplanes
              << " please double check and act accordingly " << endl;
         throw cet::exception("GEOM") << "See above for the message from " << __func__;
-      }
+      } 
     }
     _panelsPerPlane    = config.getInt("ttracker.panelsPerPlane");
     if ( _panelsPerPlane != StrawId::_npanels ){
@@ -635,11 +631,7 @@
     int ipln = planeId.getPlane();
 
     double planeDeltaZ = choosePlaneSpacing(ipln);
-<<<<<<< HEAD
     
-=======
-
->>>>>>> 8a5d7fdd
     // Handle Alignment
     std::ostringstream tmpName;
     tmpName << "ttPlane" << ipln;
