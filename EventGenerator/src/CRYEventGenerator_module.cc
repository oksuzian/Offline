--- conflicted
+++ resolved
@@ -88,15 +88,11 @@
   }
 
   void CryEventGenerator::endRun(art::Run&){
-<<<<<<< HEAD
-//    mf::LogInfo("CRYEventGenerator") << "Total live time simulated by CRY in this run: " << cryGen->getLiveTime();
-=======
     std::ostringstream oss;
     oss << "Total live time simulated in this run: " << cryGen->getLiveTime() << "\n";
     oss << "Total number of events: " << nTotal_ << "\n";
     oss << "Number of events rejected due to shower energy cutoff (" << showerEnergyCutoff_ << " MeV): " << nRejected_;
     mf::LogInfo("CRYEventGenerator") << oss.str();
->>>>>>> 3b5b5ab2
   }
 
 }
