#!/usr/bin/env python
#
# Script to build the files found in this directory.
#
# Original author Rob Kutschke.
#

import os
Import('env')
Import('mu2e_helper')

helper=mu2e_helper(env);

cryinc = os.environ['CRYHOME'] + '/src'
crylib = os.environ['CRY_LIB']

rootlibs  = env['ROOTLIBS']

mainlib = helper.make_mainlib ( [
        'mu2e_Mu2eUtilities',
        'mu2e_ConditionsService',
        'mu2e_GeometryService',
        'mu2e_CalorimeterGeom',
        'mu2e_ExtinctionMonitorFNAL_Geometry',
        'mu2e_ProductionTargetGeom',
        'mu2e_StoppingTargetGeom',
        'mu2e_MCDataProducts',
        'mu2e_RecoDataProducts',
        'mu2e_Mu2eInterfaces',
        'mu2e_GlobalConstantsService',
        'mu2e_DataProducts',
        'mu2e_ConfigTools',
        'mu2e_GeneralUtilities',
        'art_Persistency_Provenance',
        'art_Persistency_Common',
        'art_Framework_Services_Registry',
        'art_Framework_Services_Optional_RandomNumberGenerator_service',
        'art_Framework_Services_Optional_TFileService_service',
        'art_Framework_Services_Optional',
        'art_Framework_Principal',
        'art_Framework_Core',
        'art_Utilities',
        'canvas',
        'CRY',
        'fhiclcpp',
        'MF_MessageLogger',
        'cetlib',
        'cetlib_except',
        'CLHEP',
        'HepPDT',
        'HepPID',
        rootlibs,
<<<<<<< HEAD
        'boost_system',
        'gsl',
        ], [],[]
=======
        'boost_system'
        ], [],['-I' + cryinc, '-L' + crylib]
>>>>>>> ddb30620
        )

helper.make_plugins( [ mainlib,
                       'mu2e_SeedService_SeedService_service',
                       'mu2e_Mu2eUtilities',
                       'mu2e_ConditionsService',
                       'mu2e_GeometryService',
                       'mu2e_GlobalConstantsService',
                       'mu2e_ExtinctionMonitorFNAL_Utilities',
                       'mu2e_ExtinctionMonitorFNAL_Geometry',
                       'mu2e_ProductionTargetGeom',
                       'mu2e_ProtonBeamDumpGeom',
                       'mu2e_MCDataProducts',
                       'mu2e_Mu2eInterfaces',
                       'mu2e_DataProducts',
                       'mu2e_ConfigTools',
                       'mu2e_GeneralUtilities',
                       'art_Framework_Core',
                       'art_Framework_Principal',
                       'art_Framework_Services_Registry',
                       'art_Framework_Services_Optional',
                       'art_Framework_Services_Optional_TFileService_service',
                       'art_Framework_Services_Optional_RandomNumberGenerator_service',
                       'art_Persistency_Common',
                       'art_Persistency_Provenance',
                       'art_Utilities',
                       'canvas',
                       'MF_MessageLogger',
                       'fhiclcpp',
                       'cetlib',
                       'cetlib_except',
                       'CLHEP',
                       'HepPDT',
                       'HepPID',
                       rootlibs,
                       'boost_filesystem',
                       'boost_system',
<<<<<<< HEAD
                       'gsl',
                     ] )
=======
                      'CRY',
                     ],
                    [], ['-I' + cryinc], ['-L' + crylib])
>>>>>>> ddb30620

# This tells emacs to view this file in python mode.
# Local Variables:
# mode:python
# End:<|MERGE_RESOLUTION|>--- conflicted
+++ resolved
@@ -50,14 +50,9 @@
         'HepPDT',
         'HepPID',
         rootlibs,
-<<<<<<< HEAD
         'boost_system',
         'gsl',
-        ], [],[]
-=======
-        'boost_system'
         ], [],['-I' + cryinc, '-L' + crylib]
->>>>>>> ddb30620
         )
 
 helper.make_plugins( [ mainlib,
@@ -95,14 +90,10 @@
                        rootlibs,
                        'boost_filesystem',
                        'boost_system',
-<<<<<<< HEAD
                        'gsl',
-                     ] )
-=======
-                      'CRY',
+                       'CRY',
                      ],
                     [], ['-I' + cryinc], ['-L' + crylib])
->>>>>>> ddb30620
 
 # This tells emacs to view this file in python mode.
 # Local Variables:
