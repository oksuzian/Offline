// This module will be used to make electrons or positrons from any process originating from mu- or mu+ stopped in any target material
//
// Sophie Middleton, 2021
// S. Huang updates for mu+ stops

#include <iostream>
#include <string>
#include <cmath>
#include <memory>
#include <vector>

#include "CLHEP/Random/RandomEngine.h"
#include "CLHEP/Random/RandExponential.h"

#include "fhiclcpp/types/Atom.h"
#include "fhiclcpp/types/DelegatedParameter.h"
#include "fhiclcpp/ParameterSet.h"

#include "messagefacility/MessageLogger/MessageLogger.h"

#include "art/Framework/Core/EDProducer.h"
#include "art/Framework/Principal/Event.h"
#include "art/Framework/Services/Registry/ServiceHandle.h"
#include "art/Utilities/make_tool.h"

#include "Offline/SeedService/inc/SeedService.hh"
#include "Offline/GlobalConstantsService/inc/GlobalConstantsHandle.hh"
#include "Offline/GlobalConstantsService/inc/PhysicsParams.hh"
#include "Offline/DataProducts/inc/PDGCode.hh"
#include "Offline/MCDataProducts/inc/StageParticle.hh"
#include "Offline/Mu2eUtilities/inc/simParticleList.hh"
#include "Offline/EventGenerator/inc/ParticleGeneratorTool.hh"

namespace mu2e {
  //================================================================
  class SingleProcessGenerator : public art::EDProducer {
  public:
    struct Config {
      using Name=fhicl::Name;
      using Comment=fhicl::Comment;
      fhicl::Atom<art::InputTag> inputSimParticles{Name("inputSimParticles"),
          Comment("A SimParticleCollection with muons stopping in the target.")};
      fhicl::Atom<std::string> stoppingTargetMaterial{
        Name("stoppingTargetMaterial"),
          Comment("Material determines muon life time, capture fraction, and particle spectra.\n"
                  "Only aluminum (Al) is supported, emisson spectra for other materials are not implemented.\n"),
          "Al" };
      //  fhicl::Atom<int> muoncharge{Name("muoncharge"), Comment("charge = -1: mu-; charge = +1: mu+.\n" ),-1};  
      fhicl::Atom<int> pdgId{Name("pdgId"),Comment("pdg id of daughter particle"),11};
      fhicl::DelegatedParameter decayProducts{Name("decayProducts"), Comment("spectrum (and variables) to be generated")};
      fhicl::Atom<unsigned> verbosity{Name("verbosity"),0};

    };

    using Parameters= art::EDProducer::Table<Config>;
    explicit SingleProcessGenerator(const Parameters& conf);

    virtual void produce(art::Event& event) override;

    //----------------------------------------------------------------
  private:
    double muonLifeTime_;
    art::ProductToken<SimParticleCollection> const simsToken_;
    unsigned verbosity_; 
    //   int muoncharge_;
    int pdgId_;


    art::RandomNumberGenerator::base_engine_t& eng_;
    CLHEP::RandExponential randExp_;

    std::unique_ptr<ParticleGeneratorTool> Generator_;

    void addParticles(StageParticleCollection* output, art::Ptr<SimParticle> mustop, double time, ParticleGeneratorTool* gen);
  };

  //================================================================
  SingleProcessGenerator::SingleProcessGenerator(const Parameters& conf)
    : EDProducer{conf}
    , muonLifeTime_{GlobalConstantsHandle<PhysicsParams>()->getDecayTime(conf().stoppingTargetMaterial())}
    , simsToken_{consumes<SimParticleCollection>(conf().inputSimParticles())}
    , verbosity_{conf().verbosity()}
    , pdgId_{conf().pdgId()}
    , eng_{createEngine(art::ServiceHandle<SeedService>()->getSeed())}
    , randExp_{eng_}
  {
    produces<mu2e::StageParticleCollection>();
    if(verbosity_ > 0) {
      mf::LogInfo log("SingleProcessGenerator");
      log<<"stoppingTargetMaterial = "<<conf().stoppingTargetMaterial()
         <<", muon lifetime = "<<muonLifeTime_
         <<std::endl;
    }

    const auto pset = conf().decayProducts.get<fhicl::ParameterSet>();
    Generator_ = art::make_tool<ParticleGeneratorTool>(pset);
    Generator_->finishInitialization(eng_, conf().stoppingTargetMaterial());

<<<<<<< HEAD
   art::ServiceHandle<art::TFileService> tfs;
   _Ntup = tfs->make<TTree>("GenAna","GenAna");
   _Ntup -> Branch("genId",&_genPdgId,"genId/I");
  _Ntup -> Branch("genCrCode",&_genCrCode,"genCrCode/I");
 _Ntup -> Branch("genPz",&_genPz,"genPz/F");
 _Ntup -> Branch("genPosZ",&_genPosZ,"genPosZ/F");
 _Ntup -> Branch("genPosR",&_genPosR,"genPosR/F");
 _Ntup -> Branch("genTime",&_genTime,"genTime/F");
  _Ntup -> Branch("genP",&_genP,"genP/F");
    
=======
>>>>>>> d3895599
  }

  //================================================================
  void SingleProcessGenerator::produce(art::Event& event) {
    auto output{std::make_unique<StageParticleCollection>()};

    const auto simh = event.getValidHandle<SimParticleCollection>(simsToken_);
    int eventid=event.id().event();  
    int count_particle=0;
    auto mus_temp = stoppedMuMinusList(simh); //default, negative muon stops
 
    if (pdgId_==-11){
      mus_temp = stoppedMuPlusList(simh); //positive muon stops
      muonLifeTime_=0; //decay time already included for stopped muon(+)
    }
   
    const auto mus=mus_temp;

     for(const auto& mustop: mus) {
    //  count_particle++;
    
      const double time = mus->endGlobalTime() + randExp_.fire(muonLifeTime_);

      addParticles(output.get(), mustop, time, Generator_.get());
      //  printf("the event number is %d\n",eventid);
      //   if(count_particle>1)printf("number of particle is %d\t in event %d\n",count_particle,eventid);
      }

    event.put(std::move(output));
  }

  //================================================================
  void SingleProcessGenerator::addParticles(StageParticleCollection* output,
                            art::Ptr<SimParticle> mustop,
                            double time,
                            ParticleGeneratorTool* gen)
  {
    auto daughters = gen->generate();
    for(const auto& d: daughters) {

      output->emplace_back(mustop,
                           d.creationCode,
                           d.pdgId,
                           mustop->endPosition(),
                           d.fourmom,
                           time
                           );

    }
  }

  //================================================================
} // namespace mu2e

DEFINE_ART_MODULE(mu2e::SingleProcessGenerator);<|MERGE_RESOLUTION|>--- conflicted
+++ resolved
@@ -44,8 +44,7 @@
         Name("stoppingTargetMaterial"),
           Comment("Material determines muon life time, capture fraction, and particle spectra.\n"
                   "Only aluminum (Al) is supported, emisson spectra for other materials are not implemented.\n"),
-          "Al" };
-      //  fhicl::Atom<int> muoncharge{Name("muoncharge"), Comment("charge = -1: mu-; charge = +1: mu+.\n" ),-1};  
+          "Al" };  
       fhicl::Atom<int> pdgId{Name("pdgId"),Comment("pdg id of daughter particle"),11};
       fhicl::DelegatedParameter decayProducts{Name("decayProducts"), Comment("spectrum (and variables) to be generated")};
       fhicl::Atom<unsigned> verbosity{Name("verbosity"),0};
@@ -62,7 +61,6 @@
     double muonLifeTime_;
     art::ProductToken<SimParticleCollection> const simsToken_;
     unsigned verbosity_; 
-    //   int muoncharge_;
     int pdgId_;
 
 
@@ -96,19 +94,6 @@
     Generator_ = art::make_tool<ParticleGeneratorTool>(pset);
     Generator_->finishInitialization(eng_, conf().stoppingTargetMaterial());
 
-<<<<<<< HEAD
-   art::ServiceHandle<art::TFileService> tfs;
-   _Ntup = tfs->make<TTree>("GenAna","GenAna");
-   _Ntup -> Branch("genId",&_genPdgId,"genId/I");
-  _Ntup -> Branch("genCrCode",&_genCrCode,"genCrCode/I");
- _Ntup -> Branch("genPz",&_genPz,"genPz/F");
- _Ntup -> Branch("genPosZ",&_genPosZ,"genPosZ/F");
- _Ntup -> Branch("genPosR",&_genPosR,"genPosR/F");
- _Ntup -> Branch("genTime",&_genTime,"genTime/F");
-  _Ntup -> Branch("genP",&_genP,"genP/F");
-    
-=======
->>>>>>> d3895599
   }
 
   //================================================================
@@ -116,8 +101,6 @@
     auto output{std::make_unique<StageParticleCollection>()};
 
     const auto simh = event.getValidHandle<SimParticleCollection>(simsToken_);
-    int eventid=event.id().event();  
-    int count_particle=0;
     auto mus_temp = stoppedMuMinusList(simh); //default, negative muon stops
  
     if (pdgId_==-11){
@@ -128,13 +111,8 @@
     const auto mus=mus_temp;
 
      for(const auto& mustop: mus) {
-    //  count_particle++;
-    
-      const double time = mus->endGlobalTime() + randExp_.fire(muonLifeTime_);
-
+      const double time = mustop->endGlobalTime() + randExp_.fire(muonLifeTime_);
       addParticles(output.get(), mustop, time, Generator_.get());
-      //  printf("the event number is %d\n",eventid);
-      //   if(count_particle>1)printf("number of particle is %d\t in event %d\n",count_particle,eventid);
       }
 
     event.put(std::move(output));
