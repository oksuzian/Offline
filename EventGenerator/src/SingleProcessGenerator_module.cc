--- conflicted
+++ resolved
@@ -43,14 +43,9 @@
       fhicl::Atom<std::string> stoppingTargetMaterial{
         Name("stoppingTargetMaterial"),
           Comment("Material determines muon life time, capture fraction, and particle spectra.\n"
-<<<<<<< HEAD
                   "Only aluminum (Al) is supported, emisson spectra for other materials are not implemented.\n"),"Al" };
       fhicl::Atom<int> pdgId{Name("pdgId"),Comment("pdg id of daughter particle"),PDGCode::e_minus};
-=======
-                  "Only aluminum (Al) is supported, emisson spectra for other materials are not implemented.\n"),
-          "Al" };  
-      fhicl::Atom<int> pdgId{Name("pdgId"),Comment("pdg id of daughter particle"),11};
->>>>>>> 5adb0fda
+
       fhicl::DelegatedParameter decayProducts{Name("decayProducts"), Comment("spectrum (and variables) to be generated")};
       fhicl::Atom<unsigned> verbosity{Name("verbosity"),0};
 
@@ -99,13 +94,10 @@
     Generator_ = art::make_tool<ParticleGeneratorTool>(pset);
     Generator_->finishInitialization(eng_, conf().stoppingTargetMaterial());
 
-<<<<<<< HEAD
     if(pdgId_==PDGCode::e_plus) {
       muonLifeTime_=0; //decay time already included for stopped muon(+) FIXME!!!
     }
     
-=======
->>>>>>> 5adb0fda
   }
 
   //================================================================
@@ -113,27 +105,12 @@
     auto output{std::make_unique<StageParticleCollection>()};
 
     const auto simh = event.getValidHandle<SimParticleCollection>(simsToken_);
-<<<<<<< HEAD
     const auto mus=(pdgId_==PDGCode::e_minus) ? stoppedMuMinusList(simh) : stoppedMuPlusList(simh);
 
      for(const auto& mustop: mus) {
     //  count_particle++;
     
       const double time = mustop->endGlobalTime() + randExp_.fire(muonLifeTime_);
-
-=======
-    auto mus_temp = stoppedMuMinusList(simh); //default, negative muon stops
- 
-    if (pdgId_==-11){
-      mus_temp = stoppedMuPlusList(simh); //positive muon stops
-      muonLifeTime_=0; //decay time already included for stopped muon(+)
-    }
-   
-    const auto mus=mus_temp;
-
-     for(const auto& mustop: mus) {
-      const double time = mustop->endGlobalTime() + randExp_.fire(muonLifeTime_);
->>>>>>> 5adb0fda
       addParticles(output.get(), mustop, time, Generator_.get());
       }
 
