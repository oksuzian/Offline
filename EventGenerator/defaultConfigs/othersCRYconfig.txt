--- conflicted
+++ resolved
@@ -8,21 +8,8 @@
 
 bool cosmicCRY.projectToEnvelope = true;
 
-<<<<<<< HEAD
-// histogram settings
-bool cosmicCRY.doHistograms = true;
-double cosmicCRY.muCosThMin = 0.00366518;
-double cosmicCRY.muCosThMax = 1.0;
-double cosmicCRY.muEMin = 0.5e3;
-double cosmicCRY.muEMax = 5000e3;
-bool cosmicCRY.saveTree = false;
-
-// Enable all particles by default
-bool cosmicCRY.returnMuons = true;
-=======
 // Enable all particles but muons
 bool cosmicCRY.returnMuons = false;
->>>>>>> 3b5b5ab2
 bool cosmicCRY.returnNeutrons = true;
 bool cosmicCRY.returnProtons = true;
 bool cosmicCRY.returnGammas = true;
