// default config for CRY cosmic generator

// Verbose
int cosmicCRY.verbose = 0;

string cosmicCRY.refPoint = "TRACKER";
double cosmicCRY.refY0 = 0; // 0 meter above nominal beam height

bool cosmicCRY.projectToEnvelope = true;

<<<<<<< HEAD
// Enable all particles but muons
bool cosmicCRY.returnMuons = false;
=======
// histogram settings
bool cosmicCRY.doHistograms = true;
double cosmicCRY.muCosThMin = 0.00366518;
double cosmicCRY.muCosThMax = 1.0;
double cosmicCRY.muEMin = 0.5e3;
double cosmicCRY.muEMax = 5000e3;
bool cosmicCRY.saveTree = false;

// Enable all particles by default
bool cosmicCRY.returnMuons = true;
>>>>>>> e57c2988
bool cosmicCRY.returnNeutrons = true;
bool cosmicCRY.returnProtons = true;
bool cosmicCRY.returnGammas = true;
bool cosmicCRY.returnElectrons = true;
bool cosmicCRY.returnPions = true;
bool cosmicCRY.returnKaons = true;


// Date
int cosmicCRY.month = 6;
int cosmicCRY.day = 21;
int cosmicCRY.year = 2021;

// Experiment site settings
double cosmicCRY.latitude = 41.8;
int cosmicCRY.altitude = 0; // meter, accepts either of 3 values: 0, 2100 or 11300
double cosmicCRY.subboxLength = 30.; // meter

// This tells emacs to view this file in c++ mode.
// Local Variables:
// mode:c++
// End:
// Similar stuff for vim
// vim: ft=cpp<|MERGE_RESOLUTION|>--- conflicted
+++ resolved
@@ -8,10 +8,6 @@
 
 bool cosmicCRY.projectToEnvelope = true;
 
-<<<<<<< HEAD
-// Enable all particles but muons
-bool cosmicCRY.returnMuons = false;
-=======
 // histogram settings
 bool cosmicCRY.doHistograms = true;
 double cosmicCRY.muCosThMin = 0.00366518;
@@ -22,7 +18,6 @@
 
 // Enable all particles by default
 bool cosmicCRY.returnMuons = true;
->>>>>>> e57c2988
 bool cosmicCRY.returnNeutrons = true;
 bool cosmicCRY.returnProtons = true;
 bool cosmicCRY.returnGammas = true;
