#ifndef Mu2eKinKal_KKFit_hh
#define Mu2eKinKal_KKFit_hh
//
// helper class for constructing KinKal Fits using Mu2e data
//
#include "Offline/Mu2eKinKal/inc/KKStrawHit.hh"
#include "Offline/Mu2eKinKal/inc/KKStrawHitCluster.hh"
#include "Offline/Mu2eKinKal/inc/KKTrack.hh"
#include "Offline/Mu2eKinKal/inc/KKStrawXing.hh"
#include "Offline/Mu2eKinKal/inc/KKStrawMaterial.hh"
#include "Offline/Mu2eKinKal/inc/KKCaloHit.hh"
#include "Offline/Mu2eKinKal/inc/KKFitUtilities.hh"
#include "Offline/Mu2eKinKal/inc/KKFitSettings.hh"
#include "Offline/Mu2eKinKal/inc/WireHitState.hh"
// art includes
#include "canvas/Persistency/Common/Ptr.h"
#include "art/Framework/Principal/Handle.h"
// mu2e Includes
#include "Offline/TrackerConditions/inc/StrawResponse.hh"
#include "Offline/DataProducts/inc/PDGCode.hh"
#include "Offline/DataProducts/inc/StrawIdMask.hh"
#include "Offline/DataProducts/inc/IndexMap.hh"
#include "Offline/TrackerGeom/inc/Tracker.hh"
#include "Offline/CalorimeterGeom/inc/Calorimeter.hh"
#include "Offline/RecoDataProducts/inc/KalSeed.hh"
#include "Offline/RecoDataProducts/inc/ComboHit.hh"
#include "Offline/RecoDataProducts/inc/CaloCluster.hh"
#include "Offline/RecoDataProducts/inc/StrawFlag.hh"
#include "Offline/RecoDataProducts/inc/StrawHitFlag.hh"
#include "Offline/RecoDataProducts/inc/StrawHitIndex.hh"
#include "Offline/RecoDataProducts/inc/KalSeedAssns.hh"
#include "Offline/RecoDataProducts/inc/KalIntersection.hh"
#include "Offline/DataProducts/inc/SurfaceId.hh"
#include "Offline/KinKalGeom/inc/SurfaceMap.hh"
// geometry
#include "Offline/KinKalGeom/inc/Tracker.hh"
// KinKal includes
#include "KinKal/Fit/Status.hh"
#include "KinKal/Fit/Config.hh"
#include "KinKal/Fit/Domain.hh"
#include "KinKal/Trajectory/ParticleTrajectory.hh"
#include "KinKal/Trajectory/PiecewiseClosestApproach.hh"
#include "KinKal/Trajectory/SensorLine.hh"
// Other
#include "cetlib_except/exception.h"
#include <memory>
#include <cmath>
#include <limits>
#include <algorithm>
namespace mu2e {
  using KinKal::SensorLine;
  using KinKal::TimeRange;
  using KinKal::Status;
  using KinKal::BFieldMap;
  using StrawHitIndexCollection = std::vector<StrawHitIndex>;
  using Mu2eKinKal::KKFitConfig;
  using CCHandle = art::Handle<CaloClusterCollection>;
  template <class KTRAJ> class KKFit {
    public:
      // fit configuration
      using KKTRK = KKTrack<KTRAJ>;
      using KKTRKPTR = std::unique_ptr<KKTRK>;
      using PTRAJ = KinKal::ParticleTrajectory<KTRAJ>;
      using PTRAJPTR = std::unique_ptr<PTRAJ>;
      using PCA = KinKal::PiecewiseClosestApproach<KTRAJ,SensorLine>;
      using TCA = KinKal::ClosestApproach<KTRAJ,SensorLine>;
      using KKHIT = KinKal::Measurement<KTRAJ>;
      using KKMAT = KinKal::Material<KTRAJ>;
      using KKSTRAWHIT = KKStrawHit<KTRAJ>;
      using KKSTRAWHITPTR = std::shared_ptr<KKSTRAWHIT>;
      using KKSTRAWHITCOL = std::vector<KKSTRAWHITPTR>;
      using KKSTRAWHITCLUSTER = KKStrawHitCluster<KTRAJ>;
      using KKSTRAWHITCLUSTERPTR = std::shared_ptr<KKSTRAWHITCLUSTER>;
      using KKSTRAWHITCLUSTERCOL = std::vector<KKSTRAWHITCLUSTERPTR>;
      using KKSTRAWHITCLUSTERER = KKStrawHitClusterer<KTRAJ>;
      using KKSTRAWXING = KKStrawXing<KTRAJ>;
      using KKSTRAWXINGPTR = std::shared_ptr<KKSTRAWXING>;
      using KKSTRAWXINGCOL = std::vector<KKSTRAWXINGPTR>;
      using KKCALOHIT = KKCaloHit<KTRAJ>;
      using KKCALOHITPTR = std::shared_ptr<KKCALOHIT>;
      using KKCALOHITCOL = std::vector<KKCALOHITPTR>;
      //      using KKPANELHIT = KKPanelHit<KTRAJ>;
      using MEAS = KinKal::Hit<KTRAJ>;
      using MEASPTR = std::shared_ptr<MEAS>;
      using MEASCOL = std::vector<MEASPTR>;
      using EXING = KinKal::ElementXing<KTRAJ>;
      using EXINGPTR = std::shared_ptr<EXING>;
      using EXINGCOL = std::vector<EXINGPTR>;
      using DOMAINPTR = std::shared_ptr<KinKal::Domain>;
      using DOMAINCOL = std::set<DOMAINPTR>;
      enum SaveTraj {none=0, full, detector, t0seg};
      // construct from fit configuration objects
      explicit KKFit(KKFitConfig const& fitconfig);
      // helper functions used to create components of the fit
      // Make KKStrawHits from ComboHits (HelixSeed)
      bool makeStrawHits(Tracker const& tracker,StrawResponse const& strawresponse, BFieldMap const& kkbf, KKStrawMaterial const& smat,
          PTRAJ const& ptraj, ComboHitCollection const& chcol, StrawHitIndexCollection const& strawHitIdxs,
          KKSTRAWHITCOL& hits, KKSTRAWXINGCOL& exings) const;
      // regrow KKTrack components from a KalSeed
      bool regrowComponents(KalSeed const& kseed, ComboHitCollection const& chcol, mu2e::IndexMap const& strawindexmap,
          Tracker const& tracker,Calorimeter const& calo, StrawResponse const& strawresponse,BFieldMap const& kkbf, KKStrawMaterial const& smat,
          PTRAJPTR& ptraj, KKSTRAWHITCOL& strawhits, KKCALOHITCOL& calohits, KKSTRAWXINGCOL& exings, DOMAINCOL& domains) const;
      SensorLine caloAxis(CaloCluster const& cluster, Calorimeter const& calo) const; // should come from CaloCluster TODO
      bool makeCaloHit(CCPtr const& cluster, Calorimeter const& calo, PTRAJ const& pktraj, KKCALOHITCOL& hits) const;
      // extend a track with a new configuration, optionally searching for and adding hits and straw material
      void extendTrack(Config const& config, BFieldMap const& kkbf, Tracker const& tracker,
          StrawResponse const& strawresponse, KKStrawMaterial const& smat, ComboHitCollection const& chcol,
          Calorimeter const& calo, CCHandle const& cchandle,
          KKTRK& kktrk) const;
      // sample the fit at the specificed surfaces
      void sampleFit(KKTRK& kktrk) const;
      // save the complete fit trajectory as a seed
      KalSeed createSeed(KKTRK const& kktrk, TrkFitFlag const& seedflag, Calorimeter const& calo, Tracker const& nominalTracker) const;
      TimeRange range(KKSTRAWHITCOL const& strawhits, KKCALOHITCOL const& calohits, KKSTRAWXINGCOL const& strawxings) const; // time range from a set of hits and element Xings
      bool useCalo() const { return usecalo_; }
      bool correctMaterial() const { return matcorr_; }
      bool addMaterial() const { return addmat_; }
      bool addHits() const { return addhits_; }
      auto const& strawHitClusterer() const { return shclusterer_; }
    private:
      void fillTrackerInfo(Tracker const& tracker) const;
      void addStrawHits(Tracker const& tracker,StrawResponse const& strawresponse, BFieldMap const& kkbf, KKStrawMaterial const& smat,
          KKTRK const& kktrk, ComboHitCollection const& chcol, KKSTRAWHITCOL& hits) const;
      void addStraws(Tracker const& tracker, KKStrawMaterial const& smat, KKTRK const& kktrk, KKSTRAWHITCOL const& addhits, KKSTRAWXINGCOL& addexings) const;
      void addCaloHit(Calorimeter const& calo, KKTRK& kktrk, CCHandle cchandle, KKCALOHITCOL& hits) const;
      void sampleFit(KKTRK const& kktrk,KalIntersectionCollection& inters) const; // sample fit at the surfaces specified in the config
      int print_;
      unsigned minNStrawHits_;
      bool matcorr_, addhits_, addmat_, usecalo_; // flags
      KKSTRAWHITCLUSTERER shclusterer_; // functor to cluster KKStrawHits
      // CaloHit configuration
      double caloDt_; // calo time offset; should come from proditions TODO!
      double caloPosRes_; // calo cluster transverse position resolution; should come from proditions or CaloCluster TODO!
      double caloTimeRes_; // calo cluster time resolution; should come from proditions or CaloCluster TODO!
      double caloPropSpeed_; // effective light propagation speed in a crystal (including reflections).  Should come from prodtions TODO
      double minCaloEnergy_; // minimum CaloCluster energy
      double maxCaloDt_; // maximum track-calo time difference
      double maxCaloDoca_; // maximum track-calo DOCA
      // straw hit creation and processing
      double tprec_; // TPOCA calculation nominal precision
      StrawHitFlag addsel_, addrej_; // selection and rejection flags when adding hits
      // parameters controlling adding hits
      float maxStrawHitDoca_, maxStrawHitDt_, maxStrawDoca_, maxStrawDocaCon_, maxStrawUposBuff_;
      int maxDStraw_; // maximum distance from the track a strawhit can be to consider it for adding.
      bool skipStrawCheck_;
      double addStrawMinDz_;
      int strawNBuffer_;
      // cached info computed from the tracker, used in hit adding; these must be lazy-evaluated as the tracker doesn't exist on construction
      mutable double strawradius_;
      mutable double ymin_, ymax_, umax_; // panel-level info
      mutable double rmin_, rmax_; // plane-level info
      mutable double spitch_;
      mutable bool needstrackerinfo_ = true;
<<<<<<< HEAD
      // extrapolation and sampling options
      SurfaceMap::SurfacePairCollection sample_; // surfaces to sample the fit
      double intertol_; // surface intersection tolerance (mm)
      bool sampleinrange_, sampleinbounds_; // require samples to be in range or on surface
=======

      bool saveHitCalib_;
>>>>>>> ec276e10
      SaveTraj savetraj_; // trajectory saving option
      bool savedomains_; // save domain bounds
  };

  template <class KTRAJ> KKFit<KTRAJ>::KKFit(KKFitConfig const& fitconfig) :
    print_(fitconfig.printLevel()),
    minNStrawHits_(fitconfig.minNStrawHits()),
    matcorr_(fitconfig.matCorr()),
    addhits_(fitconfig.addHits()),
    addmat_(fitconfig.addMaterial()),
    usecalo_(fitconfig.useCaloCluster()),
    shclusterer_(StrawIdMask(fitconfig.strawHitClusterLevel()),fitconfig.strawHitClusterDeltaStraw(),fitconfig.strawHitClusterDeltaT()),
    caloDt_(fitconfig.caloDt()),
    caloPosRes_(fitconfig.caloPosRes()),
    caloTimeRes_(fitconfig.caloTimeRes()),
    caloPropSpeed_(fitconfig.caloPropSpeed()),
    minCaloEnergy_(fitconfig.minCaloEnergy()),
    maxCaloDt_(fitconfig.maxCaloDt()),
    maxCaloDoca_(fitconfig.maxCaloDoca()),
    tprec_(fitconfig.tpocaPrec()),
    addsel_(fitconfig.addHitSelect()),
    addrej_(fitconfig.addHitReject()),
    maxStrawHitDoca_(fitconfig.maxStrawHitDOCA()),
    maxStrawHitDt_(fitconfig.maxStrawHitDt()),
    maxStrawDoca_(fitconfig.maxStrawDOCA()),
    maxStrawDocaCon_(fitconfig.maxStrawDOCAConsistency()),
    maxStrawUposBuff_(fitconfig.maxStrawUposBuff()),
    maxDStraw_(fitconfig.maxDStraw()),
<<<<<<< HEAD
    intertol_(fitconfig.interTol()),
    sampleinrange_(fitconfig.sampleInRange()),
    sampleinbounds_(fitconfig.sampleInBounds()),
    savedomains_(fitconfig.saveDomains())
=======
    skipStrawCheck_(fitconfig.skipStrawCheck()),
    addStrawMinDz_(fitconfig.addStrawMinDz()),
    strawNBuffer_(fitconfig.strawNBuffer()),
    saveHitCalib_(fitconfig.saveHitCalib())
>>>>>>> ec276e10
  {
    if (fitconfig.saveTraj() == "T0") {
      savetraj_ = t0seg;
    } else if (fitconfig.saveTraj() == "Full") {
      savetraj_ = full;
    } else if (fitconfig.saveTraj() == "Detector") {
      savetraj_ = detector;
    } else if (fitconfig.saveTraj() == "None") {
      savetraj_ = none;
    } else {
      throw cet::exception("RECO")<<"mu2e::KKFit: unknown trajectory option "<< fitconfig.saveTraj() << endl;
    }
    // Lookup surfaces to sample: these should be replaced by extrapolation TODO
    SurfaceIdCollection ssids;
    for(auto const& sidname : fitconfig.sampleSurfaces()){
      ssids.push_back(SurfaceId(sidname,-1)); // match all elements
    }
    // translate the sample and extend surface names to actual surfaces using the SurfaceMap.  This should come from the
    // geometry service eventually, TODO
    SurfaceMap smap;
    smap.surfaces(ssids,sample_);
  }

  template <class KTRAJ> bool KKFit<KTRAJ>::makeStrawHits(Tracker const& tracker,StrawResponse const& strawresponse,BFieldMap const& kkbf, KKStrawMaterial const& smat,
      PTRAJ const& ptraj, ComboHitCollection const& chcol, StrawHitIndexCollection const& strawHitIdxs,
      KKSTRAWHITCOL& hits, KKSTRAWXINGCOL& exings) const {
    unsigned ngood(0);
    // loop over the individual straw combo hits
    for(auto strawidx : strawHitIdxs) {
      const ComboHit& combohit(chcol.at(strawidx));
      if(combohit.mask().level() != StrawIdMask::uniquestraw){
        throw cet::exception("RECO")<<"mu2e::KKFit: ComboHit error"<< endl;
      }
      const Straw& straw = tracker.getStraw(combohit.strawId());
      auto wline = Mu2eKinKal::hitLine(combohit,straw,strawresponse); // points from the signal to the straw center
      double htime = combohit.correctedTime();
      // use the hit z position to estimate the particle time.
      auto hpos = wline.position3(htime);
      auto ppos = ptraj.position3(htime);
      auto vel = ptraj.velocity(htime);
      double ptime = htime;
      if (vel.Z() != 0)
        ptime += (hpos.Z()-ppos.Z())/vel.Z();
      CAHint hint(ptime,htime);
      // compute PCA between the seed trajectory and this straw
      PCA pca(ptraj, wline, hint, tprec_ );
      // create the hit.  Note these may initially be unusable
      hits.push_back(std::make_shared<KKSTRAWHIT>(kkbf, pca, combohit, straw, strawidx, strawresponse));
      // create the material crossing, including this reference
      if(matcorr_) exings.push_back(std::make_shared<KKSTRAWXING>(hits.back(),smat));
      if(hits.back()->hitState().usable())ngood++;
    }
    return ngood >= minNStrawHits_;
  }

  template <class KTRAJ> bool KKFit<KTRAJ>::regrowComponents(KalSeed const& kseed, // primary event input
      ComboHitCollection const& chcol, mu2e::IndexMap const& strawindexmap, // ancillary event input
      Tracker const& tracker,Calorimeter const& calo, // geometries
      StrawResponse const& strawresponse,BFieldMap const& kkbf, KKStrawMaterial const& smat, // other conditions
      PTRAJPTR& ptraj, KKSTRAWHITCOL& strawhits, KKCALOHITCOL& calohits, KKSTRAWXINGCOL& exings, DOMAINCOL& domains) const { // return values
    unsigned ngood(0);
    // create the trajectory
    ptraj = kseed.loopHelixFitTrajectory();
    // loop over the TrkStrawHitSeeds in this KalSeed
    for(auto const& tshs : kseed.hits()) {
      const Straw& straw = tracker.getStraw(tshs.strawId());
      // find the corresponding ComboHit using the index map ( the tshs index is WRT the original ComboHit collection)
      auto ifind = strawindexmap.map().find(tshs.index());
      if(ifind == strawindexmap.map().end())throw cet::exception("RECO")<<"mu2e::KKFit: map index not found"<< tshs.index() << endl;
      auto chindex = ifind->second;
      auto const& combohit = chcol.at(chindex);
      auto wline = Mu2eKinKal::hitLine(combohit,straw,strawresponse); // points from the signal to the straw center
      // use the recorded TOCA to initialize the POCA
      CAHint hint(tshs.particleTOCA(),tshs.sensorTOCA());
      PCA pca(*ptraj, wline, hint, tprec_ );
      // create the hit.  Note these may initially be unusable
      strawhits.push_back(std::make_shared<KKSTRAWHIT>(kkbf, pca, combohit, straw, chindex, strawresponse)); // use original index, so the KSeed can be re-persisted
      // set the hit state according to what it was in the fit
      strawhits.back()->setState(tshs.wireHitState());
      if(strawhits.back()->hitState().usable())ngood++;
      // create the straw Xing for the associated straw, including the hit reference
      if(matcorr_)exings.push_back(std::make_shared<KKSTRAWXING>(strawhits.back(),smat));
    }
    if(kseed.caloCluster()){
      makeCaloHit(kseed.caloCluster(),calo,*ptraj,calohits);
    }
    if(matcorr_){
      // add Straw Xings for straws without hits
      for(auto const& sx : kseed.straws()){
        if(!sx.hasHit()){
          auto const& straw = tracker.getStraw(sx._straw);
          auto sline = Mu2eKinKal::strawLine(straw,sx._toca); // line down the straw axis center
          CAHint hint(sx._toca,sx._toca);
          PCA pca(*ptraj, sline, hint, tprec_ );
          exings.push_back(std::make_shared<KKSTRAWXING>(pca.localClosestApproach(),smat,straw,sx.active()));
        }
      }
    }
    // create domains from the domain boundaries. Use the traj bnom, as that's guaranteed to be consistent
    for(size_t idb = 0; idb < kseed.domainBounds().size()-1;++idb){
      double tstart = kseed.domainBounds()[idb];
      double trange = kseed.domainBounds()[idb+1] - tstart;
      double tmid = tstart + 0.5*trange;
      auto domainptr = std::make_shared<KinKal::Domain>(tstart,trange,ptraj->nearestPiece(tmid).bnom());
      domains.emplace(domainptr);
    }
    return ngood >= minNStrawHits_;
  }

  template <class KTRAJ> SensorLine KKFit<KTRAJ>::caloAxis(CaloCluster const& cluster, Calorimeter const& calo) const {
    // move cluster COG into the tracker frame.  COG is at the front face of the disk
    CLHEP::Hep3Vector cog = calo.geomUtil().mu2eToTracker(calo.geomUtil().diskFFToMu2e( cluster.diskID(), cluster.cog3Vector()));
    // project this along the crystal axis to the SIPM, which is at the back.  This is the point the time measurement corresponds to
    VEC3 ffcog(cog);
    double lcrystal = calo.caloInfo().getDouble("crystalZLength"); // text-keyed lookup is very inefficient FIXME!
    VEC3 crystalF2B = VEC3(0.0,0.0,lcrystal); // this should come directly from the calogeometry, TODO
    VEC3 sipmcog = ffcog + crystalF2B;
    // create the SensorLine trajectory from this information: signal goes towards the sipm
    return SensorLine(sipmcog,ffcog,cluster.time()+caloDt_,caloPropSpeed_);
  }

  template <class KTRAJ> bool KKFit<KTRAJ>::makeCaloHit(CCPtr const& cluster, Calorimeter const& calo, PTRAJ const& pktraj, KKCALOHITCOL& hits) const {
    bool retval(false);
    auto caxis = caloAxis(*cluster,calo);
    // find the time the seed traj passes the middle of the crystal to form the hint
    auto pmid = caxis.position3(caxis.timeAtMidpoint());
    double zt = Mu2eKinKal::zTime(pktraj,pmid.Z(),pktraj.range().end());
    CAHint hint( zt, caxis.measurementTime());
    // compute a preliminary PCA between the seed trajectory and the cluster axis
    auto pca = PCA(pktraj, caxis, hint, tprec_ );
    if(pca.usable() && fabs(pca.doca()) < maxCaloDoca_ && fabs(pca.deltaT()) < maxCaloDt_){
      // check that CA is within the active volume of the calorimeter
      double dz = pca.sensorPoca().Z() - caxis.position3(caxis.measurementTime()).Z();
      if( dz > -caxis.length() -maxCaloDoca_ && dz < maxCaloDoca_) {
        //        double tvar = cluster->timeErr()*cluster->timeErr(); the returned value seems unphysically smalL, ~70 ps.
        double tvar = caloTimeRes_*caloTimeRes_; // temporary kludge, this number comes from MDC2020 sim studies.  FIXME
        double wvar = caloPosRes_*caloPosRes_;
        hits.push_back(std::make_shared<KKCALOHIT>(cluster,pca,tvar,wvar));
        retval = true;
      }
    }
    return retval;
  }

  template <class KTRAJ> void KKFit<KTRAJ>::extendTrack(Config const& exconfig, BFieldMap const& kkbf, Tracker const& tracker,
      StrawResponse const& strawresponse, KKStrawMaterial const& smat, ComboHitCollection const& chcol,
      Calorimeter const& calo, CCHandle const& cchandle,
      KKTRK& kktrk) const {
    KKSTRAWHITCOL addstrawhits;
    KKCALOHITCOL addcalohits;
    KKSTRAWXINGCOL addstrawxings;
    if(addhits_)addStrawHits(tracker, strawresponse, kkbf, smat, kktrk, chcol, addstrawhits );
    if(matcorr_ && addmat_)addStraws(tracker, smat, kktrk, addstrawhits, addstrawxings);
    if(addhits_ && usecalo_ && kktrk.caloHits().size()==0)addCaloHit(calo, kktrk, cchandle, addcalohits);
    if(print_ > 1){
      std::cout << "KKTrk extension adding "
        << addstrawhits.size() << " StrawHits and "
        << addcalohits.size() << " CaloHits and "
        << addstrawxings.size() << " Straw Xings" << std::endl;
    }
    kktrk.extendTrack(exconfig,addstrawhits,addstrawxings,addcalohits);
  }

  template <class KTRAJ> void KKFit<KTRAJ>::addStrawHits(Tracker const& tracker,StrawResponse const& strawresponse, BFieldMap const& kkbf, KKStrawMaterial const& smat,
      KKTRK const& kktrk, ComboHitCollection const& chcol, KKSTRAWHITCOL& addhits) const {
    auto const& ftraj = kktrk.fitTraj();
    // build the set of existing hits
    std::set<StrawHitIndex> oldhits;
    for(auto const& strawhit : kktrk.strawHits())oldhits.insert(strawhit->strawHitIndex());
    for( size_t ich=0; ich < chcol.size();++ich){
      if(oldhits.find(ich)==oldhits.end()){      // make sure this hit wasn't already found
        ComboHit const& strawhit = chcol[ich];
        if(strawhit.flag().hasAllProperties(addsel_) && (!strawhit.flag().hasAnyProperty(addrej_))){
          double zt = Mu2eKinKal::zTime(ftraj,strawhit.pos().Z(),strawhit.correctedTime());
          if(fabs(strawhit.correctedTime()-zt) < maxStrawHitDt_) {      // compare the measured time with the estimate from the fit
            const Straw& straw = tracker.getStraw(strawhit.strawId());
            auto wline = Mu2eKinKal::hitLine(strawhit,straw,strawresponse);
            double psign = wline.direction().Dot(straw.wireDirection());  // wire distance is WRT straw center, in the nominal wire direction
            double htime = wline.measurementTime() - (straw.halfLength()-psign*strawhit.wireDist())/wline.speed(wline.timeAtMidpoint());
            CAHint hint(zt,htime);
            // compute PCA between the trajectory and this straw
            PCA pca(ftraj, wline, hint, tprec_ );
            if(fabs(pca.doca()) < maxStrawHitDoca_){ // add test of chi TODO
              addhits.push_back(std::make_shared<KKSTRAWHIT>(kkbf, pca, strawhit, straw, ich, strawresponse));
            }
          }
        }
      }
    }
  }

  template <class KTRAJ> void KKFit<KTRAJ>::addStraws(Tracker const& tracker, KKStrawMaterial const& smat, KKTRK const& kktrk,
      KKSTRAWHITCOL const& addhits, KKSTRAWXINGCOL& addexings) const {
    // this algorithm assumes the track never hits the same straw twice.  That could be violated by reflecting tracks, and could be addressed
    // by including the time of the Xing as part of its identity.  That would slow things down so it remains to be proven it's a problem  TODO
    // build the set of existing straws
    auto const& ftraj = kktrk.fitTraj();
    // pre-compute some tracker info if needed
    if(needstrackerinfo_)fillTrackerInfo(tracker);
    // list the IDs of existing straws: this speeds the search
    std::set<StrawId> oldstraws;
    for(auto const& strawxing : kktrk.strawXings())oldstraws.insert(strawxing->strawId());
    // create materials for straw hits just added
    for(auto const& strawhit : addhits){
      if(oldstraws.find(strawhit->strawId()) == oldstraws.end()){
        addexings.push_back(std::make_shared<KKSTRAWXING>(strawhit,smat));
        oldstraws.insert(strawhit->strawId());
      }
    }
    // check for vertical tracks
    auto t0pos = ftraj.position3(ftraj.t0());
    auto t0dir = ftraj.direction(ftraj.t0());
    if (fabs(t0dir.Z()) < addStrawMinDz_){
      for(auto const& plane : tracker.planes()){
        if(tracker.planeExists(plane.id())) {
          for(auto panel_p : plane.panels()){
            auto const& panel = *panel_p;
<<<<<<< HEAD
            // linearly correct position for the track direction due to difference in panel-plane Z position
            auto tdir = ftraj.direction(zt);
            double dz = panel.origin().z()-plz;
            auto papos = plpos + (dz/tdir.Z())*tdir;
            // convert this position into panel coordinates
            CLHEP::Hep3Vector cpos(papos.X(),papos.Y(),papos.Z()); // clumsy translation
            auto pposv = panel.dsToPanel()*cpos;
            // translate the y position into a rough straw number
            int istraw = static_cast<int>(rint( (pposv.y()-ymin_)*spitch_));
            // require this be within the (integral) straw buffer.  This just reduces the number of calls to PCA
            if(istraw >= -maxDStraw_ && istraw < static_cast<int>(panel.nStraws()) + maxDStraw_ ){
              unsigned istrmin = static_cast<unsigned>(std::max(istraw-maxDStraw_,0));
              // largest straw is the innermost; use that to test length
              if(fabs(pposv.x()) < panel.getStraw(istrmin).halfLength() + maxStrawUposBuff_ ) {
                unsigned istrmax = static_cast<unsigned>(std::min(istraw+maxDStraw_,static_cast<int>(panel.nStraws())-1));
                // loop over straws
                for(unsigned istr = istrmin; istr <= istrmax; ++istr){
                  auto const& straw = panel.getStraw(istr);
                  // add strawExists test TODO
                  // make sure we haven't already seen this straw
                  if(oldstraws.find(straw.id()) == oldstraws.end()){
                    auto sline = Mu2eKinKal::strawLine(straw,zt); // line down the straw axis center
                    CAHint hint(zt,zt);
                    // compute PCA between the trajectory and this straw
                    PCA pca(ftraj, sline, hint, tprec_ );
                    // require consistency with this track passing through this straw
                    double du = fabs((pca.sensorPoca().Vect()-VEC3(straw.wirePosition(0.0))).Dot(VEC3(straw.wireDirection(0.0))));
                    double doca = fabs(pca.doca());
                    double dsig = std::max(0.0,doca-strawradius_)/sqrt(pca.docaVar());
                    if(doca < maxStrawDoca_ && dsig < maxStrawDocaCon_ && du < straw.halfLength() + maxStrawUposBuff_){
                      // make it initially active if DOCA<straw radius
                      bool active = doca < tracker.strawProperties().strawInnerRadius();
                      addexings.push_back(std::make_shared<KKSTRAWXING>(pca.localClosestApproach(),smat,straw,active));
                      oldstraws.insert(straw.id());
                    }
                  } // not existing straw cut
                } // straws loop
              } // straw length cut
            } // straw index cut
          } // panels loop
        } // radius cut
      } // plane exists cut
    }  // planes loop
=======
            double zbuffer = 2*strawradius_*(1+maxDStraw_);
            if (panel.origin().z() > t0pos.Z()+zbuffer || panel.origin().z() < t0pos.Z()-zbuffer){
              continue;
            }
            double t = ftraj.t0();
            // for now add all straws
            for(unsigned istr = 0; istr < panel.nStraws(); ++istr){
              auto const& straw = panel.getStraw(istr);
              // add strawExists test TODO
              // make sure we haven't already seen this straw
              if(oldstraws.find(straw.id()) == oldstraws.end()){
                auto sline = Mu2eKinKal::strawLine(straw,t); // line down the straw axis center
                CAHint hint(t,t);
                // compute PCA between the trajectory and this straw
                PCA pca(ftraj, sline, hint, tprec_ );
                t = pca.particleToca();
                // require consistency with this track passing through this straw
                double du = fabs((pca.sensorPoca().Vect()-VEC3(straw.wirePosition(0.0))).Dot(VEC3(straw.wireDirection(0.0))));
                double doca = fabs(pca.doca());
                double dsig = std::max(0.0,doca-strawradius_)/sqrt(pca.docaVar());
                if(doca < maxStrawDoca_ && dsig < maxStrawDocaCon_ && du < straw.halfLength() + maxStrawUposBuff_){
                  addexings.push_back(std::make_shared<KKSTRAWXING>(pca.localClosestApproach(),smat,straw));
                  oldstraws.insert(straw.id());
                }
              } // not existing straw cut
            } // straws loop
          }
        }
      }
    }else{
      // Go hierarchically through planes and panels to find new straws hit by this track.
      for(auto const& plane : tracker.planes()){
        if(tracker.planeExists(plane.id())) {
          double plz = plane.origin().z();
          // find the track position in at this plane's central z.
          double zt = Mu2eKinKal::zTime(ftraj,plz,ftraj.range().begin());
          auto plpos = ftraj.position3(zt);
          // rough check on the point radius
          double rho = plpos.Rho();
          if((rho > rmin_ && rho < rmax_) || skipStrawCheck_){
            // loop over panels in this plane
            for(auto panel_p : plane.panels()){
              auto const& panel = *panel_p;
              // linearly correct position for the track direction due to difference in panel-plane Z position
              auto tdir = ftraj.direction(zt);
              double dz = panel.origin().z()-plz;
              auto papos = plpos + (dz/tdir.Z())*tdir;
              // convert this position into panel coordinates
              CLHEP::Hep3Vector cpos(papos.X(),papos.Y(),papos.Z()); // clumsy translation
              auto pposv = panel.dsToPanel()*cpos;

              // calculate v change across panel
              auto dirv = fabs(tdir.Dot(VEC3(panel.vDirection()))/tdir.Z());
              int ibuffer = dirv * strawNBuffer_*2*strawradius_ * spitch_;

              // translate the y position into a rough straw number
              int istraw = static_cast<int>(rint( (pposv.y()-ymin_)*spitch_));
              // require this be within the (integral) straw buffer.  This just reduces the number of calls to PCA
              if(istraw >= -maxDStraw_-ibuffer && istraw < static_cast<int>(panel.nStraws()) + maxDStraw_+ibuffer ){
                unsigned istrmin = static_cast<unsigned>(std::max(istraw-maxDStraw_-ibuffer,0));
                // largest straw is the innermost; use that to test length
                if((fabs(pposv.x()) < panel.getStraw(istrmin).halfLength() + maxStrawUposBuff_) || skipStrawCheck_) {
                  unsigned istrmax = static_cast<unsigned>(std::min(istraw+maxDStraw_+ibuffer,static_cast<int>(panel.nStraws())-1));
                  // loop over straws
                  for(unsigned istr = istrmin; istr <= istrmax; ++istr){
                    auto const& straw = panel.getStraw(istr);
                    // add strawExists test TODO
                    // make sure we haven't already seen this straw
                    if(oldstraws.find(straw.id()) == oldstraws.end()){
                      auto sline = Mu2eKinKal::strawLine(straw,zt); // line down the straw axis center
                      CAHint hint(zt,zt);
                      // compute PCA between the trajectory and this straw
                      PCA pca(ftraj, sline, hint, tprec_ );
                      // require consistency with this track passing through this straw
                      double du = fabs((pca.sensorPoca().Vect()-VEC3(straw.wirePosition(0.0))).Dot(VEC3(straw.wireDirection(0.0))));
                      double doca = fabs(pca.doca());
                      double dsig = std::max(0.0,doca-strawradius_)/sqrt(pca.docaVar());
                      if(doca < maxStrawDoca_ && dsig < maxStrawDocaCon_ && du < straw.halfLength() + maxStrawUposBuff_){
                        addexings.push_back(std::make_shared<KKSTRAWXING>(pca.localClosestApproach(),smat,straw));
                        oldstraws.insert(straw.id());
                      }
                    } // not existing straw cut
                  } // straws loop
                } // straw length cut
              } // straw index cut
            } // panels loop
          } // radius cut
        } // plane exists cut
      }  // planes loop
    } // vertical track check
>>>>>>> ec276e10
  } // end function

  template <class KTRAJ> void KKFit<KTRAJ>::addCaloHit(Calorimeter const& calo, KKTRK& kktrk, CCHandle cchandle, KKCALOHITCOL& hits) const {
    double crystalLength = calo.caloInfo().getDouble("crystalZLength");
    auto const& ftraj = kktrk.fitTraj();
    auto cccol = cchandle.product();
    double edep(-1.0);
    std::shared_ptr<KKCALOHIT> chitptr;
    // loop over disks to decide which are worth testing
    std::array<bool,2> test{false,false};
    for(unsigned idisk=0; idisk < 2; ++idisk){
      auto ffpos = calo.geomUtil().mu2eToTracker(calo.disk(idisk).geomInfo().frontFaceCenter());
      double rmin = calo.disk(idisk).geomInfo().innerEnvelopeR() - maxCaloDoca_;
      double rmax = calo.disk(idisk).geomInfo().outerEnvelopeR() + maxCaloDoca_;
      // test at both faces; if the track is in the right area, test the clusters on this disk
      // Replace this with an intersection with the calo face TODO
      for(int iface=0; iface<2; ++iface){
        double zt = Mu2eKinKal::zTime(ftraj,ffpos.z()+iface*crystalLength,ftraj.range().end());
        auto tpos = ftraj.position3(zt);
        double rho = tpos.Rho();
        test[idisk] |= rho > rmin && rho < rmax;
      }
    }
    // now loop over crystals and find the best match
    for(size_t icc=0;icc < cccol->size(); ++icc){
      auto const& cc = (*cccol)[icc];
      auto idisk = static_cast<size_t>(cc.diskID());
      if (test[idisk] && cc.energyDep() > minCaloEnergy_ && cc.energyDep() > edep){
        // create PCA from this cluster and the traj
        auto caxis = caloAxis(cc,calo);
        // find the time the seed traj passes the middle of the crystal to form the hint
        auto pmid = caxis.position3(caxis.timeAtMidpoint());
        double zt = Mu2eKinKal::zTime(ftraj,pmid.Z(),ftraj.range().end());
        CAHint hint( zt, caxis.timeAtMidpoint());
        // compute closest approach between the fit trajectory and the cluster axis
        auto pca = PCA(ftraj, caxis, hint, tprec_ );
        if(pca.usable() && fabs(pca.doca()) < maxCaloDoca_ && fabs(pca.deltaT()) < maxCaloDt_){
          // check that the position is within the active position of the crystal
          double dz = pca.sensorPoca().Z() - caxis.position3(caxis.measurementTime()).Z();
          if( dz > -caxis.length() -maxCaloDoca_ && dz < maxCaloDoca_) {
            art::Ptr<CaloCluster> ccPtr = art::Ptr<CaloCluster>(cchandle,icc);
            //            double tvar = cc.timeErr()*cc.timeErr();
            double tvar = caloTimeRes_*caloTimeRes_;
            double wvar = caloPosRes_*caloPosRes_;
            chitptr = std::make_shared<KKCALOHIT>(ccPtr,pca,tvar,wvar);
            edep = cc.energyDep();
          }
        }
      }
    }
    // Add the best match (if there is one)
    if(!(chitptr == nullptr))hits.push_back(chitptr);
  }

  template <class KTRAJ> void KKFit<KTRAJ>::fillTrackerInfo(Tracker const& tracker) const {
    // pre-compute some info derived from the tracker
    strawradius_ = tracker.strawOuterRadius();
    auto const& frontplane = tracker.planes().front();
    auto const& firstpanel = frontplane.getPanel(0);
    auto const& innerstraw = firstpanel.getStraw(0);
    auto const& outerstraw = firstpanel.getStraw(StrawId::_nstraws-1);
    // compute limits: add some buffer for the finite size of the straw
    auto DStoP = firstpanel.dsToPanel();
    auto innerstraw_origin = DStoP*innerstraw.origin();
    auto outerstraw_origin = DStoP*outerstraw.origin();
    ymin_ = innerstraw_origin.y();
    ymax_ = outerstraw_origin.y();
    umax_ = innerstraw.halfLength() + strawradius_; // longest possible straw
    // plane-level variables: these add some buffer
    rmin_ = innerstraw_origin.y() - maxDStraw_*strawradius_;
    rmax_ = outerstraw.wireEnd(StrawEnd::cal).mag() + maxDStraw_*strawradius_;
    spitch_ = (StrawId::_nstraws-1)/(ymax_-ymin_);
    needstrackerinfo_= false;
  }


  template <class KTRAJ> TimeRange KKFit<KTRAJ>::range(KKSTRAWHITCOL const& strawhits, KKCALOHITCOL const& calohits, KKSTRAWXINGCOL const& strawxings) const{
    double tmin = std::numeric_limits<float>::max();
    double tmax = -tmin;
    for( auto const& strawhit : strawhits) {
      tmin = std::min(tmin,strawhit->time());
      tmax = std::max(tmax,strawhit->time());
    }
    for( auto const& calohit : calohits) {
      tmin = std::min(tmin,calohit->time());
      tmax = std::max(tmax,calohit->time());
    }
    for( auto const& strawxing : strawxings) {
      tmin = std::min(tmin,strawxing->time());
      tmax = std::max(tmax,strawxing->time());
    }
    return TimeRange(tmin,tmax);
  }

<<<<<<< HEAD
  template <class KTRAJ> KalSeed KKFit<KTRAJ>::createSeed(KKTRK const& kktrk, TrkFitFlag const& seedflag, Calorimeter const& calo) const {
=======
  template <class KTRAJ> void KKFit<KTRAJ>::extendFit(KKTRK& kktrk) {
    // extend the fit upstream and downstream (up and down for cosmics) to the specified surfaces;
    //TODO

  }

  template <class KTRAJ> KalSeed KKFit<KTRAJ>::createSeed(KKTRK const& kktrk, TrkFitFlag const& seedflag, Calorimeter const& calo, Tracker const& nominalTracker) const {
>>>>>>> ec276e10
    TrkFitFlag fflag(seedflag);  // initialize the flag with the seed fit flag
    if(kktrk.fitStatus().usable()){
      fflag.merge(TrkFitFlag::kalmanOK);
      fflag.merge(TrkFitFlag::seedOK);
    }
    if(kktrk.fitStatus().status_ == Status::converged) fflag.merge(TrkFitFlag::kalmanConverged);
    if(matcorr_)fflag.merge(TrkFitFlag::MatCorr);
    if(kktrk.config().bfcorr_ )fflag.merge(TrkFitFlag::BFCorr);
    // explicit T0 is needed for backwards-compatibility; sample from the appropriate trajectory piece
    auto const& fittraj = kktrk.fitTraj();
    double t0val = fittraj.t0();
    auto const& t0piece = fittraj.nearestPiece(t0val);
    double t0sig = sqrt(t0piece.params().covariance()(KTRAJ::t0_,KTRAJ::t0_));
    HitT0 t0(t0val,t0sig);
    // create the shell for the output
    KalSeed kseed(kktrk.fitParticle(),fflag);
    auto const& fstatus = kktrk.fitStatus();
    kseed._chisq = fstatus.chisq_.chisq();
    kseed._ndof = fstatus.chisq_.nDOF();
    kseed._fitcon = fstatus.chisq_.probability();
    size_t igap;
    double maxgap,avggap;
    fittraj.gaps(maxgap,igap,avggap);
    kseed._maxgap = maxgap;
    kseed._avggap = avggap;
    // loop over track components and store them
    kseed._hits.reserve(kktrk.strawHits().size());
    if (saveHitCalib_)
      kseed._hitcalibs.reserve(kktrk.strawHits().size());
    for(auto const& strawhit : kktrk.strawHits() ) {
      Residual utres = strawhit->refResidual(Mu2eKinKal::tresid);
      Residual udres = strawhit->refResidual(Mu2eKinKal::dresid);
      Residual ulres = strawhit->refResidual(Mu2eKinKal::lresid);
      // compute unbiased residuals; this can fail if the track has marginal coverage
      if(kktrk.fitStatus().usable()) {
        try {
          udres = strawhit->residual(Mu2eKinKal::dresid);
          utres = strawhit->residual(Mu2eKinKal::tresid);
          ulres = strawhit->residual(Mu2eKinKal::lresid);
        } catch (std::exception const& error) {
          // std::cout << "Unbiased KKStrawHit residual calculation failure, nDOF = " << fstatus.chisq_.nDOF() << std::endl;
        }
      }
      kseed._hits.emplace_back(strawhit->strawHitIndex(),strawhit->hit(),
          strawhit->closestApproach().tpData(),
          strawhit->unbiasedClosestApproach().tpData(),
          utres, udres, ulres,
          strawhit->refResidual(Mu2eKinKal::tresid),
          strawhit->refResidual(Mu2eKinKal::dresid),
          strawhit->refResidual(Mu2eKinKal::lresid),
          strawhit->fillDriftInfo(strawhit->closestApproach()),
          strawhit->hitState(),
          strawhit->straw());
      if (saveHitCalib_){
        kseed._hitcalibs.emplace_back(nominalTracker,strawhit->strawId(),
            strawhit->refResidual(Mu2eKinKal::dresid),
            strawhit->refResidual(Mu2eKinKal::lresid),
            strawhit->dRdX(Mu2eKinKal::dresid),
            strawhit->closestApproach().tpData());
      }
    }
    if(kktrk.caloHits().size() > 0){
      auto const& calohit = kktrk.caloHits().front(); // for now take the front: not sure if there will ever be >1 TODO
      auto const& ca = calohit->closestApproach();
      StrawHitFlag hflag;
      if(calohit->active()){
        hflag.merge(StrawHitFlag::active);
        hflag.merge(StrawHitFlag::doca);
      }
      // calculate the unbiased time residual
      Residual ctres = calohit->refResidual(0);
      if(kktrk.fitStatus().usable()){
        try {
          ctres = calohit->residual(0);
        } catch (std::exception const& error) {
          // std::cout << "Unbiased KKCaloHit residual calculation failure, nDOF = " << fstatus.chisq_.nDOF() << std::endl;
        }
      }
      // calculate the cluster depth = distance along the crystal axis from the POCA to the back face of this disk (where the SiPM sits)
      double backz = calo.geomUtil().mu2eToTracker(calo.disk(calohit->caloCluster()->diskID()).geomInfo().backFaceCenter()).z();
      // calculate the distance from POCA to the SiPM, along the crystal (Z) direction, and projected along the track
      float clen = backz-ca.sensorPoca().Z();
      float trklen = clen/ca.particleTraj().direction(ca.particleToca()).Z();
      kseed._chit = TrkCaloHitSeed(calohit->caloCluster(),hflag,
          clen,trklen,
          ca.tpData(),
          calohit->unbiasedClosestApproach().tpData(),
          ctres,ca.particleTraj().momentum3(ca.particleToca()));
    }
    kseed._straws.reserve(kktrk.strawXings().size());
    for(auto const& sxing : kktrk.strawXings()) {
      // create and fill the flag
      StrawFlag flag;
      if(sxing->active())flag.merge(StrawFlag::active);
      if(sxing->strawHitPtr()){
        flag.merge(StrawFlag::hashit);
        if(sxing->strawHitPtr()->active())flag.merge(StrawFlag::activehit);
        if(sxing->strawHitPtr()->hitState().driftConstraint())flag.merge(StrawFlag::drifthit);
      }
      // compute energy loss
      double dm, paramomvar, perpmomvar;
      sxing->materialEffects(dm, paramomvar,perpmomvar);
      double radfrac = sxing->radiationFraction();
      kseed._straws.emplace_back(
          sxing->strawId(),
          flag,
          sxing->closestApproach().tpData(),
          sxing->strawMaterial(),
          sxing->config(),
          radfrac,
          dm);
    }
    // save the fit segments as requested
    if(kktrk.fitStatus().usable()){
      if (savetraj_ == full){
        kseed._segments.reserve(fittraj.pieces().size());
        for (auto const& traj : fittraj.pieces() ){
          // skip zero-range segments.  By convention, sample the state at the mid-time
          if(traj->range().range() > 0.0) kseed._segments.emplace_back(*traj,traj->range().mid());
        }
        if(savedomains_){
          kseed._domainbounds.reserve(kktrk.domains().size()+1);
          for (auto const& domain : kktrk.domains()){
            kseed._domainbounds.push_back(domain->begin());
          }
          // save end of last domain
          kseed._domainbounds.push_back((*(kktrk.domains().rbegin()))->end());
        }
      } else if (savetraj_ == detector ) {
        // only save segments inside the tracker volume. First, find the time limits for that
        double tmin = std::numeric_limits<float>::max();
        double tmax = -tmin;
        static const SurfaceId tt_front("TT_Front");
        static const SurfaceId tt_mid("TT_Mid");
        static const SurfaceId tt_back("TT_Back");
        for(auto const& interpair : kktrk.intersections()) {
          auto const& sid = std::get<0>(interpair);
          if(sid == tt_front || sid == tt_mid || sid == tt_back){
            auto const& inter = std::get<1>(interpair);
            tmin = std::min(tmin,inter.time_);
            tmax = std::max(tmax,inter.time_);
          }
        }
        // extend as needed to the calohit. Eventually we should also extend to the calorimeter, but that needs to be an extrapolation
        if(kktrk.caloHits().size() > 0){
          auto const& calohit = kktrk.caloHits().front();
          if(calohit->active()){
            tmin = std::min(tmin,calohit->time());
            tmax = std::max(tmax,calohit->time());
          }
        }
        if(tmin > tmax){
          std::cout << "mu2e::KKFit: tracker intersections missing"<< std::endl;
          tmin = fittraj.range().begin();
          tmax = fittraj.range().end();
        }
        kseed._segments.reserve(fittraj.pieces().size());// this will be oversized
        for (auto const& traj : fittraj.pieces() ){
          // skip segments outside the tracker volume range
          if(traj->range().range() > 0.0 && ((traj->range().begin() > tmin && traj->range().end() < tmax) || traj->range().inRange(tmin) || traj->range().inRange(tmax) ) ) kseed._segments.emplace_back(*traj,traj->range().mid());
        }
        kseed._segments.shrink_to_fit();
        if(savedomains_){
          kseed._domainbounds.reserve(kktrk.domains().size()+1); // oversized
          for (auto const& domain : kktrk.domains()){
            if((domain->range().begin() > tmin && domain->range().end() < tmax) || domain->range().inRange(tmin) || domain->range().inRange(tmax) )
              kseed._domainbounds.push_back(domain->begin());
            // save end of last domain
            if(domain->range().inRange(tmax))kseed._domainbounds.push_back(domain->end());
          }
          kseed._domainbounds.shrink_to_fit();
          kseed._dtol = kktrk.config().tol_;
        }

      } else if (savetraj_ == t0seg ) {
        kseed._segments.emplace_back(t0piece,t0val);
        // domain storage is non-sensical in this case, leave empty
      }
    } else {
      kseed._segments.emplace_back(t0piece,t0val); // save the t0 piece even for failed fits
    }
    // sample the fit at the locations recorded in the fit
    sampleFit(kktrk,kseed._inters);
    // remove unused storage
    kseed._segments.shrink_to_fit();
    return kseed;
  }

  template <class KTRAJ> void KKFit<KTRAJ>::sampleFit(KKTRK const& kktrk,KalIntersectionCollection& inters) const {
    // add IPA and ST Xings. Sample just before the transit to include the effect of the material
    static const double epsilon(1.0e-6);
    auto const& ftraj = kktrk.fitTraj();
    for(auto const& ipaxing : kktrk.IPAXings()){
      double stime = ipaxing->time() - epsilon;
      auto const& ktraj = ftraj.nearestPiece(stime);
      double dmom,paramomvar,perpmomvar;
      ipaxing->materialEffects(dmom,paramomvar,perpmomvar);
      inters.emplace_back(ktraj.stateEstimate(ipaxing->time()),XYZVectorF(ktraj.bnom()),ipaxing->surfaceId(),ipaxing->intersection(),dmom);
    }
    for(auto const& stxing : kktrk.STXings()){
      double stime = stxing->time() - epsilon;
      auto const& ktraj = ftraj.nearestPiece(stime);
      double dmom,paramomvar,perpmomvar;
      stxing->materialEffects(dmom,paramomvar,perpmomvar);
      inters.emplace_back(ktraj.stateEstimate(stxing->time()),XYZVectorF(ktraj.bnom()),stxing->surfaceId(),stxing->intersection(),dmom);
    }
    for(auto const& crvxing : kktrk.CRVXings()){
      double stime = crvxing->time() - epsilon;
      auto const& ktraj = ftraj.nearestPiece(stime);
      double dmom,paramomvar,perpmomvar;
      crvxing->materialEffects(dmom,paramomvar,perpmomvar);
      inters.emplace_back(ktraj.stateEstimate(crvxing->time()),XYZVectorF(ktraj.bnom()),crvxing->surfaceId(),crvxing->intersection(),dmom);
    }
    // record other intersections saved in the track
    for(auto const& interpair : kktrk.intersections()) {
      auto const& sid = std::get<0>(interpair);
      auto const& inter = std::get<1>(interpair);
      auto const& ktraj = ftraj.nearestPiece(inter.time_);
      inters.emplace_back(ktraj.stateEstimate(inter.time_),XYZVectorF(ktraj.bnom()),sid,inter);
    }
    // sort by time TODO
  }

  template <class KTRAJ> void KKFit<KTRAJ>::sampleFit(KKTRK& kktrk) const {
    auto const& ftraj = kktrk.fitTraj();
    std::vector<TimeRange> ranges;
    // test for reflection, and if present, split the test in 2
    auto refltraj = ftraj.reflection(ftraj.range().begin());
    if(refltraj){
      double tmid = refltraj->range().begin();
      ranges.push_back(TimeRange(ftraj.range().begin(),tmid));
      ranges.push_back(TimeRange(tmid,ftraj.range().end()));
    } else {
      ranges.push_back(ftraj.range());
    }
    for(auto range : ranges) {
      double tbeg = range.begin();
      double tend = range.end();
      for(auto const& surf : sample_){
        // search for intersections with each surface within the specified time range, going forwards in time
        bool goodinter(true);
        size_t max_inter = 100; // limit the number of intersections
        size_t cur_inter = 0;
        // loop to find multiple intersections
        while(goodinter && tbeg < tend && cur_inter < max_inter){
          cur_inter += 1;
          TimeRange irange(tbeg,tend);
          auto surfinter = KinKal::intersect(ftraj,*surf.second,irange,intertol_);
          goodinter = surfinter.onsurface_ && ( (! sampleinbounds_) || surfinter.inbounds_ ) && ( (!sampleinrange_) || surfinter.inrange_);
          if(goodinter) {
            // save the intersection information
            kktrk.addIntersection(surf.first,surfinter);
            // update for the next intersection
            // move past existing intersection to avoid repeating
            double epsilon = intertol_/ftraj.speed(surfinter.time_);
            tbeg = surfinter.time_ + epsilon;
          }
          if(print_>1) printf(" [KKFit::%s] Found intersection with surface %15s\n",
              __func__, surf.first.name().c_str());
        }
      }
    }
  }


}
#endif<|MERGE_RESOLUTION|>--- conflicted
+++ resolved
@@ -142,26 +142,22 @@
       // parameters controlling adding hits
       float maxStrawHitDoca_, maxStrawHitDt_, maxStrawDoca_, maxStrawDocaCon_, maxStrawUposBuff_;
       int maxDStraw_; // maximum distance from the track a strawhit can be to consider it for adding.
-      bool skipStrawCheck_;
-      double addStrawMinDz_;
-      int strawNBuffer_;
       // cached info computed from the tracker, used in hit adding; these must be lazy-evaluated as the tracker doesn't exist on construction
       mutable double strawradius_;
       mutable double ymin_, ymax_, umax_; // panel-level info
       mutable double rmin_, rmax_; // plane-level info
       mutable double spitch_;
       mutable bool needstrackerinfo_ = true;
-<<<<<<< HEAD
       // extrapolation and sampling options
       SurfaceMap::SurfacePairCollection sample_; // surfaces to sample the fit
       double intertol_; // surface intersection tolerance (mm)
       bool sampleinrange_, sampleinbounds_; // require samples to be in range or on surface
-=======
-
-      bool saveHitCalib_;
->>>>>>> ec276e10
       SaveTraj savetraj_; // trajectory saving option
       bool savedomains_; // save domain bounds
+      bool skipStrawCheck_;
+      double addStrawMinDz_;
+      int strawNBuffer_;
+      bool saveHitCalib_;
   };
 
   template <class KTRAJ> KKFit<KTRAJ>::KKFit(KKFitConfig const& fitconfig) :
@@ -188,17 +184,14 @@
     maxStrawDocaCon_(fitconfig.maxStrawDOCAConsistency()),
     maxStrawUposBuff_(fitconfig.maxStrawUposBuff()),
     maxDStraw_(fitconfig.maxDStraw()),
-<<<<<<< HEAD
     intertol_(fitconfig.interTol()),
     sampleinrange_(fitconfig.sampleInRange()),
     sampleinbounds_(fitconfig.sampleInBounds()),
-    savedomains_(fitconfig.saveDomains())
-=======
+    savedomains_(fitconfig.saveDomains()),
     skipStrawCheck_(fitconfig.skipStrawCheck()),
     addStrawMinDz_(fitconfig.addStrawMinDz()),
     strawNBuffer_(fitconfig.strawNBuffer()),
     saveHitCalib_(fitconfig.saveHitCalib())
->>>>>>> ec276e10
   {
     if (fitconfig.saveTraj() == "T0") {
       savetraj_ = t0seg;
@@ -416,51 +409,6 @@
         if(tracker.planeExists(plane.id())) {
           for(auto panel_p : plane.panels()){
             auto const& panel = *panel_p;
-<<<<<<< HEAD
-            // linearly correct position for the track direction due to difference in panel-plane Z position
-            auto tdir = ftraj.direction(zt);
-            double dz = panel.origin().z()-plz;
-            auto papos = plpos + (dz/tdir.Z())*tdir;
-            // convert this position into panel coordinates
-            CLHEP::Hep3Vector cpos(papos.X(),papos.Y(),papos.Z()); // clumsy translation
-            auto pposv = panel.dsToPanel()*cpos;
-            // translate the y position into a rough straw number
-            int istraw = static_cast<int>(rint( (pposv.y()-ymin_)*spitch_));
-            // require this be within the (integral) straw buffer.  This just reduces the number of calls to PCA
-            if(istraw >= -maxDStraw_ && istraw < static_cast<int>(panel.nStraws()) + maxDStraw_ ){
-              unsigned istrmin = static_cast<unsigned>(std::max(istraw-maxDStraw_,0));
-              // largest straw is the innermost; use that to test length
-              if(fabs(pposv.x()) < panel.getStraw(istrmin).halfLength() + maxStrawUposBuff_ ) {
-                unsigned istrmax = static_cast<unsigned>(std::min(istraw+maxDStraw_,static_cast<int>(panel.nStraws())-1));
-                // loop over straws
-                for(unsigned istr = istrmin; istr <= istrmax; ++istr){
-                  auto const& straw = panel.getStraw(istr);
-                  // add strawExists test TODO
-                  // make sure we haven't already seen this straw
-                  if(oldstraws.find(straw.id()) == oldstraws.end()){
-                    auto sline = Mu2eKinKal::strawLine(straw,zt); // line down the straw axis center
-                    CAHint hint(zt,zt);
-                    // compute PCA between the trajectory and this straw
-                    PCA pca(ftraj, sline, hint, tprec_ );
-                    // require consistency with this track passing through this straw
-                    double du = fabs((pca.sensorPoca().Vect()-VEC3(straw.wirePosition(0.0))).Dot(VEC3(straw.wireDirection(0.0))));
-                    double doca = fabs(pca.doca());
-                    double dsig = std::max(0.0,doca-strawradius_)/sqrt(pca.docaVar());
-                    if(doca < maxStrawDoca_ && dsig < maxStrawDocaCon_ && du < straw.halfLength() + maxStrawUposBuff_){
-                      // make it initially active if DOCA<straw radius
-                      bool active = doca < tracker.strawProperties().strawInnerRadius();
-                      addexings.push_back(std::make_shared<KKSTRAWXING>(pca.localClosestApproach(),smat,straw,active));
-                      oldstraws.insert(straw.id());
-                    }
-                  } // not existing straw cut
-                } // straws loop
-              } // straw length cut
-            } // straw index cut
-          } // panels loop
-        } // radius cut
-      } // plane exists cut
-    }  // planes loop
-=======
             double zbuffer = 2*strawradius_*(1+maxDStraw_);
             if (panel.origin().z() > t0pos.Z()+zbuffer || panel.origin().z() < t0pos.Z()-zbuffer){
               continue;
@@ -551,8 +499,8 @@
         } // plane exists cut
       }  // planes loop
     } // vertical track check
->>>>>>> ec276e10
   } // end function
+
 
   template <class KTRAJ> void KKFit<KTRAJ>::addCaloHit(Calorimeter const& calo, KKTRK& kktrk, CCHandle cchandle, KKCALOHITCOL& hits) const {
     double crystalLength = calo.caloInfo().getDouble("crystalZLength");
@@ -646,21 +594,16 @@
     return TimeRange(tmin,tmax);
   }
 
-<<<<<<< HEAD
-  template <class KTRAJ> KalSeed KKFit<KTRAJ>::createSeed(KKTRK const& kktrk, TrkFitFlag const& seedflag, Calorimeter const& calo) const {
-=======
-  template <class KTRAJ> void KKFit<KTRAJ>::extendFit(KKTRK& kktrk) {
-    // extend the fit upstream and downstream (up and down for cosmics) to the specified surfaces;
-    //TODO
-
-  }
-
   template <class KTRAJ> KalSeed KKFit<KTRAJ>::createSeed(KKTRK const& kktrk, TrkFitFlag const& seedflag, Calorimeter const& calo, Tracker const& nominalTracker) const {
->>>>>>> ec276e10
     TrkFitFlag fflag(seedflag);  // initialize the flag with the seed fit flag
     if(kktrk.fitStatus().usable()){
       fflag.merge(TrkFitFlag::kalmanOK);
       fflag.merge(TrkFitFlag::seedOK);
+      fflag.merge(TrkFitFlag::FitOK);
+    } else {
+      fflag.clear(TrkFitFlag::kalmanOK);
+      fflag.clear(TrkFitFlag::seedOK);
+      fflag.clear(TrkFitFlag::FitOK);
     }
     if(kktrk.fitStatus().status_ == Status::converged) fflag.merge(TrkFitFlag::kalmanConverged);
     if(matcorr_)fflag.merge(TrkFitFlag::MatCorr);
@@ -800,7 +743,7 @@
             tmax = std::max(tmax,inter.time_);
           }
         }
-        // extend as needed to the calohit. Eventually we should also extend to the calorimeter, but that needs to be an extrapolation
+        // extend as needed to the calohit. Eventually we should extrapolate all tracks to the calorimeter
         if(kktrk.caloHits().size() > 0){
           auto const& calohit = kktrk.caloHits().front();
           if(calohit->active()){
