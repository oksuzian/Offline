--- conflicted
+++ resolved
@@ -626,17 +626,11 @@
       size_t cur_iter = 0;
 
       // loop to find multiple intersections
-<<<<<<< HEAD
       while(hasinter && tbeg < tend) {
         TimeRange irange(tbeg,tend);
-=======
-      while(hasinter) {
         if (cur_iter > max_iter)
           break;
         cur_iter += 1;
-
-        TimeRange irange(tstart,std::max(ftraj.range().end(),tstart)+sampletbuff_);
->>>>>>> 9fe3beb3
         auto surfinter = KinKal::intersect(ftraj,*surf.second,irange,sampletol_);
         hasinter = surfinter.onsurface_ && ( (! sampleinbounds_) || surfinter.inbounds_ ) && ( (!sampleinrange_) || irange.inRange(surfinter.time_));
         if(hasinter) {
