#ifndef Mu2eKinKal_KKTrack_hh
#define Mu2eKinKal_KKTrack_hh
//
// subclass of KinKal Track specialized for Mu2e
//
#include "KinKal/Fit/Track.hh"
#include "KinKal/Detector/ParameterHit.hh"
#include "Offline/DataProducts/inc/PDGCode.hh"
#include "Offline/Mu2eKinKal/inc/KKStrawHit.hh"
#include "Offline/Mu2eKinKal/inc/KKStrawHitCluster.hh"
#include "Offline/Mu2eKinKal/inc/KKStrawXing.hh"
#include "Offline/Mu2eKinKal/inc/KKShellXing.hh"
#include "Offline/Mu2eKinKal/inc/KKCaloHit.hh"
#include "Offline/DataProducts/inc/SurfaceId.hh"
#include "KinKal/Geometry/Intersection.hh"
#include <tuple>
namespace mu2e {

  using KinKal::Config;
  using KinKal::BFieldMap;
  using KinKal::TimeDir;
  using KinKal::Intersection;

  template <class KTRAJ> class KKTrack : public KinKal::Track<KTRAJ> {
    public:
      using KKSTRAWHIT = KKStrawHit<KTRAJ>;
      using KKSTRAWHITPTR = std::shared_ptr<KKSTRAWHIT>;
      using KKSTRAWHITCOL = std::vector<KKSTRAWHITPTR>;
      using KKSTRAWHITCLUSTER = KKStrawHitCluster<KTRAJ>;
      using KKSTRAWHITCLUSTERPTR = std::shared_ptr<KKSTRAWHITCLUSTER>;
      using KKSTRAWHITCLUSTERCOL = std::vector<KKSTRAWHITCLUSTERPTR>;
      using KKSTRAWHITCLUSTERER = KKStrawHitClusterer<KTRAJ>;
      using KKSTRAWXING = KKStrawXing<KTRAJ>;
      using KKSTRAWXINGPTR = std::shared_ptr<KKSTRAWXING>;
      using KKSTRAWXINGCOL = std::vector<KKSTRAWXINGPTR>;
      using KKCALOHIT = KKCaloHit<KTRAJ>;
      using KKCALOHITPTR = std::shared_ptr<KKCALOHIT>;
      using KKCALOHITCOL = std::vector<KKCALOHITPTR>;
      using MEAS = KinKal::Hit<KTRAJ>;
      using MEASPTR = std::shared_ptr<MEAS>;
      using MEASCOL = std::vector<MEASPTR>;
      using EXING = KinKal::ElementXing<KTRAJ>;
      using EXINGPTR = std::shared_ptr<EXING>;
      using EXINGCOL = std::vector<EXINGPTR>;
      using KKIPAXING = KKShellXing<KTRAJ,KinKal::Cylinder>;
      using KKIPAXINGPTR = std::shared_ptr<KKIPAXING>;
      using KKIPAXINGCOL = std::vector<KKIPAXINGPTR>;
      using KKSTXING = KKShellXing<KTRAJ,KinKal::Annulus>;
      using KKSTXINGPTR = std::shared_ptr<KKSTXING>;
      using KKSTXINGCOL = std::vector<KKSTXINGPTR>;
      using KKCRVXING = KKShellXing<KTRAJ,KinKal::Rectangle>;
      using KKCRVXINGPTR = std::shared_ptr<KKCRVXING>;
      using KKCRVXINGCOL = std::vector<KKCRVXINGPTR>;
      using KKINTER = std::tuple<SurfaceId,KinKal::Intersection>;
      using KKINTERCOL = std::vector<KKINTER>;
      using TRACK = KinKal::Track<KTRAJ>;
      using PKTRAJ = KinKal::ParticleTrajectory<KTRAJ>;
      using PKTRAJPTR = std::unique_ptr<PKTRAJ>;
      using DOMAINPTR = std::shared_ptr<KinKal::Domain>;
      using DOMAINCOL = std::set<DOMAINPTR>;
      // construct from configuration, fit environment, and hits and materials
      KKTrack(Config const& config, BFieldMap const& bfield, KTRAJ const& seedtraj, PDGCode::type tpart, KKSTRAWHITCLUSTERER const& shclusterer,
          KKSTRAWHITCOL const& strawhits, KKSTRAWXINGCOL const& strawxings, KKCALOHITCOL const& calohits, std::array<double, KinKal::NParams()> constraints = {0});
<<<<<<< HEAD
      // construct from regrown constituants
      KKTrack(Config const& config, BFieldMap const& bfield, PDGCode::type tpart,
          PKTRAJPTR& fittraj, KKSTRAWHITCOL& strawhits, KKSTRAWXINGCOL& strawxings, KKCALOHITCOL& calohits, DOMAINCOL& domains);
=======
      // copy constructor
      KKTrack(KKTrack<KTRAJ> const& rhs, CloneContext& context): KinKal::Track<KTRAJ>(rhs, context),
          tpart_(rhs.fitParticle()),
          shclusterer_(rhs.strawHitClusterer()),
          strawhits_(rhs.strawHits()),
          strawxings_(rhs.strawXings()),
          inters_(rhs.intersections()),
          calohits_(rhs.caloHits()){
        // hits and crossings were reallocated into the base copy; here,
        // we propagate references to those reallocations to the subclass
        this->remap_pointer_collection(strawhits_, this->hits(), context);
        this->remap_pointer_collection(calohits_, this->hits(), context);
        this->remap_pointer_collection(strawxings_, this->exings(), context);
        // noncontained crossings and clusters are not stored in
        // the base, so we are responsible for reallocations here
        this->clone_pointer_collection(ipaxings_, rhs.IPAXings(), context);
        this->clone_pointer_collection(stxings_, rhs.STXings(), context);
        this->clone_pointer_collection(crvxings_, rhs.CRVXings(), context);
        this->clone_pointer_collection(strawhitclusters_, rhs.strawHitClusters(), context);
      }

      template<typename T>
      using PtrVector = std::vector< std::shared_ptr<T> >;
      template<typename T, typename U>
      void remap_pointer_collection(PtrVector<T>& lhs, const PtrVector<U>& rhs,
                                    CloneContext& context){
        lhs.clear();
        lhs.reserve(rhs.size());
        for (const auto& item: rhs){
          auto realloc = context.get(item);
          auto casted = dynamic_pointer_cast<T>(realloc);
          if (casted){
            lhs.push_back(casted);
          }
        }
      }
      template<typename T, typename U>
      void clone_pointer_collection(PtrVector<T>& lhs, const PtrVector<U>& rhs,
                                    CloneContext& context){
        lhs.clear();
        lhs.reserve(rhs.size());
        for (const auto& ptr: rhs){
          auto realloc = ptr->clone(context);
          auto casted = dynamic_pointer_cast<T>(realloc);
          if (!casted){
            std::string msg = "mistyped pointee";
            throw cet::exception("KKTrack") << msg << std::endl;
          }
          lhs.push_back(casted);
        }
      }

>>>>>>> 91b06ba9
      // extend the track according to new configuration, hits, and/or exings
      void extendTrack(Config const& config,
          KKSTRAWHITCOL const& strawhits, KKSTRAWXINGCOL const& strawxings, KKCALOHITCOL const& calohits );
      // extend the track to cover a new set of material Xings.  This will reuse the existing config object
      void extendTrack(EXINGCOL const& xings);
      // add IPA Xing
      void addIPAXing(KKIPAXINGPTR const& ipaxing,TimeDir const& tdir);
      // add ST Xing
      void addSTXing(KKSTXINGPTR const& stxing,TimeDir const& tdir);
      // add TCRV Xing
      void addTCRVXing(KKCRVXINGPTR const& crvxing,TimeDir const& tdir);
      // add intersections
      void addIntersection(SurfaceId const& sid, Intersection const& inter) { inters_.emplace_back(sid,inter); }

      // accessors
      PDGCode::type fitParticle() const { return tpart_;}
      KKSTRAWHITCOL const& strawHits() const { return strawhits_; }
      KKSTRAWHITCLUSTERCOL const& strawHitClusters() const { return strawhitclusters_; }
      KKSTRAWXINGCOL const& strawXings() const { return strawxings_; }
      KKIPAXINGCOL const& IPAXings() const { return ipaxings_; }
      KKSTXINGCOL const& STXings() const { return stxings_; }
      KKCRVXINGCOL const& CRVXings() const { return crvxings_; }
      KKINTERCOL const& intersections() const { return inters_; }
      KKCALOHITCOL const& caloHits() const { return calohits_; }
      void printFit(std::ostream& ost=std::cout,int detail=0) const;
      // allow reversing the charge (in some fits it can change dynamically)
      void reverseCharge() { tpart_ = static_cast<PDGCode::type>(tpart_*-1); }
      // other accessors
      auto const& strawHitClusterer() const { return shclusterer_; }
    private:
      // record the particle type
      PDGCode::type tpart_;
      KKSTRAWHITCLUSTERER shclusterer_; // clustering functor
      TrkFitFlag flag_;
      KKSTRAWHITCOL strawhits_;  // straw hits used in this fit
      KKSTRAWXINGCOL strawxings_;  // straw material crossings used in this fit
      KKIPAXINGCOL ipaxings_;  // ipa material crossings used in extrapolation
      KKSTXINGCOL stxings_;  // stopping target material crossings used in extrapolation
      KKCRVXINGCOL crvxings_; // crv crossings using in extrapolation
      KKINTERCOL inters_; // other recorded intersections
      KKSTRAWHITCLUSTERCOL strawhitclusters_;  // straw hit clusters used in this fit
      KKCALOHITCOL calohits_;  // calo hits used in this fit
      // utility function to convert to generic types
      void convertTypes( KKSTRAWHITCOL const& strawhits, KKSTRAWXINGCOL const& strawxings,KKCALOHITCOL const& calohits,
          MEASCOL& hits, EXINGCOL& exings);
      // add hits to clusters
      void addHitClusters(KKSTRAWHITCOL const& strawhits,KKSTRAWXINGCOL const& strawxings, MEASCOL& hits);
  };

  template <class KTRAJ> KKTrack<KTRAJ>::KKTrack(Config const& config, BFieldMap const& bfield, KTRAJ const& seedtraj, PDGCode::type tpart,
      KKSTRAWHITCLUSTERER const& shclusterer,
      KKSTRAWHITCOL const& strawhits,
      KKSTRAWXINGCOL const& strawxings,
      KKCALOHITCOL const& calohits,
      std::array<double, KinKal::NParams()> constraints) :
    KinKal::Track<KTRAJ>(config,bfield), tpart_(tpart), shclusterer_(shclusterer),
    strawhits_(strawhits),
    strawxings_(strawxings),
    calohits_(calohits) {
      MEASCOL hits; // polymorphic container of hits
      EXINGCOL exings; // polymorphic container of detector element crossings
      // add the hits to clusters, as required
      addHitClusters(strawhits_,strawxings_,hits);
      if(this->config().plevel_ > 0){
        std::cout << "created " << strawhitclusters_.size() << " StrawHitClusters " << std::endl;
        for (auto const& shcluster : strawhitclusters_) {
          shcluster->print(std::cout,this->config().plevel_);
        }
      }
      convertTypes(strawhits_, strawxings_, calohits_,  hits, exings);

      std::array<bool,KinKal::NParams()> mask = {false};
      bool constraining = false;
      for (size_t i=0;i<KinKal::NParams();i++){
        if (constraints[i] > 0){
          mask[i] = true;
          constraining = true;
        }
      }
      if (constraining){
        KinKal::Parameters cparams = seedtraj.params();
        for (size_t ipar=0;ipar<KinKal::NParams();ipar++){
          for (size_t jpar=0;jpar<KinKal::NParams();jpar++){
            cparams.covariance()[ipar][jpar] = 0.0;
          }
        }
        for(size_t ipar=0; ipar < KinKal::NParams(); ipar++){
          if (mask[ipar])
            cparams.covariance()[ipar][ipar] = constraints[ipar]*constraints[ipar];
          else
            cparams.covariance()[ipar][ipar] = 1.0; // otherwise inversion fails
        }
        hits.push_back(std::make_shared<KinKal::ParameterHit<KTRAJ>>(seedtraj.range().mid(),seedtraj,cparams,mask));
      }
      // now fit these
      this->fit(hits, exings, seedtraj);
    }


  template <class KTRAJ> KKTrack<KTRAJ>::KKTrack(Config const& config, BFieldMap const& bfield, PDGCode::type tpart,
      PKTRAJPTR& fittraj, KKSTRAWHITCOL& strawhits, KKSTRAWXINGCOL& strawxings, KKCALOHITCOL& calohits, DOMAINCOL& domains) : KinKal::Track<KTRAJ>(config,bfield),
  tpart_(tpart), strawhits_(strawhits), strawxings_(strawxings), calohits_(calohits),shclusterer_(StrawIdMask::none,0,0.0) {
    // convert types
    MEASCOL hits; // polymorphic container of hits
    EXINGCOL exings; // polymorphic container of detector element crossings
    convertTypes(strawhits_, strawxings_, calohits_,  hits, exings);
    this->fit(hits,exings,domains,fittraj);
    // add ParameterHit, intersect, extrapolate, ... TODO
  }

  template <class KTRAJ> void KKTrack<KTRAJ>::addHitClusters(KKSTRAWHITCOL const& strawhits,KKSTRAWXINGCOL const& strawxings,MEASCOL& hits) {
    if(shclusterer_.clusterLevel() != StrawIdMask::none){
      for(auto const& strawhitptr : strawhits){
        bool added(false);
        for(auto& shclusterptr : strawhitclusters_) {
          if(shclusterptr->canAddHit(strawhitptr,shclusterer_)){
            shclusterptr->addHit(strawhitptr,shclusterer_);
            added = true;
            break;
          }
        }
        if(!added){
          strawhitclusters_.emplace_back(std::make_shared<KKSTRAWHITCLUSTER>(strawhitptr));
          hits.emplace_back(std::static_pointer_cast<MEAS>(strawhitclusters_.back()));
        }
      }
      // now add material between clusters
      for(auto& shclusterptr : strawhitclusters_) {
        if(shclusterptr->strawHits().size()>1){
          auto trange = shclusterptr->timeRange();
          for(auto const& sxing : strawxings ) {
            if(trange.inRange(sxing->time())){
              shclusterptr->addXing(sxing);
            }
          }
          // also check existing material
          for(auto const& sxing : strawxings_ ) {
            if(trange.inRange(sxing->time())){
              shclusterptr->addXing(sxing);
            }
          }
        }
      }
    }
  }

  template <class KTRAJ> void KKTrack<KTRAJ>::convertTypes(
      KKSTRAWHITCOL const& strawhits,
      KKSTRAWXINGCOL const& strawxings,
      KKCALOHITCOL const& calohits,
      MEASCOL& hits, EXINGCOL& exings) {
    hits.reserve(strawhits_.size() + calohits_.size());
    exings.reserve(strawxings_.size());
    for(auto const& strawhit : strawhits)hits.emplace_back(std::static_pointer_cast<MEAS>(strawhit));
    for(auto const& calohit : calohits)hits.emplace_back(std::static_pointer_cast<MEAS>(calohit));
    for(auto const& strawxing : strawxings)exings.emplace_back(std::static_pointer_cast<EXING>(strawxing));
  }

  template <class KTRAJ> void KKTrack<KTRAJ>::extendTrack(Config const& config,
      KKSTRAWHITCOL const& strawhits, KKSTRAWXINGCOL const& strawxings, KKCALOHITCOL const& calohits) {
    // convert the hits and Xings to generic types and extend the track
    MEASCOL hits; // polymorphic container of hits
    EXINGCOL exings; // polymorphic container of detector element crossings
    addHitClusters(strawhits,strawxings,hits);
    if(strawhits.size() > 0 && this->config().plevel_ > 0){
      unsigned nhit(0);
      std::cout << "extended " << strawhits.size() << " hits into " << strawhitclusters_.size() << " StrawHitClusters " << std::endl;
      for (auto const& shcluster : strawhitclusters_) {
        for(auto const& strawhit : strawhits ) {
          for (auto const& sh : shcluster->strawHits()) {
            if(strawhit->strawId() == sh->strawId()){
              shcluster->print(std::cout,this->config().plevel_);
            }
          }
        }
        nhit += shcluster->strawHits().size();
      }
      if(nhit != strawhits_.size()+strawhits.size()) std::cout << "cluster hit sum doesn't match " << nhit << " " << strawhits_.size() << std::endl;
    }
    convertTypes(strawhits,strawxings,calohits,hits,exings);
    this->extend(config,hits,exings);
    // store the new hits
    strawhits_.reserve(strawhits_.size()+strawhits.size());
    calohits_.reserve(calohits_.size()+calohits.size());
    strawxings_.reserve(strawxings_.size()+strawxings.size());
    for(auto const& strawhit : strawhits)strawhits_.emplace_back(strawhit);
    for(auto const& calohit : calohits)calohits_.emplace_back(calohit);
    for(auto const& strawxing : strawxings)strawxings_.emplace_back(strawxing);
  }

  template <class KTRAJ> void KKTrack<KTRAJ>::extendTrack( EXINGCOL const& exings) {
    MEASCOL nohits;
    this->extend(this->config(),nohits,exings);
  }

  template <class KTRAJ> void KKTrack<KTRAJ>::printFit(std::ostream& ost,int printlevel) const {
    TRACK::print(ost,0);
    ost << "Fit with " << strawhits_.size() << " StrawHits and " << calohits_.size() << " CaloHits and " << strawxings_.size() << " Straw Xings" << std::endl;
    if(printlevel > 2){
      for(auto const& strawhit : strawhits_) strawhit->print(std::cout,2);
      for(auto const& calohit : calohits_) calohit->print(std::cout,2);
      for(auto const& strawxing :strawxings_) strawxing->print(std::cout,2);
      for(auto const& strawhitcluster :strawhitclusters_) strawhitcluster->print(std::cout,2);
    }
  }

  template <class KTRAJ> void KKTrack<KTRAJ>::addIPAXing(KKIPAXINGPTR const& ipaxingptr,TimeDir const& tdir) {
    // convert to a generic Xing
    std::shared_ptr<KinKal::ElementXing<KTRAJ>> exptr = std::static_pointer_cast<KinKal::ElementXing<KTRAJ>>(ipaxingptr);
    // extrapolate the fit throug this xing
    if(!this->extrapolate(exptr,tdir))throw cet::exception("RECO")<<"mu2e::KKTrack: Shell extrapolation failure"<< std::endl;
    // store the xing
    ipaxings_.push_back(ipaxingptr);
  }

  template <class KTRAJ> void KKTrack<KTRAJ>::addSTXing(KKSTXINGPTR const& stxingptr,TimeDir const& tdir) {
    // convert to a generic Xing
    std::shared_ptr<KinKal::ElementXing<KTRAJ>> exptr = std::static_pointer_cast<KinKal::ElementXing<KTRAJ>>(stxingptr);
    // extrapolate the fit through this xing
    if(!this->extrapolate(exptr,tdir))throw cet::exception("RECO")<<"mu2e::KKTrack: Shell extrapolation failure"<< std::endl;
    // store the xing
    stxings_.push_back(stxingptr);
  }

  template <class KTRAJ> void KKTrack<KTRAJ>::addTCRVXing(KKCRVXINGPTR const& crvxingptr,TimeDir const& tdir) {
    // convert to a generic Xing
    std::shared_ptr<KinKal::ElementXing<KTRAJ>> exptr = std::static_pointer_cast<KinKal::ElementXing<KTRAJ>>(crvxingptr);
    // extrapolate the fit throug this xing
    if(!this->extrapolate(exptr,tdir))throw cet::exception("RECO")<<"mu2e::KKTrack: Shell extrapolation failure"<< std::endl;
    // store the xing
    crvxings_.push_back(crvxingptr);
  }

}
#endif<|MERGE_RESOLUTION|>--- conflicted
+++ resolved
@@ -61,11 +61,9 @@
       // construct from configuration, fit environment, and hits and materials
       KKTrack(Config const& config, BFieldMap const& bfield, KTRAJ const& seedtraj, PDGCode::type tpart, KKSTRAWHITCLUSTERER const& shclusterer,
           KKSTRAWHITCOL const& strawhits, KKSTRAWXINGCOL const& strawxings, KKCALOHITCOL const& calohits, std::array<double, KinKal::NParams()> constraints = {0});
-<<<<<<< HEAD
       // construct from regrown constituants
       KKTrack(Config const& config, BFieldMap const& bfield, PDGCode::type tpart,
           PKTRAJPTR& fittraj, KKSTRAWHITCOL& strawhits, KKSTRAWXINGCOL& strawxings, KKCALOHITCOL& calohits, DOMAINCOL& domains);
-=======
       // copy constructor
       KKTrack(KKTrack<KTRAJ> const& rhs, CloneContext& context): KinKal::Track<KTRAJ>(rhs, context),
           tpart_(rhs.fitParticle()),
@@ -118,7 +116,6 @@
         }
       }
 
->>>>>>> 91b06ba9
       // extend the track according to new configuration, hits, and/or exings
       void extendTrack(Config const& config,
           KKSTRAWHITCOL const& strawhits, KKSTRAWXINGCOL const& strawxings, KKCALOHITCOL const& calohits );
