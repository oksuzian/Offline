--- conflicted
+++ resolved
@@ -99,11 +99,7 @@
   using CCHandle = art::ValidHandle<CaloClusterCollection>;
   using StrawHitIndexCollection = std::vector<StrawHitIndex>;
   
-<<<<<<< HEAD
-  using KKConfig = Mu2eKinKal::KKConfig;
-=======
   using KKConfig = Mu2eKinKal::KinKalConfig;
->>>>>>> b53c841c
   using KKFitConfig = Mu2eKinKal::KKFitConfig;
   using KKMaterialConfig = KKMaterial::Config;
 
@@ -128,11 +124,7 @@
 
     struct GlobalConfig {
       fhicl::Table<ModuleConfig> modSettings { Name("ModuleSettings") };
-<<<<<<< HEAD
-      fhicl::Table<KKFitConfig> mu2eFitSettings { Name("Mu2eFitSettings") };
-=======
       fhicl::Table<KKFitConfig> mu2eFitSettings { Name("KKFitSettings") };
->>>>>>> b53c841c
       fhicl::Table<KKConfig> kkFitSettings { Name("KinKalFitSettings") };
       fhicl::Table<KKConfig> kkExtSettings { Name("KinKalExtensionSettings") };
       fhicl::Table<KKMaterialConfig> matSettings { Name("MaterialSettings") };
@@ -259,11 +251,7 @@
 	  strawxings.reserve(hhits.size());
 	  kkfit_.makeStrawHits(*tracker, *strawresponse, *kkbf_, kkmat_.strawMaterial(), pseedtraj, chcol, strawHitIdxs, strawhits, strawxings);
 	  // optionally (and if present) add the CaloCluster hit
-<<<<<<< HEAD
 	  // verify the cluster looks physically reasonable before adding it TODO!  Or, let the KKCaloHit updater do it
-=======
-	  // verify the cluster looks physically reasonable before adding it TODO!
->>>>>>> b53c841c
 	  KKCALOHITCOL calohits;
 	  if (kkfit_.useCalo() && hseed.caloCluster())kkfit_.makeCaloHit(hseed.caloCluster(),*calo_h, pseedtraj, calohits);
 	  // set the seed range given the hit TPOCA values
