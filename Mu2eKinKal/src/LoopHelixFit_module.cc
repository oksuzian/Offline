--- conflicted
+++ resolved
@@ -251,11 +251,7 @@
 	  strawxings.reserve(hhits.size());
 	  kkfit_.makeStrawHits(*tracker, *strawresponse, *kkbf_, kkmat_.strawMaterial(), pseedtraj, chcol, strawHitIdxs, strawhits, strawxings);
 	  // optionally (and if present) add the CaloCluster hit
-<<<<<<< HEAD
 	  // verify the cluster looks physically reasonable before adding it TODO!  Or, let the KKCaloHit updater do it
-=======
-	  // verify the cluster looks physically reasonable before adding it TODO!
->>>>>>> 7814e930
 	  KKCALOHITCOL calohits;
 	  if (kkfit_.useCalo() && hseed.caloCluster())kkfit_.makeCaloHit(hseed.caloCluster(),*calo_h, pseedtraj, calohits);
 	  // set the seed range given the hit TPOCA values
