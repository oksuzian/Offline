--- conflicted
+++ resolved
@@ -228,12 +228,9 @@
       double ipathick_ = 0.511; // ipa thickness: should come from geometry service TODO
       double stthick_ = 0.1056; // st foil thickness: should come from geometry service TODO
       SurfaceMap::SurfacePairCollection sample_; // surfaces to sample the fit
-<<<<<<< HEAD
-    //Helix Mask params
+      //Helix Mask params
       float minHelixP_ = -1.;
-=======
       CylPtr STInner_, STOuter_;
->>>>>>> 7a4b5acb
       int nSeen_ = 0;
       int nFit_ = 0;
       int nSkipped_ = 0;
@@ -890,16 +887,11 @@
   }
 
   void LoopHelixFit::endJob() {
-<<<<<<< HEAD
     if(print_ > 0) {
       printf("[LoopHelixFit::%s::%s] Saw %i helix seeds, %i had ambiguous dz/dt slopes, accepted %i downstream and %i upstream fits\n",
                           __func__, moduleDescription().moduleLabel().c_str(), nSeen_, nAmbiguous_, nDownstream_, nUpstream_);
       printf("Number of fits: %i;  number of helices skipped: %i \n ", nFit_, nSkipped_);
     }
-=======
-    if(print_ > 0) printf("[LoopHelixFit::%s::%s] Saw %i helix seeds, %i had ambiguous dz/dt slopes, accepted %i downstream and %i upstream fits\n",
-        __func__, moduleDescription().moduleLabel().c_str(), nSeen_, nAmbiguous_, nDownstream_, nUpstream_);
->>>>>>> 7a4b5acb
   }
 }
 
