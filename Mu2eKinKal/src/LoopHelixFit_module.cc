--- conflicted
+++ resolved
@@ -196,15 +196,9 @@
 
   void LoopHelixFit::beginRun(art::Run& run) {
     // setup things that rely on data related to beginRun
-<<<<<<< HEAD
-    auto const& ptable = GlobalConstantsHandle<ParticleDataTable>();
-    mass_ = ptable->particle(kkfit_.fitParticle()).ref().mass().value();
-    charge_ = static_cast<int>(ptable->particle(kkfit_.fitParticle()).ref().charge());
-=======
     auto const& ptable = GlobalConstantsHandle<ParticleDataList>();
     mass_ = ptable->particle(kkfit_.fitParticle()).mass(); 
     charge_ = static_cast<int>(ptable->particle(kkfit_.fitParticle()).charge());
->>>>>>> 66e70e2a
     // create KKBField
     GeomHandle<BFieldManager> bfmgr;
     GeomHandle<DetectorSystem> det;
