# Minimal KinKal job that fits digis to a Kinematic Line using drift information, and analyzes the output with TrkAna
# To create a functional job you must add database purpose and version; ie create a fcl stub that #includes this file and
# adds (for instance):
# services.DbService.purpose: MDC2020_perfect
# services.DbService.version: v1_0
#
#include "Offline/fcl/minimalMessageService.fcl"
#include "Offline/fcl/standardServices.fcl"
#include "Production/JobConfig/reco/prolog.fcl"
#include "Offline/Mu2eKinKal/fcl/prolog.fcl"
#include "Offline/CosmicReco/fcl/prolog.fcl"
#include "TrkAna/fcl/prolog.fcl"

process_name: KKDrift
source : { module_type : RootInput }
services : @local::Services.Reco
physics :
{
  producers : {
    @table::TrkHitReco.producers
    @table::Tracking.producers
    @table::CalPatRec.producers
    @table::CaloReco.producers
    @table::CaloCluster.producers
    @table::CaloMC.TruthProducers
    @table::CrvResponsePackage.producers
    @table::Reconstruction.producers
    @table::TrkAnaReco.producers
<<<<<<< HEAD
    @table::CosmicTracking.producers
    KKLine : @local::Reconstruction.producers.KKLine
    BestCrvLine : @local::BestCrvLine
    @table::MakeCrvCoincidenceClusterMCAssnsProducers
 }
=======
    @table::Mu2eKinKal.producers
    @table::CosmicTracking.producers
    BestCrvLine : {
      module_type : BestCrvHitDeltaT
      crvCoincidenceTag : "SelectRecoMC:CrvCoincidenceClusterFinder"
      kalSeedTag : "KKLine"
    }
    MakeCrvCoincidenceClusterMCAssns : {
      module_type : "MakeCrvCoincidenceClusterMCAssns"
      crvCoincidenceTags : [ "SelectRecoMC:CrvCoincidenceClusterFinder" ]
      crvCoincidenceMCTags : [ "compressRecoMCs:CrvCoincidenceClusterMatchMC" ]
    }
  }
>>>>>>> 70a2217d
  filters : {
    RecoFilter : {
      module_type   : RecoMomFilter
      KalFinalTagRoot : ""
      TrkTags : [ "KKLine" ]
      MomentumCutoff: [ 60 ]
   }
  }
  RecoPath : [
    @sequence::Reconstruction.LineRecoMCPath,
<<<<<<< HEAD
    MakeCrvCoincidenceClusterMCAssns, BestCrvLine
  ]
=======
    BestCrvLine, MakeCrvCoincidenceClusterMCAssns  ]
>>>>>>> 70a2217d
  analyzers : {
    TAKK : {
      @table::TrkAnaTreeMaker
      candidate : {
        branch : "kl"
        input : "KK"
        suffix : "Line"
        options : {
          fillMC : true
          fillHits : true
          fillTrkQual : false
          fillTrkPID : false
          genealogyDepth : 5
          fillBestCrv : true
          bestCrvModules : [ "BestCrv" ]
          bestCrvInstances : [ "first" ]
          bestCrvBranches : [ "bestcrv" ]
        }
<<<<<<< HEAD
        segmentSuffixes : [ "ent", "mid", "xit", "out", "in" ]
=======
        segmentSuffixes : [  "ent", "mid", "xit", "out", "in" ]
>>>>>>> 70a2217d
        segmentVIDs : [ [ "TT_FrontHollow", "TT_FrontPA"], [ "TT_Mid", "TT_MidInner"], ["TT_Back"], ["TT_OutSurf"], ["TT_InSurf"] ]
      }
      diagLevel : 2
      FillMCInfo : true
      FillCRV : true

      FillTrkQualInfo : false
      FillTrkPIDInfo : false
      FillHitInfo : true
      FillTriggerInfo : false
      supplements : [ ]
      FitType : "KinematicLine"
    }

    evtprint : {
      module_type : RunEventSubRun
      printSam    : false
      printRun    : false
      printSubrun : false
      printEvent  : true
    }
  }
  EndPath : [TAKK]
}

#include "Production/JobConfig/reco/epilog.fcl"
#include "Offline/CRVResponse/fcl/epilog_extracted.fcl"

services.GeometryService.inputFile: "Offline/Mu2eG4/geom/geom_common_extracted.txt"
services.GeometryService.bFieldFile: "Offline/Mu2eG4/geom/bfgeom_no_field.txt"

physics.producers.KKLine.ModuleSettings.SaveAllFits : true
physics.producers.SelectRecoMC.HelixSeedCollections: []
physics.producers.SelectRecoMC.KalSeedCollections: [ "KKLine" ]

physics.producers.CaloHitTruthMatch.primaryParticle : "compressDigiMCs"
physics.producers.CaloHitTruthMatch.caloShowerSimCollection : "compressDigiMCs"

physics.end_paths : [ EndPath ] # needed for generate_fcl
services.TimeTracker.printSummary: true
services.TFileService.fileName: "nts.owner.KKDrift.version.sequence.root"<|MERGE_RESOLUTION|>--- conflicted
+++ resolved
@@ -26,27 +26,12 @@
     @table::CrvResponsePackage.producers
     @table::Reconstruction.producers
     @table::TrkAnaReco.producers
-<<<<<<< HEAD
     @table::CosmicTracking.producers
     KKLine : @local::Reconstruction.producers.KKLine
     BestCrvLine : @local::BestCrvLine
     @table::MakeCrvCoincidenceClusterMCAssnsProducers
- }
-=======
-    @table::Mu2eKinKal.producers
     @table::CosmicTracking.producers
-    BestCrvLine : {
-      module_type : BestCrvHitDeltaT
-      crvCoincidenceTag : "SelectRecoMC:CrvCoincidenceClusterFinder"
-      kalSeedTag : "KKLine"
-    }
-    MakeCrvCoincidenceClusterMCAssns : {
-      module_type : "MakeCrvCoincidenceClusterMCAssns"
-      crvCoincidenceTags : [ "SelectRecoMC:CrvCoincidenceClusterFinder" ]
-      crvCoincidenceMCTags : [ "compressRecoMCs:CrvCoincidenceClusterMatchMC" ]
-    }
   }
->>>>>>> 70a2217d
   filters : {
     RecoFilter : {
       module_type   : RecoMomFilter
@@ -57,12 +42,7 @@
   }
   RecoPath : [
     @sequence::Reconstruction.LineRecoMCPath,
-<<<<<<< HEAD
-    MakeCrvCoincidenceClusterMCAssns, BestCrvLine
-  ]
-=======
     BestCrvLine, MakeCrvCoincidenceClusterMCAssns  ]
->>>>>>> 70a2217d
   analyzers : {
     TAKK : {
       @table::TrkAnaTreeMaker
@@ -81,11 +61,7 @@
           bestCrvInstances : [ "first" ]
           bestCrvBranches : [ "bestcrv" ]
         }
-<<<<<<< HEAD
         segmentSuffixes : [ "ent", "mid", "xit", "out", "in" ]
-=======
-        segmentSuffixes : [  "ent", "mid", "xit", "out", "in" ]
->>>>>>> 70a2217d
         segmentVIDs : [ [ "TT_FrontHollow", "TT_FrontPA"], [ "TT_Mid", "TT_MidInner"], ["TT_Back"], ["TT_OutSurf"], ["TT_InSurf"] ]
       }
       diagLevel : 2
