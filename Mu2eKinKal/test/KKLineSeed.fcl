--- conflicted
+++ resolved
@@ -26,12 +26,8 @@
     @table::CrvResponsePackage.producers
     @table::Reconstruction.producers
     @table::TrkAnaReco.producers
-<<<<<<< HEAD
-    @table::Mu2eKinKal.producers
-=======
     @table::CosmicTracking.producers
     KKLine : @local::Reconstruction.producers.KKLine
->>>>>>> d4d1e5c8
   }
   filters : {
     RecoFilter : {
@@ -41,12 +37,8 @@
       MomentumCutoff: [ 60 ]
    }
   }
-<<<<<<< HEAD
-  RecoPath : [ @sequence::Reconstruction.LineRecoMCPath ]
-=======
   RecoPath : [
     @sequence::Reconstruction.LineRecoMCPath ]
->>>>>>> d4d1e5c8
   analyzers : {
     TAKK : {
       @table::TrkAnaTreeMaker
