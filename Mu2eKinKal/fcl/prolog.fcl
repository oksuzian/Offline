--- conflicted
+++ resolved
@@ -434,12 +434,8 @@
     KKFitSettings : {
       @table::Mu2eKinKal.KKFIT
       # save trajectories in the Detector region
-<<<<<<< HEAD
-     SaveTrajectory : Detector
      SaveDomains : true
-=======
      SaveTrajectory : Full
->>>>>>> ee56883f
     }
     FitSettings : @local::Mu2eKinKal.SEEDFIT
     ExtensionSettings : @local::Mu2eKinKal.LHDRIFTEXT
@@ -557,8 +553,6 @@
 Mu2eKinKal.producers.KLSeedFit.ModuleSettings.FitParticle : @local::Particle.muminus
 Mu2eKinKal.producers.KKLine.ModuleSettings.FitParticle : @local::Particle.muminus
 
-<<<<<<< HEAD
-=======
 Mu2eKinKal.producers.KKDeSeedFit.ModuleSettings.FitParticle : @local::Particle.eminus
 Mu2eKinKal.producers.KKDeSeedFit.FitDirection : @local::FitDir.downstream
 Mu2eKinKal.producers.KKDmuSeedFit.ModuleSettings.FitParticle : @local::Particle.muminus
@@ -570,7 +564,6 @@
 Mu2eKinKal.producers.KKUmuSeedFit.FitDirection : @local::FitDir.downstream
 
 # save trajectories in the Detector region for downstream fits, just the T0 segment for the rest
->>>>>>> ee56883f
 Mu2eKinKal.producers.KKDe.ModuleSettings.FitParticle : @local::Particle.eminus
 Mu2eKinKal.producers.KKDe.FitDirection : @local::FitDir.downstream
 Mu2eKinKal.producers.KKDmu.ModuleSettings.FitParticle : @local::Particle.muminus
