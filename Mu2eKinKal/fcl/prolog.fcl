BEGIN_PROLOG
Mu2eKinKal : {
  # general configuration
  #
  KKMAT: {
    elements  : "Offline/TrackerConditions/data/ElementsList.data"
    isotopes  : "Offline/TrackerConditions/data/IsotopesList.data"
    materials : "Offline/TrackerConditions/data/MaterialsList.data"
    strawGasMaterialName  : "straw-gas"
    strawWallMaterialName : "straw-wall"
    strawWireMaterialName : "straw-wire"
    dahlLynchScatteringFraction : 0.995
  }
  KKMU2E: {
    PrintLevel : 0
    TPOCAPrecision : 1e-4 # mm
    UseCaloCluster : true
    MaterialCorrection : true
    AddHits : true
    AddMaterial : true
    StrawHitClusterDeltaStraw : 3 # straw index space
    StrawHitClusterDeltaT : 1.0 # ns
    StrawHitClusterLevel : "none"
    CaloTrackerTimeOffset : -0.85 #ns
    CaloPositionResolution : 9.0 #mm
    CaloTimeResolution : 0.5 #ns
    CaloPropagationSpeed : 200.0 #mm/ns
    MinCaloClusterEnergy : 10.0 #MeV
    MaxCaloClusterDt : 5.0 # ns
    MaxCaloClusterDOCA : 100.0 # mm
    AddHitSelect : []
    AddHitReject : ["Dead"]
    MaxStrawHitDOCA : 10.0 # mm
    MaxStrawHitDt : 50.0 # ns
    StrawBuffer : 2 #
    MaxStrawDOCA : 5.0 # mm
    MaxStrawDOCAConsistency : 1.0 # units of chi
  }

  KKSEEDFIT: {
    PrintLevel : 0
    MinNDOF : 1
    MaxNIter : 10
    Deweight : 1.0e6
    ConvergenceDeltaChisq : 0.1
    DivergenceDeltaChisq : 10.0
    DivergenceDeltaParams : 1e6
    DivergenceGap : 10 # mm
    BFieldCorrection : false
    BCorrTolerance : 1e-2 # momemntum fraction
    ProcessEnds : false
    MetaIterationSettings : [
      # annealing temp, strawhit updater algorithm
      [ 5.0, "CADSHU" ],
      [ 2.0, "CADSHU" ],
      [ 1.0, "CADSHU" ]
    ]
    CADSHUSettings : [
      # maxdoca, maxderr, minrdrift, maxrdrift, flag, , allowed, freeze, diag
      [ 40.0, 80.0, 5.0, 5.0, "TOT", "Null:Inactive", "", 0 ],
      [ 20.0, 40.0, 5.0, 4.0, "TOT", "Null:Inactive", "", 0 ],
      [ 10.0, 20.0, 5.0, 3.0, "TOT", "Null:Inactive", "", 0 ]
    ]
    StrawXingUpdaterSettings : [
      # maxdoca, maxdoca unaveraged, maxdoca error unaveraged,  scale with temp?, diag
      [10.0, -1.0, -1.0, true, 0 ],
      [10.0, -1.0, -1.0, true, 0 ],
      [10.0, -1.0, -1.0, true, 0 ]
    ]
  }

  KKNOEXT: {
    PrintLevel : 0
    MinNDOF : 1
    MaxNIter : 10
    Deweight : 1.0e6
    ConvergenceDeltaChisq : 0.1
    DivergenceDeltaChisq : 10.0
    DivergenceDeltaParams : 1e6
    DivergenceGap : 10 # mm
    BFieldCorrection : false
    ProcessEnds : false
    BCorrTolerance : 1e-4 # momemntum fraction
    MetaIterationSettings : []
    CADSHUSettings : []
    StrawXingUpdaterSettings : []
  }

  KKSEEDEXT: {
    PrintLevel : 0
    MinNDOF : 1
    MaxNIter : 10
    Deweight : 1.0e6
    ConvergenceDeltaChisq : 0.1
    DivergenceDeltaChisq : 10.0
    DivergenceDeltaParams : 1e6
    DivergenceGap : 10 # mm
    BFieldCorrection : true
    ProcessEnds : false
    BCorrTolerance : 1e-2 # relative momemntum precision
    MetaIterationSettings : [
      # annealing temp, strawhit updater algorithm
      [ 2.0, "CADSHU" ],
      [ 1.0, "CADSHU" ],
      [ 0.3, "CADSHU" ],
      [ 0.0, "CADSHU:BkgANNSHU" ]
    ]
    CADSHUSettings : [
      # maxdoca, maderr, minrdrift, maxrdrift, flag, allow, tofreeze, diag
      [ 10.0, 20.0, 5.0, 5.0, "TOT", "Null:Inactive", "", 0 ],
      [ 10.0, 20.0, 5.0, 5.0, "TOT", "Null:Inactive", "", 0 ],
      [ 8.0,  16.0, 5.0, 3.0, "TOT:NullDriftVar", "Null:Inactive", "", 0 ],
      [ 8.0,  16.0, 5.0, 3.0, "TOT:NullDriftVar", "Null:Inactive", "", 0 ]
    ]
    StrawXingUpdaterSettings : [
      # maxdoca, maxdoca unaveraged, maxdoca error unaveraged,  scale with temp?, diag
      [10.0, -1.0, -1.0, true, 0 ],
      [5.0, -1.0, -1.0, true, 0 ],
      [3.0, 3.0, -1.0, true, 0 ]
    ]
    BkgANNSHUSettings : [
      [ "Offline/Mu2eKinKal/data/TrainBkg_Stage0.dat",0.2,"Inactive", 1]
    ]
  }

  KKDRIFTEXT: {
    PrintLevel : 0
    MinNDOF : 1
    MaxNIter : 10
    Deweight : 1.0e6
    ConvergenceDeltaChisq : 0.1
    DivergenceDeltaChisq : 10.0
    DivergenceDeltaParams : 1e6
    DivergenceGap : 10 # mm
    BFieldCorrection : true
    ProcessEnds : true
    BCorrTolerance : 1e-4 # momemntum fraction
    MetaIterationSettings : [
      # annealing temp, strawhit updater algorithms
      [ 2.0, "CADSHU" ],
      [ 1.0, "CADSHU" ],
      [ 0.3, "CADSHU" ],
      [ 0.0, "CADSHU:BkgANNSHU" ],
      [ 0.0, "CADSHU:DriftANNSHU" ],
      [ 0.0, "CADSHU:DriftANNSHU" ],
      [ 0.0, "CADSHU:DriftANNSHU" ],
      [ 0.0, "CADSHU:DriftANNSHU:BkgANNSHU" ],
      [ 0.0, "CADSHU:DriftANNSHU" ]
    ]
    CADSHUSettings : [
      # maxdoca, maxderr, minrdrift, maxrdrift, flag, allow, freeze, diag
      [ 10.0, 20.0, 5.0, 5.0, "TOT", "Null:Inactive", "", 1 ],
      [ 10.0, 20.0, 5.0, 4.0, "TOT", "Null:Inactive", "", 1 ],
      [ 8.0,  16.0, 5.0, 3.0, "TOT:NullDriftVar", "Null:Inactive", "", 1 ],
      [ 8.0,  16.0, 5.0, 3.0, "TOT:NullDriftVar", "Null:Inactive", "", 1 ],
      [ 6.0,  10.0, 5.0, 3.0, "TOT:NullDriftVar", "Null:Inactive", "", 1 ],
      [ 5.0,  10.0, 5.0, 3.0, "TOT:NullDriftVar", "Null:Inactive", "", 1 ],
      [ 5.0,  10.0, 5.0, 3.0, "TOT:NullDriftVar", "Null:Inactive", "", 1 ],
      [ 5.0,  10.0, 5.0, 3.0, "TOT:NullDriftVar", "Null:Inactive", "", 1 ],
      [ 5.0,  10.0, 5.0, 3.0, "TOT:NullDriftVar", "Null:Inactive", "", 1 ]
    ]

    BkgANNSHUSettings : [
      [ "Offline/Mu2eKinKal/data/TrainBkg_Stage0.dat",0.1,"Inactive", 1],
      [ "Offline/Mu2eKinKal/data/TrainBkg_Stage1.dat",0.1,"Inactive", 1]
    ]

    DriftANNSHUSettings : [
<<<<<<< HEAD
      # sign ANN weights, cut, cluster ANN weights, cut, dt cut, freeze, flag, diag
      [ "Offline/Mu2eKinKal/data/TrainSign_Stage0.dat",0.5, "Offline/Mu2eKinKal/data/TrainCluster_Stage0.dat",0.5, 1.1, "", "TOT:NullDriftVar", 2],
      [ "Offline/Mu2eKinKal/data/TrainSign_Stage1.dat",0.4, "Offline/Mu2eKinKal/data/TrainCluster_Stage1.dat",0.4, 1.1, "", "TOT:NullDriftVar", 2],
      [ "Offline/Mu2eKinKal/data/TrainSign_Stage1.dat",0.3, "Offline/Mu2eKinKal/data/TrainCluster_Stage1.dat",0.3, 1.1, "", "TOT:NullDriftVar", 2],
      [ "Offline/Mu2eKinKal/data/TrainSign_Stage1.dat",0.2, "Offline/Mu2eKinKal/data/TrainCluster_Stage1.dat",0.2, 1.1, "", "TOT:NullDriftVar", 2],
      [ "Offline/Mu2eKinKal/data/TrainSign_Stage1.dat",0.1, "Offline/Mu2eKinKal/data/TrainCluster_Stage1.dat",0.1, 1.1, "", "TOT:NullDriftVar", 2]
=======
      [ "Offline/Mu2eKinKal/data/TrainSign_Stage0.dat",0.3, "Offline/Mu2eKinKal/data/TrainCluster_Stage0.dat",0.3, "DriftRadius" ,"Null:Drift","", "All", 1],
      [ "Offline/Mu2eKinKal/data/TrainSign_Stage1.dat",0.3, "Offline/Mu2eKinKal/data/TrainCluster_Stage1.dat",0.3, "DriftRadius" ,"Null:Drift","", "All", 1],
      [ "Offline/Mu2eKinKal/data/TrainSign_Stage1.dat",0.2, "Offline/Mu2eKinKal/data/TrainCluster_Stage1.dat",0.2, "DriftRadius" ,"Null:Drift","", "All", 1],
      [ "Offline/Mu2eKinKal/data/TrainSign_Stage1.dat",0.1, "Offline/Mu2eKinKal/data/TrainCluster_Stage1.dat",0.2, "DriftRadius" ,"Null:Drift","", "All", 1],
      [ "Offline/Mu2eKinKal/data/TrainSign_Stage1.dat",0.08, "Offline/Mu2eKinKal/data/TrainCluster_Stage1.dat",0.1, "DriftRadius" ,"Null:Drift","", "All", 1]
>>>>>>> b4fe38c5
    ]
    Chi2SHUSettings : [
    ]
    StrawXingUpdaterSettings : [
      # maxdoca, maxdoca unaveraged, maxdoca error unaveraged,  scale with temp?
      [ 10.0, -1.0, -1.0, true, 0 ],
      [ 5.0,  -1.0, -1.0, true, 0 ],
      [ 4.0,  -1.0, -1.0, true, 0 ],
      [ 4.0,  -1.0, -1.0, false, 0 ],
      [ 4.0,   2.0, 0.2,  false, 0 ],
      [ 3.5,   2.0, 0.2,  false, 0 ],
      [ 3.0,   2.0, 0.2,  false, 0 ],
      [ 3.0,   2.3, 0.1,  false, 0 ],
      [ 3.0,   2.3, 0.1,  false, 0 ]
    ]
  }

  KKPrecursors : {
    ComboHitCollection : "makeSH"
    StrawHitFlagCollection : "FlagBkgHits:StrawHits"
    CaloClusterCollection : "CaloClusterMaker"
  }

  KKLOOPHELIX : {
    SeedErrors : [5.0, 5.0, 5.0, 5.0, 0.02, 5.0] # R(mm), Lambda(mm), Cx(mm), Cy(mm), phi0, t0 (ns)
    HelixFlags : [ "HelixOK" ] # why doesn't "HitsOK" work?? FIXME!
    SaveFullFit : true
    ZSavePositions : [-1635.1,-1522.0,0.0,1522.0,1635.1,1671,2371] # VDs, tracker front, mid, and end, and calo disks
  }

  KKKINEMATICLINE : {
    SeedMomentum : 2000.0
    SeedErrors : [15, 0.05, 10, 0.02, 2.0, 1.0] # //d0_ = 0, phi0_ = 1,z0_ = 2,theta_ = 3,t0_ = 4,mom_ = 5,
    ParameterConstraints : [0.0,0.0,0.0,0.0,0.0,1e-4]
    CosmicTrackSeedCollections : ["CosmicTrackFinderTimeFit"]
    ComboHitCollection : "makeSH"
    CaloClusterCollection : "CaloClusterFast"
    StrawHitFlagCollection : "FlagBkgHits:StrawHits"
    LineFlags : [ "HelixOK" ]
    SaveFullFit : true
    #    ZSavePositions : [-1522.0,0.0,1522.0]
  }
}

Mu2eKinKal : {
  @table::Mu2eKinKal

  KKSeedFit : {
    module_type : LoopHelixFit
    MaterialSettings : @local::Mu2eKinKal.KKMAT
    Mu2eSettings: @local::Mu2eKinKal.KKMU2E
    KinKalFitSettings : @local::Mu2eKinKal.KKSEEDFIT
    KinKalExtensionSettings : @local::Mu2eKinKal.KKSEEDEXT
    ModuleSettings : @local::Mu2eKinKal.KKLOOPHELIX
  }

  KKDriftFit : {
    module_type : LoopHelixFit
    MaterialSettings : @local::Mu2eKinKal.KKMAT
    Mu2eSettings: @local::Mu2eKinKal.KKMU2E
    KinKalFitSettings : @local::Mu2eKinKal.KKSEEDFIT
    KinKalExtensionSettings : @local::Mu2eKinKal.KKDRIFTEXT
    ModuleSettings : @local::Mu2eKinKal.KKLOOPHELIX
  }

  KKLineSeedFit : {
    module_type : KinematicLineFit
    MaterialSettings : @local::Mu2eKinKal.KKMAT
    Mu2eSettings: @local::Mu2eKinKal.KKMU2E
    KinKalFitSettings : @local::Mu2eKinKal.KKSEEDFIT
    KinKalExtensionSettings : @local::Mu2eKinKal.KKSEEDEXT
    ModuleSettings : @local::Mu2eKinKal.KKKINEMATICLINE
  }

  KKLineDriftFit : {
    module_type : KinematicLineFit
    MaterialSettings : @local::Mu2eKinKal.KKMAT
    Mu2eSettings: @local::Mu2eKinKal.KKMU2E
    KinKalFitSettings : @local::Mu2eKinKal.KKSEEDFIT
    KinKalExtensionSettings : {
      @table::Mu2eKinKal.KKDRIFTEXT
      BFieldCorrection : false
      MetaIterationSettings : [
        # annealing temp, strawhit updater algorithms
        [ 2.0, "CADSHU" ],
        [ 1.0, "CADSHU" ],
        [ 0.0, "CADSHU" ],
        [ 0.0, "CADSHU:BkgANNSHU" ],
        [ 1.0, "CADSHU:DriftANNSHU" ],
        [ 0.5, "CADSHU:DriftANNSHU" ],
        [ 0.2, "CADSHU:DriftANNSHU" ],
        [ 0.0, "CADSHU:DriftANNSHU" ]
      ]
    }
    ModuleSettings : @local::Mu2eKinKal.KKKINEMATICLINE
  }

  CosmicFilter : {
    module_type : CosmicTrackFinderTimeFit
  }
}

Mu2eKinKal : {
  @table::Mu2eKinKal
  producers : {
    # seed fits: these don't use drift information or BField corrections
    KKDePSeedFit: @local::Mu2eKinKal.KKSeedFit
    KKDeMSeedFit: @local::Mu2eKinKal.KKSeedFit
    KKLineSeedFit: @local::Mu2eKinKal.KKLineSeedFit
    # drift fits, with BField corrections
    KKLineDriftFit: @local::Mu2eKinKal.KKLineDriftFit
    KKDePDriftFit: @local::Mu2eKinKal.KKDriftFit
    KKDeMDriftFit: @local::Mu2eKinKal.KKDriftFit
    KKUePDriftFit: @local::Mu2eKinKal.KKDriftFit
    KKUeMDriftFit: @local::Mu2eKinKal.KKDriftFit
    KKDmuPDriftFit: @local::Mu2eKinKal.KKDriftFit
    KKDmuMDriftFit: @local::Mu2eKinKal.KKDriftFit
    KKUmuPDriftFit: @local::Mu2eKinKal.KKDriftFit
    KKUmuMDriftFit: @local::Mu2eKinKal.KKDriftFit

  }
  filters : {
    CosmicFilter: @local::Mu2eKinKal.CosmicFilter
  }
}

Mu2eKinKal.producers.KKLineSeedFit.KinKalExtensionSettings.BFieldCorrection : false
Mu2eKinKal.producers.KKLineSeedFit.Mu2eSettings.FitParticle : 13
Mu2eKinKal.producers.KKLineSeedFit.Mu2eSettings.FitDirection : 1
Mu2eKinKal.producers.KKLineDriftFit.Mu2eSettings.FitParticle : 13
Mu2eKinKal.producers.KKLineDriftFit.Mu2eSettings.FitDirection : 1

Mu2eKinKal.producers.KKDeMSeedFit.Mu2eSettings.FitParticle : 11
Mu2eKinKal.producers.KKDeMSeedFit.Mu2eSettings.FitDirection : 0
Mu2eKinKal.producers.KKDePSeedFit.Mu2eSettings.FitParticle : -11
Mu2eKinKal.producers.KKDePSeedFit.Mu2eSettings.FitDirection : 0

Mu2eKinKal.producers.KKDeMDriftFit.Mu2eSettings.FitParticle : 11
Mu2eKinKal.producers.KKDeMDriftFit.Mu2eSettings.FitDirection : 0
Mu2eKinKal.producers.KKDePDriftFit.Mu2eSettings.FitParticle : -11
Mu2eKinKal.producers.KKDePDriftFit.Mu2eSettings.FitDirection : 0
Mu2eKinKal.producers.KKUeMDriftFit.Mu2eSettings.FitParticle : 11
Mu2eKinKal.producers.KKUeMDriftFit.Mu2eSettings.FitDirection : 1
Mu2eKinKal.producers.KKUePDriftFit.Mu2eSettings.FitParticle : -11
Mu2eKinKal.producers.KKUePDriftFit.Mu2eSettings.FitDirection : 1
Mu2eKinKal.producers.KKDmuMDriftFit.Mu2eSettings.FitParticle : 13
Mu2eKinKal.producers.KKDmuMDriftFit.Mu2eSettings.FitDirection : 0
Mu2eKinKal.producers.KKDmuPDriftFit.Mu2eSettings.FitParticle : -13
Mu2eKinKal.producers.KKDmuPDriftFit.Mu2eSettings.FitDirection : 0
Mu2eKinKal.producers.KKUmuMDriftFit.Mu2eSettings.FitParticle : 13
Mu2eKinKal.producers.KKUmuMDriftFit.Mu2eSettings.FitDirection : 1
Mu2eKinKal.producers.KKUmuPDriftFit.Mu2eSettings.FitParticle : -13
Mu2eKinKal.producers.KKUmuPDriftFit.Mu2eSettings.FitDirection : 1

END_PROLOG<|MERGE_RESOLUTION|>--- conflicted
+++ resolved
@@ -166,20 +166,12 @@
     ]
 
     DriftANNSHUSettings : [
-<<<<<<< HEAD
       # sign ANN weights, cut, cluster ANN weights, cut, dt cut, freeze, flag, diag
-      [ "Offline/Mu2eKinKal/data/TrainSign_Stage0.dat",0.5, "Offline/Mu2eKinKal/data/TrainCluster_Stage0.dat",0.5, 1.1, "", "TOT:NullDriftVar", 2],
-      [ "Offline/Mu2eKinKal/data/TrainSign_Stage1.dat",0.4, "Offline/Mu2eKinKal/data/TrainCluster_Stage1.dat",0.4, 1.1, "", "TOT:NullDriftVar", 2],
-      [ "Offline/Mu2eKinKal/data/TrainSign_Stage1.dat",0.3, "Offline/Mu2eKinKal/data/TrainCluster_Stage1.dat",0.3, 1.1, "", "TOT:NullDriftVar", 2],
-      [ "Offline/Mu2eKinKal/data/TrainSign_Stage1.dat",0.2, "Offline/Mu2eKinKal/data/TrainCluster_Stage1.dat",0.2, 1.1, "", "TOT:NullDriftVar", 2],
-      [ "Offline/Mu2eKinKal/data/TrainSign_Stage1.dat",0.1, "Offline/Mu2eKinKal/data/TrainCluster_Stage1.dat",0.1, 1.1, "", "TOT:NullDriftVar", 2]
-=======
-      [ "Offline/Mu2eKinKal/data/TrainSign_Stage0.dat",0.3, "Offline/Mu2eKinKal/data/TrainCluster_Stage0.dat",0.3, "DriftRadius" ,"Null:Drift","", "All", 1],
-      [ "Offline/Mu2eKinKal/data/TrainSign_Stage1.dat",0.3, "Offline/Mu2eKinKal/data/TrainCluster_Stage1.dat",0.3, "DriftRadius" ,"Null:Drift","", "All", 1],
-      [ "Offline/Mu2eKinKal/data/TrainSign_Stage1.dat",0.2, "Offline/Mu2eKinKal/data/TrainCluster_Stage1.dat",0.2, "DriftRadius" ,"Null:Drift","", "All", 1],
-      [ "Offline/Mu2eKinKal/data/TrainSign_Stage1.dat",0.1, "Offline/Mu2eKinKal/data/TrainCluster_Stage1.dat",0.2, "DriftRadius" ,"Null:Drift","", "All", 1],
-      [ "Offline/Mu2eKinKal/data/TrainSign_Stage1.dat",0.08, "Offline/Mu2eKinKal/data/TrainCluster_Stage1.dat",0.1, "DriftRadius" ,"Null:Drift","", "All", 1]
->>>>>>> b4fe38c5
+      [ "Offline/Mu2eKinKal/data/TrainSign_Stage0.dat",0.5, "Offline/Mu2eKinKal/data/TrainCluster_Stage0.dat",0.5, 1.1, "", "TOT:NullDriftVar", 1],
+      [ "Offline/Mu2eKinKal/data/TrainSign_Stage1.dat",0.4, "Offline/Mu2eKinKal/data/TrainCluster_Stage1.dat",0.4, 1.1, "", "TOT:NullDriftVar", 1],
+      [ "Offline/Mu2eKinKal/data/TrainSign_Stage1.dat",0.3, "Offline/Mu2eKinKal/data/TrainCluster_Stage1.dat",0.3, 1.1, "", "TOT:NullDriftVar", 1],
+      [ "Offline/Mu2eKinKal/data/TrainSign_Stage1.dat",0.2, "Offline/Mu2eKinKal/data/TrainCluster_Stage1.dat",0.2, 1.1, "", "TOT:NullDriftVar", 1],
+      [ "Offline/Mu2eKinKal/data/TrainSign_Stage1.dat",0.1, "Offline/Mu2eKinKal/data/TrainCluster_Stage1.dat",0.1, 1.1, "", "TOT:NullDriftVar", 1]
     ]
     Chi2SHUSettings : [
     ]
