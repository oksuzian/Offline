BEGIN_PROLOG
Mu2eKinKal : {
# general configuration for seed fits (no drift)
  KKSeedFit : {
    module_type : LoopHelixFit
    MaterialSettings : {
      elements  : "TrackerConditions/data/ElementsList.data"
      isotopes  : "TrackerConditions/data/IsotopesList.data"
      materials : "TrackerConditions/data/MaterialsList.data"
      strawGasMaterialName  : "straw-gas"
      strawWallMaterialName : "straw-wall"
      strawWireMaterialName : "straw-wire"
      dahlLynchScatteringFraction : 0.995
    }
  
    Mu2eFitSettings: {
      NullHitVarianceScale : 1.0
      TimeBuffer : 0.1 # ns
      UseCaloCluster : true
      AddMaterial : true
      CaloTrackerTimeOffset : -1.35
      AddHitReject : ["Dead"]
      MaxStrawHitDOCA : 4.0
      MaxStrawDOCA : 2.5
      MaxStrawHitDt : 25.0
    }
    
    KinKalFitSettings : {
      DeltaParams : 1e4 # chisquared
      BFieldCorrection : 0
      MetaIterationSettings : [ 
        [ 10.0, 1.0, 10.0, 0 ],
        [ 2.0, 0.5, 10.0, 0 ],
        [ 0.0, 0.2, 20.0 , 0]]
<<<<<<< HEAD

      KKStrawHitUpdaterSettings : [
        [100.0, 3.0, 10.0, 2, 3]
      ]
=======
>>>>>>> 7814e930
    }
    KinKalExtensionSettings : {
      DeltaParams : 1e4 # chisquared
      BFieldCorrection : 0
      MetaIterationSettings : [ 
<<<<<<< HEAD
=======
#        [ 1.0, 0.2, 20.0 , 0],
>>>>>>> 7814e930
        [ 0.0, 0.2, 20.0 , 0]]
    }
  
    ModuleSettings : {
      SeedErrors : [5.0, 5.0, 5.0, 5.0, 0.02, 25.0] # R(mm), Lambda(mm), Cx(mm), Cy(mm), phi0, t0 (ns)
      HelixFlags : [ "HelixOK" ] # why doesn't "HitsOK" work?? FIXME!
      SaveFullFit : true
#      ZSavePositions : [-1520., 0.0, 1520.0 ]
    }
<<<<<<< HEAD
=======

#    StrawHitUpdateSettings :
#      [ 10.0, 10.0, 1, 1 ]
  }
>>>>>>> 7814e930
}
Mu2eKinKal : {
  @table::Mu2eKinKal
  producers : {
    KKDePSeedFit: @local::Mu2eKinKal.KKSeedFit
    KKDeMSeedFit: @local::Mu2eKinKal.KKSeedFit
  }
}
Mu2eKinKal.producers.KKDeMSeedFit.Mu2eFitSettings.FitParticle : 11
Mu2eKinKal.producers.KKDeMSeedFit.Mu2eFitSettings.FitDirection : 0
Mu2eKinKal.producers.KKDePSeedFit.Mu2eFitSettings.FitParticle : -11
Mu2eKinKal.producers.KKDePSeedFit.Mu2eFitSettings.FitDirection : 0

END_PROLOG <|MERGE_RESOLUTION|>--- conflicted
+++ resolved
@@ -32,22 +32,15 @@
         [ 10.0, 1.0, 10.0, 0 ],
         [ 2.0, 0.5, 10.0, 0 ],
         [ 0.0, 0.2, 20.0 , 0]]
-<<<<<<< HEAD
 
       KKStrawHitUpdaterSettings : [
         [100.0, 3.0, 10.0, 2, 3]
       ]
-=======
->>>>>>> 7814e930
     }
     KinKalExtensionSettings : {
       DeltaParams : 1e4 # chisquared
       BFieldCorrection : 0
       MetaIterationSettings : [ 
-<<<<<<< HEAD
-=======
-#        [ 1.0, 0.2, 20.0 , 0],
->>>>>>> 7814e930
         [ 0.0, 0.2, 20.0 , 0]]
     }
   
@@ -57,13 +50,7 @@
       SaveFullFit : true
 #      ZSavePositions : [-1520., 0.0, 1520.0 ]
     }
-<<<<<<< HEAD
-=======
-
-#    StrawHitUpdateSettings :
-#      [ 10.0, 10.0, 1, 1 ]
   }
->>>>>>> 7814e930
 }
 Mu2eKinKal : {
   @table::Mu2eKinKal
