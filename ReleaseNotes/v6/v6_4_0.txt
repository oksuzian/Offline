
           Release notes for Mu2e Offline software, v6_4_0

<<<<<<< HEAD
16)        rlc 20 Dec 2-17
           move to art v2_09_03
           coordinated updates to several packages
15)        genser 12 Dec 2017
=======
17)        ehrlich 09 Jan 2018
           Rewrote the cosmic DYB event generator in C++, and removed all Fortran references.
           New DYB generator allows event generation on the surfaces of a box.

16)        genser 02 Jan 2018

           Added another special physics list ErrorPhysicsList for
           studies done by Peter K (with special energy loss process)
           modified:   MCDataProducts/inc/ProcessCode.hh
           modified:   Mu2eG4/src/physicsListDecider.cc

15)        genser 21 Dec 2017
>>>>>>> a6333200
           
           Added a special physics list MinDEDX
           new file:   Mu2eG4/inc/EmDEDXPhysics.hh
           new file:   Mu2eG4/inc/MinDEDXPhysicsList.hh
           new file:   Mu2eG4/inc/MinDEDXPhysicsList.icc
           new file:   Mu2eG4/src/EmDEDXPhysics.cc
           modified:   Mu2eG4/src/physicsListDecider.cc

14)   	   dnbrow01 15 Dec 2017
	   Add a piece to represent a layer of blocks over the east end
	   of the pit to support a scintillating trigger panel for 
	   "garage" commissioning running.
	   modified:   Mu2eG4/geom/geom_common_garage.txt

	   Fixed a small memory leak.
	   modified:   Mu2eG4/src/constructExternalShielding.cc

13)	   dnbrow01 12 Dec 2017
	   Add ribs to the new TTracker description.  Forgot to check these
	   in with some previous commits.
	   modified:   GeometryService/inc/TTrackerMaker.hh
	   modified:   GeometryService/src/TTrackerMaker.cc
	   modified:   Mu2eG4/geom/geom_common_current.txt
	   modified:   Mu2eG4/geom/ttracker_v5.txt
	   modified:   Mu2eG4/src/ConstructTTrackerDetail5.cc
	   modified:   TTrackerGeom/inc/SupportStructure.hh


12)        dnbrow01  12 Dec 2017
	   Move the DS trench to the as-built position of 1 inch south of
	   nominal.  This does not affect any reconstruction, so can be
	   included in default and later geometries.
	   modified:   Mu2eG4/geom/bldg/dsAreaTrenchCover.txt
	   modified:   Mu2eG4/geom/bldg/dsAreaTrenchFloor.txt
	   modified:   Mu2eG4/geom/bldg/foundationSd.txt
	   modified:   Mu2eG4/geom/bldg/foundationSmid.txt

11)        lmpyles   04 Dec 2017
	   Added the PS exchange pipe to the geometry model. Does not affect
	   default geometry, only accessed via current geometry.  
	   modified:   Mu2eG4/geom/Pipe_v03.txt

10)    	   dnbrow01  01 Dec 2017
      	   Improved managing garage position by consolidating all
 	   needed parameters into single file.  Thanks to Rob for the
	   suggestion.
	   deleted:    Mu2eG4/geom/ExtShieldDownstream_garage.txt
	   deleted:    Mu2eG4/geom/STM_garage.txt
	   deleted:    Mu2eG4/geom/calorimeter_CsI_garage.txt
	   deleted:    Mu2eG4/geom/crv_counters_garage.txt
	   modified:   Mu2eG4/geom/geom_common_garage.txt
	   deleted:    Mu2eG4/geom/mu2eHall_garage.txt
	   deleted:    Mu2eG4/geom/muonBeamStop_garage.txt
	   deleted:    Mu2eG4/geom/ttracker_garage.txt

      	   One last improvement to	version	5 of the tracker - right straw
	   positions without overlaps.
	   modified:   Mu2eG4/src/ConstructTTrackerDetail5.cc

9)	dnbrow01 01 Dec 2017
	Fix some issues related to z-placement in the new "version 5"
	Tracker.  Makes G4 and TTracker agree about positions of straws.
	modified:   Mu2eG4/src/ConstructTTrackerDetail5.cc

	Missed one place where StrawSD checks for TTracker version,
	and throws if not =5.
	modified:   Mu2eG4/src/StrawSD.cc

	Just my compulsive need to fix spelling...
	modified:   GeometryService/src/TTrackerMaker.cc

8)      dnbrow01 29 Nov 2017
	Apparently, about 25% of the time, I can't add the number 4000	
	correctly... this fixes some overlaps
	modified:   Mu2eG4/geom/calorimeter_CsI_garage.txt

	Modify how the shift is	implemented for	building the
        garageFakeDS3Vacuum object.
	modified:   Mu2eG4/geom/geom_common_garage.txt
	modified:   Mu2eG4/src/constructDS.cc

	Make it	    possible to do selective overlap checking on the MBS...
	modified:   Mu2eG4/src/constructMBS.cc

	This module uses B-field direction to assign "transverse" momentum.
	Fine, except in	 the garage, where there     is no B-field.	
	When there is no B-field, now defaults to use z-axis.
	modified:   TrackerMC/src/StrawDigisFromStepPointMCs_module.cc

        I just have this inability to leave typos in comments alone...
	modified:   Mu2eG4/src/constructDiskCalorimeter.cc


7)  	dnbrow01 28 Nov 2017
	Moved detectors another 4 meters east per George Ginther.
	modified:   Mu2eG4/geom/ExtShieldDownstream_garage.txt
	modified:   Mu2eG4/geom/calorimeter_CsI_garage.txt
	modified:   Mu2eG4/geom/geom_common.txt
	modified:   Mu2eG4/geom/geom_common_garage.txt
	modified:   Mu2eG4/geom/muonBeamStop_garage.txt
	modified:   Mu2eG4/geom/ttracker_garage.txt


6)      dnbrow01 27 Nov 2017
        Create geometry configuration files to create a "Garage Position"
	geometry for simulation of garage position cosmic commisioning.
	For this first pass, we assume:  - downstream external shielding
	is not yet installed; the CRV is not yet installed; the STM is
	not yet installed; the TTracker, Cal, and MBS are 10 m due east
	of nominal running position; the rest of the DS is in nominal
	position.  Some distinct surrealism here:  most notably, detectors
	that float!  But it is a beginning.  These changes do not affect
	default geometry or even current geometry.  These are only accessed
	by pointing your GeometryService at Mu2eG4/geom/geom_common_garage.txt

	Simulation works as expected with these changes, but there is still
	an issue with conversion of StepPointMCs to digis that must be 
	resolved.
 
	Utility files to simply remove shielding, if wanted.
 	new file:   Mu2eG4/geom/ExtShieldDownstream_NoShields.txt
 	new file:   Mu2eG4/geom/ExtShieldUpstream_NoShields.txt

	 The new garage configuration files
	 new file:   Mu2eG4/geom/ExtShieldDownstream_garage.txt
 	 new file:   Mu2eG4/geom/STM_garage.txt
 	 new file:   Mu2eG4/geom/calorimeter_CsI_garage.txt
 	 new file:   Mu2eG4/geom/crv_counters_garage.txt
 	 new file:   Mu2eG4/geom/geom_common_garage.txt
 	 new file:   Mu2eG4/geom/mu2eHall_garage.txt
 	 new file:   Mu2eG4/geom/muonBeamStop_garage.txt
 	 new file:   Mu2eG4/geom/ttracker_garage.txt

	 To make this work, we create a mimic of the DS3Vacuum volume
 	 shape and size, but fill it with air and place it 10 m East
 	 of the DS3Vacuum.  This now serves as the mother volume
 	 for the TTracker, Cal, MBS, and associated VirtualDetectors.
 	 The changes below do not affect performance for nominal 
 	 running.  All these changes are keyed off the presence of a
 	 bool named inGaragePosition.
 	 modified:   Mu2eG4/src/Mu2eWorld.cc
 	 modified:   Mu2eG4/src/constructDS.cc
 	 modified:   Mu2eG4/src/constructMBS.cc
 	 modified:   Mu2eG4/src/constructVirtualDetectors.cc

5) 	dnbrow01  14 November 2017
	Had accidentally removed a setting for older versions of
	TTracker when putting in corresponding setting for newer version.
	Restored the old version with a switch for the new version.
	Also include the updated new TTracker with the updated inner ring.
	modified:   GeometryService/inc/TTrackerMaker.hh
	modified:   GeometryService/src/TTrackerMaker.cc
	modified:   Mu2eG4/src/ConstructTTrackerDetail5.cc
	modified:   TTrackerGeom/inc/TTracker.hh

4)      dnbrow01  12 November 2017
	Improve	  memory footprint by reusing sets of straws among panels.
	Rationalize some function and object naming.  Prepare for use
	of Alignment in	 G4 stage of simulation.
	modified:   Mu2eG4/inc/ConstructTTrackerDetail5.hh
	modified:   Mu2eG4/src/ConstructTTrackerDetail5.cc

3)      dnbrow01  12 November 2017
	Created a new version of the TTracker geometry that builds individual
	panels as they will be built instead of a bunch of copies of an
	idealized plane with copies of an identical plane of straws.  Here,
	each panel is built individually, and each straw within.  Will 
 	change back to identical bunches of straws in otherwise individually
	built panels to not hog so much memory.  Wanted to commit this
	so we have it.  The new version of the TTracker will not yet be
	seen by anybody unless they go well out of their way to use it.
	modified:   Analyses/src/TTrackerGeomIntRootPlots_module.cc
	modified:   GeometryService/inc/TTrackerMaker.hh
	modified:   GeometryService/src/TTrackerMaker.cc
	modified:   Mu2eG4/geom/ttracker_v4.txt
	new file:   Mu2eG4/geom/ttracker_v5.txt
	new file:   Mu2eG4/inc/ConstructTTrackerDetail5.hh
	new file:   Mu2eG4/src/ConstructTTrackerDetail5.cc
	modified:   Mu2eG4/src/Mu2eWorld.cc
	modified:   Mu2eG4/src/StrawSD.cc
	modified:   Mu2eG4/src/TTrackerPlaneSupportSD.cc
	modified:   Mu2eG4/src/constructTTrackerv5.cc
	modified:   TTrackerGeom/inc/SupportStructure.hh
	modified:   TTrackerGeom/inc/TTracker.hh


2)    dnbrow01  01 November 2017
      Updated a number of fcl files using StrawHit access that was outdated
      as of this release.  See item (1) below.
      modified:   Analyses/test/readback.fcl
      modified:   BFieldGeom/test/makeBinaryMaps.fcl
      modified:   BFieldGeom/test/readBinaryMaps.fcl
      modified:   EventGenerator/test/g4test_FromStepPointMCs.fcl
      modified:   EventMixing/inputGeneration/dioBG.fcl
      modified:   EventMixing/inputGeneration/neutronBG.fcl
      modified:   EventMixing/inputGeneration/photonBG.fcl
      modified:   EventMixing/inputGeneration/protonBG.fcl
      modified:   EventMixing/test/mixProducer_01.fcl
      modified:   Mu2eG4/fcl/g4BremTest.fcl
      modified:   Mu2eG4/fcl/g4test_mucapture.fcl
      modified:   Mu2eG4/fcl/g4validate_01.fcl
      modified:   Mu2eG4/fcl/pi_e_nu.fcl
      modified:   Mu2eG4/fcl/replayAll.fcl

      Started building the code for handling a more detailed description
      of the TTracker geometry.
      modified:   Mu2eG4/inc/constructTTracker.hh
      new file:   Mu2eG4/src/constructTTrackerv5.cc


1)    brownd, rbonventre  30 October 2017
Major upgrade to the StrawHit response model and simulation, including:
- refined cluster formation simulation for MIP particles
- electronics response model using transfer functions
- added data driven attenuation and dispersion model
- updated tuning of electronics parameters
- TimeOverThreshold (TOT) measurement in StrawDigi and downstream
- require coincidence between straw ends to create a digi as in FPGA
- Update StrawDigi and downstream interfaces to treat measurements at
each end of the straw the same
- use hardware names for the straw ends (cal, HV)
- remove MC diagnostics in MakeStrawHits module<|MERGE_RESOLUTION|>--- conflicted
+++ resolved
@@ -1,12 +1,11 @@
 
            Release notes for Mu2e Offline software, v6_4_0
 
-<<<<<<< HEAD
-16)        rlc 20 Dec 2-17
-           move to art v2_09_03
+18)        rlc 10 Jan 2018
+           move to art v2_09_04
            coordinated updates to several packages
-15)        genser 12 Dec 2017
-=======
+	   technical fixes folowing changes in art
+
 17)        ehrlich 09 Jan 2018
            Rewrote the cosmic DYB event generator in C++, and removed all Fortran references.
            New DYB generator allows event generation on the surfaces of a box.
@@ -19,7 +18,6 @@
            modified:   Mu2eG4/src/physicsListDecider.cc
 
 15)        genser 21 Dec 2017
->>>>>>> a6333200
            
            Added a special physics list MinDEDX
            new file:   Mu2eG4/inc/EmDEDXPhysics.hh
