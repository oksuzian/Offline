--- conflicted
+++ resolved
@@ -2,7 +2,29 @@
 
            Release notes for Mu2e Offline software, v6_0_7
 
-<<<<<<< HEAD
+12) Feb 20, 2017 kutschke
+    New cdee to look at StrawDigis made via the trigger
+      - Analyses/src/ReadStrawHitReco_module.cc
+      - Analyses/test/strawDigi.fcl
+
+11) Feb 20, 2017 kutschke
+   Update scripts in the ups_install directory
+     - Add s qualfier
+     - Support for builds with and without the trigger qualifier
+     - Lots of bug fixes
+
+10) Feb 20, 2017 kutschke
+   Rename the buildopts --triggerSplit option to just --trigger.
+   It is now used to control setup options as well as to control
+   skipping packages not needed in the trigger.
+
+   Files affecte:  SConstruct buildopts setup.sh
+
+9) Feb 17, 2017 kutschke
+   New code to look at StrawHits made via the trigger.
+     - Analyses/src/ReadStrawHitReco_module.cc
+     - Analyses/test/strawHit.fcl
+
 8) 18 Feb 2017  dnbrow01
    Small improvements in HRS and PS cryostat geometry based on discussions with
    Rick Coleman.
@@ -18,32 +40,7 @@
 7) Feb 17, 2017 echenard
    Removed unnecessary packing / unpacking in calorimeter digitization chain, removinh unneeded module and data product
    Renamed Calorimeter production module all singular (yes, these few scattered 's' were bothering me...)
-   
-=======
-10) Feb 20, 2017 kutschke
-    New cdee to look at StrawDigis made via the trigger
-      - Analyses/src/ReadStrawHitReco_module.cc
-      - Analyses/test/strawDigi.fcl
 
-9) Feb 20, 2017 kutschke
-   Update scripts in the ups_install directory
-     - Add s qualfier
-     - Support for builds with and without the trigger qualifier
-     - Lots of bug fixes
-
-8) Feb 20, 2017 kutschke
-   Rename the buildopts --triggerSplit option to just --trigger.
-   It is now used to control setup options as well as to control
-   skipping packages not needed in the trigger.
-
-   Files affecte:  SConstruct buildopts setup.sh
-
-7) Feb 17, 2017 kutschke
-   New code to look at StrawHits made via the trigger.
-     - Analyses/src/ReadStrawHitReco_module.cc
-     - Analyses/test/strawHit.fcl
-
->>>>>>> 734e881c
 6) Feb 13, 2017 kutschke
    Remove tbb from ups packages we setup.  It was needed temporarily
    because of an oversight in the art table file - that has since been fixed.
