--- conflicted
+++ resolved
@@ -2,22 +2,20 @@
 
            Release notes for Mu2e Offline software, v5_7_0
 
-<<<<<<< HEAD
+14) March 22, 2016 oksuzian
+    Added new concrete materials in ConstructMaterials
+    Updated current shielding geometry to mitigate the rad damage in NE corner.
+    Added enhanced shielding files ExtShieldUpstream_v03.txt ExtShieldDownstream_v03.txt, which are not default yet.
+
+13) March 21, 2016 ehrlich
+    Changed the background overlay for the CRVResponse
+
 12) March 20, 2016 brownd
     Tuned reconstruction parameters to follow new sims.
     Affects conditions_01.txt, TrkPatRec/fcl/prolog.fcl
     Update MVA weights for stereo selection, time peak filtering,
     Compton electron removal, and trkqual computation.  Add and update
     diagnostics.
-=======
-13) March 22, 2016 oksuzian
-    Added new concrete materials in ConstructMaterials
-    Updated current shielding geometry to mitigate the rad damage in NE corner.
-    Added enhanced shielding files ExtShieldUpstream_v03.txt ExtShieldDownstream_v03.txt, which are not default yet.
-
-12) March 21, 2016 ehrlich
-    Changed the background overlay for the CRVResponse
->>>>>>> 2d7e50df
 
 11) March 16, 2016 kutschke
     Add steplimiters to the logical volumes for
