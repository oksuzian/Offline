--- conflicted
+++ resolved
@@ -1,8 +1,6 @@
            Release notes for Mu2e Offline software, v7_0_5
            This new series includes breaking changes for MDC2018
 
-<<<<<<< HEAD
-=======
 9) Aug 9, 2018 edmonds
    Completed digi compression
    - StepPOintMCCollections are no longer consolidated into one and are kept separate on the output
@@ -14,7 +12,6 @@
    - calorimeterRO CaloShowerSteps are dropped from the event because of the Ptr bug (see DocDB-19477)
    - had to add a few modifier functions to CrvDigiMC, CaloShowerSim and CaloShowerStepRO so that I could remap their Ptrs
 
->>>>>>> d4a48579
 8) Aug 2, 2018 kutschke
    Mu2eG4/src/Mu2eWorld.cc
      - After a calo geometry change from Bertrand the simulation stopped
