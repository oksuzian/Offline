           Release notes for Mu2e Offline software, v7_1_3

5) brownd 1 October 2018
  - add scripts for CeplusEndpoint-mix 
4) genser  1 October 2018

    updated pset level used when Birk's constants are changed
       Mu2eG4/src/Mu2eG4_module.cc
       Mu2eG4/src/setBirksConstant.cc
    added steppingVerbosityLevel
       Mu2eG4/fcl/prolog.fcl
       Mu2eG4/src/Mu2eG4_module.cc
    added modifyEMOption0 to enable changing standard EM MSC Models
    transition energy in geant4 10.4
       Mu2eG4/fcl/prolog.fcl
       Mu2eG4/inc/Mu2eEmStandardPhysics.hh
       Mu2eG4/src/Mu2eEmStandardPhysics.cc
       Mu2eG4/src/physicsListDecider.cc
3) hsong, edmonds TrkAna updates
   - branch names changed to make it charge blind
   - added separate evtwts branch
   - also added PBIWeight module to convert ProtonBunchIntensity to an EventWeight
2) brownd 9/27/18
   - Fixed minor bug in StrawDigi creation
   - Added config for flat protons and calo-filtered flat gammas
   - Added mc filter for calo clusters
1) branch muminus_eplus : P.Murat
  1.1 bug fix in RMC/RPC internal conversion generation
      Bob's fix to RMC event weight
<<<<<<< HEAD
  x.2 all spectra parameterized as arrays of (x,y) pairs have x's corresponding to the bin centers
  x.3 fix shape of the RPC photon energy spectrum - wrong plot has been digitized and fit
  x.4 fix use of uninitialized memory in CalPatRec/src/DeltaFinder_module.cc
  x.5 initialize TrkStrawHit::hitRms with a small number to avoid assert's when printing
  x.6 add configs for proton reco to TrackCaloMatching and CalPatRec prolog files

2. branch muminus_eplus : H. Song 1 October 2018
  2.1 TrackAnalysis module analyzes both negative and positive tracks as the default
  2.2 TrkParticle can be changed in TrkDiag/fcl/prolog.fcl
  2.3 TrackAnalysis now decides KalmanHitCollections for reconstruction and TrackCaloMatching using desired TrkParticle (previously electrons were hardcoded)
  2.4 TrkAnaDigis ntuple output has 2 directories with a trkana TTree each. (Analysis scripts will have to be updated)
  2.5 trkana TTree branch names were changed to generalize charge
  2.6 TrackCaloMatching is now done for both electrons and positrons
  2.7 TrkDiag/fcl/TrkAnaDigis.fcl and TrkDiag/fcl/TrkAnaDigisCRV.fcl were cleaned up and various renamings were moved to prologs
=======
  1.2 all spectra parameterized as arrays of (x,y) pairs have x's corresponding to the bin centers
  1.3 fix shape of the RPC photon energy spectrum - wrong plot has been digitized and fit
  1.4 fix use of uninitialized memory in CalPatRec/src/DeltaFinder_module.cc
  1.5 initialize TrkStrawHit::hitRms with a small number to avoid assert's when printing
  1.6 add configs for proton reco to TrackCaloMatching and CalPatRec prolog files
>>>>>>> 63f84ae1
<|MERGE_RESOLUTION|>--- conflicted
+++ resolved
@@ -17,6 +17,13 @@
        Mu2eG4/src/Mu2eEmStandardPhysics.cc
        Mu2eG4/src/physicsListDecider.cc
 3) hsong, edmonds TrkAna updates
+   - TrackAnalysis module analyzes both negative and positive tracks as the default
+   - TrkParticle can be changed in TrkDiag/fcl/prolog.fcl
+   - TrackAnalysis now decides KalmanHitCollections for reconstruction and TrackCaloMatching using desired TrkParticle (previously electrons were hardcoded)
+   - TrkAnaDigis ntuple output has 2 directories with a trkana TTree each. (Analysis scripts will have to be updated)
+   - trkana TTree branch names were changed to generalize charge
+   - TrackCaloMatching is now done for both electrons and positrons
+   - TrkDiag/fcl/TrkAnaDigis.fcl and TrkDiag/fcl/TrkAnaDigisCRV.fcl were cleaned up and various renamings were moved to prologs
    - branch names changed to make it charge blind
    - added separate evtwts branch
    - also added PBIWeight module to convert ProtonBunchIntensity to an EventWeight
@@ -27,25 +34,8 @@
 1) branch muminus_eplus : P.Murat
   1.1 bug fix in RMC/RPC internal conversion generation
       Bob's fix to RMC event weight
-<<<<<<< HEAD
-  x.2 all spectra parameterized as arrays of (x,y) pairs have x's corresponding to the bin centers
-  x.3 fix shape of the RPC photon energy spectrum - wrong plot has been digitized and fit
-  x.4 fix use of uninitialized memory in CalPatRec/src/DeltaFinder_module.cc
-  x.5 initialize TrkStrawHit::hitRms with a small number to avoid assert's when printing
-  x.6 add configs for proton reco to TrackCaloMatching and CalPatRec prolog files
-
-2. branch muminus_eplus : H. Song 1 October 2018
-  2.1 TrackAnalysis module analyzes both negative and positive tracks as the default
-  2.2 TrkParticle can be changed in TrkDiag/fcl/prolog.fcl
-  2.3 TrackAnalysis now decides KalmanHitCollections for reconstruction and TrackCaloMatching using desired TrkParticle (previously electrons were hardcoded)
-  2.4 TrkAnaDigis ntuple output has 2 directories with a trkana TTree each. (Analysis scripts will have to be updated)
-  2.5 trkana TTree branch names were changed to generalize charge
-  2.6 TrackCaloMatching is now done for both electrons and positrons
-  2.7 TrkDiag/fcl/TrkAnaDigis.fcl and TrkDiag/fcl/TrkAnaDigisCRV.fcl were cleaned up and various renamings were moved to prologs
-=======
   1.2 all spectra parameterized as arrays of (x,y) pairs have x's corresponding to the bin centers
   1.3 fix shape of the RPC photon energy spectrum - wrong plot has been digitized and fit
   1.4 fix use of uninitialized memory in CalPatRec/src/DeltaFinder_module.cc
   1.5 initialize TrkStrawHit::hitRms with a small number to avoid assert's when printing
-  1.6 add configs for proton reco to TrackCaloMatching and CalPatRec prolog files
->>>>>>> 63f84ae1
+  1.6 add configs for proton reco to TrackCaloMatching and CalPatRec prolog files