--- conflicted
+++ resolved
@@ -1,7 +1,6 @@
            Release notes for Mu2e Offline software, v7_1_3
 	   still under development
 
-<<<<<<< HEAD
 1) hsong, edmonds TrkAna updates
    - branch names changed to make it charge blind
    - added separate evtwts branch
@@ -9,13 +8,11 @@
 2) brownd 9/27/18
    - Fixed minor bug in StrawDigi creation
    - Added config for flat protons and calo-filtered flat gammas
-=======
-x. branch muminus_eplus : P.Murat
-  x.1 bug fix in RMC/RPC internal conversion generation
+3) branch muminus_eplus : P.Murat
+  3.1 bug fix in RMC/RPC internal conversion generation
       Bob's fix to RMC event weight
-  x.2 all spectra parameterized as arrays of (x,y) pairs have x's corresponding to the bin centers
-  x.3 fix shape of the RPC photon energy spectrum - wrong plot has been digitized and fit
-  x.4 fix use of uninitialized memory in CalPatRec/src/DeltaFinder_module.cc
-  x.5 initialize TrkStrawHit::hitRms with a small number to avoid assert's when printing
-  x.6 add configs for proton reco to TrackCaloMatching and CalPatRec prolog files
->>>>>>> fbaa79ec
+  3.2 all spectra parameterized as arrays of (x,y) pairs have x's corresponding to the bin centers
+  3.3 fix shape of the RPC photon energy spectrum - wrong plot has been digitized and fit
+  3.4 fix use of uninitialized memory in CalPatRec/src/DeltaFinder_module.cc
+  3.5 initialize TrkStrawHit::hitRms with a small number to avoid assert's when printing
+  3.6 add configs for proton reco to TrackCaloMatching and CalPatRec prolog files