--- conflicted
+++ resolved
@@ -77,7 +77,7 @@
 // KalFit parameters
     _debug(pset.get<int>("debugLevel",0)),
     _weedhits(pset.get<bool>("weedhits",true)),
-    _maxhitchi(pset.get<double>("maxhitchi",4.0)),
+    _maxhitchi(pset.get<double>("maxhitchi",3.5)),
     _maxweed(pset.get<unsigned>("maxweed",10)),
     _herr(pset.get< vector<double> >("hiterr")),
     _maxdriftpull(pset.get<double>("maxDriftPull",10)),
@@ -92,16 +92,10 @@
     _removefailed(pset.get<bool>("RemoveFailedFits",true)),
     _minnstraws(pset.get<unsigned>("minnstraws",15)),
     _ambigstrategy(pset.get< vector<int> >("ambiguityStrategy")),
-<<<<<<< HEAD
-    _bfield(0)
-=======
     _resolveAfterWeeding(pset.get<bool>("ResolveAfterWeeding",false)),
     _bfield(0),
     _kdiag(kdiag)
->>>>>>> dfb0df29
   {
-    // 2015-04-12 P.Murat add doublet ambig resolver
-    _darPset = new fhicl::ParameterSet(pset.get<fhicl::ParameterSet>("DoubletAmbigResolver",fhicl::ParameterSet()));
 // set KalContext parameters
     _disttol = pset.get<double>("IterationTolerance",0.1);
     _intertol = pset.get<double>("IntersectionTolerance",100.0);
@@ -112,7 +106,7 @@
     _smearfactor = pset.get<double>("SeedSmear",1.0e6);
     _sitethresh = pset.get<double>("SiteMomThreshold",0.2);
     _momthresh = pset.get<double>("MomThreshold",10.0);
-    _mingap = pset.get<double>("mingap",0.1);
+    _mingap = pset.get<double>("mingap",1.0);
     _minfltlen = pset.get<double>("MinFltLen",0.1);
     _minmom = pset.get<double>("MinMom",10.0);
     _fltepsilon = pset.get<double>("FltEpsilon",0.001);
@@ -142,30 +136,30 @@
     // construct the ambiguity resolvers
 
     AmbigResolver* ar;
-
-    _resolveAfterWeeding = false;
+    // Search for explicit resolver parameter sets
+    fhicl::ParameterSet const& fixedPset = pset.get<fhicl::ParameterSet>("FixedAmbigResolver",fhicl::ParameterSet());
+    fhicl::ParameterSet const& hitPset = pset.get<fhicl::ParameterSet>("HitAmbigResolver",fhicl::ParameterSet());
+    fhicl::ParameterSet const& panelPset = pset.get<fhicl::ParameterSet>("PanelAmbigResolver",fhicl::ParameterSet());
+    fhicl::ParameterSet const& pocaPset = pset.get<fhicl::ParameterSet>("POCAAmbigResolver",fhicl::ParameterSet());
+    fhicl::ParameterSet const& doubletPset = pset.get<fhicl::ParameterSet>("DoubletAmbigResolver",fhicl::ParameterSet());
+
     int n = _ambigstrategy.size();
     for(int i=0; i<n; ++i) {
       switch (_ambigstrategy[i]) {
       case fixedambig: default:
-	ar = new FixedAmbigResolver(pset,_herr[i],i);
+	ar = new FixedAmbigResolver(fixedPset,_herr[i],i);
 	break;
       case hitambig:
-	ar = new HitAmbigResolver(pset,_herr[i],i);
+	ar = new HitAmbigResolver(hitPset,_herr[i],i);
 	break;
       case panelambig:
-<<<<<<< HEAD
-	ar = new PanelAmbigResolver(pset,_herr[i],i);
-=======
 	ar = new PanelAmbig::PanelAmbigResolver(panelPset,_herr[i],i,_kdiag);
->>>>>>> dfb0df29
 	break;
       case pocaambig:
-	ar = new PocaAmbigResolver(pset,_herr[i],i);
+	ar = new PocaAmbigResolver(pocaPset,_herr[i],i);
 	break;
       case doubletambig: // 4
- 	ar = new DoubletAmbigResolver(*_darPset,_herr[i],i);
-	_resolveAfterWeeding = true;
+ 	ar = new DoubletAmbigResolver(doubletPset,_herr[i],i);
  	break;
       }
       _ambigresolver.push_back(ar);
