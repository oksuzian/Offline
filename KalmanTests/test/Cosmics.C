--- conflicted
+++ resolved
@@ -348,22 +348,12 @@
     mcd0mp->Draw("same");
     mcd0mm->Draw("same");
 
-<<<<<<< HEAD
-  } else if(tpage =="select") {
-    TH2F* cmom = new TH2F("cmom","Downstream vs Upstream momentum;P_{d} (MeV);P_{u} (MeV)",100,40,200,100,40,200);
-    TH2F* ctand = new TH2F("ctand","Downstream vs Upstream tan#lambda;tan(#lambda)_{d};tan(#lambda)_{u}",100,-1.25,-0.25,100,0.25,1.25);
-    TH2F* cp0 = new TH2F("cp0","Downstream vs Upstream #phi_{0};radians;radians",100,-3.15,3.15,100,-3.15,3.15);
-    TH2F* cd0 = new TH2F("cd0","Downstream vs Upstream d_{0};mm;mm",100,-500,500,100,-500,500);
-    TH1F* dtrkt0e = new TH1F("dtrkt0e","Downstream - Upstream t_{0};nsec",100,50,200);
-    TH1F* dtrkt0m = new TH1F("dtrkt0m","Downstream - Upstream t_{0};nsec",100,50,200);
-=======
-    
+   
   } else if(tpage =="pselect") {
     TH2F* cmom = new TH2F("cmom","Downstream vs Upstream momentum;P_{d} (MeV);P_{u} (MeV)",100,30,250,100,30,250);
     TH2F* ctand = new TH2F("ctand","Downstream vs Upstream tan#lambda;tan(#lambda)_{d};tan(#lambda)_{u}",100,-1.25,-0.25,100,0.25,1.25);
     TH2F* cp0 = new TH2F("cp0","Downstream vs Upstream #phi_{0};radians;radians",100,-3.15,3.15,100,-3.15,3.15);
     TH2F* cd0 = new TH2F("cd0","Downstream vs Upstream d_{0};mm;mm",100,-600,600,100,-600,600);
->>>>>>> 90e1c321
     cmom->SetStats(0);
     ctand->SetStats(0);
     cd0->SetStats(0);
