# -*- mode: tcl -*-
#------------------------------------------------------------------------------
# this file is included by fcl/standardProducers.fcl inside the PROLOG section
#------------------------------------------------------------------------------
#include "TrkPatRec/fcl/Particle.fcl"
#include "TrkPatRec/fcl/PanelAmbigResolver.fcl" 
BEGIN_PROLOG

# this should go in a general file FIXME!!
FitDir : {
  downstream : 0
  upstream : 1
}

# time clustering is the 1st stage of track finding 
TimeClusterFinder : {
  module_type  : TimeClusterFinder
  ClusterMVA : { MVAWeights : "TrkPatRec/test/TimeCluster.weights.xml" }
  ClusterCaloMVA : { MVAWeights : "TrkPatRec/test/TimeClusterCalo.weights.xml" }
  ComboHitCollection : "makePH"
  StrawHitFlagCollection : "FlagBkgHits:ComboHits"
  CaloClusterCollection : "CaloClusterFromProtoCluster"
  T0Calculator : { CaloT0Offset : @local::TrackCaloMatching.DtOffset }
  # enable calorimeter cluster info in time clustering
  CaloClusterCollection : "CaloClusterFromProtoCluster"
  UseCaloCluster : true
  UseCaloClusterPosition : true
  CaloClusterWeight : 10.0
  TestFlag : true
}
# helix finding
<<<<<<< HEAD
=======
#version for mu @ p ~ 100 MeV/c tracks
TimeClusterFinderMu : {
    @table::TimeClusterFinder
    T0Calculator : {
      StrawHitBeta : 0.7
      CaloT0Offset : @local::TrackCaloMatching.DtOffset 
    }
}
TimeClusterFinderPi : {
    @table::TimeClusterFinder
    T0Calculator : {
      StrawHitBeta : 0.6
      CaloT0Offset : @local::TrackCaloMatching.DtOffset 
    }
}

>>>>>>> db943733
RobustHelixFinder : {
    module_type		: RobustHelixFinder
    ComboHitCollection     : "makePH"
    ComboHitFlagCollection : "FlagBkgHits:ComboHits"
    TimeClusterCollection  : "TimeClusterFinder"
    HelixStereoHitMVA      : { MVAWeights : "TrkPatRec/test/HelixStereoHitMVA.weights.xml" }
    HelixNonStereoHitMVA   : { MVAWeights : "TrkPatRec/test/HelixNonStereoHitMVA.weights.xml" }
    diagPlugin : { tool_type                    : "RobustHelixFinderDiag"
	mcTruth                                 : 0
    }
    
}
<<<<<<< HEAD
#same for trigger
=======
RobustHelixFinderMu : {
  @table::RobustHelixFinder
    TimeClusterCollection  : "TimeClusterFinderMu"
}
RobustHelixFinderPi : {
  @table::RobustHelixFinder
    TimeClusterCollection  : "TimeClusterFinderPi"
}
>>>>>>> db943733
# pattern recognition internals
# Kalman fit configuration for the seed fit (least squares configuration of Kalman fit)
KFSeed : {
  MaxIterations                   : 3
  fieldCorrection	      	  : false
  materialCorrection              : false
  seedsmear       		  : 10000
  maxhitchi                       : 5.0
  # interate the fit twice: once at the physical size of the straw, once at its RMS
    #  hiterr                          : [ 5.0, 1.44 ]
  # time external error, assuming s drift velocity of 62.5 #mu m / ns
  hiterr                          : [ 80., 23.04]
  ambiguityStrategy       	  : [ 0  , 0    ]
  t0Tolerance			  : [ 5.0, 5.0  ]
  weedhits			  : [ true, true ]
  ResolveAfterWeeding		  : false
  AddMaterial			  : [ false, false ]
#  initT0			  : true
  initT0			  : false 
  useTrkCaloHit                   : false
  updateT0			  : [false, false ]
  dtOffset                        : @local::TrackCaloMatching.DtOffset
  strawHitT0Weight                : 1
  caloHitT0Weight                 : 10
  mcTruth                         : 0
}

# Kalman fit configuration for the final track fit.  This also runs the simulated annealing
KFFinal : {
  materialCorrection          : true
  fieldCorrection	      : true
  initT0		      : false
  useTrkCaloHit               : false
  ResolveAfterWeeding	      : false
  # time external error, assuming s drift velocity of 62.5 #mu m / ns
#  hiterr                      : [ 5.0, 1.5, 0.5, 0.25, 0.125, 0.05, 0.0, 0.0, 0.0]
  hiterr                      : [ 32., 16., 8., 4, 2., 1.0, 0.0, 0.0, 0.0] # ns
  t0Tolerance                 : [ 2.0, 1.0, 1.0, 1.0 , 0.5  , 0.5 , 0.2, 0.2, 0.1]
  updateT0                    : [false, false, false, true, true, true, true, true, true ]
# specific choices for ambiguity resolution
  weedhits		      : @local::PanelAmbig.Weed
  AddMaterial		      : [ false, false, false, true, false, false, false, true, false ]
  PanelAmbigResolver          : @local::PanelAmbig.Resolver
  ambiguityStrategy           : @local::PanelAmbig.Strategy
# Extend downstream to the calorimeter by default
  DownstreamExtent	      : 3
  dtOffset                    : @local::TrackCaloMatching.DtOffset
  strawHitT0Weight            : 1 # unused? FIXME!
  caloHitT0Weight             : 10 # unused? FIXME!
  useTrkCaloHit               : true
  mcTruth                     : 0
}

# Kalman fit configuration for the cprmode
CprKFFinal : {
    debugLevel                              : 0
    minnstraws                              : 15
    MaximumMaterialFlightDifference         : 1000 # mm separation in flightlength
    materialCorrection                      : true
    weedhits                                : [ true , true , true , true, true , true , true , true, true ]
    maxhitchi                               : 5. # 3.5
    maxPull                                 : 10.
    maxweed                                 : 10
    mingap				    : 1.0
    ambiguityStrategy    		    : [ 4    , 4    , 4    , 4   , 4    , 4    , 4    , 4   , 4    ]
    AddMaterial		                    : [ false, false, false, true, false, false, false, true, true ]
    hiterr 		                    : [ 80.  , 24.  , 8.   , 4.  , 2.   , 0.8  , 0.0  , 0.0 , 0.0  ]
    t0Tolerance				    : [ 2.0  , 1.0  , 1.0  , 1.0 , 0.5  , 0.5  , 0.2  , 0.2 , 0.1  ]
    # not used t0ErrorFactor                           : 1.2                # scale ?
    minT0DOCA                               : -0.2               # 
    t0window                                : 2.5
    dtOffset                                : @local::TrackCaloMatching.DtOffset
    # did Dave mean that? 
    updateT0			            : [ false, true, true, true, true, true, true, true, true ]
    DivergeFlt                              : 1000.
    #------------------------------------------------------------------------------
    #  KalContext parameters  (there are more to define ! )
    #------------------------------------------------------------------------------
    MinNDOF                                 : 10 # this means 15 hits min
    #------------------------------------------------------------------------------
    # ambiguity resolver parameters
    #------------------------------------------------------------------------------
    FixedAmbigResolver                      : {}
    HitAmbigResolver                        : {}
    PocaAmbigResolver                       : {}
    PanelAmbigResolver                      : {}
    #------------------------------------------------------------------------------
    # doublet-based ambiguity resolver parameters
    #------------------------------------------------------------------------------
    DoubletAmbigResolver                    : { @table::TrkReco.DoubletAmbigResolver }
    fieldCorrection			    : true
#    scaleErrDoublet                         : 5.
#    minDriftDoublet                         : 0.3
#    deltaDriftDoublet                       : 0.3
#    maxDoubletChi2                          : 9
#   sigmaSlope                              : 0.025
    mcTruth                                 : 1
    mcUtils                                 : { tool_type : "TrkPatRecMcUtils" }
}


# Seed fit; this is really a least-squares fit, but uses the Kalman infrastructure
KSF : {
  module_type                 : KalSeedFit
  ComboHitCollection	      : "makeSH"
  SeedCollection	      : "RobustHelixFinder"
  KalFit		      : @local::KFSeed
  ParameterErrors	      : [10.0,0.05,0.001,10.0,0.05]
#  ParameterErrors	      : [1.0,1.0,1.0,1.0,1.0]
  MaxAddDoca                  : 7.    # mm
  MaxAddChi                   : 5.    # normalized unit
  rescueHits                  : 0     # turned off 
}
# Final Kalman fit, including material and magnetic inhomogeneity effects
KFF : {
  module_type                 : KalFinalFit
  ComboHitCollection	      : "makeSH"
  StrawHitFlagCollection      : "FlagBkgHits:StrawHits"
  KalFit		      : @local::KFFinal
  GoodKallSeedFitBits	      : ["SeedOK"]
  AddHitSelectionBits	      : []
  AddHitBackgroundBits	      : []
  ZSavePositions : [-1631.11, -1522.0, 0.0, 1522.0 ]
}
# Track qulaity module
TrkQual : {
  module_type : TrackQuality
  TrkQualMVA : { MVAWeights : "TrkDiag/test/TrkQual.weights.xml" }
}

# seed Fit configuration for specific particles
#  First, downstream electrons
KSFDeM			      : @local::KSF
KSFDeM.SeedCollection      : "HelixFinder:Positive"
KSFDeM.fitparticle	      : @local::Particle.eminus
KSFDeM.fitdirection	      : @local::FitDir.downstream 

# upstream electrons
KSFUeM			      : @local::KSF
KSFUeM.SeedCollection      : "HelixFinder:Negative"
KSFUeM.fitparticle	      : @local::Particle.eminus
KSFUeM.fitdirection	      : @local::FitDir.upstream 
#  downstream positrons
KSFDeP			      : @local::KSF
KSFDeP.SeedCollection      : "HelixFinder:Negative"
KSFDeP.fitparticle	      : @local::Particle.eplus
KSFDeP.fitdirection	      : @local::FitDir.downstream 

# upstream positrons
KSFUeP			      : @local::KSF
KSFUeP.SeedCollection      : "HelixFinder:Positive"
KSFUeP.fitparticle	      : @local::Particle.eplus
KSFUeP.fitdirection	      : @local::FitDir.upstream 
# downstream mu minus
KSFDmuM			      : @local::KSF
KSFDmuM.SeedCollection     : "HelixFinderMu:Positive"
KSFDmuM.fitparticle	      : @local::Particle.muminus
KSFDmuM.fitdirection	      : @local::FitDir.downstream 
# upstream mu minus
KSFUmuM			      : @local::KSF
KSFUmuM.SeedCollection     : "HelixFinderMu:Negative"
KSFUmuM.fitparticle	      : @local::Particle.muminus
KSFUmuM.fitdirection	      : @local::FitDir.upstream 
# downstream mu plus
KSFDmuP			      : @local::KSF
KSFDmuP.SeedCollection     : "HelixFinderMu:Negative"
KSFDmuP.fitparticle	      : @local::Particle.muplus
KSFDmuP.fitdirection	      : @local::FitDir.downstream 
# upstream mu plus
KSFUmuP			      : @local::KSF
KSFUmuP.SeedCollection     : "HelixFinderMu:Positive"
KSFUmuP.fitparticle	      : @local::Particle.muplus
KSFUmuP.fitdirection	      : @local::FitDir.upstream 
# downstream pi minus
KSFDpiM			      : @local::KSF
KSFDpiM.SeedCollection     : "HelixFinder:Positive"
KSFDpiM.fitparticle	      : @local::Particle.piminus
KSFDpiM.fitdirection	      : @local::FitDir.downstream 
# upstream pi minus
KSFUpiM			      : @local::KSF
KSFUpiM.SeedCollection     : "HelixFinder:Negative"
KSFUpiM.fitparticle	      : @local::Particle.piminus
KSFUpiM.fitdirection	      : @local::FitDir.upstream 
# downstream pi plus
KSFDpiP			      : @local::KSF
KSFDpiP.SeedCollection     : "HelixFinder:Negative"
KSFDpiP.fitparticle	      : @local::Particle.piplus
KSFDpiP.fitdirection	      : @local::FitDir.downstream 
# upstream pi plus
KSFUpiP			      : @local::KSF
KSFUpiP.SeedCollection     : "HelixFinder:Positive"
KSFUpiP.fitparticle	      : @local::Particle.piplus
KSFUpiP.fitdirection	      : @local::FitDir.upstream

# Final Fit configuration for specific particles
#  First, downstream electrons
KFFDeM			      : @local::KFF
KFFDeM.SeedCollection      : "KSFDeM"
KFFDeM.fitparticle	      : @local::Particle.eminus
KFFDeM.fitdirection	      : @local::FitDir.downstream 

TrkQualDeM			      : @local::TrkQual
TrkQualDeM.KalSeedCollection       : "KFFDeM"

# upstream electrons
KFFUeM			      : @local::KFF
KFFUeM.SeedCollection      : "KSFUeM"
KFFUeM.fitparticle	      : @local::Particle.eminus
KFFUeM.fitdirection	      : @local::FitDir.upstream 

TrkQualUeM			      : @local::TrkQual
TrkQualUeM.KalSeedCollection       : "KFFUeM"
#  downstream positrons
KFFDeP			      : @local::KFF
KFFDeP.SeedCollection      : "KSFDeP"
KFFDeP.fitparticle	      : @local::Particle.eplus
KFFDeP.fitdirection	      : @local::FitDir.downstream 

TrkQualDeP			      : @local::TrkQual
TrkQualDeP.KalSeedCollection       : "KFFDeP"

# upstream positrons
KFFUeP			      : @local::KFF
KFFUeP.SeedCollection      : "KSFUeP"
KFFUeP.fitparticle	      : @local::Particle.eplus
KFFUeP.fitdirection	      : @local::FitDir.upstream 

TrkQualUeP			      : @local::TrkQual
TrkQualUeP.KalSeedCollection       : "KFFUeP"
# downstream mu minus
KFFDmuM			      : @local::KFF
KFFDmuM.SeedCollection     : "KSFDmuM"
KFFDmuM.fitparticle	      : @local::Particle.muminus
KFFDmuM.fitdirection	      : @local::FitDir.downstream 

TrkQualDmuM			      : @local::TrkQual
TrkQualDmuM.KalSeedCollection       : "KFFDmuM"
# upstream mu minus
KFFUmuM			      : @local::KFF
KFFUmuM.SeedCollection     : "KSFUmuM"
KFFUmuM.fitparticle	      : @local::Particle.muminus
KFFUmuM.fitdirection	      : @local::FitDir.upstream 

TrkQualUmuM			      : @local::TrkQual
TrkQualUmuM.KalSeedCollection       : "KFFUmuM"
# downstream mu plus
KFFDmuP			      : @local::KFF
KFFDmuP.SeedCollection     : "KSFDmuP"
KFFDmuP.fitparticle	      : @local::Particle.muplus
KFFDmuP.fitdirection	      : @local::FitDir.downstream 

TrkQualDmuP			      : @local::TrkQual
TrkQualDmuP.KalSeedCollection       : "KFFDmuP"
# upstream mu plus
KFFUmuP			      : @local::KFF
KFFUmuP.SeedCollection     : "KSFUmuP"
KFFUmuP.fitparticle	      : @local::Particle.muplus
KFFUmuP.fitdirection	      : @local::FitDir.upstream

TrkQualUmuP			      : @local::TrkQual
TrkQualUmuP.KalSeedCollection       : "KFFUmuP"
# downstream pi minus
KFFDpiM			      : @local::KFF
KFFDpiM.SeedCollection     : "KSFDpiM"
KFFDpiM.fitparticle	      : @local::Particle.piminus
KFFDpiM.fitdirection	      : @local::FitDir.downstream 

TrkQualDpiM			      : @local::TrkQual
TrkQualDpiM.KalSeedCollection       : "KFFDpiM"
# upstream pi minus
KFFUpiM			      : @local::KFF
KFFUpiM.SeedCollection     : "KSFUpiM"
KFFUpiM.fitparticle	      : @local::Particle.piminus
KFFUpiM.fitdirection	      : @local::FitDir.upstream 

TrkQualUpiM			      : @local::TrkQual
TrkQualUpiM.KalSeedCollection       : "KFFUpiM"
# downstream pi plus
KFFDpiP			      : @local::KFF
KFFDpiP.SeedCollection     : "KSFDpiP"
KFFDpiP.fitparticle	      : @local::Particle.piplus
KFFDpiP.fitdirection	      : @local::FitDir.downstream 

TrkQualDpiP			      : @local::TrkQual
TrkQualDpiP.KalSeedCollection       : "KFFDpiP"
# upstream pi plus
KFFUpiP			      : @local::KFF
KFFUpiP.SeedCollection     : "KSFUpiP"
KFFUpiP.fitparticle	      : @local::Particle.piplus
KFFUpiP.fitdirection	      : @local::FitDir.upstream

TrkQualUpiP			      : @local::TrkQual
TrkQualUpiP.KalSeedCollection       : "KFFUpiP"

MHFinalFitDeM                : @local::KFF
MHFinalFitDeM.SeedCollection : MHSeedFitDem
MHFinalFitDeM.fitparticle	: @local::Particle.eminus
MHFinalFitDeM.fitdirection	: @local::FitDir.downstream 


MHFinalFitDeP                :  @local::KFF
MHFinalFitDeP.SeedCollection : MHSeedFitDep
MHFinalFitDeP.fitparticle	      : @local::Particle.eplus
MHFinalFitDeP.fitdirection	      : @local::FitDir.downstream 

MHFinalFitDmuM               : @local::KFF
MHFinalFitDmuMSeedCollection : MHSeedFitDmm
MHFinalFitDmuM.fitparticle	      : @local::Particle.muminus
MHFinalFitDmuM.fitdirection	      : @local::FitDir.downstream 
#
MHFinalFitDmuP                :  @local::KFF
MHFinalFitDmuP.SeedCollection : MHSeedFitDmp
MHFinalFitDmuP.fitparticle	 : @local::Particle.muplus
MHFinalFitDmuP.fitdirection	 : @local::FitDir.downstream 

# Declare a table with all the modules needed for track reconstruction
# This should be divided into sim, reco FIXME!
Tracking : {
  producers : {
# the following should be independently sourced FIXME!
    TimeClusterFinder  : @local::TimeClusterFinder
    HelixFinder  : @local::RobustHelixFinder
<<<<<<< HEAD
=======
    TimeClusterFinderMu  : @local::TimeClusterFinderMu
    HelixFinderMu  : @local::RobustHelixFinderMu
>>>>>>> db943733
# now all the different track fits based on these inputs
# First, seed fits
    KSFDeM	  : @local::KSFDeM
    KSFUeM	  : @local::KSFUeM
    KSFDeP	  : @local::KSFDeP
    KSFUeP	  : @local::KSFUeP
    KSFDmuM	  : @local::KSFDmuM
    KSFUmuM	  : @local::KSFUmuM
    KSFDmuP	  : @local::KSFDmuP
    KSFUmuP	  : @local::KSFUmuP
    KSFDpiM	  : @local::KSFDpiM
    KSFUpiM	  : @local::KSFUpiM
    KSFDpiP	  : @local::KSFDpiP
    KSFUpiP	  : @local::KSFUpiP
# Final Kalman fit
    KFFDeM	  : @local::KFFDeM
    KFFUeM	  : @local::KFFUeM
    KFFDeP	  : @local::KFFDeP
    KFFUeP	  : @local::KFFUeP
    KFFDmuM	  : @local::KFFDmuM
    KFFUmuM	  : @local::KFFUmuM
    KFFDmuP	  : @local::KFFDmuP
    KFFUmuP	  : @local::KFFUmuP
    KFFDpiM	  : @local::KFFDpiM
    KFFUpiM	  : @local::KFFUpiM
    KFFDpiP	  : @local::KFFDpiP
    KFFUpiP	  : @local::KFFUpiP
# Track Quality
    TrkQualDeM	  : @local::TrkQualDeM
    TrkQualUeM	  : @local::TrkQualUeM
    TrkQualDeP	  : @local::TrkQualDeP
    TrkQualUeP	  : @local::TrkQualUeP
    TrkQualDmuM	  : @local::TrkQualDmuM
    TrkQualUmuM	  : @local::TrkQualUmuM
    TrkQualDmuP	  : @local::TrkQualDmuP
    TrkQualUmuP	  : @local::TrkQualUmuP
    TrkQualDpiM	  : @local::TrkQualDpiM
    TrkQualUpiM	  : @local::TrkQualUpiM
    TrkQualDpiP	  : @local::TrkQualDpiP
    TrkQualUpiP	  : @local::TrkQualUpiP
  
# configuration for using the sequence with MergeHelix
    MHFinalFitDeM	  : @local::MHFinalFitDeM
    MHFinalFitDeP	  : @local::MHFinalFitDeP
    MHFinalFitDmuM        : @local::MHFinalFitDmuM
    MHFinalFitDmuP	  : @local::MHFinalFitDmuP
    
  }

# production sequence to find helices
  FindHelices : [ TimeClusterFinder, HelixFinder ]

# define standard outputs 
  Output : {
    Digis : [ "keep mu2e::StrawDigis_*_*_*" ]
    Hits : [ "keep mu2e::StrawHitFlagDetailmu2e::BitMaps_FlagBkgHits_*_*",
	 "keep mu2e::StrawHitPositions_MakeStereoHits_*_*",
	  "keep mu2e::StrawHits_*_*_*"	]

    Tracks : [ "keep mu2e::StrawHitFlagDetailmu2e::BitMaps_*_*_*",
	  "keep mu2e::TrkQualDetailmu2e::MVAStructs_*_*_*",
	  "keep mu2e::KalSeeds_*_*_*",
	   "keep mu2e::HelixSeeds_*_*_*",
	    "keep mu2e::TimeClusters_*_*_*" ]

    MCTracks : ["keep mu2e::GenParticles_*_*_*",
		"keep mu2e::SimParticlesmv_*_*_*" ]
    MCDigis : ["keep mu2e::StrawDigiMCs_makeSD_*_*"]
    MCHits : [ "keep mu2e::StepPointMCs_detectorFilter_tracker_*",
	      "keep mu2e::StepPointMCs_detectorFilter_virtualdetector_*"]

  }
}
# production sequences for tracking specific paricles; first electrons
Tracking.TPRDeM  : [ TimeClusterFinder, HelixFinder, KSFDeM, KFFDeM, TrkQualDeM ]
Tracking.TPRUeM  : [ TimeClusterFinder, HelixFinder, KSFUeM, KFFUeM, TrkQualUeM ]
Tracking.TPRDeP  : [ TimeClusterFinder, HelixFinder, KSFDeP, KFFDeP, TrkQualDeP ]
Tracking.TPRUeP  : [ TimeClusterFinder, HelixFinder, KSFUeP, KFFUeP, TrkQualUeP ]
#muons
Tracking.TPRDmuM  : [ TimeClusterFinderMu, HelixFinderMu, KSFDmuM, KFFDmuM, TrkQualDmuM ]
Tracking.TPRUmuM  : [ TimeClusterFinderMu, HelixFinderMu, KSFUmuM, KFFUmuM, TrkQualUmuM ]
Tracking.TPRDmuP  : [ TimeClusterFinderMu, HelixFinderMu, KSFDmuP, KFFDmuP, TrkQualDmuP ]
Tracking.TPRUmuP  : [ TimeClusterFinderMu, HelixFinderMu, KSFUmuP, KFFUmuP, TrkQualUmuP ]
#pions
Tracking.TPRDpiM  : [ TimeClusterFinderPi, HelixFinderPi, KSFDpiM, KFFDpiM, TrkQualDpiM ]
Tracking.TPRUpiM  : [ TimeClusterFinderPi, HelixFinderPi, KSFUpiM, KFFUpiM, TrkQualUpiM ]
Tracking.TPRDpiP  : [ TimeClusterFinderPi, HelixFinderPi, KSFDpiP, KFFDpiP, TrkQualDpiP ]
Tracking.TPRUpiP  : [ TimeClusterFinderPi, HelixFinderPi, KSFUpiP, KFFUpiP, TrkQualUpiP ]

END_PROLOG<|MERGE_RESOLUTION|>--- conflicted
+++ resolved
@@ -29,8 +29,6 @@
   TestFlag : true
 }
 # helix finding
-<<<<<<< HEAD
-=======
 #version for mu @ p ~ 100 MeV/c tracks
 TimeClusterFinderMu : {
     @table::TimeClusterFinder
@@ -47,7 +45,6 @@
     }
 }
 
->>>>>>> db943733
 RobustHelixFinder : {
     module_type		: RobustHelixFinder
     ComboHitCollection     : "makePH"
@@ -60,9 +57,6 @@
     }
     
 }
-<<<<<<< HEAD
-#same for trigger
-=======
 RobustHelixFinderMu : {
   @table::RobustHelixFinder
     TimeClusterCollection  : "TimeClusterFinderMu"
@@ -71,7 +65,6 @@
   @table::RobustHelixFinder
     TimeClusterCollection  : "TimeClusterFinderPi"
 }
->>>>>>> db943733
 # pattern recognition internals
 # Kalman fit configuration for the seed fit (least squares configuration of Kalman fit)
 KFSeed : {
@@ -394,11 +387,8 @@
 # the following should be independently sourced FIXME!
     TimeClusterFinder  : @local::TimeClusterFinder
     HelixFinder  : @local::RobustHelixFinder
-<<<<<<< HEAD
-=======
     TimeClusterFinderMu  : @local::TimeClusterFinderMu
     HelixFinderMu  : @local::RobustHelixFinderMu
->>>>>>> db943733
 # now all the different track fits based on these inputs
 # First, seed fits
     KSFDeM	  : @local::KSFDeM
