--- conflicted
+++ resolved
@@ -112,16 +112,10 @@
 # Extend downstream to the calorimeter by default
   DownstreamExtent	      : 3
   dtOffset                    : @local::TrackCaloMatching.DtOffset
-<<<<<<< HEAD
-  strawHitT0Weight            : 1
-  caloHitT0Weight             : 10
-  printUtils                  : { @table::TrkReco.PrintUtils }
-=======
   strawHitT0Weight            : 1 # unused? FIXME!
   caloHitT0Weight             : 10 # unused? FIXME!
   useTrkCaloHit               : true
   mcTruth                     : 0
->>>>>>> b7d2136c
 }
 
 # KalFit (Kalman fiter)  configuration for Doublet Ambig Resolver
