# -*- mode: tcl -*-
#------------------------------------------------------------------------------
# this file is included by fcl/standardProducers.fcl inside the PROLOG section
#------------------------------------------------------------------------------
#include "TrkPatRec/fcl/Particle.fcl"
#include "TrkPatRec/fcl/PanelAmbigResolver.fcl" 
BEGIN_PROLOG

# this should go in a general file FIXME!!
FitDir : {
  downstream : 0
  upstream : 1
}

# time clustering is the 1st stage of track finding 
TimeClusterFinder : {
  module_type  : TimeClusterFinder
  ClusterMVA : { MVAWeights : "TrkPatRec/test/TimeCluster.weights.xml" }
  ClusterCaloMVA : { MVAWeights : "TrkPatRec/test/TimeClusterCalo.weights.xml" }
  ComboHitCollection : "makePH"
  StrawHitFlagCollection : "FlagBkgHits:ComboHits"
  CaloClusterCollection : "CaloClusterFromProtoCluster"
  T0Calculator : { CaloT0Offset : @local::TrackCaloMatching.DtOffset }
  # enable calorimeter cluster info in time clustering
  CaloClusterCollection : "CaloClusterFromProtoCluster"
  UseCaloCluster : true
  UseCaloClusterPosition : true
  CaloClusterWeight : 10.0
  TestFlag : true
}
# specific time cluster finders for different particle hypotheses.  The redundant Calo time offset should come from conditions FIXME!
# note these are helicity-independent
TimeClusterFindere : {
    @table::TimeClusterFinder
    T0Calculator : {
      StrawHitBeta : 1.0
      CaloT0Offset : @local::TrackCaloMatching.DtOffset 
    }
}
TimeClusterFinderMu : {
    @table::TimeClusterFinder
    T0Calculator : {
      StrawHitBeta : 0.7
      CaloT0Offset : @local::TrackCaloMatching.DtOffset 
    }
}
TimeClusterFinderPi : {
    @table::TimeClusterFinder
    T0Calculator : {
      StrawHitBeta : 0.6
      CaloT0Offset : @local::TrackCaloMatching.DtOffset 
    }
}

# helix finding.  Search for both helicities
RobustHelixFinder : {
    module_type		: RobustHelixFinder
    ComboHitCollection     : "makePH"
    ComboHitFlagCollection : "FlagBkgHits:ComboHits"
    TimeClusterCollection  : "TimeClusterFinder"
    HelixStereoHitMVA      : { MVAWeights : "TrkPatRec/test/HelixStereoHitMVA.weights.xml" }
    HelixNonStereoHitMVA   : { MVAWeights : "TrkPatRec/test/HelixNonStereoHitMVA.weights.xml" }
    diagPlugin : { tool_type                    : "RobustHelixFinderDiag"
	mcTruth                                 : 0
    }
    
}
RobustHelixFindere : {
  @table::RobustHelixFinder
    TimeClusterCollection  : "TimeClusterFindere"
}
RobustHelixFinderMu : {
  @table::RobustHelixFinder
    TimeClusterCollection  : "TimeClusterFinderMu"
}
RobustHelixFinderPi : {
  @table::RobustHelixFinder
    TimeClusterCollection  : "TimeClusterFinderPi"
}
# pattern recognition internals
# Kalman fit configuration for the seed fit (least squares configuration of Kalman fit)
KFSeed : {
  MaxIterations                   : 3
  fieldCorrection	      	  : false
  materialCorrection              : false
  seedsmear       		  : 10000
  maxhitchi                       : 5.0
  # interate the fit twice: once at the physical size of the straw, once at its RMS
    #  hiterr                          : [ 5.0, 1.44 ]
  # time external error, assuming s drift velocity of 62.5 #mu m / ns
  hiterr                          : [ 80., 23.04]
  ambiguityStrategy       	  : [ 0  , 0    ]
  t0Tolerance			  : [ 5.0, 5.0  ]
  weedhits			  : [ true, true ]
  ResolveAfterWeeding		  : false
  AddMaterial			  : [ false, false ]
#  initT0			  : true
  initT0			  : false 
  useTrkCaloHit                   : false
  updateT0			  : [false, false ]
  dtOffset                        : @local::TrackCaloMatching.DtOffset
  strawHitT0Weight                : 1
  caloHitT0Weight                 : 10
<<<<<<< HEAD
  caloHitError                    : 15.0 # mm 
  mcTruth                         : 0
=======
  printUtils                      : { @table::TrkReco.PrintUtils}
>>>>>>> 079ec0ae
}

# Kalman fit configuration for the final track fit.  This also runs the simulated annealing
KFFinal : {
  materialCorrection          : true
  fieldCorrection	      : true
  initT0		      : false
  ResolveAfterWeeding	      : false
  # time external error, assuming s drift velocity of 62.5 #mu m / ns
#  hiterr                      : [ 5.0, 1.5, 0.5, 0.25, 0.125, 0.05, 0.0, 0.0, 0.0]
  hiterr                      : [ 32., 16., 8., 4, 2., 1.0, 0.0, 0.0, 0.0] # ns
  t0Tolerance                 : [ 2.0, 1.0, 1.0, 1.0 , 0.5  , 0.5 , 0.2, 0.2, 0.1]
  updateT0                    : [false, false, false, true, true, true, true, true, true ]
# specific choices for ambiguity resolution
  weedhits		      : @local::PanelAmbig.Weed
  AddMaterial		      : [ false, false, false, true, false, false, false, true, false ]
  PanelAmbigResolver          : @local::PanelAmbig.Resolver
  ambiguityStrategy           : @local::PanelAmbig.Strategy
# Extend downstream to the calorimeter by default
  DownstreamExtent	      : 3
  # the following is redundant with the TrkTimeCalculator offset FIXME!
  dtOffset                    : @local::TrackCaloMatching.DtOffset
  strawHitT0Weight            : 1 # unused? FIXME!
  caloHitT0Weight             : 10 # unused? FIXME!
  caloHitError                : 15.0 # mm 
  T0Calculator  : { 
    CaloTimeErr : 0.5
  }
  useTrkCaloHit               : true
<<<<<<< HEAD
  t0window                    : 4.0
  mcTruth                     : 0
=======
  printUtils                  : { @table::TrkReco.PrintUtils } 
>>>>>>> 079ec0ae
}

# KalFit (Kalman fiter)  configuration for Doublet Ambig Resolver
CprKFFinal : {
    debugLevel                              : 0
    minnstraws                              : 15
    MaximumMaterialFlightDifference         : 1000 # mm separation in flightlength
    materialCorrection                      : true
    weedhits                                : [ true , true , true , true, true , true , true , true, true ]
    maxhitchi                               : 5. # 3.5
    maxPull                                 : 10.
    maxweed                                 : 10
    mingap				    : 1.0
    ambiguityStrategy    		    : [ 4    , 4    , 4    , 4   , 4    , 4    , 4    , 4   , 4    ]
    AddMaterial		                    : [ false, false, false, true, false, false, false, true, true ]
    hiterr 		                    : [ 80.  , 24.  , 8.   , 4.  , 2.   , 0.8  , 0.0  , 0.0 , 0.0  ]
    t0Tolerance				    : [ 2.0  , 1.0  , 1.0  , 1.0 , 0.5  , 0.5  , 0.2  , 0.2 , 0.1  ]
    # not used t0ErrorFactor                           : 1.2                # scale ?
    minT0DOCA                               : -0.2               # 
    t0window                                : 2.5
    dtOffset                                : @local::TrackCaloMatching.DtOffset
    # did Dave mean that? 
    updateT0			            : [ false, true, true, true, true, true, true, true, true ]
    DivergeFlt                              : 1000.
    #------------------------------------------------------------------------------
    #  KalContext parameters  (there are more to define ! )
    #------------------------------------------------------------------------------
    MinNDOF                                 : 10 # this means 15 hits min
    #------------------------------------------------------------------------------
    # ambiguity resolver parameters
    #------------------------------------------------------------------------------
    FixedAmbigResolver                      : {}
    HitAmbigResolver                        : {}
    PocaAmbigResolver                       : {}
    PanelAmbigResolver                      : {}
    #------------------------------------------------------------------------------
    # doublet-based ambiguity resolver parameters
    #------------------------------------------------------------------------------
    DoubletAmbigResolver                    : { @table::TrkReco.DoubletAmbigResolver }
    fieldCorrection			    : true
#    scaleErrDoublet                         : 5.
#    minDriftDoublet                         : 0.3
#    deltaDriftDoublet                       : 0.3
#    maxDoubletChi2                          : 9
#   sigmaSlope                              : 0.025
    printUtils                              : { @table::TrkReco.PrintUtils }
}


# Seed fit; this is really a least-squares fit, but uses the Kalman infrastructure
KSF : {
  module_type                 : KalSeedFit
  ComboHitCollection	      : "makeSH"
  KalFit		      : @local::KFSeed
  ParameterErrors	      : [10.0,0.05,0.001,10.0,0.05]
#  ParameterErrors	      : [1.0,1.0,1.0,1.0,1.0]
  MaxAddDoca                  : 7.    # mm
  MaxAddChi                   : 5.    # normalized unit
  rescueHits                  : 0     # turned off 
}
# Final Kalman fit, including material and magnetic inhomogeneity effects
KFF : {
  module_type                 : KalFinalFit
  ComboHitCollection	      : "makeSH"
  StrawHitFlagCollection      : "FlagBkgHits:StrawHits"
  KalFit		      : @local::KFFinal
  GoodKallSeedFitBits	      : ["SeedOK"]
  AddHitSelectionBits	      : []
  AddHitBackgroundBits	      : []
  ZSavePositions : [-1631.11, -1522.0, 0.0, 1522.0 ]
}

# seed Fit configuration for specific particles
#  First, downstream electrons
<<<<<<< HEAD
KSFDeM	: {
  @table::KSF
  SeedCollection      : "HelixFindere:Positive"
  fitparticle	      : @local::Particle.eminus
  fitdirection	      : @local::FitDir.downstream 
}
# upstream electrons
KSFUeM	: {
  @table::KSF
  SeedCollection      : "HelixFindere:Negative"
  fitparticle	      : @local::Particle.eminus
  fitdirection	      : @local::FitDir.upstream 
}
#  downstream positrons
KSFDeP	: {
  @table::KSF
  SeedCollection      : "HelixFindere:Negative"
  fitparticle	      : @local::Particle.eplus
  fitdirection	      : @local::FitDir.downstream 
}
# upstream positrons
KSFUeP	: {
  @table::KSF
  SeedCollection      : "HelixFindere:Positive"
  fitparticle	      : @local::Particle.eplus
  fitdirection	      : @local::FitDir.upstream 
}
# downstream mu minus
KSFDmuM	: { 
  @table::KSF
  SeedCollection     : "HelixFinderMu:Positive"
  fitparticle	      : @local::Particle.muminus
  fitdirection	      : @local::FitDir.downstream 
}
# upstream mu minus
KSFUmuM	: {
  @table::KSF
  SeedCollection     : "HelixFinderMu:Negative"
  fitparticle	      : @local::Particle.muminus
  fitdirection	      : @local::FitDir.upstream 
}
# downstream mu plus
KSFDmuP	: {
  @table::KSF
  SeedCollection     : "HelixFinderMu:Negative"
  fitparticle	      : @local::Particle.muplus
  fitdirection	      : @local::FitDir.downstream 
}
# upstream mu plus
KSFUmuP	: {
  @table::KSF
  SeedCollection     : "HelixFinderMu:Positive"
  fitparticle	      : @local::Particle.muplus
  fitdirection	      : @local::FitDir.upstream 
}
# downstream pi minus
KSFDpiM	: {
  @table::KSF
  SeedCollection     : "HelixFinder:Positive"
  fitparticle	      : @local::Particle.piminus
  fitdirection	      : @local::FitDir.downstream 
}
# upstream pi minus
KSFUpiM	: {
  @table::KSF
  SeedCollection     : "HelixFinder:Negative"
  fitparticle	      : @local::Particle.piminus
  fitdirection	      : @local::FitDir.upstream 
}
# downstream pi plus
KSFDpiP	: {
  @table::KSF
  SeedCollection     : "HelixFinder:Negative"
  fitparticle	      : @local::Particle.piplus
  fitdirection	      : @local::FitDir.downstream 
}
# upstream pi plus
KSFUpiP	: {
  @table::KSF
  SeedCollection     : "HelixFinder:Positive"
  fitparticle	      : @local::Particle.piplus
  fitdirection	      : @local::FitDir.upstream
}
# Final Fit configuration for specific particles
#  First, downstream electrons
KFFDeM			      : { 
  @table::KFF
  SeedCollection      : "KSFDeM"
  fitparticle	      : @local::Particle.eminus
  fitdirection	      : @local::FitDir.downstream 
}

# upstream electrons
  KFFUeM			      : { 
  @table::KFF
  SeedCollection      : "KSFUeM"
  fitparticle	      : @local::Particle.eminus
  fitdirection	      : @local::FitDir.upstream 
}

#  downstream positrons
KFFDeP			      : { 
  @table::KFF
  SeedCollection      : "KSFDeP"
  fitparticle	      : @local::Particle.eplus
  fitdirection	      : @local::FitDir.downstream 
}
# upstream positrons
KFFUeP			      : { 
  @table::KFF
  SeedCollection      : "KSFUeP"
  fitparticle	      : @local::Particle.eplus
  fitdirection	      : @local::FitDir.upstream 
}

# downstream mu minus
KFFDmuM			      : { 
  @table::KFF
  SeedCollection     : "KSFDmuM"
  fitparticle	      : @local::Particle.muminus
  fitdirection	      : @local::FitDir.downstream 
}

# upstream mu minus
KFFUmuM			      : { 
  @table::KFF
  SeedCollection     : "KSFUmuM"
  fitparticle	      : @local::Particle.muminus
  fitdirection	      : @local::FitDir.upstream 
}

# downstream mu plus
KFFDmuP			      : { 
  @table::KFF
  SeedCollection     : "KSFDmuP"
  fitparticle	      : @local::Particle.muplus
  fitdirection	      : @local::FitDir.downstream 
}

# upstream mu plus
KFFUmuP			      : { 
  @table::KFF
  SeedCollection     : "KSFUmuP"
  fitparticle	      : @local::Particle.muplus
  fitdirection	      : @local::FitDir.upstream
}

# downstream pi minus
KFFDpiM			      : { 
  @table::KFF
  SeedCollection     : "KSFDpiM"
  fitparticle	      : @local::Particle.piminus
  fitdirection	      : @local::FitDir.downstream 
}

# upstream pi minus
KFFUpiM			      : { 
  @table::KFF
  SeedCollection     : "KSFUpiM"
  fitparticle	      : @local::Particle.piminus
  fitdirection	      : @local::FitDir.upstream 
}

# downstream pi plus
KFFDpiP			      : { 
  @table::KFF
  SeedCollection     : "KSFDpiP"
  fitparticle	      : @local::Particle.piplus
  fitdirection	      : @local::FitDir.downstream 
}

# upstream pi plus
KFFUpiP			      : { 
  @table::KFF
  SeedCollection     : "KSFUpiP"
  fitparticle	      : @local::Particle.piplus
  fitdirection	      : @local::FitDir.upstream
}

# Final fit of merged Helices : these depend on CalPatRec
=======
KSFDeM			      : @local::KSF
KSFDeM.SeedCollection         : "HelixFinder:Positive"
KSFDeM.fitparticle	      : @local::Particle.eminus
KSFDeM.fitdirection	      : @local::FitDir.downstream 

# upstream electrons
KSFUeM			      : @local::KSF
KSFUeM.SeedCollection         : "HelixFinder:Negative"
KSFUeM.fitparticle	      : @local::Particle.eminus
KSFUeM.fitdirection	      : @local::FitDir.upstream 
#  downstream positrons
KSFDeP			      : @local::KSF
KSFDeP.SeedCollection         : "HelixFinder:Negative"
KSFDeP.fitparticle	      : @local::Particle.eplus
KSFDeP.fitdirection	      : @local::FitDir.downstream 

# upstream positrons
KSFUeP			      : @local::KSF
KSFUeP.SeedCollection         : "HelixFinder:Positive"
KSFUeP.fitparticle	      : @local::Particle.eplus
KSFUeP.fitdirection	      : @local::FitDir.upstream 
# downstream mu minus
KSFDmuM			      : @local::KSF
KSFDmuM.SeedCollection        : "HelixFinderMu:Positive"
KSFDmuM.fitparticle	      : @local::Particle.muminus
KSFDmuM.fitdirection	      : @local::FitDir.downstream 
# upstream mu minus
KSFUmuM			      : @local::KSF
KSFUmuM.SeedCollection        : "HelixFinderMu:Negative"
KSFUmuM.fitparticle	      : @local::Particle.muminus
KSFUmuM.fitdirection	      : @local::FitDir.upstream 
# downstream mu plus
KSFDmuP			      : @local::KSF
KSFDmuP.SeedCollection        : "HelixFinderMu:Negative"
KSFDmuP.fitparticle	      : @local::Particle.muplus
KSFDmuP.fitdirection	      : @local::FitDir.downstream 
# upstream mu plus
KSFUmuP			      : @local::KSF
KSFUmuP.SeedCollection        : "HelixFinderMu:Positive"
KSFUmuP.fitparticle	      : @local::Particle.muplus
KSFUmuP.fitdirection	      : @local::FitDir.upstream 
# downstream pi minus
KSFDpiM			      : @local::KSF
KSFDpiM.SeedCollection        : "HelixFinder:Positive"
KSFDpiM.fitparticle	      : @local::Particle.piminus
KSFDpiM.fitdirection	      : @local::FitDir.downstream 
# upstream pi minus
KSFUpiM			      : @local::KSF
KSFUpiM.SeedCollection        : "HelixFinder:Negative"
KSFUpiM.fitparticle	      : @local::Particle.piminus
KSFUpiM.fitdirection	      : @local::FitDir.upstream 
# downstream pi plus
KSFDpiP			      : @local::KSF
KSFDpiP.SeedCollection        : "HelixFinder:Negative"
KSFDpiP.fitparticle	      : @local::Particle.piplus
KSFDpiP.fitdirection	      : @local::FitDir.downstream 
# upstream pi plus
KSFUpiP			      : @local::KSF
KSFUpiP.SeedCollection        : "HelixFinder:Positive"
KSFUpiP.fitparticle	      : @local::Particle.piplus
KSFUpiP.fitdirection	      : @local::FitDir.upstream

# Final Fit configuration for specific particles
#  First, downstream electrons
KFFDeM			      : @local::KFF
KFFDeM.SeedCollection         : "KSFDeM"
KFFDeM.fitparticle	      : @local::Particle.eminus
KFFDeM.fitdirection	      : @local::FitDir.downstream 

# upstream electrons
KFFUeM			      : @local::KFF
KFFUeM.SeedCollection         : "KSFUeM"
KFFUeM.fitparticle	      : @local::Particle.eminus
KFFUeM.fitdirection	      : @local::FitDir.upstream 

#  downstream positrons
KFFDeP			      : @local::KFF
KFFDeP.SeedCollection         : "KSFDeP"
KFFDeP.fitparticle	      : @local::Particle.eplus
KFFDeP.fitdirection	      : @local::FitDir.downstream 

# upstream positrons
KFFUeP			      : @local::KFF
KFFUeP.SeedCollection         : "KSFUeP"
KFFUeP.fitparticle	      : @local::Particle.eplus
KFFUeP.fitdirection	      : @local::FitDir.upstream 

# downstream mu minus
KFFDmuM			      : @local::KFF
KFFDmuM.SeedCollection        : "KSFDmuM"
KFFDmuM.fitparticle	      : @local::Particle.muminus
KFFDmuM.fitdirection	      : @local::FitDir.downstream 

# upstream mu minus
KFFUmuM			      : @local::KFF
KFFUmuM.SeedCollection        : "KSFUmuM"
KFFUmuM.fitparticle	      : @local::Particle.muminus
KFFUmuM.fitdirection	      : @local::FitDir.upstream 

# downstream mu plus
KFFDmuP			      : @local::KFF
KFFDmuP.SeedCollection        : "KSFDmuP"
KFFDmuP.fitparticle	      : @local::Particle.muplus
KFFDmuP.fitdirection	      : @local::FitDir.downstream 

# upstream mu plus
KFFUmuP			      : @local::KFF
KFFUmuP.SeedCollection        : "KSFUmuP"
KFFUmuP.fitparticle	      : @local::Particle.muplus
KFFUmuP.fitdirection	      : @local::FitDir.upstream

# downstream pi minus
KFFDpiM			      : @local::KFF
KFFDpiM.SeedCollection        : "KSFDpiM"
KFFDpiM.fitparticle	      : @local::Particle.piminus
KFFDpiM.fitdirection	      : @local::FitDir.downstream 

# upstream pi minus
KFFUpiM			      : @local::KFF
KFFUpiM.SeedCollection        : "KSFUpiM"
KFFUpiM.fitparticle	      : @local::Particle.piminus
KFFUpiM.fitdirection	      : @local::FitDir.upstream 

# downstream pi plus
KFFDpiP			      : @local::KFF
KFFDpiP.SeedCollection        : "KSFDpiP"
KFFDpiP.fitparticle	      : @local::Particle.piplus
KFFDpiP.fitdirection	      : @local::FitDir.downstream 

# upstream pi plus
KFFUpiP			      : @local::KFF
KFFUpiP.SeedCollection        : "KSFUpiP"
KFFUpiP.fitparticle	      : @local::Particle.piplus
KFFUpiP.fitdirection	      : @local::FitDir.upstream


MHFinalFitDeM                 : @local::KFF
MHFinalFitDeM.SeedCollection  : MHSeedFitDem
MHFinalFitDeM.fitparticle     : @local::Particle.eminus
MHFinalFitDeM.fitdirection    : @local::FitDir.downstream 
>>>>>>> 079ec0ae

MHFinalFitDeM                : { 
  @table::KFFDeM
  SeedCollection : MHSeedFitDem
}

<<<<<<< HEAD
MHFinalFitDeP                :  {
  @table::KFFDeP
  SeedCollection : MHSeedFitDep
}
=======
MHFinalFitDeP                 :  @local::KFF
MHFinalFitDeP.SeedCollection  : MHSeedFitDep
MHFinalFitDeP.fitparticle     : @local::Particle.eplus
MHFinalFitDeP.fitdirection    : @local::FitDir.downstream 
>>>>>>> 079ec0ae

MHFinalFitDmuM               : { 
  @table::KFFDmuM
  SeedCollection : MHSeedFitDmm
}
#
MHFinalFitDmuP                :  {
  @table::KFFDmuP
  SeedCollection : MHSeedFitDmp
}

# Declare a table with all the modules needed for track reconstruction
Tracking : {
  producers : {
    TimeClusterFindere  : @local::TimeClusterFindere
    HelixFindere  : @local::RobustHelixFindere
    TimeClusterFinderMu  : @local::TimeClusterFinderMu
    HelixFinderMu  : @local::RobustHelixFinderMu
    TimeClusterFinderPi  : @local::TimeClusterFinderPi
    HelixFinderPi  : @local::RobustHelixFinderPi
# should add proton FIXME!
# now all the different track fits based on these inputs
# First, seed fits
    KSFDeM	  : @local::KSFDeM
    KSFUeM	  : @local::KSFUeM
    KSFDeP	  : @local::KSFDeP
    KSFUeP	  : @local::KSFUeP
    KSFDmuM	  : @local::KSFDmuM
    KSFUmuM	  : @local::KSFUmuM
    KSFDmuP	  : @local::KSFDmuP
    KSFUmuP	  : @local::KSFUmuP
    KSFDpiM	  : @local::KSFDpiM
    KSFUpiM	  : @local::KSFUpiM
    KSFDpiP	  : @local::KSFDpiP
    KSFUpiP	  : @local::KSFUpiP
# Final Kalman fit
    KFFDeM	  : @local::KFFDeM
    KFFUeM	  : @local::KFFUeM
    KFFDeP	  : @local::KFFDeP
    KFFUeP	  : @local::KFFUeP
    KFFDmuM	  : @local::KFFDmuM
    KFFUmuM	  : @local::KFFUmuM
    KFFDmuP	  : @local::KFFDmuP
    KFFUmuP	  : @local::KFFUmuP
    KFFDpiM	  : @local::KFFDpiM
    KFFUpiM	  : @local::KFFUpiM
    KFFDpiP	  : @local::KFFDpiP
    KFFUpiP	  : @local::KFFUpiP
# configuration for using the sequence with MergeHelix
# Only downstream: upstream can't be seeded by a cluster!
    MHFinalFitDeM	  : @local::MHFinalFitDeM
    MHFinalFitDeP	  : @local::MHFinalFitDeP
    MHFinalFitDmuM        : @local::MHFinalFitDmuM
    MHFinalFitDmuP	  : @local::MHFinalFitDmuP
    
  }

# define standard outputs 
  Output : {
    Digis : [ "keep mu2e::StrawDigis_*_*_*" ]
    Hits : [ "keep mu2e::StrawHitFlagDetailmu2e::BitMaps_FlagBkgHits_*_*",
	 "keep mu2e::ComboHitCollection_*_*_*",
	  "keep mu2e::StrawHits_*_*_*"	]

    Tracks : [ "keep mu2e::StrawHitFlagDetailmu2e::BitMaps_FlagBkgHits_StrawHits_*",
#	 "keep mu2e::ComboHitCollection_makePH_*_*",
	  "keep mu2e::KalSeeds_KFF*_*_*" ]
#	   "keep mu2e::HelixSeeds_*_*_*",
#	    "keep mu2e::TimeClusters_*_*_*" ]

    MCTracks : ["keep mu2e::GenParticles_*_*_*",
		"keep mu2e::SimParticles_*_*_*" ]
    MCDigis : ["keep mu2e::StrawDigiMCs_*_*_*"]
    MCHits : [ "keep mu2e::StepPointMCs_*_tracker_*",
	      "keep mu2e::StepPointMCs_*_virtualdetector_*"]

  }
}
# production sequences for tracking specific paricles; first electrons
Tracking.TPRDeM  : [ TimeClusterFindere, HelixFindere, KSFDeM, KFFDeM ]
Tracking.TPRUeM  : [ TimeClusterFindere, HelixFindere, KSFUeM, KFFUeM ]
Tracking.TPRDeP  : [ TimeClusterFindere, HelixFindere, KSFDeP, KFFDeP ]
Tracking.TPRUeP  : [ TimeClusterFindere, HelixFindere, KSFUeP, KFFUeP ]
#muons
Tracking.TPRDmuM  : [ TimeClusterFinderMu, HelixFinderMu, KSFDmuM, KFFDmuM ]
Tracking.TPRUmuM  : [ TimeClusterFinderMu, HelixFinderMu, KSFUmuM, KFFUmuM ]
Tracking.TPRDmuP  : [ TimeClusterFinderMu, HelixFinderMu, KSFDmuP, KFFDmuP ]
Tracking.TPRUmuP  : [ TimeClusterFinderMu, HelixFinderMu, KSFUmuP, KFFUmuP ]
#pions
Tracking.TPRDpiM  : [ TimeClusterFinderPi, HelixFinderPi, KSFDpiM, KFFDpiM ]
Tracking.TPRUpiM  : [ TimeClusterFinderPi, HelixFinderPi, KSFUpiM, KFFUpiM ]
Tracking.TPRDpiP  : [ TimeClusterFinderPi, HelixFinderPi, KSFDpiP, KFFDpiP ]
Tracking.TPRUpiP  : [ TimeClusterFinderPi, HelixFinderPi, KSFUpiP, KFFUpiP ]

END_PROLOG<|MERGE_RESOLUTION|>--- conflicted
+++ resolved
@@ -101,12 +101,9 @@
   dtOffset                        : @local::TrackCaloMatching.DtOffset
   strawHitT0Weight                : 1
   caloHitT0Weight                 : 10
-<<<<<<< HEAD
   caloHitError                    : 15.0 # mm 
   mcTruth                         : 0
-=======
   printUtils                      : { @table::TrkReco.PrintUtils}
->>>>>>> 079ec0ae
 }
 
 # Kalman fit configuration for the final track fit.  This also runs the simulated annealing
@@ -136,12 +133,9 @@
     CaloTimeErr : 0.5
   }
   useTrkCaloHit               : true
-<<<<<<< HEAD
   t0window                    : 4.0
   mcTruth                     : 0
-=======
   printUtils                  : { @table::TrkReco.PrintUtils } 
->>>>>>> 079ec0ae
 }
 
 # KalFit (Kalman fiter)  configuration for Doublet Ambig Resolver
@@ -216,7 +210,6 @@
 
 # seed Fit configuration for specific particles
 #  First, downstream electrons
-<<<<<<< HEAD
 KSFDeM	: {
   @table::KSF
   SeedCollection      : "HelixFindere:Positive"
@@ -397,165 +390,16 @@
 }
 
 # Final fit of merged Helices : these depend on CalPatRec
-=======
-KSFDeM			      : @local::KSF
-KSFDeM.SeedCollection         : "HelixFinder:Positive"
-KSFDeM.fitparticle	      : @local::Particle.eminus
-KSFDeM.fitdirection	      : @local::FitDir.downstream 
-
-# upstream electrons
-KSFUeM			      : @local::KSF
-KSFUeM.SeedCollection         : "HelixFinder:Negative"
-KSFUeM.fitparticle	      : @local::Particle.eminus
-KSFUeM.fitdirection	      : @local::FitDir.upstream 
-#  downstream positrons
-KSFDeP			      : @local::KSF
-KSFDeP.SeedCollection         : "HelixFinder:Negative"
-KSFDeP.fitparticle	      : @local::Particle.eplus
-KSFDeP.fitdirection	      : @local::FitDir.downstream 
-
-# upstream positrons
-KSFUeP			      : @local::KSF
-KSFUeP.SeedCollection         : "HelixFinder:Positive"
-KSFUeP.fitparticle	      : @local::Particle.eplus
-KSFUeP.fitdirection	      : @local::FitDir.upstream 
-# downstream mu minus
-KSFDmuM			      : @local::KSF
-KSFDmuM.SeedCollection        : "HelixFinderMu:Positive"
-KSFDmuM.fitparticle	      : @local::Particle.muminus
-KSFDmuM.fitdirection	      : @local::FitDir.downstream 
-# upstream mu minus
-KSFUmuM			      : @local::KSF
-KSFUmuM.SeedCollection        : "HelixFinderMu:Negative"
-KSFUmuM.fitparticle	      : @local::Particle.muminus
-KSFUmuM.fitdirection	      : @local::FitDir.upstream 
-# downstream mu plus
-KSFDmuP			      : @local::KSF
-KSFDmuP.SeedCollection        : "HelixFinderMu:Negative"
-KSFDmuP.fitparticle	      : @local::Particle.muplus
-KSFDmuP.fitdirection	      : @local::FitDir.downstream 
-# upstream mu plus
-KSFUmuP			      : @local::KSF
-KSFUmuP.SeedCollection        : "HelixFinderMu:Positive"
-KSFUmuP.fitparticle	      : @local::Particle.muplus
-KSFUmuP.fitdirection	      : @local::FitDir.upstream 
-# downstream pi minus
-KSFDpiM			      : @local::KSF
-KSFDpiM.SeedCollection        : "HelixFinder:Positive"
-KSFDpiM.fitparticle	      : @local::Particle.piminus
-KSFDpiM.fitdirection	      : @local::FitDir.downstream 
-# upstream pi minus
-KSFUpiM			      : @local::KSF
-KSFUpiM.SeedCollection        : "HelixFinder:Negative"
-KSFUpiM.fitparticle	      : @local::Particle.piminus
-KSFUpiM.fitdirection	      : @local::FitDir.upstream 
-# downstream pi plus
-KSFDpiP			      : @local::KSF
-KSFDpiP.SeedCollection        : "HelixFinder:Negative"
-KSFDpiP.fitparticle	      : @local::Particle.piplus
-KSFDpiP.fitdirection	      : @local::FitDir.downstream 
-# upstream pi plus
-KSFUpiP			      : @local::KSF
-KSFUpiP.SeedCollection        : "HelixFinder:Positive"
-KSFUpiP.fitparticle	      : @local::Particle.piplus
-KSFUpiP.fitdirection	      : @local::FitDir.upstream
-
-# Final Fit configuration for specific particles
-#  First, downstream electrons
-KFFDeM			      : @local::KFF
-KFFDeM.SeedCollection         : "KSFDeM"
-KFFDeM.fitparticle	      : @local::Particle.eminus
-KFFDeM.fitdirection	      : @local::FitDir.downstream 
-
-# upstream electrons
-KFFUeM			      : @local::KFF
-KFFUeM.SeedCollection         : "KSFUeM"
-KFFUeM.fitparticle	      : @local::Particle.eminus
-KFFUeM.fitdirection	      : @local::FitDir.upstream 
-
-#  downstream positrons
-KFFDeP			      : @local::KFF
-KFFDeP.SeedCollection         : "KSFDeP"
-KFFDeP.fitparticle	      : @local::Particle.eplus
-KFFDeP.fitdirection	      : @local::FitDir.downstream 
-
-# upstream positrons
-KFFUeP			      : @local::KFF
-KFFUeP.SeedCollection         : "KSFUeP"
-KFFUeP.fitparticle	      : @local::Particle.eplus
-KFFUeP.fitdirection	      : @local::FitDir.upstream 
-
-# downstream mu minus
-KFFDmuM			      : @local::KFF
-KFFDmuM.SeedCollection        : "KSFDmuM"
-KFFDmuM.fitparticle	      : @local::Particle.muminus
-KFFDmuM.fitdirection	      : @local::FitDir.downstream 
-
-# upstream mu minus
-KFFUmuM			      : @local::KFF
-KFFUmuM.SeedCollection        : "KSFUmuM"
-KFFUmuM.fitparticle	      : @local::Particle.muminus
-KFFUmuM.fitdirection	      : @local::FitDir.upstream 
-
-# downstream mu plus
-KFFDmuP			      : @local::KFF
-KFFDmuP.SeedCollection        : "KSFDmuP"
-KFFDmuP.fitparticle	      : @local::Particle.muplus
-KFFDmuP.fitdirection	      : @local::FitDir.downstream 
-
-# upstream mu plus
-KFFUmuP			      : @local::KFF
-KFFUmuP.SeedCollection        : "KSFUmuP"
-KFFUmuP.fitparticle	      : @local::Particle.muplus
-KFFUmuP.fitdirection	      : @local::FitDir.upstream
-
-# downstream pi minus
-KFFDpiM			      : @local::KFF
-KFFDpiM.SeedCollection        : "KSFDpiM"
-KFFDpiM.fitparticle	      : @local::Particle.piminus
-KFFDpiM.fitdirection	      : @local::FitDir.downstream 
-
-# upstream pi minus
-KFFUpiM			      : @local::KFF
-KFFUpiM.SeedCollection        : "KSFUpiM"
-KFFUpiM.fitparticle	      : @local::Particle.piminus
-KFFUpiM.fitdirection	      : @local::FitDir.upstream 
-
-# downstream pi plus
-KFFDpiP			      : @local::KFF
-KFFDpiP.SeedCollection        : "KSFDpiP"
-KFFDpiP.fitparticle	      : @local::Particle.piplus
-KFFDpiP.fitdirection	      : @local::FitDir.downstream 
-
-# upstream pi plus
-KFFUpiP			      : @local::KFF
-KFFUpiP.SeedCollection        : "KSFUpiP"
-KFFUpiP.fitparticle	      : @local::Particle.piplus
-KFFUpiP.fitdirection	      : @local::FitDir.upstream
-
-
-MHFinalFitDeM                 : @local::KFF
-MHFinalFitDeM.SeedCollection  : MHSeedFitDem
-MHFinalFitDeM.fitparticle     : @local::Particle.eminus
-MHFinalFitDeM.fitdirection    : @local::FitDir.downstream 
->>>>>>> 079ec0ae
 
 MHFinalFitDeM                : { 
   @table::KFFDeM
   SeedCollection : MHSeedFitDem
 }
 
-<<<<<<< HEAD
 MHFinalFitDeP                :  {
   @table::KFFDeP
   SeedCollection : MHSeedFitDep
 }
-=======
-MHFinalFitDeP                 :  @local::KFF
-MHFinalFitDeP.SeedCollection  : MHSeedFitDep
-MHFinalFitDeP.fitparticle     : @local::Particle.eplus
-MHFinalFitDeP.fitdirection    : @local::FitDir.downstream 
->>>>>>> 079ec0ae
 
 MHFinalFitDmuM               : { 
   @table::KFFDmuM
