--- conflicted
+++ resolved
@@ -251,16 +251,9 @@
 KFFDeM.fitparticle	      : @local::Particle.eminus
 KFFDeM.fitdirection	      : @local::FitDir.downstream 
 
-<<<<<<< HEAD
 TrkQualDeM			      : @local::TrkQual
 TrkQualDeM.KalSeedCollection       : "KFFDeM"
 
-TTKFFDeM		      : @local::KFF
-TTKFFDeM.SeedCollection       : "TTKSFDeM"
-TTKFFDeM.fitparticle	      : @local::Particle.eminus
-TTKFFDeM.fitdirection	      : @local::FitDir.downstream 
-=======
->>>>>>> 93e00cc5
 # upstream electrons
 KFFUeM			      : @local::KFF
 KFFUeM.SeedCollection      : "KSFUeM"
@@ -275,16 +268,9 @@
 KFFDeP.fitparticle	      : @local::Particle.eplus
 KFFDeP.fitdirection	      : @local::FitDir.downstream 
 
-<<<<<<< HEAD
 TrkQualDeP			      : @local::TrkQual
 TrkQualDeP.KalSeedCollection       : "KFFDeP"
 
-TTKFFDeP		      : @local::KFF
-TTKFFDeP.SeedCollection       : "TTKSFDeP"
-TTKFFDeP.fitparticle	      : @local::Particle.eplus
-TTKFFDeP.fitdirection	      : @local::FitDir.downstream 
-=======
->>>>>>> 93e00cc5
 # upstream positrons
 KFFUeP			      : @local::KFF
 KFFUeP.SeedCollection      : "KSFUeP"
