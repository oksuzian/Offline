# -*- mode: tcl -*-
#------------------------------------------------------------------------------
# this file is included by fcl/standardProducers.fcl inside the PROLOG section
#------------------------------------------------------------------------------
#include "TrkPatRec/fcl/Particle.fcl"
#include "TrkPatRec/fcl/PanelAmbigResolver.fcl" 
BEGIN_PROLOG

# this should go in a general file FIXME!!
FitDir : {
  downstream : 0
  upstream : 1
}

# time clustering is the 1st stage of track finding 
TimeClusterFinder : {
  module_type  : TimeClusterFinder
  ClusterMVA : { MVAWeights : "TrkPatRec/test/TimeCluster.weights.xml" }
  ClusterCaloMVA : { MVAWeights : "TrkPatRec/test/TimeClusterCalo.weights.xml" }
  ComboHitCollection : "makePH"
  StrawHitFlagCollection : "FlagBkgHits:ComboHits"
  CaloClusterCollection : "CaloClusterFromProtoCluster"
  T0Calculator : { CaloT0Offset : @local::TrackCaloMatching.DtOffset }
  CaloClusterCollection : "CaloClusterFromProtoCluster"
  TestFlag : true
}
# stereo version
STimeClusterFinder : {
  @table::TimeClusterFinder
  ComboHitCollection : "makeSTH"
  StrawHitFlagCollection :"SflagBkgHits:ComboHits"
}
RobustHelixFinder : {
    module_type		: RobustHelixFinder
    ComboHitCollection     : "makePH"
    ComboHitFlagCollection : "FlagBkgHits:ComboHits"
    TimeClusterCollection  : "TimeClusterFinder"
    HelixStereoHitMVA      : { MVAWeights : "TrkPatRec/test/HelixStereoHitMVA.weights.xml" }
    HelixNonStereoHitMVA   : { MVAWeights : "TrkPatRec/test/HelixNonStereoHitMVA.weights.xml" }

    diagPlugin : { tool_type                    : "RobustHelixFinderDiag"
	mcTruth                                 : 0
    }
    
}
SRobustHelixFinder : {
  @table::RobustHelixFinder
   ComboHitCollection : "makeSTH"
   TimeClusterCollection : "STimeClusterFinder"
   HitSelectionBits : ["TimeDivision","Stereo"]
}
#same for trigger

# pattern recognition internals
# Kalman fit configuration for the seed fit (least squares configuration of Kalman fit)
KFSeed : {
  MaxIterations                   : 3
  fieldCorrection	      	  : false
  materialCorrection              : false
  seedsmear       		  : 10000
  maxhitchi                       : 5.0
  # interate the fit twice: once at the physical size of the straw, once at its RMS
    #  hiterr                          : [ 5.0, 1.44 ]
  # time external error, assuming s drift velocity of 62.5 #mu m / ns
  hiterr                          : [ 80., 23.04]
  ambiguityStrategy       	  : [ 0  , 0    ]
  t0Tolerance			  : [ 5.0, 5.0  ]
  weedhits			  : [ true, true ]
  ResolveAfterWeeding		  : false
  AddMaterial			  : [ false, false ]
#  initT0			  : true
  initT0			  : false 
  useTrkCaloHit                   : false
  updateT0			  : [false, false ]
  dtOffset                        : @local::TrackCaloMatching.DtOffset
  strawHitT0Weight                : 1
  caloHitT0Weight                 : 10
  mcTruth                         : 0
}

# Kalman fit configuration for the final track fit.  This also runs the simulated annealing
KFFinal : {
  materialCorrection          : true
  fieldCorrection	      : true
  initT0		      : false
  useTrkCaloHit               : false
  ResolveAfterWeeding	      : false
  # time external error, assuming s drift velocity of 62.5 #mu m / ns
#  hiterr                      : [ 5.0, 1.5, 0.5, 0.25, 0.125, 0.05, 0.0, 0.0, 0.0]
  hiterr                      : [ 32., 16., 8., 4, 2., 1.0, 0.0, 0.0, 0.0] # ns
  t0Tolerance                 : [ 2.0, 1.0, 1.0, 1.0 , 0.5  , 0.5 , 0.2, 0.2, 0.1]
  updateT0                    : [false, false, false, true, true, true, true, true, true ]
# specific choices for ambiguity resolution
  weedhits		      : @local::PanelAmbig.Weed
  AddMaterial		      : [ false, false, false, true, false, false, false, true, false ]
  PanelAmbigResolver          : @local::PanelAmbig.Resolver
  ambiguityStrategy           : @local::PanelAmbig.Strategy
# Extend downstream to the calorimeter by default
  DownstreamExtent	      : 3
  dtOffset                    : @local::TrackCaloMatching.DtOffset
  strawHitT0Weight            : 1
  caloHitT0Weight             : 10
  mcTruth                         : 0
}

# Kalman fit configuration for the cprmode
CprKFFinal : {
    debugLevel                              : 0
    minnstraws                              : 15
    MaximumMaterialFlightDifference         : 1000 # mm separation in flightlength
    materialCorrection                      : true
    weedhits                                : [ true , true , true , true, true , true , true , true, true ]
    maxhitchi                               : 5. # 3.5
    maxPull                                 : 10.
    maxweed                                 : 10
    mingap				    : 1.0
    ambiguityStrategy    		    : [ 4    , 4    , 4    , 4   , 4    , 4    , 4    , 4   , 4    ]
    AddMaterial		                    : [ false, false, false, true, false, false, false, true, true ]
    hiterr 		                    : [ 80.  , 24.  , 8.   , 4.  , 2.   , 0.8  , 0.0  , 0.0 , 0.0  ]
    t0Tolerance				    : [ 2.0  , 1.0  , 1.0  , 1.0 , 0.5  , 0.5  , 0.2  , 0.2 , 0.1  ]
    # not used t0ErrorFactor                           : 1.2                # scale ?
    minT0DOCA                               : -0.2               # 
    t0window                                : 2.5
    dtOffset                                : @local::TrackCaloMatching.DtOffset
    # did Dave mean that? 
    updateT0			            : [ false, true, true, true, true, true, true, true, true ]
    DivergeFlt                              : 1000.
    #------------------------------------------------------------------------------
    #  KalContext parameters  (there are more to define ! )
    #------------------------------------------------------------------------------
    MinNDOF                                 : 10 # this means 15 hits min
    #------------------------------------------------------------------------------
    # ambiguity resolver parameters
    #------------------------------------------------------------------------------
    FixedAmbigResolver                      : {}
    HitAmbigResolver                        : {}
    PocaAmbigResolver                       : {}
    PanelAmbigResolver                      : {}
    #------------------------------------------------------------------------------
    # doublet-based ambiguity resolver parameters
    #------------------------------------------------------------------------------
    DoubletAmbigResolver                    : { @table::TrkReco.DoubletAmbigResolver }
    fieldCorrection			    : true
#    scaleErrDoublet                         : 5.
#    minDriftDoublet                         : 0.3
#    deltaDriftDoublet                       : 0.3
#    maxDoubletChi2                          : 9
#   sigmaSlope                              : 0.025
    mcTruth                                 : 1
    mcUtils                                 : { tool_type : "TrkPatRecMcUtils" }
}


# Seed fit; this is really a least-squares fit, but uses the Kalman infrastructure
KSF : {
  module_type                 : KalSeedFit
  ComboHitCollection	      : "makeSH"
  SeedCollection	      : "RobustHelixFinder"
  KalFit		      : @local::KFSeed
  ParameterErrors	      : [10.0,0.05,0.001,10.0,0.05]
#  ParameterErrors	      : [1.0,1.0,1.0,1.0,1.0]
  MaxAddDoca                  : 7.    # mm
  MaxAddChi                   : 5.    # normalized unit
  rescueHits                  : 0     # turned off 
}
# Final Kalman fit, including material and magnetic inhomogeneity effects
KFF : {
  module_type                 : KalFinalFit
  ComboHitCollection	      : "makeSH"
  StrawHitFlagCollection      : "FlagBkgHits:StrawHits"
  KalFit		      : @local::KFFinal
  GoodKallSeedFitBits	      : ["SeedOK"]
  AddHitSelectionBits	      : []
  AddHitBackgroundBits	      : []
  ZSavePositions : [-1631.11, -1522.0, 0.0, 1522.0 ]
}
# Track qulaity module
TrkQual : {
  module_type : TrackQuality
  TrkQualMVA : { MVAWeights : "TrkDiag/test/TrkQual.weights.xml" }
}

# seed Fit configuration for specific particles
#  First, downstream electrons
KSFDeM			      : @local::KSF
KSFDeM.SeedCollection      : "HelixFinder:Positive"
KSFDeM.fitparticle	      : @local::Particle.eminus
KSFDeM.fitdirection	      : @local::FitDir.downstream 

# upstream electrons
KSFUeM			      : @local::KSF
KSFUeM.SeedCollection      : "HelixFinder:Negative"
KSFUeM.fitparticle	      : @local::Particle.eminus
KSFUeM.fitdirection	      : @local::FitDir.upstream 
#  downstream positrons
KSFDeP			      : @local::KSF
KSFDeP.SeedCollection      : "HelixFinder:Negative"
KSFDeP.fitparticle	      : @local::Particle.eplus
KSFDeP.fitdirection	      : @local::FitDir.downstream 

# upstream positrons
KSFUeP			      : @local::KSF
KSFUeP.SeedCollection      : "HelixFinder:Positive"
KSFUeP.fitparticle	      : @local::Particle.eplus
KSFUeP.fitdirection	      : @local::FitDir.upstream 
# downstream mu minus
KSFDmuM			      : @local::KSF
KSFDmuM.SeedCollection     : "HelixFinder:Positive"
KSFDmuM.fitparticle	      : @local::Particle.muminus
KSFDmuM.fitdirection	      : @local::FitDir.downstream 
# upstream mu minus
KSFUmuM			      : @local::KSF
KSFUmuM.SeedCollection     : "HelixFinder:Negative"
KSFUmuM.fitparticle	      : @local::Particle.muminus
KSFUmuM.fitdirection	      : @local::FitDir.upstream 
# downstream mu plus
KSFDmuP			      : @local::KSF
KSFDmuP.SeedCollection     : "HelixFinder:Negative"
KSFDmuP.fitparticle	      : @local::Particle.muplus
KSFDmuP.fitdirection	      : @local::FitDir.downstream 
# upstream mu plus
KSFUmuP			      : @local::KSF
KSFUmuP.SeedCollection     : "HelixFinder:Positive"
KSFUmuP.fitparticle	      : @local::Particle.muplus
KSFUmuP.fitdirection	      : @local::FitDir.upstream 
# downstream pi minus
KSFDpiM			      : @local::KSF
KSFDpiM.SeedCollection     : "HelixFinder:Positive"
KSFDpiM.fitparticle	      : @local::Particle.piminus
KSFDpiM.fitdirection	      : @local::FitDir.downstream 
# upstream pi minus
KSFUpiM			      : @local::KSF
KSFUpiM.SeedCollection     : "HelixFinder:Negative"
KSFUpiM.fitparticle	      : @local::Particle.piminus
KSFUpiM.fitdirection	      : @local::FitDir.upstream 
# downstream pi plus
KSFDpiP			      : @local::KSF
KSFDpiP.SeedCollection     : "HelixFinder:Negative"
KSFDpiP.fitparticle	      : @local::Particle.piplus
KSFDpiP.fitdirection	      : @local::FitDir.downstream 
# upstream pi plus
KSFUpiP			      : @local::KSF
KSFUpiP.SeedCollection     : "HelixFinder:Positive"
KSFUpiP.fitparticle	      : @local::Particle.piplus
KSFUpiP.fitdirection	      : @local::FitDir.upstream

# Final Fit configuration for specific particles
#  First, downstream electrons
KFFDeM			      : @local::KFF
KFFDeM.SeedCollection      : "KSFDeM"
KFFDeM.fitparticle	      : @local::Particle.eminus
KFFDeM.fitdirection	      : @local::FitDir.downstream 

TrkQualDeM			      : @local::TrkQual
TrkQualDeM.KalSeedCollection       : "KFFDeM"

# upstream electrons
KFFUeM			      : @local::KFF
KFFUeM.SeedCollection      : "KSFUeM"
KFFUeM.fitparticle	      : @local::Particle.eminus
KFFUeM.fitdirection	      : @local::FitDir.upstream 

TrkQualUeM			      : @local::TrkQual
TrkQualUeM.KalSeedCollection       : "KFFUeM"
#  downstream positrons
KFFDeP			      : @local::KFF
KFFDeP.SeedCollection      : "KSFDeP"
KFFDeP.fitparticle	      : @local::Particle.eplus
KFFDeP.fitdirection	      : @local::FitDir.downstream 

TrkQualDeP			      : @local::TrkQual
TrkQualDeP.KalSeedCollection       : "KFFDeP"

# upstream positrons
KFFUeP			      : @local::KFF
KFFUeP.SeedCollection      : "KSFUeP"
KFFUeP.fitparticle	      : @local::Particle.eplus
KFFUeP.fitdirection	      : @local::FitDir.upstream 

TrkQualUeP			      : @local::TrkQual
TrkQualUeP.KalSeedCollection       : "KFFUeP"
# downstream mu minus
KFFDmuM			      : @local::KFF
KFFDmuM.SeedCollection     : "KSFDmuM"
KFFDmuM.fitparticle	      : @local::Particle.muminus
KFFDmuM.fitdirection	      : @local::FitDir.downstream 

TrkQualDmuM			      : @local::TrkQual
TrkQualDmuM.KalSeedCollection       : "KFFDmuM"
# upstream mu minus
KFFUmuM			      : @local::KFF
KFFUmuM.SeedCollection     : "KSFUmuM"
KFFUmuM.fitparticle	      : @local::Particle.muminus
KFFUmuM.fitdirection	      : @local::FitDir.upstream 

TrkQualUmuM			      : @local::TrkQual
TrkQualUmuM.KalSeedCollection       : "KFFUmuM"
# downstream mu plus
KFFDmuP			      : @local::KFF
KFFDmuP.SeedCollection     : "KSFDmuP"
KFFDmuP.fitparticle	      : @local::Particle.muplus
KFFDmuP.fitdirection	      : @local::FitDir.downstream 

TrkQualDmuP			      : @local::TrkQual
TrkQualDmuP.KalSeedCollection       : "KFFDmuP"
# upstream mu plus
KFFUmuP			      : @local::KFF
KFFUmuP.SeedCollection     : "KSFUmuP"
KFFUmuP.fitparticle	      : @local::Particle.muplus
KFFUmuP.fitdirection	      : @local::FitDir.upstream

TrkQualUmuP			      : @local::TrkQual
TrkQualUmuP.KalSeedCollection       : "KFFUmuP"
# downstream pi minus
KFFDpiM			      : @local::KFF
KFFDpiM.SeedCollection     : "KSFDpiM"
KFFDpiM.fitparticle	      : @local::Particle.piminus
KFFDpiM.fitdirection	      : @local::FitDir.downstream 

TrkQualDpiM			      : @local::TrkQual
TrkQualDpiM.KalSeedCollection       : "KFFDpiM"
# upstream pi minus
KFFUpiM			      : @local::KFF
KFFUpiM.SeedCollection     : "KSFUpiM"
KFFUpiM.fitparticle	      : @local::Particle.piminus
KFFUpiM.fitdirection	      : @local::FitDir.upstream 

TrkQualUpiM			      : @local::TrkQual
TrkQualUpiM.KalSeedCollection       : "KFFUpiM"
# downstream pi plus
KFFDpiP			      : @local::KFF
KFFDpiP.SeedCollection     : "KSFDpiP"
KFFDpiP.fitparticle	      : @local::Particle.piplus
KFFDpiP.fitdirection	      : @local::FitDir.downstream 

TrkQualDpiP			      : @local::TrkQual
TrkQualDpiP.KalSeedCollection       : "KFFDpiP"
# upstream pi plus
KFFUpiP			      : @local::KFF
KFFUpiP.SeedCollection     : "KSFUpiP"
KFFUpiP.fitparticle	      : @local::Particle.piplus
KFFUpiP.fitdirection	      : @local::FitDir.upstream

<<<<<<< HEAD
TrkQualUpiP			      : @local::TrkQual
TrkQualUpiP.KalSeedCollection       : "KFFUpiP"
=======

MHFinalFitDeM                : @local::KFF
MHFinalFitDeM.SeedCollection : MHSeedFitDem
MHFinalFitDeM.fitparticle	: @local::Particle.eminus
MHFinalFitDeM.fitdirection	: @local::FitDir.downstream 


MHFinalFitDeP                :  @local::KFF
MHFinalFitDeP.SeedCollection : MHSeedFitDep
MHFinalFitDeP.fitparticle	      : @local::Particle.eplus
MHFinalFitDeP.fitdirection	      : @local::FitDir.downstream 

MHFinalFitDmuM               : @local::KFF
MHFinalFitDmuMSeedCollection : MHSeedFitDmm
MHFinalFitDmuM.fitparticle	      : @local::Particle.muminus
MHFinalFitDmuM.fitdirection	      : @local::FitDir.downstream 
#
MHFinalFitDmuP                :  @local::KFF
MHFinalFitDmuP.SeedCollection : MHSeedFitDmp
MHFinalFitDmuP.fitparticle	 : @local::Particle.muplus
MHFinalFitDmuP.fitdirection	 : @local::FitDir.downstream 
>>>>>>> 2c49c93f

# Declare a table with all the modules needed for track reconstruction
# This should be divided into sim, reco FIXME!
Tracking : {
  producers : {
# the following should be independently sourced FIXME!
    TimeClusterFinder  : @local::TimeClusterFinder
    HelixFinder  : @local::RobustHelixFinder
    STimeClusterFinder  : @local::STimeClusterFinder
    SHelixFinder  : @local::SRobustHelixFinder
# now all the different track fits based on these inputs
# First, seed fits
    KSFDeM	  : @local::KSFDeM
    KSFUeM	  : @local::KSFUeM
    KSFDeP	  : @local::KSFDeP
    KSFUeP	  : @local::KSFUeP
    KSFDmuM	  : @local::KSFDmuM
    KSFUmuM	  : @local::KSFUmuM
    KSFDmuP	  : @local::KSFDmuP
    KSFUmuP	  : @local::KSFUmuP
    KSFDpiM	  : @local::KSFDpiM
    KSFUpiM	  : @local::KSFUpiM
    KSFDpiP	  : @local::KSFDpiP
    KSFUpiP	  : @local::KSFUpiP
# Final Kalman fit
    KFFDeM	  : @local::KFFDeM
    KFFUeM	  : @local::KFFUeM
    KFFDeP	  : @local::KFFDeP
    KFFUeP	  : @local::KFFUeP
    KFFDmuM	  : @local::KFFDmuM
    KFFUmuM	  : @local::KFFUmuM
    KFFDmuP	  : @local::KFFDmuP
    KFFUmuP	  : @local::KFFUmuP
    KFFDpiM	  : @local::KFFDpiM
    KFFUpiM	  : @local::KFFUpiM
    KFFDpiP	  : @local::KFFDpiP
    KFFUpiP	  : @local::KFFUpiP
<<<<<<< HEAD
# Track Quality
    TrkQualDeM	  : @local::TrkQualDeM
    TrkQualUeM	  : @local::TrkQualUeM
    TrkQualDeP	  : @local::TrkQualDeP
    TrkQualUeP	  : @local::TrkQualUeP
    TrkQualDmuM	  : @local::TrkQualDmuM
    TrkQualUmuM	  : @local::TrkQualUmuM
    TrkQualDmuP	  : @local::TrkQualDmuP
    TrkQualUmuP	  : @local::TrkQualUmuP
    TrkQualDpiM	  : @local::TrkQualDpiM
    TrkQualUpiM	  : @local::TrkQualUpiM
    TrkQualDpiP	  : @local::TrkQualDpiP
    TrkQualUpiP	  : @local::TrkQualUpiP
=======
    KFFUeM	  : @local::KFFUeM
    KFFDeP	  : @local::KFFDeP
    KFFUeP	  : @local::KFFUeP
    KFFDmuM	  : @local::KFFDmuM
    KFFUmuM	  : @local::KFFUmuM
    KFFDmuP	  : @local::KFFDmuP
    KFFUmuP	  : @local::KFFUmuP
  
# configuration for using the sequence with MergeHelix
    MHFinalFitDeM	  : @local::MHFinalFitDeM
    MHFinalFitDeP	  : @local::MHFinalFitDeP
    MHFinalFitDmuM        : @local::MHFinalFitDmuM
    MHFinalFitDmuP	  : @local::MHFinalFitDmuP
    
>>>>>>> 2c49c93f
  }

# production sequence to find helices
  FindHelices : [ TimeClusterFinder, HelixFinder ]
  SFindHelices : [ STimeClusterFinder, SHelixFinder ]

# define standard outputs 
  Output : {
    Digis : [ "keep mu2e::StrawDigis_*_*_*" ]
    Hits : [ "keep mu2e::StrawHitFlagDetailmu2e::BitMaps_FlagBkgHits_*_*",
	 "keep mu2e::StrawHitPositions_MakeStereoHits_*_*",
	  "keep mu2e::StrawHits_*_*_*"	]

    Tracks : [ "keep mu2e::StrawHitFlagDetailmu2e::BitMaps_*_*_*",
	  "keep mu2e::TrkQualDetailmu2e::MVAStructs_*_*_*",
	  "keep mu2e::KalSeeds_*_*_*",
	   "keep mu2e::HelixSeeds_*_*_*",
	    "keep mu2e::TimeClusters_*_*_*" ]

    MCTracks : ["keep mu2e::GenParticles_*_*_*",
		"keep mu2e::SimParticlesmv_*_*_*" ]
    MCDigis : ["keep mu2e::StrawDigiMCs_makeSD_*_*"]
    MCHits : [ "keep mu2e::StepPointMCs_detectorFilter_tracker_*",
	      "keep mu2e::StepPointMCs_detectorFilter_virtualdetector_*"]

  }
}
# production sequences for tracking specific paricles; first electrons
Tracking.TPRDeM  : [ TimeClusterFinder, HelixFinder, KSFDeM, KFFDeM, TrkQualDeM ]
Tracking.TPRUeM  : [ TimeClusterFinder, HelixFinder, KSFUeM, KFFUeM, TrkQualUeM ]
Tracking.TPRDeP  : [ TimeClusterFinder, HelixFinder, KSFDeP, KFFDeP, TrkQualDeP ]
Tracking.TPRUeP  : [ TimeClusterFinder, HelixFinder, KSFUeP, KFFUeP, TrkQualUeP ]
#muons
Tracking.TPRDmuM  : [ TimeClusterFinder, HelixFinder, KSFDmuM, KFFDmuM, TrkQualDmuM ]
Tracking.TPRUmuM  : [ TimeClusterFinder, HelixFinder, KSFUmuM, KFFUmuM, TrkQualUmuM ]
Tracking.TPRDmuP  : [ TimeClusterFinder, HelixFinder, KSFDmuP, KFFDmuP, TrkQualDmuP ]
Tracking.TPRUmuP  : [ TimeClusterFinder, HelixFinder, KSFUmuP, KFFUmuP, TrkQualUmuP ]
#pions
Tracking.TPRDpiM  : [ TimeClusterFinder, HelixFinder, KSFDpiM, KFFDpiM, TrkQualDpiM ]
Tracking.TPRUpiM  : [ TimeClusterFinder, HelixFinder, KSFUpiM, KFFUpiM, TrkQualUpiM ]
Tracking.TPRDpiP  : [ TimeClusterFinder, HelixFinder, KSFDpiP, KFFDpiP, TrkQualDpiP ]
Tracking.TPRUpiP  : [ TimeClusterFinder, HelixFinder, KSFUpiP, KFFUpiP, TrkQualUpiP ]

END_PROLOG<|MERGE_RESOLUTION|>--- conflicted
+++ resolved
@@ -341,10 +341,8 @@
 KFFUpiP.fitparticle	      : @local::Particle.piplus
 KFFUpiP.fitdirection	      : @local::FitDir.upstream
 
-<<<<<<< HEAD
 TrkQualUpiP			      : @local::TrkQual
 TrkQualUpiP.KalSeedCollection       : "KFFUpiP"
-=======
 
 MHFinalFitDeM                : @local::KFF
 MHFinalFitDeM.SeedCollection : MHSeedFitDem
@@ -366,7 +364,6 @@
 MHFinalFitDmuP.SeedCollection : MHSeedFitDmp
 MHFinalFitDmuP.fitparticle	 : @local::Particle.muplus
 MHFinalFitDmuP.fitdirection	 : @local::FitDir.downstream 
->>>>>>> 2c49c93f
 
 # Declare a table with all the modules needed for track reconstruction
 # This should be divided into sim, reco FIXME!
@@ -404,7 +401,6 @@
     KFFUpiM	  : @local::KFFUpiM
     KFFDpiP	  : @local::KFFDpiP
     KFFUpiP	  : @local::KFFUpiP
-<<<<<<< HEAD
 # Track Quality
     TrkQualDeM	  : @local::TrkQualDeM
     TrkQualUeM	  : @local::TrkQualUeM
@@ -418,14 +414,6 @@
     TrkQualUpiM	  : @local::TrkQualUpiM
     TrkQualDpiP	  : @local::TrkQualDpiP
     TrkQualUpiP	  : @local::TrkQualUpiP
-=======
-    KFFUeM	  : @local::KFFUeM
-    KFFDeP	  : @local::KFFDeP
-    KFFUeP	  : @local::KFFUeP
-    KFFDmuM	  : @local::KFFDmuM
-    KFFUmuM	  : @local::KFFUmuM
-    KFFDmuP	  : @local::KFFDmuP
-    KFFUmuP	  : @local::KFFUmuP
   
 # configuration for using the sequence with MergeHelix
     MHFinalFitDeM	  : @local::MHFinalFitDeM
@@ -433,7 +421,6 @@
     MHFinalFitDmuM        : @local::MHFinalFitDmuM
     MHFinalFitDmuP	  : @local::MHFinalFitDmuP
     
->>>>>>> 2c49c93f
   }
 
 # production sequence to find helices
