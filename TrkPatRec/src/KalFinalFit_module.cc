--- conflicted
+++ resolved
@@ -113,12 +113,7 @@
     // helper functions
     bool findData(const art::Event& e);
     void findMissingHits(KalFitData&kalData);
-<<<<<<< HEAD
     void findMissingHits_cpr(StrawResponse::cptr_t srep, KalFitData&kalData);
-    void fillTrkQual(KalSeed const& kseed, TrkQual& trkqual);
-=======
-    void findMissingHits_cpr(KalFitData&kalData);
->>>>>>> b7d2136c
 
     ProditionsHandle<StrawResponse> _strawResponse_h;
     // flow diagnostic
