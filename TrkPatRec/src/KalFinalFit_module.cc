//
// Final Kalman fit
//
// Original author D. Brown and G. Tassielli
//

// framework
#include "art/Framework/Principal/Event.h"
#include "fhiclcpp/ParameterSet.h"
#include "art/Framework/Principal/Handle.h"
#include "art/Framework/Core/EDProducer.h"
#include "art/Framework/Core/ModuleMacros.h"
#include "art/Framework/Services/Optional/TFileService.h"
#include "art/Utilities/make_tool.h"
// conditions
#include "ConditionsService/inc/ConditionsHandle.hh"
#include "GeometryService/inc/getTrackerOrThrow.hh"
#include "GeometryService/inc/GeomHandle.hh"
#include "TTrackerGeom/inc/TTracker.hh"
#include "GeometryService/inc/GeometryService.hh"
// utiliites
#include "GeneralUtilities/inc/Angles.hh"
#include "TrkReco/inc/TrkUtilities.hh"
#include "Mu2eUtilities/inc/MVATools.hh"
#include "Mu2eUtilities/inc/ModuleHistToolBase.hh"
#include "CalorimeterGeom/inc/Calorimeter.hh"
// data
#include "DataProducts/inc/Helicity.hh"
<<<<<<< HEAD
#include "RecoDataProducts/inc/StrawHitCollection.hh"
#include "RecoDataProducts/inc/StrawHitFlagCollection.hh"
#include "RecoDataProducts/inc/AlgorithmIDCollection.hh"
=======
#include "RecoDataProducts/inc/ComboHit.hh"
#include "RecoDataProducts/inc/StrawHitFlag.hh"
>>>>>>> d0db7ef3
#include "RecoDataProducts/inc/KalSeed.hh"
#include "RecoDataProducts/inc/TrkQual.hh"
#include "RecoDataProducts/inc/KalRepCollection.hh"
#include "RecoDataProducts/inc/KalRepPtrCollection.hh"
#include "TrkReco/inc/KalFitData.hh"
#include "TrkPatRec/inc/KalFinalFit_types.hh"
#include "TrkReco/inc/DoubletAmbigResolver.hh"
// BaBar
#include "BTrk/BaBar/BaBar.hh"
#include "BTrk/TrkBase/TrkPoca.hh"
#include "BTrk/TrkBase/TrkHelixUtils.hh"
#include "BTrk/BbrGeom/BbrVectorErr.hh"
#include "BTrk/ProbTools/ChisqConsistency.hh"
// Mu2e BaBar
#include "BTrkData/inc/TrkStrawHit.hh"
#include "TrkReco/inc/KalFit.hh"
//CLHEP
#include "CLHEP/Units/PhysicalConstants.h"
#include "CLHEP/Matrix/Vector.h"
// root
#include "TH1F.h"
#include "TTree.h"
// C++
#include <iostream>
#include <fstream>
#include <string>
#include <functional>
#include <float.h>
#include <vector>
using namespace std;
using CLHEP::Hep3Vector;
using CLHEP::HepVector;

namespace mu2e
{
  using namespace KalFinalFitTypes;

  class KalFinalFit : public art::EDProducer
  {
  public:
    explicit KalFinalFit(fhicl::ParameterSet const&);
<<<<<<< HEAD
    virtual ~KalFinalFit();
    void beginRun(art::Run& aRun);
    virtual void produce(art::Event& event ); 
  private:
    unsigned _iev;
    // configuration parameters
    int _debug;
    int _diag;
    int _printfreq;
    int _cprmode;
    bool _saveall,_addhits; 
    vector<double> _zsave;
    // event object tags
    art::InputTag _shTag;
    art::InputTag _shfTag;
    art::InputTag _ksTag; 
=======
  private:
    void produce(art::Event& event) override;

    unsigned _iev;
    // configuration parameters
    int _debug;
    int _printfreq;
    bool _saveall,_addhits;
    vector<double> _zsave;
    // event object tokens
    art::ProductToken<ComboHitCollection> const _shToken;
    art::InputTag const _shfTag;
    art::ProductToken<StrawHitFlagCollection> const _shfToken;
    art::ProductToken<KalSeedCollection> const _ksToken;
>>>>>>> d0db7ef3
    // flags
    StrawHitFlag _addsel;
    StrawHitFlag _addbkg;
    TrkFitFlag _goodseed;
    double _maxdtmiss;
    // outlier cuts
    double _maxadddoca, _maxaddchi;
    TrkParticle _tpart; // particle type being searched for
    TrkFitDirection _fdir;  // fit direction in search
    // trkqual calculation
    std::unique_ptr<MVATools> _trkqualmva;
    // event objects
<<<<<<< HEAD
    const StrawHitCollection* _shcol;
=======
    const ComboHitCollection* _chcol;
>>>>>>> d0db7ef3
    const StrawHitFlagCollection* _shfcol;
    const KalSeedCollection * _kscol;
    // Kalman fitter
    KalFit _kfit;
<<<<<<< HEAD
    KalFitData _result;

    // diagnostic
    Data_t                                _data;
    std::unique_ptr<ModuleHistToolBase>   _hmanager;

    // helper functions
    bool findData(const art::Event& e);
    void findMissingHits(KalFitData&kalData);
    void findMissingHits_cpr(KalFitData&kalData);

=======
    // helper functions
    bool findData(const art::Event& e);
    void findMissingHits(KalRep* krep,StrawHitFlagCollection const& shfcol, vector<StrawHitIndex>& indices);
>>>>>>> d0db7ef3
    void fillTrkQual(KalSeed const& kseed, TrkQual& trkqual);

    // flow diagnostic
  };

  KalFinalFit::KalFinalFit(fhicl::ParameterSet const& pset) :
<<<<<<< HEAD
    _debug(pset.get<int>("debugLevel",0)),
    _diag(pset.get<int>("diagLevel",0)),
    _printfreq(pset.get<int>("printFrequency",101)),
    _cprmode(pset.get<int>("cprmode",0)),
    _saveall(pset.get<bool>("saveall",false)),
    _addhits(pset.get<bool>("addhits",true)),
    _zsave(pset.get<vector<double> >("ZSavePositions",vector<double>{-1522.0,0.0,1522.0})), // front, middle and back of the tracker
    _shTag(pset.get<art::InputTag>("StrawHitCollection")),
    _shfTag(pset.get<art::InputTag>("StrawHitFlagCollection")),
    _ksTag(pset.get<art::InputTag>("SeedCollection")),
    _addsel(pset.get<vector<string> >("AddHitSelectionBits",vector<string>{} )),
    _addbkg(pset.get<vector<string> >("AddHitBackgroundBits",vector<string>{})),
    _goodseed(pset.get<vector<string> >("GoodKalSeedFitBits",vector<string>{})),
    _maxdtmiss(pset.get<double>("DtMaxMiss",40.0)),
    _maxadddoca(pset.get<double>("MaxAddDoca",2.75)),
    _maxaddchi(pset.get<double>("MaxAddChi",4.0)),
    _tpart((TrkParticle::type)(pset.get<int>("fitparticle",TrkParticle::e_minus))),
    _fdir((TrkFitDirection::FitDirection)(pset.get<int>("fitdirection",TrkFitDirection::downstream))),
    _kfit(pset.get<fhicl::ParameterSet>("KalFit",fhicl::ParameterSet())),
    _result()
=======
    _debug(pset.get<int>("debugLevel", 0)),
    _printfreq(pset.get<int>("printFrequency", 101)),
    _saveall(pset.get<bool>("saveall", false)),
    _addhits(pset.get<bool>("addhits", true)),
    _zsave(pset.get<vector<double>>("ZSavePositions", vector<double>{-1522.0,0.0,1522.0})), // front, middle and back of the tracker
    _shToken{consumes<ComboHitCollection>(pset.get<art::InputTag>("ComboHitCollection"))},
    _shfTag{pset.get<art::InputTag>("StrawHitFlagCollection", "none")},
    _shfToken{consumes<StrawHitFlagCollection>(_shfTag)},
    _ksToken{consumes<KalSeedCollection>(pset.get<art::InputTag>("SeedCollection"))},
    _addsel(pset.get<vector<string>>("AddHitSelectionBits", vector<string>{})),
    _addbkg(pset.get<vector<string>>("AddHitBackgroundBits", vector<string>{})),
    _goodseed(pset.get<vector<string>>("GoodKalSeedFitBits", vector<string>{})),
    _maxdtmiss(pset.get<double>("DtMaxMiss",40.0)),
    _maxadddoca(pset.get<double>("MaxAddDoca",2.75)),
    _maxaddchi(pset.get<double>("MaxAddChi",4.0)),
    _tpart((TrkParticle::type)(pset.get<int>("fitparticle", TrkParticle::e_minus))),
    _fdir((TrkFitDirection::FitDirection)(pset.get<int>("fitdirection", TrkFitDirection::downstream))),
    _kfit(pset.get<fhicl::ParameterSet>("KalFit", {}))
>>>>>>> d0db7ef3
  {
    auto mvapset = pset.get<fhicl::ParameterSet>("TrkQualMVA", {});
    mvapset.put<string>("MVAWeights",pset.get<string>("TrkQualWeights", "TrkDiag/test/TrkQual.weights.xml"));
    _trkqualmva.reset(new MVATools(mvapset));
    _trkqualmva->initMVA();
    if(_debug>0)_trkqualmva->showMVA();

    produces<KalRepCollection>();
    produces<KalRepPtrCollection>();
<<<<<<< HEAD
    produces<AlgorithmIDCollection>();
    produces<StrawHitFlagCollection>();
    produces<KalSeedCollection>();
    produces<TrkQualCollection>();
//-----------------------------------------------------------------------------
// provide for interactive disanostics
//-----------------------------------------------------------------------------
    _data.result    = &_result;
    
    if (_diag != 0) {
      _hmanager = art::make_tool<ModuleHistToolBase>(pset.get<fhicl::ParameterSet>("diagPlugin"));
      fhicl::ParameterSet ps1 = pset.get<fhicl::ParameterSet>("Fitter.DoubletAmbigResolver");
      _data.dar               = new DoubletAmbigResolver(ps1,0,0,0);
      _data.listOfDoublets    = new std::vector<Doublet>;
    }
    else {
      _hmanager = std::make_unique<ModuleHistToolBase>();
      _data.dar            = NULL;
      _data.listOfDoublets = NULL;
    }
 }

  KalFinalFit::~KalFinalFit(){
    if (_data.dar) {
      delete _data.listOfDoublets;
      delete _data.dar;
    }
  }
//-----------------------------------------------------------------------------
  void KalFinalFit::beginRun(art::Run& ) {
    mu2e::GeomHandle<mu2e::TTracker> th;
    _data.tracker     = th.get();

    mu2e::GeomHandle<mu2e::Calorimeter> ch;
    _data.calorimeter = ch.get();
    
    _kfit.setCalorimeter (_data.calorimeter);
    _kfit.setTracker     (_data.tracker);
  }


=======
    produces<KalSeedCollection>();
    produces<TrkQualCollection>();
    produces<StrawHitFlagCollection>();
  }

>>>>>>> d0db7ef3
  void KalFinalFit::produce(art::Event& event ) {
    // event printout
    _iev=event.id().event();
    if(_debug > 0 && (_iev%_printfreq)==0)cout<<"KalFinalFit: event="<<_iev<<endl;
    // find the data
    if(!findData(event)){
      throw cet::exception("RECO")<<"mu2e::KalFinalFit: data missing or incomplete"<< endl;
    }
    // create output
    unique_ptr<KalRepCollection>    krcol(new KalRepCollection );
    unique_ptr<KalRepPtrCollection> krPtrcol(new KalRepPtrCollection );
    unique_ptr<AlgorithmIDCollection>  algs     (new AlgorithmIDCollection   );
    unique_ptr<KalSeedCollection> kscol(new KalSeedCollection());
    unique_ptr<TrkQualCollection> tqcol(new TrkQualCollection());
    unique_ptr<StrawHitFlagCollection> shfcol(new StrawHitFlagCollection());
    // lookup productID for payload saver
    art::ProductID kalRepsID(getProductID<KalRepCollection>());
<<<<<<< HEAD
 
    if (_diag){
      _data.event  = &event;
      _data.eventNumber = event.event();
      _data.result = &_result;
      _data.tracks = krcol.get();
    }

    _result.fitType     = 0;
    _result.event       = &event ;
    _result.shcol       = _shcol ;
    _result.shfcol      = _shfcol ;
    _result.tpart       = _tpart ;
    _result.fdir        = _fdir  ;

    // loop over the seed fits.  I need an index loop here to build the Ptr
    for(size_t ikseed=0; ikseed < _kscol->size(); ++ikseed) {
      KalSeed const& kseed(_kscol->at(ikseed));
      _result.kalSeed = & kseed;

      if (kseed.caloCluster()) _result.caloCluster = kseed.caloCluster().get();

      // only process fits which meet the requirements
      if(kseed.status().hasAllProperties(_goodseed)) {
	// check the seed has the same basic parameters as this module expects
	if(kseed.particle() != _tpart || kseed.fitDirection() != _fdir ) {
	  throw cet::exception("RECO")<<"mu2e::KalFinalFit: wrong particle or direction"<< endl;
	}
	// seed should have at least 1 segment
	if(kseed.segments().size() < 1){
	  throw cet::exception("RECO")<<"mu2e::KalFinalFit: no segments"<< endl;
	}
	// build a Kalman rep around this seed
	//fill the KalFitData variable
	// _result.kalSeed = &kseed;

	// _kfit.makeTrack(_shcol,kseed,krep);
	_result.init();
	_kfit.makeTrack(_result);

	// KalRep *krep = _result.stealTrack();

	if(_debug > 1){
	  if(_result.krep == 0)
	    cout << "No Final fit produced " << endl;
	  else{
	    cout << "Seed Fit HelixTraj parameters " << _result.krep->seedTrajectory()->parameters()->parameter()
	      << " covariance " << _result.krep->seedTrajectory()->parameters()->covariance()
	      << " NDOF = " << _result.krep->nDof()
	      << " Final Fit status " << _result.krep->fitStatus()  << endl;
	  }
	}
	// if successfull, try to add missing hits
	if(_addhits && _result.krep != 0 && _result.krep->fitStatus().success()){
	    // first, add back the hits on this track
	  _result.nunweediter = 0;
	  _kfit.unweedHits(_result,_maxaddchi);
	  if (_debug > 0) _kfit.printHits(_result,"CalTrkFit::produce after unweedHits");

	  if (_cprmode){
	    findMissingHits_cpr(_result);
	  }else {
	    findMissingHits(_result);
	  }

	  if(_result.missingHits.size() > 0){
	    _kfit.addHits(_result,_maxaddchi);
	  }else if (_cprmode){
	    int last_iteration  = -1;
	    _kfit.fitIteration(_result,last_iteration);
	  }
	  if(_debug > 1)
	    cout << "AddHits Fit result " << _result.krep->fitStatus()
	    << " NDOF = " << _result.krep->nDof() << endl;
	  
//-----------------------------------------------------------------------------
// and weed hits again to insure that addHits doesn't add junk
//-----------------------------------------------------------------------------
	  int last_iteration  = -1;
	  if (_cprmode) _kfit.weedHits(_result,last_iteration);
	}
	// put successful fits into the event
	if(_result.krep != 0 && (_result.krep->fitStatus().success() || _saveall)){
//-----------------------------------------------------------------------------
// now evaluate the T0 and its error using the straw hits
//-----------------------------------------------------------------------------
	  if (_cprmode)	_kfit.updateT0(_result);

	  // warning about 'fit current': this is not an error
	  if(!_result.krep->fitCurrent()){
	    cout << "Fit not current! " << endl;
	  }
	  // flg all hits as belonging to this track
	  // // this is probably obsolete, FIXME!
	  if(ikseed<StrawHitFlag::_maxTrkId){
	    for(auto ihit=_result.krep->hitVector().begin();ihit != _result.krep->hitVector().end();++ihit){
	      if((*ihit)->isActive())shfcol->at(static_cast<TrkStrawHit*>(*ihit)->index()).merge(StrawHitFlag::trackBit(ikseed));
	    }
	  }
	  
	  
	  // save successful kalman fits in the event
	  KalRep *krep = _result.stealTrack();
	  krcol->push_back(krep);

	  // save the alorithm bit
	  int best(1),mask(1);
	  if (_cprmode==0) {
	    best = AlgorithmID::TrkPatRecBit;
	    mask = 1 << AlgorithmID::TrkPatRecBit;
	  } else if (_cprmode==1) {
	    best = AlgorithmID::CalPatRecBit;
	    mask = 1 << AlgorithmID::CalPatRecBit;
	  }
	  algs->push_back(AlgorithmID(best,mask));


	  int index = krcol->size()-1;
	  krPtrcol->emplace_back(kalRepsID, index, event.productGetter(kalRepsID));
	  // convert successful fits into 'seeds' for persistence
	  KalSeed fseed(_tpart,_fdir,krep->t0(),krep->flt0(),kseed.status());
	  // reference the seed fit in this fit
	  auto ksH = event.getValidHandle<KalSeedCollection>(_ksTag);
	  fseed._kal = art::Ptr<KalSeed>(ksH,ikseed);
	  // redundant but possibly useful
	  fseed._helix = kseed.helix();
	  // fill with new information
	  fseed._t0 = krep->t0();
	  fseed._flt0 = krep->flt0();
	  fseed._status.merge(TrkFitFlag::kalmanOK);
	  // global fit information
	  fseed._chisq = krep->chisq();
	  // compute the fit consistency.  Note our fit has effectively 6 parameters as t0 is allowed to float and its error is propagated to the chisquared
	  fseed._fitcon =  ChisqConsistency(krep->chisq(),krep->nDof()-1).significanceLevel();
	  if(krep->fitStatus().success()==1) fseed._status.merge(TrkFitFlag::kalmanConverged);
	  TrkUtilities::fillHitSeeds(krep,fseed._hits);
	  TrkUtilities::fillStraws(krep,fseed._straws);
	  // sample the fit at the requested z positions.  Need options here to define a set of
	  // standard points, or to sample each unique segment on the fit FIXME!
	  for(auto zpos : _zsave) {
	    // compute the flightlength for this z
	    double fltlen = krep->pieceTraj().zFlight(zpos);
	    // sample the momentum at this flight.  This belongs in a separate utility FIXME
	    BbrVectorErr momerr = krep->momentumErr(fltlen);
	    // sample the helix
	    double locflt(0.0);
	    const HelixTraj* htraj = dynamic_cast<const HelixTraj*>(krep->localTrajectory(fltlen,locflt));
	    // fill the segment
	    KalSegment kseg;
	    TrkUtilities::fillSegment(*htraj,momerr,kseg);
	    fseed._segments.push_back(kseg);
	  }
	  // save KalSeed for this track
	  kscol->push_back(fseed);
	  // compute TrkQual for this track and save it
	  TrkQual trkqual;
	  fillTrkQual(fseed,trkqual);
	  tqcol->push_back(trkqual);
	} else {// fit failure
	  _result.deleteTrack();
	  //	  delete krep;
	}
=======
    // copy and merge hit flags
    size_t index(0);
    for(auto const& ch : *_chcol) {
      StrawHitFlag flag(ch.flag());
      if(_shfcol != 0) flag.merge(_shfcol->at(index++));
      shfcol->push_back(flag);
    }
    // loop over the seed fits.  I need an index loop here to build the Ptr
    for(size_t ikseed=0; ikseed < _kscol->size(); ++ikseed) {
      const auto& kseed = _kscol->at(ikseed);
      // only process fits which meet the requirements
      if(kseed.status().hasAllProperties(_goodseed)) {
        // check the seed has the same basic parameters as this module expects
        if(kseed.particle() != _tpart || kseed.fitDirection() != _fdir ) {
          throw cet::exception("RECO")<<"mu2e::KalFinalFit: wrong particle or direction"<< endl;
        }
        // seed should have at least 1 segment
        if(kseed.segments().size() < 1){
          throw cet::exception("RECO")<<"mu2e::KalFinalFit: no segments"<< endl;
        }
        // build a Kalman rep around this seed
        KalRep *krep(0);
        _kfit.makeTrack(_chcol,kseed,krep);
        if(_debug > 1){
          if(krep == 0)
            cout << "No Final fit produced " << endl;
          else{
            cout << "Seed Fit HelixTraj parameters " << krep->seedTrajectory()->parameters()->parameter()
                 << " covariance " << krep->seedTrajectory()->parameters()->covariance()
                 << " NDOF = " << krep->nDof()
                 << " Final Fit status " << krep->fitStatus()  << endl;
          }
        }
        // if successfull, try to add missing hits
        if(_addhits && krep != 0 && krep->fitStatus().success()){
          // first, add back the hits on this track
          _kfit.unweedHits(krep,_maxaddchi);
          vector<StrawHitIndex> misshits;
          findMissingHits(krep,*shfcol,misshits);
          if(misshits.size() > 0){
            _kfit.addHits(krep,_chcol,misshits,_maxaddchi);
          }
          if(_debug > 1)
            cout << "AddHits Fit result " << krep->fitStatus()
                 << " NDOF = " << krep->nDof() << endl;
        }
        // put successful fits into the event
        if(krep != 0 && (krep->fitStatus().success() || _saveall)){
          // warning about 'fit current': this is not an error
          if(!krep->fitCurrent()){
            cout << "Fit not current! " << endl;
          }
          // flg all hits as belonging to this track
          if(ikseed<StrawHitFlag::_maxTrkId){
            for(auto ihit=krep->hitVector().begin();ihit != krep->hitVector().end();++ihit){
              if((*ihit)->isActive()){
                auto tsh = dynamic_cast<const TrkStrawHit*>(*ihit);
                if(tsh != 0)
                  shfcol->at(tsh->index()).merge(StrawHitFlag::trackBit(ikseed));
              }
            }
          }

          // save successful kalman fits in the event
          krcol->push_back(krep);
          int index = krcol->size()-1;
          krPtrcol->emplace_back(kalRepsID, index, event.productGetter(kalRepsID));
          // convert successful fits into 'seeds' for persistence
          KalSeed fseed(_tpart,_fdir,krep->t0(),krep->flt0(),kseed.status());
          // reference the seed fit in this fit
          auto ksH = event.getValidHandle(_ksToken);
          fseed._kal = art::Ptr<KalSeed>(ksH,ikseed);
          // redundant but possibly useful
          fseed._helix = kseed.helix();
          // fill with new information
          fseed._t0 = krep->t0();
          fseed._flt0 = krep->flt0();
          fseed._status.merge(TrkFitFlag::kalmanOK);
          // global fit information
          fseed._chisq = krep->chisq();
          // compute the fit consistency.  Note our fit has effectively 6 parameters as t0 is allowed to float and its error is propagated to the chisquared
          fseed._fitcon =  ChisqConsistency(krep->chisq(),krep->nDof()-1).significanceLevel();
          if(krep->fitStatus().success()==1) fseed._status.merge(TrkFitFlag::kalmanConverged);
          TrkUtilities::fillHitSeeds(krep,fseed._hits);
          TrkUtilities::fillStraws(krep,fseed._straws);
          // sample the fit at the requested z positions.  Need options here to define a set of
          // standard points, or to sample each unique segment on the fit FIXME!
          for(auto zpos : _zsave) {
            // compute the flightlength for this z
            double fltlen = krep->pieceTraj().zFlight(zpos);
            // sample the momentum at this flight.  This belongs in a separate utility FIXME
            BbrVectorErr momerr = krep->momentumErr(fltlen);
            // sample the helix
            double locflt(0.0);
            const HelixTraj* htraj = dynamic_cast<const HelixTraj*>(krep->localTrajectory(fltlen,locflt));
            // fill the segment
            KalSegment kseg;
            TrkUtilities::fillSegment(*htraj,momerr,kseg);
            fseed._segments.push_back(kseg);
          }
          // save KalSeed for this track
          kscol->push_back(fseed);
          // compute TrkQual for this track and save it
          TrkQual trkqual;
          fillTrkQual(fseed,trkqual);
          tqcol->push_back(trkqual);
        } else // fit failure
          delete krep;
>>>>>>> d0db7ef3
      }
    }

    if (_diag > 0) _hmanager->fillHistograms(&_data);

    // put the output products into the event
    event.put(move(krcol));
    event.put(move(krPtrcol));
    event.put(move(kscol));
    event.put(move(tqcol));
<<<<<<< HEAD
    event.put(move(algs));
  }
=======
    event.put(move(shfcol));
 }
>>>>>>> d0db7ef3

  // find the input data objects
  bool KalFinalFit::findData(const art::Event& evt){
    _chcol = 0;
    _kscol = 0;

    auto shH = evt.getValidHandle(_shToken);
    _chcol = shH.product();
    auto ksH = evt.getValidHandle(_ksToken);
    _kscol = ksH.product();
    if(_shfTag.label() != "none"){
      auto shfH = evt.getValidHandle(_shfToken);
      _shfcol = shfH.product();
      if(_shfcol->size() != _chcol->size())
        throw cet::exception("RECO")<<"mu2e::KalFinalFit: inconsistent input collections"<< endl;
    } else {
      _shfcol = 0;
    }

    return _chcol != 0 && _kscol != 0;
  }
//-----------------------------------------------------------------------------
//
//-----------------------------------------------------------------------------
  void KalFinalFit::findMissingHits_cpr(KalFitData& KRes) {

    const char* oname = "KalFinalFit::findMissingHits_cpr";

    Hep3Vector tdir;
    HepPoint   tpos;
    double     dt;

    KalRep* krep =  KRes.krep;

    krep->pieceTraj().getInfo(0.0,tpos,tdir);

    const TrkDifPieceTraj* reftraj = krep->referenceTraj();

    if (_debug > 0) printf("[%s]      shId    sec     panel       doca        drift     dr added\n",oname);

    KRes.missingHits.clear();
    //    KRes.doca.clear();

    MissingHit_t mh;

    int nstrs = KRes.shcol->size();
    for (int istr=0; istr<nstrs; ++istr) {
      mh.index = istr;
//----------------------------------------------------------------------
// 2015-02-11 change the selection bit for searching for missed hits
//----------------------------------------------------------------------
      StrawHit const& sh    = _shcol->at(istr);
//-----------------------------------------------------------------------------
// I think, we want to check the radial bit: if it is set, than at least one of
// the two measured times is wrong...
//-----------------------------------------------------------------------------
      //      int radius_ok = _shfcol->at(istr).hasAllProperties(StrawHitFlag::radsel);
      dt        = _shcol->at(istr).time()-KRes.krep->t0()._t0;

      //      if (radius_ok && (fabs(dt) < _maxdtmiss)) {
      if (fabs(dt) < _maxdtmiss) {
					// make sure we haven't already used this hit

	TrkStrawHit  *tsh, *closest(NULL);
	bool found = false;

	Straw const&      straw = _data.tracker->getStraw(sh.strawId());
	CLHEP::Hep3Vector hpos  = straw.getMidPoint();

	double            dz_max(1.e12) ; // closest_z(1.e12);
	double            zhit = hpos.z();

	for (std::vector<TrkHit*>::iterator it=krep->hitVector().begin(); it!=krep->hitVector().end(); it++) {
	  tsh = static_cast<TrkStrawHit*> (*it);
	  int tsh_index = tsh->index();
	  if (tsh_index == istr) {
	    found = true;
	    break;
	  }
					// check proximity in Z
          Straw const&  trk_straw = _data.tracker->getStraw(tsh->strawHit().strawId());
          double        ztrk      = trk_straw.getMidPoint().z();

	  double dz  = ztrk-zhit;
	  if (fabs(dz) < fabs(dz_max)) {
	    closest   = tsh;
	    dz_max    = dz;
	  }
	}

        if (! found) {
					// estimate trajectory length to hit 
	  double hflt = 0;
	  TrkHelixUtils::findZFltlen(*reftraj,zhit,hflt);

          // good in-time hit.  Compute DOCA of the wire to the trajectory
	  // also estimate the drift time if this hit were on the track to get hte hit radius

	  TrkT0 hitt0 = closest->hitT0();

	  double s    = closest->fltLen();
	  double mom  = krep->momentum(s).mag();
	  double beta = krep->particleType().beta(mom);

	  double tflt = (hflt-s)/(beta*CLHEP::c_light);
	  hitt0._t0  += tflt;

          CLHEP::Hep3Vector hdir  = straw.getDirection();
          // convert to HepPoint to satisfy antique BaBar interface: FIXME!!!
          HepPoint          spt(hpos.x(),hpos.y(),hpos.z());
          TrkLineTraj       htraj(spt,hdir,-20,20);
          // estimate flightlength along track.  This assumes a constant BField!!!

          double      fltlen = (hpos.z()-tpos.z())/tdir.z();

          TrkPoca     hitpoca(krep->pieceTraj(),fltlen,htraj,0.0);

	  double      rdrift, hit_error(0.2);

	  TrkStrawHit hit(sh,straw,istr,hitt0,hflt,hit_error,10.,1.,_maxadddoca);
	  
	  ConditionsHandle<TrackerCalibrations> tcal("ignored");

	  double tdrift=hit.time()-hit.hitT0()._t0;

	  T2D t2d;

	  tcal->TimeToDistance(straw.index(),tdrift,tdir,t2d);

	  rdrift = t2d._rdrift;
	  mh.doca   = hitpoca.doca();
	  if (mh.doca > 0) mh.dr = mh.doca-rdrift;
	  else             mh.dr = mh.doca+rdrift;
//-----------------------------------------------------------------------------
// flag hits with small residuals
//-----------------------------------------------------------------------------
	  int added (0);
          if (fabs(mh.dr) < _maxadddoca) {
            KRes.missingHits.push_back(mh);
	    //            KRes.doca.push_back(doca);
	    added = 1;
          }

          if (_debug > 0) {
            printf("[CalTrkFit::findMissingHits] %8i  %6i  %8i  %10.3f %10.3f %10.3f   %3i\n",
                   straw.index().asInt(),
                   straw.id().getPlane(),
                   straw.id().getPanel(),
                   mh.doca, rdrift, mh.dr,added);
          }
        }
      }
      else {
	if (_debug > 0) {
	  printf("[%s] rejected hit: i, index, flag, dt: %5i %5i %s %10.3f\n",
		 oname,istr,sh.strawId().asUint16(),
		 KRes.shfcol->at(istr).hex().data(),sh.dt());
	}
      }
    }
    //-----------------------------------------------------------------------------
    // sort hits in accending |dr|, such that the first hit has the smallest |dr|
    //-----------------------------------------------------------------------------
    int nmiss = KRes.missingHits.size();
    for (int i1=0; i1<nmiss-1; i1++) {
      MissingHit_t* h1 = &KRes.missingHits[i1];
      for (int i2=i1+1; i2<nmiss; i2++) {
	MissingHit_t* h2 = &KRes.missingHits[i2];
	if (fabs(h1->dr) > fabs(h2->dr)) {
					// swap hits
	  MissingHit_t tmp = *h1;
	  *h1 = *h2;
	  *h2 = tmp;
	}
      }
    }
  }

  void KalFinalFit::findMissingHits(KalFitData&kalData) {
    KalRep* krep = kalData.krep;

    //clear the array
    kalData.missingHits.clear();

<<<<<<< HEAD
=======
  void KalFinalFit::findMissingHits(KalRep* krep,StrawHitFlagCollection const& shfcol, vector<StrawHitIndex>& misshits) {
>>>>>>> d0db7ef3
    const Tracker& tracker = getTrackerOrThrow();
    //  Trajectory info
    Hep3Vector tdir;
    HepPoint tpos;
    krep->pieceTraj().getInfo(krep->flt0(),tpos,tdir);
    unsigned nstrs = _chcol->size();
    TrkStrawHitVector tshv;
    convert(krep->hitVector(),tshv);
    for(unsigned istr=0; istr<nstrs;++istr){
<<<<<<< HEAD
      if(_shfcol->at(istr).hasAllProperties(_addsel)&& !_shfcol->at(istr).hasAnyProperty(_addbkg)){
	StrawHit const& sh = _shcol->at(istr);
	if(fabs(_shcol->at(istr).time()-krep->t0()._t0) < _maxdtmiss) {
	  // make sure we haven't already used this hit
	  vector<TrkStrawHit*>::iterator ifnd = find_if(tshv.begin(),tshv.end(),FindTrkStrawHit(sh));
	  if(ifnd == tshv.end()){
	    // good in-time hit.  Compute DOCA of the wire to the trajectory
	    Straw const& straw = tracker.getStraw(sh.strawId());
	    CLHEP::Hep3Vector hpos = straw.getMidPoint();
	    CLHEP::Hep3Vector hdir = straw.getDirection();
	    // convert to HepPoint to satisfy antique BaBar interface: FIXME!!!
	    HepPoint spt(hpos.x(),hpos.y(),hpos.z());
	    TrkLineTraj htraj(spt,hdir,-straw.getHalfLength(),straw.getHalfLength());
	    // estimate flightlength along track.  This assumes a constant BField!!!
	    double fltlen = (hpos.z()-tpos.z())/tdir.z();
	    // estimate hit length
	    HepPoint tp = krep->pieceTraj().position(fltlen);
	    Hep3Vector tpos(tp.x(),tp.y(),tp.z()); // ugly conversion FIXME!
	    double hitlen = hdir.dot(tpos - hpos);
	    TrkPoca hitpoca(krep->pieceTraj(),fltlen,htraj,hitlen);
	    
	    // flag hits with small residuals
	    if(fabs(hitpoca.doca()) < _maxadddoca){
	      MissingHit_t m;
	      m.index = istr;
	      m.doca  = hitpoca.doca();
	      // m.dr = ??;
	      kalData.missingHits.push_back(m);
	    }
	  }
	}
=======
      if(shfcol[istr].hasAllProperties(_addsel)&& !shfcol[istr].hasAnyProperty(_addbkg)){
        ComboHit const& sh = _chcol->at(istr);
        if(fabs(_chcol->at(istr).time()-krep->t0()._t0) < _maxdtmiss) {
          // make sure we haven't already used this hit
          vector<TrkStrawHit*>::iterator ifnd = find_if(tshv.begin(),tshv.end(),FindTrkStrawHit(sh));
          if(ifnd == tshv.end()){
            // good in-time hit.  Compute DOCA of the wire to the trajectory
            Straw const& straw = tracker.getStraw(sh.strawId());
            CLHEP::Hep3Vector hpos = straw.getMidPoint();
            CLHEP::Hep3Vector hdir = straw.getDirection();
            // convert to HepPoint to satisfy antique BaBar interface: FIXME!!!
            HepPoint spt(hpos.x(),hpos.y(),hpos.z());
            TrkLineTraj htraj(spt,hdir,-straw.getHalfLength(),straw.getHalfLength());
            // estimate flightlength along track.  This assumes a constant BField!!!
            double fltlen = (hpos.z()-tpos.z())/tdir.z();
            // estimate hit length
            HepPoint tp = krep->pieceTraj().position(fltlen);
            Hep3Vector tpos(tp.x(),tp.y(),tp.z()); // ugly conversion FIXME!
            double hitlen = hdir.dot(tpos - hpos);
            TrkPoca hitpoca(krep->pieceTraj(),fltlen,htraj,hitlen);
            // flag hits with small residuals
            if(fabs(hitpoca.doca()) < _maxadddoca){
              misshits.push_back(istr);
            }
          }
        }
>>>>>>> d0db7ef3
      }
    }
  }

  void KalFinalFit::fillTrkQual(KalSeed const& kseed, TrkQual& trkqual) {
    static StrawHitFlag active(StrawHitFlag::active);
    static TrkFitFlag goodfit(TrkFitFlag::kalmanOK);
    if(kseed.status().hasAllProperties(goodfit)){
      std::vector<TrkStrawHitSeed> const& hits = kseed.hits();
      unsigned nactive(0), ndouble(0), nnull(0);
      for(auto ihit = hits.begin(); ihit != hits.end(); ++ihit){
        if(ihit->flag().hasAllProperties(active)){
          ++nactive;
          if(ihit->ambig()==0)++nnull;
          // look at the adjacent hits; if they are in the same panel, this is a double
          auto jhit = ihit; ++jhit;
          auto hhit = ihit; --hhit;
          if( (jhit != hits.end() &&
               jhit->flag().hasAllProperties(active) &&
               jhit->strawId().getPlane() == ihit->strawId().getPlane() &&
               jhit->strawId().getPanel() == ihit->strawId().getPanel() ) ||
              (hhit >= hits.begin() &&
               hhit->flag().hasAllProperties(active) &&
               hhit->strawId().getPlane() == ihit->strawId().getPlane() &&
               hhit->strawId().getPanel() == ihit->strawId().getPanel() )
              ) {
            ++ndouble;
          }
        }
      }

      trkqual[TrkQual::nactive] = nactive;
      trkqual[TrkQual::factive] = (float)nactive/(float)hits.size();  // Fraction of active hits
      trkqual[TrkQual::log10fitcon] = kseed.fitConsistency() > FLT_MIN ? log10(kseed.fitConsistency()) : -50.0; // fit chisquared consistency
      trkqual[TrkQual::t0err] = kseed.t0().t0Err();  // estimated t0 error
      trkqual[TrkQual::fdouble] = (float)ndouble/(float)nactive;  // fraction of double hits (2 or more in 1 panel)
      trkqual[TrkQual::fnullambig] = (float)nnull/(float)nactive;  // fraction of hits with null ambiguity
      trkqual[TrkQual::fstraws] = (float)kseed.straws().size()/(float)nactive;  // fraction of straws to hits

      // find the fit segment that best matches the location for testing the quality
      std::vector<KalSegment> const& ksegs = kseed.segments();
      auto bestkseg = ksegs.begin();
      for(auto ikseg = ksegs.begin(); ikseg != ksegs.end(); ++ikseg){
        HelixVal const& hel = ikseg->helix();
        // check for a segment whose range includes z=0.  There should be a better way of doing this, FIXME
        double sind = hel.tanDip()/sqrt(1.0+hel.tanDip()*hel.tanDip());
        if(hel.z0()+sind*ikseg->fmin() < 0.0 && hel.z0()+sind*ikseg->fmax() > 0.0){
          bestkseg = ikseg;
          break;
        }
      }
      if(bestkseg != ksegs.end()){
        trkqual[TrkQual::momerr] = bestkseg->momerr(); // estimated momentum error
        trkqual[TrkQual::d0] = bestkseg->helix().d0(); // d0 value
        trkqual[TrkQual::rmax] = bestkseg->helix().d0()+2.0/bestkseg->helix().omega(); // maximum radius of fit
        // calculate the MVA
        trkqual.setMVAValue(_trkqualmva->evalMVA(trkqual.values()));
        trkqual.setMVAStatus(TrkQual::calculated);
      } else {
        trkqual.setMVAStatus(TrkQual::filled);
      }
    } else {
      trkqual.setMVAStatus(TrkQual::failed);
    }
  }
}// mu2e

DEFINE_ART_MODULE(mu2e::KalFinalFit);<|MERGE_RESOLUTION|>--- conflicted
+++ resolved
@@ -14,6 +14,8 @@
 #include "art/Utilities/make_tool.h"
 // conditions
 #include "ConditionsService/inc/ConditionsHandle.hh"
+#include "TrackerConditions/inc/StrawResponse.hh"
+
 #include "GeometryService/inc/getTrackerOrThrow.hh"
 #include "GeometryService/inc/GeomHandle.hh"
 #include "TTrackerGeom/inc/TTracker.hh"
@@ -26,14 +28,9 @@
 #include "CalorimeterGeom/inc/Calorimeter.hh"
 // data
 #include "DataProducts/inc/Helicity.hh"
-<<<<<<< HEAD
-#include "RecoDataProducts/inc/StrawHitCollection.hh"
-#include "RecoDataProducts/inc/StrawHitFlagCollection.hh"
 #include "RecoDataProducts/inc/AlgorithmIDCollection.hh"
-=======
 #include "RecoDataProducts/inc/ComboHit.hh"
 #include "RecoDataProducts/inc/StrawHitFlag.hh"
->>>>>>> d0db7ef3
 #include "RecoDataProducts/inc/KalSeed.hh"
 #include "RecoDataProducts/inc/TrkQual.hh"
 #include "RecoDataProducts/inc/KalRepCollection.hh"
@@ -75,31 +72,17 @@
   {
   public:
     explicit KalFinalFit(fhicl::ParameterSet const&);
-<<<<<<< HEAD
     virtual ~KalFinalFit();
     void beginRun(art::Run& aRun);
-    virtual void produce(art::Event& event ); 
   private:
+    void produce(art::Event& event) override;
+
     unsigned _iev;
     // configuration parameters
     int _debug;
     int _diag;
     int _printfreq;
     int _cprmode;
-    bool _saveall,_addhits; 
-    vector<double> _zsave;
-    // event object tags
-    art::InputTag _shTag;
-    art::InputTag _shfTag;
-    art::InputTag _ksTag; 
-=======
-  private:
-    void produce(art::Event& event) override;
-
-    unsigned _iev;
-    // configuration parameters
-    int _debug;
-    int _printfreq;
     bool _saveall,_addhits;
     vector<double> _zsave;
     // event object tokens
@@ -107,7 +90,6 @@
     art::InputTag const _shfTag;
     art::ProductToken<StrawHitFlagCollection> const _shfToken;
     art::ProductToken<KalSeedCollection> const _ksToken;
->>>>>>> d0db7ef3
     // flags
     StrawHitFlag _addsel;
     StrawHitFlag _addbkg;
@@ -120,16 +102,11 @@
     // trkqual calculation
     std::unique_ptr<MVATools> _trkqualmva;
     // event objects
-<<<<<<< HEAD
-    const StrawHitCollection* _shcol;
-=======
     const ComboHitCollection* _chcol;
->>>>>>> d0db7ef3
     const StrawHitFlagCollection* _shfcol;
     const KalSeedCollection * _kscol;
     // Kalman fitter
     KalFit _kfit;
-<<<<<<< HEAD
     KalFitData _result;
 
     // diagnostic
@@ -140,42 +117,16 @@
     bool findData(const art::Event& e);
     void findMissingHits(KalFitData&kalData);
     void findMissingHits_cpr(KalFitData&kalData);
-
-=======
-    // helper functions
-    bool findData(const art::Event& e);
-    void findMissingHits(KalRep* krep,StrawHitFlagCollection const& shfcol, vector<StrawHitIndex>& indices);
->>>>>>> d0db7ef3
     void fillTrkQual(KalSeed const& kseed, TrkQual& trkqual);
 
     // flow diagnostic
   };
 
   KalFinalFit::KalFinalFit(fhicl::ParameterSet const& pset) :
-<<<<<<< HEAD
-    _debug(pset.get<int>("debugLevel",0)),
+    _debug(pset.get<int>("debugLevel", 0)),
     _diag(pset.get<int>("diagLevel",0)),
-    _printfreq(pset.get<int>("printFrequency",101)),
+    _printfreq(pset.get<int>("printFrequency", 101)),
     _cprmode(pset.get<int>("cprmode",0)),
-    _saveall(pset.get<bool>("saveall",false)),
-    _addhits(pset.get<bool>("addhits",true)),
-    _zsave(pset.get<vector<double> >("ZSavePositions",vector<double>{-1522.0,0.0,1522.0})), // front, middle and back of the tracker
-    _shTag(pset.get<art::InputTag>("StrawHitCollection")),
-    _shfTag(pset.get<art::InputTag>("StrawHitFlagCollection")),
-    _ksTag(pset.get<art::InputTag>("SeedCollection")),
-    _addsel(pset.get<vector<string> >("AddHitSelectionBits",vector<string>{} )),
-    _addbkg(pset.get<vector<string> >("AddHitBackgroundBits",vector<string>{})),
-    _goodseed(pset.get<vector<string> >("GoodKalSeedFitBits",vector<string>{})),
-    _maxdtmiss(pset.get<double>("DtMaxMiss",40.0)),
-    _maxadddoca(pset.get<double>("MaxAddDoca",2.75)),
-    _maxaddchi(pset.get<double>("MaxAddChi",4.0)),
-    _tpart((TrkParticle::type)(pset.get<int>("fitparticle",TrkParticle::e_minus))),
-    _fdir((TrkFitDirection::FitDirection)(pset.get<int>("fitdirection",TrkFitDirection::downstream))),
-    _kfit(pset.get<fhicl::ParameterSet>("KalFit",fhicl::ParameterSet())),
-    _result()
-=======
-    _debug(pset.get<int>("debugLevel", 0)),
-    _printfreq(pset.get<int>("printFrequency", 101)),
     _saveall(pset.get<bool>("saveall", false)),
     _addhits(pset.get<bool>("addhits", true)),
     _zsave(pset.get<vector<double>>("ZSavePositions", vector<double>{-1522.0,0.0,1522.0})), // front, middle and back of the tracker
@@ -191,8 +142,8 @@
     _maxaddchi(pset.get<double>("MaxAddChi",4.0)),
     _tpart((TrkParticle::type)(pset.get<int>("fitparticle", TrkParticle::e_minus))),
     _fdir((TrkFitDirection::FitDirection)(pset.get<int>("fitdirection", TrkFitDirection::downstream))),
-    _kfit(pset.get<fhicl::ParameterSet>("KalFit", {}))
->>>>>>> d0db7ef3
+    _kfit(pset.get<fhicl::ParameterSet>("KalFit", {})),
+    _result()
   {
     auto mvapset = pset.get<fhicl::ParameterSet>("TrkQualMVA", {});
     mvapset.put<string>("MVAWeights",pset.get<string>("TrkQualWeights", "TrkDiag/test/TrkQual.weights.xml"));
@@ -202,7 +153,6 @@
 
     produces<KalRepCollection>();
     produces<KalRepPtrCollection>();
-<<<<<<< HEAD
     produces<AlgorithmIDCollection>();
     produces<StrawHitFlagCollection>();
     produces<KalSeedCollection>();
@@ -244,13 +194,6 @@
   }
 
 
-=======
-    produces<KalSeedCollection>();
-    produces<TrkQualCollection>();
-    produces<StrawHitFlagCollection>();
-  }
-
->>>>>>> d0db7ef3
   void KalFinalFit::produce(art::Event& event ) {
     // event printout
     _iev=event.id().event();
@@ -268,7 +211,13 @@
     unique_ptr<StrawHitFlagCollection> shfcol(new StrawHitFlagCollection());
     // lookup productID for payload saver
     art::ProductID kalRepsID(getProductID<KalRepCollection>());
-<<<<<<< HEAD
+    // copy and merge hit flags
+    size_t index(0);
+    for(auto const& ch : *_chcol) {
+      StrawHitFlag flag(ch.flag());
+      if(_shfcol != 0) flag.merge(_shfcol->at(index++));
+      shfcol->push_back(flag);
+    }
  
     if (_diag){
       _data.event  = &event;
@@ -279,7 +228,7 @@
 
     _result.fitType     = 0;
     _result.event       = &event ;
-    _result.shcol       = _shcol ;
+    _result.chcol       = _chcol ;
     _result.shfcol      = _shfcol ;
     _result.tpart       = _tpart ;
     _result.fdir        = _fdir  ;
@@ -391,7 +340,7 @@
 	  // convert successful fits into 'seeds' for persistence
 	  KalSeed fseed(_tpart,_fdir,krep->t0(),krep->flt0(),kseed.status());
 	  // reference the seed fit in this fit
-	  auto ksH = event.getValidHandle<KalSeedCollection>(_ksTag);
+	  auto ksH = event.getValidHandle<KalSeedCollection>(_ksToken);
 	  fseed._kal = art::Ptr<KalSeed>(ksH,ikseed);
 	  // redundant but possibly useful
 	  fseed._helix = kseed.helix();
@@ -431,116 +380,6 @@
 	  _result.deleteTrack();
 	  //	  delete krep;
 	}
-=======
-    // copy and merge hit flags
-    size_t index(0);
-    for(auto const& ch : *_chcol) {
-      StrawHitFlag flag(ch.flag());
-      if(_shfcol != 0) flag.merge(_shfcol->at(index++));
-      shfcol->push_back(flag);
-    }
-    // loop over the seed fits.  I need an index loop here to build the Ptr
-    for(size_t ikseed=0; ikseed < _kscol->size(); ++ikseed) {
-      const auto& kseed = _kscol->at(ikseed);
-      // only process fits which meet the requirements
-      if(kseed.status().hasAllProperties(_goodseed)) {
-        // check the seed has the same basic parameters as this module expects
-        if(kseed.particle() != _tpart || kseed.fitDirection() != _fdir ) {
-          throw cet::exception("RECO")<<"mu2e::KalFinalFit: wrong particle or direction"<< endl;
-        }
-        // seed should have at least 1 segment
-        if(kseed.segments().size() < 1){
-          throw cet::exception("RECO")<<"mu2e::KalFinalFit: no segments"<< endl;
-        }
-        // build a Kalman rep around this seed
-        KalRep *krep(0);
-        _kfit.makeTrack(_chcol,kseed,krep);
-        if(_debug > 1){
-          if(krep == 0)
-            cout << "No Final fit produced " << endl;
-          else{
-            cout << "Seed Fit HelixTraj parameters " << krep->seedTrajectory()->parameters()->parameter()
-                 << " covariance " << krep->seedTrajectory()->parameters()->covariance()
-                 << " NDOF = " << krep->nDof()
-                 << " Final Fit status " << krep->fitStatus()  << endl;
-          }
-        }
-        // if successfull, try to add missing hits
-        if(_addhits && krep != 0 && krep->fitStatus().success()){
-          // first, add back the hits on this track
-          _kfit.unweedHits(krep,_maxaddchi);
-          vector<StrawHitIndex> misshits;
-          findMissingHits(krep,*shfcol,misshits);
-          if(misshits.size() > 0){
-            _kfit.addHits(krep,_chcol,misshits,_maxaddchi);
-          }
-          if(_debug > 1)
-            cout << "AddHits Fit result " << krep->fitStatus()
-                 << " NDOF = " << krep->nDof() << endl;
-        }
-        // put successful fits into the event
-        if(krep != 0 && (krep->fitStatus().success() || _saveall)){
-          // warning about 'fit current': this is not an error
-          if(!krep->fitCurrent()){
-            cout << "Fit not current! " << endl;
-          }
-          // flg all hits as belonging to this track
-          if(ikseed<StrawHitFlag::_maxTrkId){
-            for(auto ihit=krep->hitVector().begin();ihit != krep->hitVector().end();++ihit){
-              if((*ihit)->isActive()){
-                auto tsh = dynamic_cast<const TrkStrawHit*>(*ihit);
-                if(tsh != 0)
-                  shfcol->at(tsh->index()).merge(StrawHitFlag::trackBit(ikseed));
-              }
-            }
-          }
-
-          // save successful kalman fits in the event
-          krcol->push_back(krep);
-          int index = krcol->size()-1;
-          krPtrcol->emplace_back(kalRepsID, index, event.productGetter(kalRepsID));
-          // convert successful fits into 'seeds' for persistence
-          KalSeed fseed(_tpart,_fdir,krep->t0(),krep->flt0(),kseed.status());
-          // reference the seed fit in this fit
-          auto ksH = event.getValidHandle(_ksToken);
-          fseed._kal = art::Ptr<KalSeed>(ksH,ikseed);
-          // redundant but possibly useful
-          fseed._helix = kseed.helix();
-          // fill with new information
-          fseed._t0 = krep->t0();
-          fseed._flt0 = krep->flt0();
-          fseed._status.merge(TrkFitFlag::kalmanOK);
-          // global fit information
-          fseed._chisq = krep->chisq();
-          // compute the fit consistency.  Note our fit has effectively 6 parameters as t0 is allowed to float and its error is propagated to the chisquared
-          fseed._fitcon =  ChisqConsistency(krep->chisq(),krep->nDof()-1).significanceLevel();
-          if(krep->fitStatus().success()==1) fseed._status.merge(TrkFitFlag::kalmanConverged);
-          TrkUtilities::fillHitSeeds(krep,fseed._hits);
-          TrkUtilities::fillStraws(krep,fseed._straws);
-          // sample the fit at the requested z positions.  Need options here to define a set of
-          // standard points, or to sample each unique segment on the fit FIXME!
-          for(auto zpos : _zsave) {
-            // compute the flightlength for this z
-            double fltlen = krep->pieceTraj().zFlight(zpos);
-            // sample the momentum at this flight.  This belongs in a separate utility FIXME
-            BbrVectorErr momerr = krep->momentumErr(fltlen);
-            // sample the helix
-            double locflt(0.0);
-            const HelixTraj* htraj = dynamic_cast<const HelixTraj*>(krep->localTrajectory(fltlen,locflt));
-            // fill the segment
-            KalSegment kseg;
-            TrkUtilities::fillSegment(*htraj,momerr,kseg);
-            fseed._segments.push_back(kseg);
-          }
-          // save KalSeed for this track
-          kscol->push_back(fseed);
-          // compute TrkQual for this track and save it
-          TrkQual trkqual;
-          fillTrkQual(fseed,trkqual);
-          tqcol->push_back(trkqual);
-        } else // fit failure
-          delete krep;
->>>>>>> d0db7ef3
       }
     }
 
@@ -551,14 +390,10 @@
     event.put(move(krPtrcol));
     event.put(move(kscol));
     event.put(move(tqcol));
-<<<<<<< HEAD
     event.put(move(algs));
+    event.put(move(shfcol));
   }
-=======
-    event.put(move(shfcol));
- }
->>>>>>> d0db7ef3
-
+  
   // find the input data objects
   bool KalFinalFit::findData(const art::Event& evt){
     _chcol = 0;
@@ -603,19 +438,19 @@
 
     MissingHit_t mh;
 
-    int nstrs = KRes.shcol->size();
+    int nstrs = KRes.chcol->size();
     for (int istr=0; istr<nstrs; ++istr) {
       mh.index = istr;
 //----------------------------------------------------------------------
 // 2015-02-11 change the selection bit for searching for missed hits
 //----------------------------------------------------------------------
-      StrawHit const& sh    = _shcol->at(istr);
+      ComboHit const& sh    = _chcol->at(istr);
 //-----------------------------------------------------------------------------
 // I think, we want to check the radial bit: if it is set, than at least one of
 // the two measured times is wrong...
 //-----------------------------------------------------------------------------
       //      int radius_ok = _shfcol->at(istr).hasAllProperties(StrawHitFlag::radsel);
-      dt        = _shcol->at(istr).time()-KRes.krep->t0()._t0;
+      dt        = _chcol->at(istr).time()-KRes.krep->t0()._t0;
 
       //      if (radius_ok && (fabs(dt) < _maxdtmiss)) {
       if (fabs(dt) < _maxdtmiss) {
@@ -638,7 +473,7 @@
 	    break;
 	  }
 					// check proximity in Z
-          Straw const&  trk_straw = _data.tracker->getStraw(tsh->strawHit().strawId());
+          Straw const&  trk_straw = _data.tracker->getStraw(tsh->comboHit().strawId());
           double        ztrk      = trk_straw.getMidPoint().z();
 
 	  double dz  = ztrk-zhit;
@@ -675,19 +510,24 @@
 
           TrkPoca     hitpoca(krep->pieceTraj(),fltlen,htraj,0.0);
 
-	  double      rdrift, hit_error(0.2);
-
-	  TrkStrawHit hit(sh,straw,istr,hitt0,hflt,hit_error,10.,1.,_maxadddoca);
+	  double      rdrift;//, hit_error(0.2);
+
+	  TrkStrawHit hit(sh,straw,istr,hitt0,hflt,1.,1.);//hit_error,1.,_maxadddoca,1.);
 	  
-	  ConditionsHandle<TrackerCalibrations> tcal("ignored");
+	  ConditionsHandle<StrawResponse> srep = ConditionsHandle<StrawResponse>("ignored");
+	  //	  ConditionsHandle<TrackerCalibrations> tcal("ignored");
 
 	  double tdrift=hit.time()-hit.hitT0()._t0;
 
-	  T2D t2d;
-
-	  tcal->TimeToDistance(straw.index(),tdrift,tdir,t2d);
-
-	  rdrift = t2d._rdrift;
+	  //	  tcal->TimeToDistance(straw.index(),tdrift,tdir,t2d);
+
+// find the track direction at this hit
+	  Hep3Vector tdir  = krep->traj().direction(fltlen);
+	  Hep3Vector tperp = tdir - tdir.dot(straw.getDirection())*straw.getDirection();
+	  double     phi   = tperp.theta();
+
+	  rdrift = srep->driftTimeToDistance(straw.id(),tdrift,phi);
+
 	  mh.doca   = hitpoca.doca();
 	  if (mh.doca > 0) mh.dr = mh.doca-rdrift;
 	  else             mh.dr = mh.doca+rdrift;
@@ -703,7 +543,7 @@
 
           if (_debug > 0) {
             printf("[CalTrkFit::findMissingHits] %8i  %6i  %8i  %10.3f %10.3f %10.3f   %3i\n",
-                   straw.index().asInt(),
+                   straw.id().asUint16(),
                    straw.id().getPlane(),
                    straw.id().getPanel(),
                    mh.doca, rdrift, mh.dr,added);
@@ -714,7 +554,7 @@
 	if (_debug > 0) {
 	  printf("[%s] rejected hit: i, index, flag, dt: %5i %5i %s %10.3f\n",
 		 oname,istr,sh.strawId().asUint16(),
-		 KRes.shfcol->at(istr).hex().data(),sh.dt());
+		 KRes.shfcol->at(istr).hex().data(),-1.);
 	}
       }
     }
@@ -742,10 +582,6 @@
     //clear the array
     kalData.missingHits.clear();
 
-<<<<<<< HEAD
-=======
-  void KalFinalFit::findMissingHits(KalRep* krep,StrawHitFlagCollection const& shfcol, vector<StrawHitIndex>& misshits) {
->>>>>>> d0db7ef3
     const Tracker& tracker = getTrackerOrThrow();
     //  Trajectory info
     Hep3Vector tdir;
@@ -755,10 +591,9 @@
     TrkStrawHitVector tshv;
     convert(krep->hitVector(),tshv);
     for(unsigned istr=0; istr<nstrs;++istr){
-<<<<<<< HEAD
       if(_shfcol->at(istr).hasAllProperties(_addsel)&& !_shfcol->at(istr).hasAnyProperty(_addbkg)){
-	StrawHit const& sh = _shcol->at(istr);
-	if(fabs(_shcol->at(istr).time()-krep->t0()._t0) < _maxdtmiss) {
+	ComboHit const& sh = _chcol->at(istr);
+	if(fabs(_chcol->at(istr).time()-krep->t0()._t0) < _maxdtmiss) {
 	  // make sure we haven't already used this hit
 	  vector<TrkStrawHit*>::iterator ifnd = find_if(tshv.begin(),tshv.end(),FindTrkStrawHit(sh));
 	  if(ifnd == tshv.end()){
@@ -787,34 +622,6 @@
 	    }
 	  }
 	}
-=======
-      if(shfcol[istr].hasAllProperties(_addsel)&& !shfcol[istr].hasAnyProperty(_addbkg)){
-        ComboHit const& sh = _chcol->at(istr);
-        if(fabs(_chcol->at(istr).time()-krep->t0()._t0) < _maxdtmiss) {
-          // make sure we haven't already used this hit
-          vector<TrkStrawHit*>::iterator ifnd = find_if(tshv.begin(),tshv.end(),FindTrkStrawHit(sh));
-          if(ifnd == tshv.end()){
-            // good in-time hit.  Compute DOCA of the wire to the trajectory
-            Straw const& straw = tracker.getStraw(sh.strawId());
-            CLHEP::Hep3Vector hpos = straw.getMidPoint();
-            CLHEP::Hep3Vector hdir = straw.getDirection();
-            // convert to HepPoint to satisfy antique BaBar interface: FIXME!!!
-            HepPoint spt(hpos.x(),hpos.y(),hpos.z());
-            TrkLineTraj htraj(spt,hdir,-straw.getHalfLength(),straw.getHalfLength());
-            // estimate flightlength along track.  This assumes a constant BField!!!
-            double fltlen = (hpos.z()-tpos.z())/tdir.z();
-            // estimate hit length
-            HepPoint tp = krep->pieceTraj().position(fltlen);
-            Hep3Vector tpos(tp.x(),tp.y(),tp.z()); // ugly conversion FIXME!
-            double hitlen = hdir.dot(tpos - hpos);
-            TrkPoca hitpoca(krep->pieceTraj(),fltlen,htraj,hitlen);
-            // flag hits with small residuals
-            if(fabs(hitpoca.doca()) < _maxadddoca){
-              misshits.push_back(istr);
-            }
-          }
-        }
->>>>>>> d0db7ef3
       }
     }
   }
