//
// Tracker Pattern Recognition based on Robust Helix Fit
//
// $Id: RobustHelixFinder_module.cc,v 1.2 2014/08/30 12:19:38 tassiell Exp $
// $Author: tassiell $
// $Date: 2014/08/30 12:19:38 $
//
// Original author D. Brown and G. Tassielli
//

#include "art/Framework/Principal/Event.h"
#include "GeometryService/inc/GeomHandle.hh"
#include "fhiclcpp/ParameterSet.h"
#include "art/Framework/Principal/Handle.h"
#include "art/Framework/Core/EDProducer.h"
#include "art/Framework/Core/ModuleMacros.h"
#include "art/Framework/Services/Optional/TFileService.h"
#include "GeneralUtilities/inc/Angles.hh"
#include "Mu2eUtilities/inc/MVATools.hh"

#include "DataProducts/inc/Helicity.hh"
#include "RecoDataProducts/inc/StrawHitCollection.hh"
#include "RecoDataProducts/inc/StrawHitPositionCollection.hh"
#include "RecoDataProducts/inc/StrawHitFlagCollection.hh"
#include "RecoDataProducts/inc/StereoHit.hh"
#include "RecoDataProducts/inc/TimeCluster.hh"
#include "RecoDataProducts/inc/HelixSeed.hh"
#include "RecoDataProducts/inc/TrkFitFlag.hh"

#include "TrkReco/inc/TrkTimeCalculator.hh"
#include "TrackerGeom/inc/Tracker.hh"
#include "CalorimeterGeom/inc/DiskCalorimeter.hh"

#include "BTrk/BaBar/BaBar.hh"
#include "TrkReco/inc/TrkDef.hh"
#include "TrkReco/inc/RobustHelixFit.hh"
#include "TrkReco/inc/Chi2HelixFit.hh"

#include "ConfigTools/inc/ConfigFileLookupPolicy.hh"
#include "Mu2eUtilities/inc/ModuleHistToolBase.hh"
#include "Mu2eUtilities/inc/polyAtan2.hh"
#include "Mu2eUtilities/inc/HelixTool.hh"
#include "art/Utilities/make_tool.h"

#include "TrkPatRec/inc/RobustHelixFinder_types.hh"
#include "TrkReco/inc/RobustHelixFinderData.hh"
#include "TrkReco/inc/TrkFaceData.hh"

#include "CLHEP/Units/PhysicalConstants.h"
#include "CLHEP/Matrix/Vector.h"
#include "CLHEP/Matrix/SymMatrix.h"

#include <boost/accumulators/accumulators.hpp>
#include "boost_fix/accumulators/statistics/stats.hpp"
#include "boost_fix/accumulators/statistics.hpp"
#include <boost/accumulators/statistics/median.hpp>

#include "TH1F.h"
#include "Math/VectorUtil.h"
#include "TVector2.h"

#include <iostream>
#include <fstream>
#include <string>
#include <memory>
#include <utility>
#include <functional>
#include <float.h>
#include <vector>
#include <map>

using namespace std;
using namespace boost::accumulators;
using namespace ROOT::Math::VectorUtil;

namespace {
  // comparison functor for sorting by z
  struct zcomp : public std::binary_function<mu2e::ComboHit,mu2e::ComboHit,bool> {
    bool operator()(mu2e::ComboHit const& p1, mu2e::ComboHit const& p2) { return p1._pos.z() < p2._pos.z(); }
  };

  // comparison functor for sorting byuniquePanel ID
  struct panelcomp : public std::binary_function<mu2e::ComboHit,mu2e::ComboHit,bool> {
    bool operator()(mu2e::ComboHit const& p1, mu2e::ComboHit const& p2) { return p1.strawId().uniquePanel() < p2.strawId().uniquePanel(); }
  };
  struct HelixHitMVA
  {
    std::vector <float> _pars,_pars2;
    float& _dtrans; // distance from hit to helix perp to the wrire
    float& _dwire;  // distance from hit to helix along the wrire
    float& _chisq;  // chisq of spatial information, using average errors
    float& _dt;     // time difference of hit WRT average
    float& _drho;   // hit transverse radius minus helix radius
    float& _dphi;   // hit azimuth minus helix azimuth (at the hit z)
    float& _rwdot;  // dot product between circle radial direction and wire direction
    float& _hrho;   // helix transverse radius (at the hit z)
    float& _hhrho;  // hit transverse radius
    //HelixHitMVA() : _pars(9,0.0),_dtrans(_pars[0]),_dwire(_pars[1]),_chisq(_pars[2]),_dt(_pars[3]),
    // _drho(_pars[4]),_dphi(_pars[5]),_rwdot(_pars[6]),_hrho(_pars[7]),_hhrho(_pars[8]){}
    HelixHitMVA() : _pars(7,0.0),_pars2(2,0.0),_dtrans(_pars[0]),_dwire(_pars[1]),_chisq(_pars[2]),_dt(_pars[3]),
		    _drho(_pars[4]),_dphi(_pars[5]),_rwdot(_pars[6]),_hrho(_pars[0]),_hhrho(_pars2[1]) {}
  };

}

namespace mu2e {

  class RobustHelixFinder : public art::EDProducer {
  public:
    explicit RobustHelixFinder(fhicl::ParameterSet const&);
    virtual ~RobustHelixFinder();
    virtual void beginJob();
    virtual void beginRun(art::Run&   run   );
    virtual void produce(art::Event& event );

  private:
    int                                 _diag,_debug,_reducedchi2;
    int                                 _printfreq;
    bool				_prefilter; // prefilter hits based on sector
    bool				_updatestereo; // update the stereo hit positions each iteration
    int 				_minnsh; // minimum # of strawHits to work with
    float                               _maxchi2dxy;
    float                               _maxchi2dzphi;
    float                               _maxphihitchi2;
    float				_maxdr; // maximum hit-helix radius difference
    float				_maxrpull; // maximum hit-helix radius difference pull
    bool                                _targetconInit;//require the firs circle fit to intersect the Al stopping Target
    bool                                _targetcon;//require the circle fit to intersect the Al stopping Target
    float                               _rpullScaleF;//need to scale the radial pull in filterCircleHits
    float				_maxphisep; // maximum separation in global azimuth of hits
    TrkFitFlag				_saveflag; // write out all helices that satisfy these flags
    unsigned				_maxniter;  // maximum # of iterations over outlier filtering + fitting
    float				_cradres; // average center resolution along center position (mm)
    float				_cperpres; // average center resolution perp to center position (mm)
    float				_maxdwire; // outlier cut on distance between hit and helix along wire
    float				_maxdtrans; // outlier cut on distance between hit and helix perp to wire
    float				_maxchisq; // outlier cut on chisquared
    float				_maxrwdot; // outlier cut on angle between radial direction and wire: smaller is better
    float				_minrerr; // minimum radius error

    bool				_usemva; // use MVA to cut outliers
    float                               _minmva; // outlier cut on MVA

    art::ProductToken<ComboHitCollection> const _chToken;
    art::ProductToken<TimeClusterCollection> const _tcToken;

    StrawHitFlag  _hsel, _hbkg;

    MVATools _stmva, _nsmva;
    HelixHitMVA _vmva; // input variables to TMVA for filtering hits

    TH1F* _niter, *_niterxy, *_niterfz, *_nitermva;

    RobustHelixFit   _hfit;
    Chi2HelixFit     _chi2hfit;

    std::vector<Helicity> _hels; // helicity values to fit
    TrkTimeCalculator _ttcalc;
    StrawHitFlag      _outlier;
    bool              _updateStereo;
    
    std::unique_ptr<ModuleHistToolBase>   _hmanager;
    RobustHelixFinderTypes::Data_t        _data;
    RobustHelixFinderData                 _hfResult;

    void     findHelices(ComboHitCollection& chcol, const TimeClusterCollection& tccol);    
    void     prefilterHits(RobustHelixFinderData& helixData, int& nFilteredStrawHits); 
    unsigned filterCircleHits(RobustHelixFinderData& helixData); 
    int      filterChi2ZPhiHits(RobustHelixFinderData& helixData);
    int      filterChi2XYHits(RobustHelixFinderData& helixData); 
    bool     filterHits(RobustHelixFinderData& helixData);
    void     fillMVA(RobustHelixFinderData& helixData); 
    bool     filterHitsMVA(RobustHelixFinderData& helixData);
    void     updateT0(RobustHelixFinderData& helixData);
    bool     updateStereo(RobustHelixFinderData& helixData);
    unsigned hitCount(RobustHelixFinderData& helixData);
    void     pickBestHelix      (std::vector<HelixSeed>& HelVec, int &Index_best);
    void     fillFaceOrderedHits(RobustHelixFinderData& helixData);
    void     fillGoodHits       (RobustHelixFinderData& helixData);
    void     fitHelix           (RobustHelixFinderData& helixData);
    void     fitChi2Helix       (RobustHelixFinderData& helixData);
    void     refitHelix         (RobustHelixFinderData& helixData);
    void     findMissingHits    (RobustHelixFinderData& helixData);
    void     fillPluginDiag     (RobustHelixFinderData& helixData, int helCounter);
    void     updateChi2HelixInfo(RobustHelixFinderData& helixData);
    void     updateHelixXYInfo  (RobustHelixFinderData& helixData);
    void     updateHelixZPhiInfo(RobustHelixFinderData& helixData);
    void     searchWorstHitXY   (RobustHelixFinderData& helixData, HitInfo_t& hitInfo);
    void     searchWorstHitZPhi (RobustHelixFinderData& helixData, HitInfo_t& hitInfo);
  };

  RobustHelixFinder::RobustHelixFinder(fhicl::ParameterSet const& pset) :
    _diag        (pset.get<int>("diagLevel",0)),
    _debug       (pset.get<int>("debugLevel",0)),
    _reducedchi2 (pset.get<int>("reducedchi2",0)),
    _printfreq   (pset.get<int>("printFrequency",101)),
    _prefilter   (pset.get<bool>("PrefilterHits",true)),
    _updatestereo(pset.get<bool>("UpdateStereoHits",false)),
    _minnsh      (pset.get<int>("minNStrawHits",10)),
    _maxchi2dxy  (pset.get<float>("MaxChi2dXY", 5.0)),
    _maxchi2dzphi(pset.get<float>("MaxChi2dZPhi", 5.0)),
    _maxphihitchi2(pset.get<float>("MaxHitPhiChi2", 25.0)),
    _maxdr	 (pset.get<float>("MaxRadiusDiff",100.0)), // mm
    _maxrpull	 (pset.get<float>("MaxRPull",5.0)), // unitless
    _targetconInit(pset.get<bool>("targetconsistent_init",true)),
    _targetcon   (pset.get<bool>("targetconsistent",true)),
    _rpullScaleF (pset.get<float>("RPullScaleF",1.414)), // unitless
    _maxphisep	 (pset.get<float>("MaxPhiHitSeparation",1.0)),
    _saveflag    (pset.get<vector<string> >("SaveHelixFlag",vector<string>{"HelixOK"})),
    _maxniter    (pset.get<unsigned>("MaxIterations",10)), // iterations over outlier removal
    _cradres     (pset.get<float>("CenterRadialResolution",20.0)),
    _cperpres    (pset.get<float>("CenterPerpResolution",12.0)),
    _maxdwire    (pset.get<float>("MaxWireDistance",200.0)), // max distance along wire
    _maxdtrans   (pset.get<float>("MaxTransDistance",80.0)), // max distance perp to wire (and z)
    _maxchisq    (pset.get<float>("MaxChisquared", 25.)), //100.0)), // max chisquared
    _maxrwdot	 (pset.get<float>("MaxRWDot",1.0)),
    _minrerr     (pset.get<float>("MinRadiusErr",20.0)), // mm
    _usemva      (pset.get<bool>("UseHitMVA",false)),
    _minmva      (pset.get<float> ("MinMVA",0.1)), // min MVA output to define an outlier
    _chToken{consumes<ComboHitCollection>(pset.get<art::InputTag>("ComboHitCollection"))},
    _tcToken{consumes<TimeClusterCollection>(pset.get<art::InputTag>("TimeClusterCollection"))},
    _hsel        (pset.get<std::vector<std::string> >("HitSelectionBits",std::vector<string>{"TimeDivision"})),
    _hbkg        (pset.get<std::vector<std::string> >("HitBackgroundBits",std::vector<std::string>{"Background"})),
    _stmva       (pset.get<fhicl::ParameterSet>("HelixStereoHitMVA",fhicl::ParameterSet())),
    _nsmva       (pset.get<fhicl::ParameterSet>("HelixNonStereoHitMVA",fhicl::ParameterSet())),
    _hfit        (pset.get<fhicl::ParameterSet>("RobustHelixFit",fhicl::ParameterSet())),
    _chi2hfit    (pset.get<fhicl::ParameterSet>("Chi2HelixFit",fhicl::ParameterSet())),
    _ttcalc      (pset.get<fhicl::ParameterSet>("T0Calculator",fhicl::ParameterSet())),
    _outlier     (StrawHitFlag::outlier),
    _updateStereo    (pset.get<bool>("UpdateStereo",false))
  {
    std::vector<int> helvals = pset.get<std::vector<int> >("Helicities",vector<int>{Helicity::neghel,Helicity::poshel});
    for(auto hv : helvals) {
      Helicity hel(hv);
      _hels.push_back(hel);
      produces<HelixSeedCollection>(Helicity::name(hel));
    }
    
     if (_diag != 0) _hmanager = art::make_tool<ModuleHistToolBase>(pset.get<fhicl::ParameterSet>("diagPlugin"));
     else            _hmanager = std::make_unique<ModuleHistToolBase>();

     //    _data.result    = &_hfit;

    _chi2hfit.setRobustHelixFitter(&_hfit);

  }
  
  RobustHelixFinder::~RobustHelixFinder(){}

  //-----------------------------------------------------------------------------
  void RobustHelixFinder::beginRun(art::Run& ) {
    mu2e::GeomHandle<mu2e::Tracker> th;
    const Tracker* tracker = th.get();

    mu2e::GeomHandle<mu2e::Calorimeter> ch;

    _hfit.setTracker    (tracker);
    _hfit.setCalorimeter(ch.get());
    
    _chi2hfit.setTracker    (tracker);
    _chi2hfit.setCalorimeter(ch.get());
  }
  //--------------------------------------------------------------------------------

  void RobustHelixFinder::beginJob() {

    _stmva.initMVA();
    _nsmva.initMVA();
    if (_debug > 0)
      {
	std::cout << "RobustHeilxFinder Stereo Hit MVA parameters: " << std::endl;
	_stmva.showMVA();
	std::cout << "RobustHeilxFinder Non-Stereo Hit MVA parameters: " << std::endl;
	_nsmva.showMVA();
      }

    if (_diag > 0){
      art::ServiceHandle<art::TFileService> tfs;
      _niter = tfs->make<TH1F>( "niter" , "Number of Fit Iteraions",201,-0.5,200.5);
      _niterxy = tfs->make<TH1F>( "niterxy" , "Number of XY Fit Iteraions",201,-0.5,200.5);
      _niterfz = tfs->make<TH1F>( "niterfz" , "Number of FZ Fit Iteraions",201,-0.5,200.5);
      _nitermva = tfs->make<TH1F>( "nitermva" , "Number of MVA Fit Iteraions",201,-0.5,200.5);
      _hmanager->bookHistograms(tfs);
    }
  }

  void RobustHelixFinder::produce(art::Event& event ) {
    // find input
    auto const& tcH = event.getValidHandle(_tcToken);
    const TimeClusterCollection& tccol(*tcH);

    auto const& chH = event.getValidHandle(_chToken);
    const ComboHitCollection& chcol(*chH);

    // create output: seperate by helicity
    std::map<Helicity,unique_ptr<HelixSeedCollection>> helcols;
    int counter(0);
    for( auto const& hel : _hels) {
      helcols[hel] = unique_ptr<HelixSeedCollection>(new HelixSeedCollection());
      _data.nseeds [counter] = 0;
      ++counter;
    }
    
    _data.event       = &event;
    //    _data.result      = &_hfit;
    _data.nTimePeaks  = tccol.size();

    _hfResult._chcol  = &chcol;
      
    // create initial helicies from time clusters: to begin, don't specificy helicity
    for (size_t index=0;index< tccol.size();++index) {
      const auto& tclust = tccol[index];
      HelixSeed hseed;

      //clear the variables in hfResult
      _hfResult.clearTempVariables();

      //set variables used for searching the helix candidate
      _hfResult._hseed              = hseed;
      _hfResult._timeCluster        = &tclust;
      _hfResult._hseed._hhits.setParent(chcol.parent());
      _hfResult._hseed._t0          = tclust._t0;
      _hfResult._hseed._timeCluster = art::Ptr<TimeCluster>(tcH,index);
      // copy combo hits
      fillFaceOrderedHits(_hfResult);

      //skip the reconstruction if there are few strawHits
      if (_hfResult._nFiltStrawHits < _minnsh)                  continue;

      // filter hits and test
      int nFilteredSh(0);
      if (_prefilter) prefilterHits(_hfResult,nFilteredSh);

      if ((_hfResult._nFiltStrawHits - nFilteredSh) < _minnsh)  continue;   

      _hfResult._hseed._status.merge(TrkFitFlag::hitsOK);
      if (_diag) _hfResult._diag.circleFitCounter = 0;

      // initial circle fit

      if (_reducedchi2){
	_chi2hfit.fitChi2Circle(_hfResult, _targetcon);
      }else{
	_hfit.fitCircle(_hfResult, _targetconInit);//require consistency for the trajectory of being produced in the Al stopping target
      }

      if (_diag && _reducedchi2) {
	_hfResult._diag.nShFitCircle = _hfResult._nXYSh;
	_hfResult._diag.nChFitCircle = _hfResult._sxy.qn()-1;//take into account one hit form the stopping target center
      }
      //check the number of points associated with the result of the circle fit
      // if (_hfResult._nXYSh < _minnsh)                           continue;
      
      if (_hfResult._hseed._status.hasAnyProperty(TrkFitFlag::circleOK)) {
	// loop over helicities. 
	unsigned    helCounter(0);
	HelixSeed   helixSeed_from_fitCircle = _hfResult._hseed;

	std::vector<HelixSeed>          helix_seed_vec;
      
	for(auto const& hel : _hels ) {
	  // tentatively put a copy with the specified helicity in the appropriate output vector
	  RobustHelixFinderData tmpResult(_hfResult);
	  tmpResult._hseed._helix._helicity = hel;

	  //fit the helix: refine the XY-circle fit + performs the ZPhi fit
	  // it also performs a clean-up of the hits with large residuals
	  if (_reducedchi2)
	    fitChi2Helix(tmpResult);
	  else
	    fitHelix(tmpResult);
	    

	  if (tmpResult._hseed.status().hasAnyProperty(_saveflag)){
	    //fill the hits in the HelixSeedCollection
	    fillGoodHits(tmpResult);
	    
	    helix_seed_vec.push_back(tmpResult._hseed);

	    // HelixSeedCollection* hcol = helcols[hel].get();
	    // hcol->push_back(tmpResult._hseed);

	    if (_diag > 0) {
	      fillPluginDiag(tmpResult, helCounter);
	    }
	  }
	  ++helCounter;
	}//end loop over the helicity
<<<<<<< HEAD
      }	//end circle ok
=======

	if (helix_seed_vec.size() == 0)                       continue;

	int    index_best(-1);
	pickBestHelix(helix_seed_vec, index_best);

	if ( (index_best>=0) && (index_best < 2) ){
	  Helicity              hel_best = helix_seed_vec[index_best]._helix._helicity;
	  HelixSeedCollection*  hcol     = helcols[hel_best].get();
	  hcol->push_back(helix_seed_vec[index_best]);
	} else if (index_best == 2){//both helices need to be saved
	
	  for (unsigned k=0; k<_hels.size(); ++k){
	    Helicity              hel   = helix_seed_vec[k]._helix._helicity;
	    HelixSeedCollection*  hcol  = helcols[hel].get();
	    hcol->push_back(helix_seed_vec[k]);
	  }
	}	

      }	
>>>>>>> 9cbb374c
      
    }
    // put final collections into event 
    if (_diag > 0) _hmanager->fillHistograms(&_data);

    for(auto const& hel : _hels ) {
      event.put(std::move(helcols[hel]),Helicity::name(hel));
    }
  }
//--------------------------------------------------------------------------------
// function to select the best Helix among the results of the two helicity hypo
//--------------------------------------------------------------------------------
  void  RobustHelixFinder::pickBestHelix(std::vector<HelixSeed>& HelVec, int &Index_best){
    if (HelVec.size() == 1) {
      Index_best = 0;
      return;
    }
    
    const HelixSeed           *h1, *h2;
    const ComboHitCollection  *tlist, *clist;
    int                        nh1, nh2;

    h1     = &HelVec[0];
//------------------------------------------------------------------------------
// check if an AlgorithmID collection has been created by the process
//-----------------------------------------------------------------------------
    tlist  = &h1->hits();
    nh1    = tlist->size();

    h2     = &HelVec[1];
//-----------------------------------------------------------------------------
// at Mu2e, 2 helices with different helicity could be duplicates of each other
//-----------------------------------------------------------------------------
    clist  = &h2->hits();
    nh2    = clist->size();
//-----------------------------------------------------------------------------
// pick the helix with the largest number of hits
//-----------------------------------------------------------------------------
    if (nh2 > nh1) {
//-----------------------------------------------------------------------------
// h2 is a winner, no need to save h1
//-----------------------------------------------------------------------------
      Index_best = 1;
      return;
    }
    else if (nh1 > nh2){
//-----------------------------------------------------------------------------
// h1 is a winner, mark h2 in hope that it will be OK, continue looping
//-----------------------------------------------------------------------------
      Index_best = 0;
      return;
    }
    
//-----------------------------------------------------------------------------
// in case they have the exact amount of hits, pick the one with better chi2dZphi
//-----------------------------------------------------------------------------
    if (nh1 == nh2) {
      float   chi2dZphi_h1 = h1->helix().chi2dZPhi();
      float   chi2dZphi_h2 = h2->helix().chi2dZPhi();
      if (chi2dZphi_h1 < chi2dZphi_h2){
	Index_best = 0;
	return;
      }else {
	Index_best = 1;
	return;      
      }
    }

  }

//--------------------------------------------------------------------------------
// 
//--------------------------------------------------------------------------------
  void RobustHelixFinder::fillGoodHits(RobustHelixFinderData& helixData){
    
    ComboHit*     hit(0);
    unsigned      nhits = helixData._chHitsToProcess.size();

    for (unsigned f=0; f<nhits; ++f){
      hit = &helixData._chHitsToProcess[f];
      if (hit->_flag.hasAnyProperty(_outlier))     continue;
      
      ComboHit                hhit(*hit);					
      helixData._hseed._hhits.push_back(hhit);
    }

    if (_diag){
      HelixTool helTool(&helixData._hseed, 3);
      helixData._diag.nLoops            = helTool.nLoops();
      helixData._diag.meanHitRadialDist = helTool.meanHitRadialDist();
      helixData._diag.nHitsLoopFailed   = helTool.nHitsLoopFailed();
    }
  }


  void RobustHelixFinder::fillMVA(RobustHelixFinderData& helixData)
  {
    RobustHelix& helix = helixData._hseed._helix;

    static XYZVec  zaxis(0.0,0.0,1.0); // unit in z direction
    ComboHit*      hhit(0);
    
    for (unsigned f=0; f<helixData._chHitsToProcess.size(); ++f){
      hhit = &helixData._chHitsToProcess[f];
	
      if (hhit->_flag.hasAnyProperty(_outlier))   continue;

      const XYZVec& wdir = hhit->wdir();
      XYZVec wtdir = zaxis.Cross(wdir); // transverse direction to the wire
      XYZVec cvec = PerpVector(hhit->pos() - helix.center(),Geom::ZDir());// direction from the circle center to the hit
      XYZVec cdir = cvec.Unit();        // direction from the circle center to the hit
      XYZVec cperp = zaxis.Cross(cdir); // direction perp to the radius

      XYZVec hpos = hhit->pos();      // this sets the z position to the hit z
      helix.position(hpos);                     // this computes the helix expectation at that z
      XYZVec dh = hhit->pos() - hpos; // this is the vector between them

      _vmva._dtrans = fabs(dh.Dot(wtdir));              // transverse projection
      _vmva._dwire = fabs(dh.Dot(wdir));               // projection along wire direction
      _vmva._drho = fabs(sqrtf(cvec.mag2()) - helix.radius()); // radius difference
      _vmva._dphi = fabs(hhit->helixPhi() - helix.circleAzimuth(hhit->pos().z())); // azimuth difference WRT circle center
      _vmva._hhrho = sqrtf(cvec.mag2());            // hit transverse radius WRT circle center
      _vmva._hrho = sqrtf(hpos.Perp2());            // hit detector transverse radius
      _vmva._rwdot = fabs(wdir.Dot(cdir));  // compare directions of radius and wire

      // compute the total resolution including hit and helix parameters first along the wire
      float wres2 = std::pow(hhit->posRes(StrawHitPosition::wire),(int)2) +
	std::pow(_cradres*cdir.Dot(wdir),(int)2) +
	std::pow(_cperpres*cperp.Dot(wdir),(int)2);

      // transverse to the wires
      float wtres2 = std::pow(hhit->posRes(StrawHitPosition::trans),(int)2) +
	std::pow(_cradres*cdir.Dot(wtdir),(int)2) +
	std::pow(_cperpres*cperp.Dot(wtdir),(int)2);

      _vmva._chisq = sqrtf( _vmva._dwire*_vmva._dwire/wres2 + _vmva._dtrans*_vmva._dtrans/wtres2 );          
      _vmva._dt = hhit->time() - helixData._hseed._t0.t0();

      if (hhit->_flag.hasAnyProperty(StrawHitFlag::stereo))
	{
	  hhit->_qual = _stmva.evalMVA(_vmva._pars);
	} else {
	hhit->_qual = _nsmva.evalMVA(_vmva._pars);
      }
    }
  }

  bool RobustHelixFinder::filterHitsMVA(RobustHelixFinderData& helixData)
  {  
    bool           changed(false);
    ComboHit*      hhit(0);
    
    for (unsigned f=0; f<helixData._chHitsToProcess.size(); ++f){
 
      hhit = &helixData._chHitsToProcess[f];
	
      bool oldout = hhit->_flag.hasAnyProperty(_outlier);

      if (hhit->_qual < _minmva ) hhit->_flag.merge(_outlier);
      else                        hhit->_flag.clear(_outlier);

      changed |= oldout != hhit->_flag.hasAnyProperty(_outlier);
    }    

    return changed;
  }

  int  RobustHelixFinder::filterChi2XYHits(RobustHelixFinderData& helixData)
  {
    //reset the value of the XY fit result
    helixData._hseed._status.clear(TrkFitFlag::circleOK);

  
    ComboHit*     hit(0);

    //perform a reduced chi2 fit
    _chi2hfit.refineFitXY(helixData, _targetcon);

    int           changed(0);
    int           oldNHitsSh = helixData._nXYSh;
    
    RobustHelix&  helix      = helixData._hseed._helix;

    // helixData._hseed._status.clear(TrkFitFlag::circleOK);

    if (helixData._nXYSh >= _minnsh) {//update the helix info
      //need to update the weights in the LSqsum
      _chi2hfit.refineFitXY(helixData, _targetcon);
   
      //      updateHelixXYInfo(helixData);//should be unnecessary!FIXME!
          
      //search and remove the worst hit(s) if necessary
      HitInfo_t  worstHit;
      float      chi2d = helixData._sxy.chi2DofCircle();
      
      while( (chi2d > _maxchi2dxy) && (helixData._nXYSh >= _minnsh) && (worstHit.face >=0)){
	//reset the content of the worstHit
	worstHit.face          = -1;
	worstHit.panel         = -1;
	worstHit.panelHitIndex = -1;
	//	worstHit.weightXY      =  0;

	searchWorstHitXY(helixData, worstHit);
	
	if (worstHit.face >=0){//check if a bad was found or not
	  hit    = &helixData._chHitsToProcess[worstHit.panelHitIndex];
	  
	  hit->_flag.merge(_outlier);

	  helixData._sxy.removePoint(hit->pos().x(), hit->pos().y(), hit->_xyWeight);//worstHit.weightXY);
	  helixData._nXYSh -= hit->nStrawHits();
	  helixData._nXYCh -= 1;
	  _chi2hfit.refineFitXY(helixData, _targetcon);//should be unnecessary!FIXME!
	  chi2d             = helixData._sxy.chi2DofCircle();
	}
      }

      //at this point
      if (_hfit.goodCircle(helix) && (helixData._nXYSh >= _minnsh))  {
	helixData._hseed._status.merge(TrkFitFlag::circleOK);

	if (_diag){
	  helixData._diag.rsxy_1     = helix._radius;
	  helixData._diag.chi2dsxy_1 = helixData._sxy.chi2DofCircle();
	  helixData._diag.nshsxy_1   = helixData._nXYSh;
	}
      }
    }
 
    changed = oldNHitsSh - helixData._nXYSh;

    return changed;
  }


  // 3d selection on top of radial selection
  int RobustHelixFinder::filterChi2ZPhiHits(RobustHelixFinderData& helixData)
  {

    //check if the initial value of lambda and phi0 are physical
    if (!helixData._hseed._status.hasAnyProperty(TrkFitFlag::phizOK))  return false;

    //reset the value of the ZPhi fit result
    helixData._hseed._status.clear(TrkFitFlag::phizOK);
    
    RobustHelix&  helix  = helixData._hseed._helix;

    int           changed(0);
    int           oldNHitsSh = helixData._nZPhiSh;

    ComboHit*     hit(0);

    // float         z, phi, phi_ref, dx, dy, dphi, resid, wt;

    //    helixData._hseed._status.clear(TrkFitFlag::circleOK);
    _chi2hfit.refineFitZPhi(helixData);

    if (helixData._nZPhiSh >= _minnsh) {//update the helix info
      //need to update the weights in the LSqsum
      _chi2hfit.refineFitZPhi(helixData);

      //      updateHelixZPhiInfo(helixData);//should be unnecessary!FIXME!

      //search and remove the worst hit(s) if necessary
      HitInfo_t  worstHit;
      float      chi2d = helixData._szphi.chi2DofLine();
      
      while( (chi2d > _maxchi2dzphi) && (helixData._nZPhiSh >= _minnsh) && (worstHit.face >=0)){
	//reset the content of the worstHit
	worstHit.face          = -1;
	worstHit.panel         = -1;
	worstHit.panelHitIndex = -1;
	
	searchWorstHitZPhi(helixData, worstHit);
	
	if (worstHit.face >=0){//check if a bad was found or not
	  hit    = &helixData._chHitsToProcess[worstHit.panelHitIndex];
	  
	  hit->_flag.merge(_outlier);

	  helixData._szphi.removePoint(hit->pos().z(), hit->helixPhi(), hit->_zphiWeight);
	  helixData._nZPhiSh -= hit->nStrawHits();
	  _chi2hfit.refineFitZPhi(helixData);
	  //	  updateHelixZPhiInfo(helixData);//should be unnecessary!FIXME!
	  chi2d               = helixData._szphi.chi2DofLine();
	}
      }

      //at this point
      if (_hfit.goodFZ(helix) && (helixData._nZPhiSh >= _minnsh))  {
	helixData._hseed._status.merge(TrkFitFlag::phizOK);

	if (_diag){
	  helixData._diag.lambdaszphi_1 = helix._lambda;
	  helixData._diag.chi2dszphi_1  = helixData._szphi.chi2DofLine();
	  helixData._diag.nshszphi_1    = helixData._nZPhiSh;	
	}
      }
    }

    changed = oldNHitsSh - helixData._nZPhiSh;

    return changed;
  }


  // 3d selection on top of radial selection
  bool RobustHelixFinder::filterHits(RobustHelixFinderData& helixData)
  {
    RobustHelix& helix = helixData._hseed._helix;
    bool changed(false);
    static XYZVec zaxis(0.0,0.0,1.0); // unit in z direction
    int      nGoodSH(0);

    // loop over hits
    ComboHit*     hit(0);
    FaceZ_t*      facez;

    int           nhitsFace(0);
    float         chCounter(1e-10), chi2dZPhi(0);

    for (int f=0; f<StrawId::_ntotalfaces; ++f){
      facez     = &helixData._oTracker[f];
      
      float      minChi2(_maxchisq);
      HitInfo_t  indexBestComboHit;

      nhitsFace = facez->nChHits();
      if (nhitsFace == 0)                        continue;
      
      for (int ip=0; ip<nhitsFace; ++ip){
	hit = &helixData._chHitsToProcess[facez->idChBegin + ip];
	bool trash=hit->_flag.hasAnyProperty(_outlier);
	if (trash)                               continue;

	float hphi = polyAtan2(hit->pos().y(),hit->pos().x());//phi();
	float dphi = fabs(Angles::deltaPhi(hphi,helix.fcent()));

	const XYZVec& wdir = hit->wdir();
	XYZVec wtdir = zaxis.Cross(wdir);   // transverse direction to the wire
	XYZVec cvec = PerpVector(hit->pos() - helix.center(),Geom::ZDir()); // direction from the circle center to the hit
	XYZVec cdir = cvec.Unit();          // direction from the circle center to the hit
	XYZVec cperp = zaxis.Cross(cdir);   // direction perp to the radius

	XYZVec hpos = hit->pos(); // this sets the z position to the hit z
	helix.position(hpos);                // this computes the helix expectation at that z
	XYZVec dh = hit->pos() - hpos;   // this is the vector between them
	float dtrans = fabs(dh.Dot(wtdir)); // transverse projection
	float dwire = fabs(dh.Dot(wdir));   // projection along wire direction

	// compute the total resolution including hit and helix parameters first along the wire
	float wres2 = std::pow(hit->posRes(StrawHitPosition::wire),(int)2) +
	  std::pow(_cradres*cdir.Dot(wdir),(int)2) +
	  std::pow(_cperpres*cperp.Dot(wdir),(int)2);
	// transverse to the wires
	float wtres2 = std::pow(hit->posRes(StrawHitPosition::trans),(int)2) +
	  std::pow(_cradres*cdir.Dot(wtdir),(int)2) +
	  std::pow(_cperpres*cperp.Dot(wtdir),(int)2);

	float chisq = dwire*dwire/wres2 + dtrans*dtrans/wtres2;
	
	if( dphi > _maxphisep || fabs(dwire) > _maxdwire || fabs(dtrans) > _maxdtrans || chisq > _maxchisq) 
	  {
	    changed = true;
	  }
 
	if ( chisq <= minChi2)
	  {
	    minChi2 = chisq;
	      
	    indexBestComboHit.face          = f;
	    indexBestComboHit.panel         = hit->strawId().uniquePanel();
	    indexBestComboHit.panelHitIndex = facez->idChBegin + ip;
	  }

	//flagg all hits within the face as outlier. Only the best found will be "cleared"
	hit->_flag.merge(_outlier);

      }//end loop over the panels
      
      //remove the outlier flag 
      if (indexBestComboHit.face >=0 ) {
	hit     = &helixData._chHitsToProcess[indexBestComboHit.panelHitIndex];

	//remove the outlier flag
	hit->_flag.clear(StrawHitFlag::outlier);
	nGoodSH += hit->nStrawHits();
	
	chi2dZPhi += minChi2;
	chCounter += 1.;
      }
    }//end loop over the faces
    
    helixData._nZPhiSh = nGoodSH;

    //update the value of the chi2ZPhi
    helix._chi2dZPhi   = chi2dZPhi/chCounter;

    if (_diag) {
      helixData._diag.chi2dZPhi = chi2dZPhi/chCounter;
    }

    return changed;
  }
    
  void     RobustHelixFinder::findMissingHits(RobustHelixFinderData& helixData){
    FaceZ_t*   facez;

    ComboHit*  hit(0);
    int        nhitsPerPanel(0), n_added_points(0);
    HitInfo_t  bestHit;
    
    float      wtXY(0),wtZPhi(0),dr(0),dphi(0), phi_pred(0);
    float      drChi2, dphiChi2, hitChi2Max(_maxchi2dxy), hitChi2;

    //get  dfdz and phi0
    float      dfdz = helixData._szphi.dfdz();
    float      phi0 = helixData._szphi.phi0();
    //get the circle info
    float      r    = helixData._sxy.radius();
    XYVec      helCenter;
    helCenter.SetX( helixData._sxy.x0());
    helCenter.SetY( helixData._sxy.y0());


  NEXT_ITERATION:;
    //reset the info of the best-hit
    bestHit.face          = -1;	 
    bestHit.panel         = -1;
    bestHit.panelHitIndex = -1;
    // bestHit.weightXY      = 1.;
    // bestHit.weightZPhi    = 1.;
    
    hitChi2Max            = _maxchi2dxy;
    
    for (int f=0; f<StrawId::_ntotalfaces; ++f){
      facez         = &helixData._oTracker[f];
      bool       isFaceUsed(false);
      HitInfo_t  hitInfo;

      nhitsPerPanel  = facez->nChHits();
	  
      if (nhitsPerPanel == 0)                       continue;
      
      for (int i=0; i<nhitsPerPanel;++i){
	hit =  &helixData._chHitsToProcess[facez->idChBegin +i];
	if (!hit->_flag.hasAnyProperty(_outlier))   {
	  isFaceUsed = true;
	  break;//skip the faces where there is already a hit
	}
	XYVec rvec = (XYVec(hit->pos().x(),hit->pos().y())-helCenter);
	dr       = sqrtf(rvec.Mag2()) - r;
	wtXY     = _chi2hfit.evalWeightXY(*hit, helCenter);
	drChi2   = sqrtf(dr*dr*wtXY);

	phi_pred = hit->pos().z()*dfdz + phi0;
	dphi     = phi_pred - hit->helixPhi();
	wtZPhi   = _chi2hfit.evalWeightZPhi(*hit,helCenter,r);
	dphiChi2 = sqrtf(dphi*dphi*wtZPhi);
	
	hitChi2  = (drChi2 + dphiChi2)/2.;
	
	if ( (drChi2<_maxchi2dxy) && (dphiChi2<_maxchi2dzphi) && (hitChi2 < hitChi2Max)){
	  hitChi2Max  = hitChi2;
	  
	  hitInfo.face          = f;	 
	  hitInfo.panel         = hit->strawId().uniquePanel();	 
	  hitInfo.panelHitIndex = facez->idChBegin + i;

	  //update weight info
	  hit->_xyWeight        = wtXY;
	  hit->_zphiWeight      = wtZPhi;
   
	}
      }//end loop over the hits within the panel

      if( (!isFaceUsed) && (hitInfo.face >=0 ) ) {
	bestHit.face          = hitInfo.face         ;	 
	bestHit.panel         = hitInfo.panel        ;	 
	bestHit.panelHitIndex = hitInfo.panelHitIndex;
      }
    }//end loop pver the faces
    
    
    if ( (bestHit.face >= 0) ){
      hit    = &helixData._chHitsToProcess[bestHit.panelHitIndex];
	

      //add the point 
      hit->_flag.clear(_outlier);

      helixData._sxy.addPoint(hit->pos().x(), hit->pos().y(), hit->_xyWeight);//bestHit.weightXY);
      helixData._nXYSh   += hit->nStrawHits();

      helixData._szphi.addPoint(hit->pos().z(), hit->helixPhi(), hit->_zphiWeight);//bestHit.weightZPhi);
      helixData._nZPhiSh += hit->nStrawHits();


      //update the helix
      updateChi2HelixInfo(helixData);
      
      ++n_added_points;
	                              goto NEXT_ITERATION;
    }
      
    if (_diag) helixData._diag.nrescuedhits = n_added_points;

  }




  void RobustHelixFinder::prefilterHits(RobustHelixFinderData& HelixData, int& NRemovedStrawHits)
  {
    // ComboHitCollection& hhits = HelixData._hseed._hhits;

    bool changed(true);
    // size_t nhit = hhits.size();
    int nhit = HelixData._nFiltComboHits;

    ComboHit*  hit(0);
    ComboHit*  worsthit(0);

    NRemovedStrawHits = 0;

    while (changed && nhit > 0)
      {
	nhit = 0;
	changed = false;
	accumulator_set<float, stats<tag::median(with_p_square_quantile) > > accx;
	accumulator_set<float, stats<tag::median(with_p_square_quantile) > > accy;

	for (unsigned f=0; f<HelixData._chHitsToProcess.size(); ++f){
	  hit =  &HelixData._chHitsToProcess[f];
	  bool trashHit=hit->_flag.hasAnyProperty(_outlier);
	  if (trashHit)                              continue;
	  accx(hit->_pos.x());
	  accy(hit->_pos.y());
	  ++nhit;
	}
	
	float mx = extract_result<tag::median>(accx);
	float my = extract_result<tag::median>(accy);
	float mphi = polyAtan2(my,mx);//atan2f(my,mx);

	float maxdphi{0.0};
	// auto worsthit = hhits.end();
	for (unsigned f=0; f<HelixData._chHitsToProcess.size(); ++f){
	  hit =  &HelixData._chHitsToProcess[f];
	  bool trashHit = hit->_flag.hasAnyProperty(_outlier);
	  if (trashHit)                              continue;
	  float phi  = polyAtan2(hit->pos().y(), hit->pos().x());//ihit->pos().phi();
	  float dphi = fabs(Angles::deltaPhi(phi,mphi));
	  if(dphi > maxdphi)
	    {
	      maxdphi = dphi;
	      worsthit = hit;
	    }
	}//end loop over the faces

	if (maxdphi > _maxphisep)
	  {
	    worsthit->_flag.merge(_outlier);
	    NRemovedStrawHits += worsthit->nStrawHits();
	    changed = true;
	  }
      }
  }

  void RobustHelixFinder::updateT0(RobustHelixFinderData& helixData)
  {
  // Don't update if there's a calo cluster
    if (helixData._hseed.caloCluster().isNonnull())
      return;

    accumulator_set<float, stats<tag::weighted_variance(lazy)>, float > terr;
    ComboHit*      hit(0);
    for (unsigned f=0; f<helixData._chHitsToProcess.size(); ++f){
      hit = &helixData._chHitsToProcess[f];
      if (hit->_flag.hasAnyProperty(_outlier))   continue;
      float wt = std::pow(1.0/_ttcalc.strawHitTimeErr(),2);
      terr(_ttcalc.comboHitTime(*hit),weight=wt);
    }//end faces loop
    if (sum_of_weights(terr) > 0.0)
      {
	helixData._hseed._t0._t0 = extract_result<tag::weighted_mean>(terr);
	helixData._hseed._t0._t0err = sqrtf(std::max(float(0.0),extract_result<tag::weighted_variance(lazy)>(terr))/extract_result<tag::count>(terr));
      }
  }

  //------------------------------------------------------------------------------------------
  void     RobustHelixFinder::fillFaceOrderedHits(RobustHelixFinderData& HelixData){
  
    const vector<StrawHitIndex>& shIndices = HelixData._timeCluster->hits();
    mu2e::RobustHelixFinderData::ChannelID cx, co;

    int     size  = shIndices.size();
    int     nFiltComboHits(0), nFiltStrawHits(0);
    // int nTotalStations = _tracker->nStations();
    //--------------------------------------------------------------------------------
    int loc;
    StrawHitFlag flag;

    //sort the hits by z coordinate
    ComboHitCollection ordChCol;
    ordChCol.reserve(size);
    
    for (int i=0; i<size; ++i) {
      loc = shIndices[i];
      const ComboHit& ch  = (*_hfResult._chcol)[loc];
      if(ch.flag().hasAnyProperty(_hsel) && !ch.flag().hasAnyProperty(_hbkg) ) {
	ordChCol.push_back(ComboHit(ch));
      }
    }
    std::sort(ordChCol.begin(), ordChCol.end(),panelcomp());//zcomp());


    if (_debug>0){
      printf("[RobustHelixFinder::FillHits]-----------------------------------------------------------\n");
      printf("[RobustHelixFinder::FillHits]     i     Face     Panel      X         Y         Z        \n");
      printf("[RobustHelixFinder::FillHits]-----------------------------------------------------------\n");
    }
    
    for (unsigned i=0; i<ordChCol.size(); ++i) {
      // loc = shIndices[i];
      // const ComboHit& ch  = _hfResult._chcol->at(loc);
      ComboHit& ch = ordChCol[i];

      //    if(ch.flag().hasAnyProperty(_hsel) && !ch.flag().hasAnyProperty(_hbkg) ) {
      ComboHit hhit(ch);
      hhit._flag.clear(StrawHitFlag::resolvedphi);
	
      _hfResult._chHitsToProcess.push_back(hhit);

      cx.Station                 = ch.strawId().station();//straw.id().getStation();
      cx.Plane                   = ch.strawId().plane() % 2;//straw.id().getPlane() % 2;
      cx.Face                    = ch.strawId().face();
      cx.Panel                   = ch.strawId().panel();//straw.id().getPanel();

      // get Z-ordered location
      HelixData.orderID(&cx, &co);
     
      int os       = co.Station; 
      int of       = co.Face;
      int op       = co.Panel;

      _hfResult._chHitsWPos.push_back(XYWVec(hhit.pos(),  of, hhit.nStrawHits()));

      int       stationId = os;
      int       faceId    = of + stationId*StrawId::_nfaces*FaceZ_t::kNPlanesPerStation;//
      FaceZ_t* fz        = &HelixData._oTracker[faceId];
      PanelZ_t*pz        = &fz->panelZs[op];

      
      if (pz->idChBegin < 0 ){
	pz->idChBegin = _hfResult._chHitsToProcess.size() - 1;
	pz->idChEnd   = _hfResult._chHitsToProcess.size();	
      } else {
	pz->idChEnd   = _hfResult._chHitsToProcess.size();	
      }

      if (fz->idChBegin < 0 ){
	fz->idChBegin = _hfResult._chHitsToProcess.size() - 1;
	fz->idChEnd   = _hfResult._chHitsToProcess.size();	
      } else {
	fz->idChEnd   = _hfResult._chHitsToProcess.size();	
      }
	
      if (_debug>0){
	printf("[RobustHelixFinder::FillHits] %4i %6i %10i %10.3f %10.3f %10.3f\n", nFiltComboHits, faceId, op, ch.pos().x(), ch.pos().y(), ch.pos().z() );
      }
	
      
      ++nFiltComboHits;
      nFiltStrawHits += ch.nStrawHits();
      //      }
    }
    // }
    
    HelixData._nFiltComboHits = nFiltComboHits;  //ComboHit counter
    HelixData._nFiltStrawHits = nFiltStrawHits;  //StrawHit counter
    
    if (_diag) {
      HelixData._diag.nChPPanel = 0;
      HelixData._diag.nChHits   = HelixData._chHitsToProcess.size();

      FaceZ_t*      facez;
      PanelZ_t*     panelz;
    
      int           nhitsFace(0);      

      if (_debug>0){
	printf("[RobustHelixFinder::ReadHits]-----------------------------------------------------------\n");
	printf("[RobustHelixFinder::ReadHits]    i     Face     Panel      X         Y         Z      \n");
	printf("[RobustHelixFinder::ReadHits]-----------------------------------------------------------\n");
	
	for (unsigned i=0; i<HelixData._chHitsToProcess.size(); ++i){
	  ComboHit* ch = &HelixData._chHitsToProcess[i];
	  printf("[RobustHelixFinder::ReadHits] %4i %6i %10i %10.3f %10.3f %10.3f\n", i, ch->strawId().uniqueFace(), ch->strawId().panel(), ch->pos().x(), ch->pos().y(), ch->pos().z() );
	}

	
	printf("[RobustHelixFinder::ReadIndeces]----------------------------------------------------------------------\n");
	printf("[RobustHelixFinder::ReadIndeces]    Face        fBg       fEnd       Panel       pBg        pEnd      \n");
	printf("[RobustHelixFinder::ReadIndeces]----------------------------------------------------------------------\n");

	for (int f=0; f<StrawId::_ntotalfaces; ++f){
	  facez     = &HelixData._oTracker[f];

	  for (int p=0; p<FaceZ_t::kNPanels; ++p){
	    panelz = &facez->panelZs[p];  
	    if (panelz->nChHits() != 0) printf("[RobustHelixFinder::ReadIndeces] %6i %10i %10i %10i %10i %10i\n", f, facez->idChBegin, facez->idChEnd, p, panelz->idChBegin, panelz->idChEnd);
	  }
	}
      }
      for (int f=0; f<StrawId::_ntotalfaces; ++f){
	facez     = &HelixData._oTracker[f];
      
	for (int p=0; p<FaceZ_t::kNPanels; ++p){
	  panelz = &facez->panelZs[p];  
	  nhitsFace = panelz->nChHits();
	  if ( nhitsFace > HelixData._diag.nChPPanel) HelixData._diag.nChPPanel = nhitsFace;
	}//end loop over the panel    
      }//end loop over the faces
    }
  }

  unsigned  RobustHelixFinder::filterCircleHits(RobustHelixFinderData& helixData)
  {
    unsigned changed(0);
    int      nGoodSH(0);
    static XYZVec zaxis(0.0,0.0,1.0); // unit in z direction
    RobustHelix& helix = helixData._hseed._helix;

    // loop over hits
    ComboHit*     hit(0);
    FaceZ_t*      facez;
    
    float         chi2dXY(0), chCounter(1e-10);
    int           nhitsFace(0);

    //for diagnostic purposes
    float         drBestVec   [RobustHelixFinderData::kMaxResidIndex]={-9999.};
    float         rwdotBestVec[RobustHelixFinderData::kMaxResidIndex]={-9999.};

    for (int f=0; f<StrawId::_ntotalfaces; ++f){
      facez     = &helixData._oTracker[f];
      
      float      minChi2(_maxrpull);
      float      drBest(-1.), rwdotBest(-1.); 
      HitInfo_t  indexBestComboHit;
      bool       oldoutBest(false);
      
      nhitsFace = facez->nChHits();
      if (nhitsFace == 0)                        continue;

      for (int ip=0; ip<nhitsFace; ++ip){
	hit = &helixData._chHitsToProcess[facez->idChBegin + ip];

	bool oldout = hit->_flag.hasAnyProperty(_outlier);
	hit->_flag.clear(_outlier);

	const XYZVec& wdir = hit->wdir();
	XYZVec cvec = PerpVector(hit->pos() - helix.center(),Geom::ZDir()); // direction from the circle center to the hit
	XYZVec cdir = cvec.Unit(); // direction from the circle center to the hit
	float rwdot = wdir.Dot(cdir); // compare directions of radius and wire
	if(rwdot > _maxrwdot){
	  hit->_flag.merge(_outlier);
	  //	  if(!oldout) ++changed;
	  continue;
	}
	float dr = sqrtf(cvec.mag2())-helix.radius();
	if ( fabs(dr) > _maxdr ) {
	  hit->_flag.merge(_outlier);
	  //	  if(!oldout) ++changed;
	  continue;
	}
	
	float rwdot2 = rwdot*rwdot;
	// compute radial difference and pull
	float werr = hit->posRes(StrawHitPosition::wire);
	float terr = hit->posRes(StrawHitPosition::trans);
	// the resolution is dominated the resolution along the wire
	//	float rres = std::max(sqrtf(werr*werr*rwdot2 + terr*terr*(1.0-rwdot2)),_minrerr);
	float rres = sqrtf(werr*werr*rwdot2 + terr*terr*(1.0-rwdot2));
	float rpull = fabs(dr/rres)*_rpullScaleF;
	if ( rpull > _maxrpull ) {
	  hit->_flag.merge(_outlier);
	  //	  if(!oldout) ++changed;
	  continue;
	}
	
	//	if (oldout) ++changed;

	if ( rpull < minChi2){
	  minChi2    = rpull;
	  drBest     = dr;
	  rwdotBest  = rwdot; 
	  oldoutBest = oldout;
	  indexBestComboHit.face          = f;
	  indexBestComboHit.panel         = hit->strawId().uniquePanel();
	  indexBestComboHit.panelHitIndex = facez->idChBegin + ip;
	}
	  
	//set all the hits as outlier. Only the best within the face will be cleared
	hit->_flag.merge(_outlier);
	  
      }//end loop over the panels
      
      if (indexBestComboHit.face >=0 ) {
	hit     = &helixData._chHitsToProcess[indexBestComboHit.panelHitIndex];
	
	//remove the outlier flag
	hit->_flag.clear(StrawHitFlag::outlier);
	nGoodSH += hit->nStrawHits();
	chi2dXY += minChi2*minChi2;
	
	if(oldoutBest) ++changed;

	if (chCounter < RobustHelixFinderData::kMaxResidIndex) {
	  drBestVec   [int(chCounter)] = drBest;
	  rwdotBestVec[int(chCounter)] = rwdotBest;
	}
	chCounter += 1.;
      }
      
    }//end loop over the faces
    
    helixData._nXYSh = nGoodSH;
    helixData._nXYCh = int(chCounter);

    helix._chi2dXY   = chi2dXY/chCounter;

    if (_diag) {
      helixData._diag.chi2dXY = chi2dXY/chCounter;
      helixData._diag.nXYCh   = helixData._nXYCh;

      for (int i=0; i<int(chCounter); ++i){
	if (drBestVec   [i]>-999.) helixData._diag.resid[i] = drBestVec   [i];
	if (rwdotBestVec[i]>-999.) helixData._diag.rwdot[i] = rwdotBestVec[i];
      }
      //      helixData._diag. = chi2dXY/chCounter;
    }
    
    return changed;
  }


  void RobustHelixFinder::fitHelix(RobustHelixFinderData& helixData){
    // iteratively fit the helix including filtering
    unsigned niter(0);
    unsigned nitermva(0);
    bool     changed(true), xychanged(true), fzchanged(true);
    unsigned niterxy(0), niterfz(0);

    do {
      niterxy = 0;
      do {
	_hfit.fitCircle(helixData, _targetcon);
	xychanged = filterCircleHits(helixData) > 0;
	++niterxy;
      } while (helixData._hseed._status.hasAllProperties(TrkFitFlag::circleOK) && niterxy < _maxniter && xychanged);
   
      if (_diag) {
	helixData._diag.xyniter  = niterxy;
	helixData._diag.nShFitXY = helixData._nXYSh;
	helixData._diag.nChFitXY = helixData._nXYCh;
      }
      
      if (helixData._nXYSh < _minnsh) {
	helixData._hseed._status.clear(TrkFitFlag::circleOK);
	niter = _maxniter;//exit from this while()
      }

      // then fit phi-Z
      if (helixData._hseed._status.hasAnyProperty(TrkFitFlag::circleOK)) {
	if (niterxy < _maxniter)
	  helixData._hseed._status.merge(TrkFitFlag::circleConverged);
	else
	  helixData._hseed._status.clear(TrkFitFlag::circleConverged);

	// solve for the longitudinal parameters
	niterfz = 0;
	fzchanged = false;
	do {
	  _hfit.fitFZ(helixData);
	  fzchanged = filterHits(helixData);
	  ++niterfz;
	} while (helixData._hseed._status.hasAllProperties(TrkFitFlag::phizOK)  && niterfz < _maxniter && fzchanged);

	if (helixData._nZPhiSh < _minnsh) {
	  helixData._hseed._status.clear(TrkFitFlag::phizOK);
	  niter = _maxniter;//exit from this while()
	}

	if (helixData._hseed._status.hasAnyProperty(TrkFitFlag::phizOK)) {
	  if (niterfz < _maxniter)
	    helixData._hseed._status.merge(TrkFitFlag::phizConverged);
	  else
	    helixData._hseed._status.clear(TrkFitFlag::phizConverged);
	}
      }
      //here is where we should check for the hits within the face to searchfor missing/best ones
      ++niter;
      changed = fzchanged || xychanged;

      // update the stereo hit positions; this checks how much the positions changed
      // do this only in non trigger mode

      if (_updateStereo && _hfit.goodHelix(helixData._hseed.helix()))
	changed |= updateStereo(helixData);
    } while (_hfit.goodHelix(helixData._hseed.helix()) && niter < _maxniter && changed);

    if (_diag) helixData._diag.niter = niter;

    if (_hfit.goodHelix(helixData._hseed.helix())  && 
	helixData._hseed._status.hasAnyProperty(TrkFitFlag::circleOK) && 
	helixData._hseed._status.hasAnyProperty(TrkFitFlag::phizOK) ) {
	
      helixData._hseed._status.merge(TrkFitFlag::helixOK);
      updateT0(helixData);
      if (niter < _maxniter) helixData._hseed._status.merge(TrkFitFlag::helixConverged);

      if (_usemva) {
	bool changed = true;
	while (helixData._hseed._status.hasAllProperties(TrkFitFlag::helixOK)  && nitermva < _maxniter && changed) {
	  fillMVA(helixData);
	  changed = filterHitsMVA(helixData);
	  if (!changed) break;
	  refitHelix(helixData);
	  // update t0 each iteration as that's used in the MVA
	  updateT0(helixData);
	  ++nitermva;
	}
	if (nitermva < _maxniter)
	  helixData._hseed._status.merge(TrkFitFlag::helixConverged);
	else
	  helixData._hseed._status.clear(TrkFitFlag::helixConverged);
      }
    }
    if (_diag > 0){
      _niter->Fill(niter);
      _niterfz->Fill(niterfz);
      _niterxy->Fill(niterxy);
      _nitermva->Fill(nitermva);
      if (!_usemva) fillMVA(helixData);
    }
  }



  //------------------------------------------------------------------------------------------


  void RobustHelixFinder::fitChi2Helix(RobustHelixFinderData& helixData){
    // iteratively fit the helix including filtering

    //before starting, try to resolve the z-phi part of the helix 
    _chi2hfit.initFitChi2FZ(helixData);

    //use chi2 line fit to make some preliminary cleanup
    _chi2hfit.fitChi2FZ(helixData,0);
    _chi2hfit.fitChi2FZ(helixData);

    unsigned xyniter(0);
    int      xychanged = filterChi2XYHits(helixData);
    while (helixData._hseed._status.hasAnyProperty(TrkFitFlag::circleOK) && xyniter < _maxniter && (xychanged!=0)) {
      xychanged = filterChi2XYHits(helixData);
      ++xyniter;
    } 
   
    if (_diag) {
      helixData._diag.xyniter = xyniter;
      helixData._diag.nShFitXY   = helixData._nXYSh;
      helixData._diag.nChFitXY   = helixData._nXYCh;
    }

    // then fit phi-Z
    if (helixData._hseed._status.hasAnyProperty(TrkFitFlag::circleOK)) {
      if (xyniter < _maxniter)
	helixData._hseed._status.merge(TrkFitFlag::circleConverged);
      else
	helixData._hseed._status.clear(TrkFitFlag::circleConverged);

      // solve for the longitudinal parameters
      unsigned fzniter(0);
      _chi2hfit.fitChi2FZ(helixData);
      int fzchanged = filterChi2ZPhiHits(helixData);
      while (helixData._hseed._status.hasAnyProperty(TrkFitFlag::phizOK)  && fzniter < _maxniter && (fzchanged!=0)) {
	fzchanged = filterChi2ZPhiHits(helixData);
	++fzniter;
      }

      if (_diag) helixData._diag.fzniter = fzniter;

      if (helixData._hseed._status.hasAnyProperty(TrkFitFlag::phizOK)) {
	if (fzniter < _maxniter){
	  helixData._hseed._status.merge(TrkFitFlag::phizConverged);
	  
	  //now update all the helix parameters
	  updateChi2HelixInfo(helixData);

	  if (_hfit.goodHelix(helixData._hseed.helix()) && _chi2hfit.goodHelixChi2(helixData)) {
	    helixData._hseed._status.merge(TrkFitFlag::helixOK);

	    //now search for missing hits
	    findMissingHits(helixData);

	    updateT0(helixData);
      
	    helixData._hseed._status.merge(TrkFitFlag::helixConverged);

	    _chi2hfit.defineHelixParams(helixData);
	  }
	}
	else
	  helixData._hseed._status.clear(TrkFitFlag::phizConverged);
      }
      
    }

  }

  void RobustHelixFinder::refitHelix(RobustHelixFinderData& helixData) {
    // reset the fit status flags, in case this is called iteratively
    helixData._hseed._status.clear(TrkFitFlag::helixOK);      
    _hfit.fitCircle(helixData, _targetcon);
    if (helixData._hseed._status.hasAnyProperty(TrkFitFlag::circleOK)) {
      _hfit.fitFZ(helixData);
      if (_hfit.goodHelix(helixData._hseed._helix)) helixData._hseed._status.merge(TrkFitFlag::helixOK);
    }
  }

  unsigned RobustHelixFinder::hitCount(RobustHelixFinderData& helixData) {
    unsigned nHits(0);
    
    ComboHit*      hit(0);
    
    for (unsigned f=0; f<helixData._chHitsToProcess.size(); ++f){
      hit = &helixData._chHitsToProcess[f];
      if (hit->_flag.hasAnyProperty(_outlier))   continue;
      ++nHits;
    }//end faces loop

    return nHits;
  }


  bool RobustHelixFinder::updateStereo(RobustHelixFinderData& helixData) {
    static StrawHitFlag stereo(StrawHitFlag::stereo);
    bool retval(false);
    // loop over the stereo hits in the helix and update their positions given the local helix direction
    for(auto& ch : helixData._hseed._hhits){
      if(ch.flag().hasAllProperties(stereo) && ch.nCombo() >=2) {
	// local helix direction at the average z of this hit
	XYZVec hdir;
	helixData._hseed.helix().direction(ch.pos().z(),hdir);
	// needs re-implementing with ComboHits FIXME!	  
	//	XYZVec pos1, pos2;
	//	sthit.position(shcol,tracker,pos1,pos2,hdir);
      }
    }
    return retval;
  }


  void RobustHelixFinder::fillPluginDiag(RobustHelixFinderData& helixData, int helCounter) {
    //--------------------------------------------------------------------------------    
    // fill diagnostic information
    //--------------------------------------------------------------------------------
    float          mm2MeV = 3./10.;  // approximately , at B=1T
	  
    int loc = _data.nseeds[helCounter];
    if (loc < _data.maxSeeds()) {
      _data.nChPPanel   [helCounter][loc] = helixData._diag.nChPPanel;
      _data.nChHits     [helCounter][loc] = helixData._diag.nChHits;

      int nhits          = helixData._hseed._hhits.size();
      _data.ntclhits    [helCounter][loc] = helixData._timeCluster->hits().size();
      _data.nhits       [helCounter][loc] = nhits;

      _data.ntriplet0   [helCounter][loc] = helixData._diag.ntriple_0;
      _data.ntriplet1   [helCounter][loc] = helixData._diag.ntriple_1;
      _data.ntriplet2   [helCounter][loc] = helixData._diag.ntriple_2;

      _data.xyniter     [helCounter][loc] = helixData._diag.xyniter;
      _data.fzniter     [helCounter][loc] = helixData._diag.fzniter;
      _data.niter       [helCounter][loc] = helixData._diag.niter;
      _data.nrescuedhits[helCounter][loc] = helixData._diag.nrescuedhits;
   
      _data.nShFitCircle[helCounter][loc] = helixData._diag.nShFitCircle;
      _data.nChFitCircle[helCounter][loc] = helixData._diag.nChFitCircle;
      _data.nShFitXY    [helCounter][loc] = helixData._diag.nShFitXY;
      _data.nChFitXY    [helCounter][loc] = helixData._diag.nChFitXY;


      _data.nfz0counter [helCounter][loc] = helixData._diag.nfz0counter;

      _data.nshsxy_0    [helCounter][loc] = helixData._diag.nshsxy_0;
      _data.rsxy_0      [helCounter][loc] = helixData._diag.rsxy_0;
      _data.chi2dsxy_0  [helCounter][loc] = helixData._diag.chi2dsxy_0;
   	                
      _data.nshsxy_1    [helCounter][loc] = helixData._diag.nshsxy_1;
      _data.rsxy_1      [helCounter][loc] = helixData._diag.rsxy_1;
      _data.chi2dsxy_1  [helCounter][loc] = helixData._diag.chi2dsxy_1;
   	                
      _data.nshszphi_0  [helCounter][loc] = helixData._diag.nshszphi_0;
      _data.lambdaszphi_0    [helCounter][loc] = helixData._diag.lambdaszphi_0;
      _data.chi2dszphi_0[helCounter][loc] = helixData._diag.chi2dszphi_0;
   	                
      _data.nshszphi_1  [helCounter][loc] = helixData._diag.nshszphi_1;
      _data.lambdaszphi_1    [helCounter][loc] = helixData._diag.lambdaszphi_1;
      _data.chi2dszphi_1[helCounter][loc] = helixData._diag.chi2dszphi_1;

   
      _data.nXYSh       [helCounter][loc] = helixData._nXYSh;
      _data.nZPhiSh     [helCounter][loc] = helixData._nZPhiSh;

      _data.rinit       [helCounter][loc] = helixData._diag.radius_0;
      _data.lambda0     [helCounter][loc] = helixData._diag.lambda_0;
      _data.lambda1     [helCounter][loc] = helixData._diag.lambda_1;
      _data.radius      [helCounter][loc] = helixData._hseed.helix().radius();
      _data.pT          [helCounter][loc] = mm2MeV*_data.radius[helCounter][loc];
      _data.p           [helCounter][loc] = _data.pT[helCounter][loc]/std::cos( std::atan(helixData._hseed.helix().lambda()/_data.radius[helCounter][loc]));
	
      _data.chi2XY      [helCounter][loc] = helixData._diag.chi2dXY;
      _data.chi2ZPhi    [helCounter][loc] = helixData._diag.chi2dZPhi;
	    
      _data.nseeds[helCounter]++;
	    
      _data.dr          [helCounter][loc] = helixData._diag.radius_2 - helixData._diag.radius_1;
      _data.chi2d_helix [helCounter][loc] = helixData._diag.chi2d_helix;
      
      _data.nXYCh       [helCounter][loc] = helixData._diag.nXYCh;

      _data.nLoops      [helCounter][loc] = helixData._diag.nLoops           ;

      _data.nHitsLoopFailed[helCounter][loc] = helixData._diag.nHitsLoopFailed;

      _data.meanHitRadialDist [helCounter][loc] = helixData._diag.meanHitRadialDist;

      for (int i=0; i<helixData._diag.nXYCh; ++i) {
	if (helixData._diag.rwdot[i]>-999.) _data.hitRWDot[helCounter][loc][i] = helixData._diag.rwdot[i];
      	
	if (helixData._diag.resid[i]>-999.) _data.hitDr   [helCounter][loc][i] = helixData._diag.resid[i];
	else break;
      }
    }   else {
      printf(" N(seeds) > %i, IGNORE SEED\n",_data.maxSeeds());
    }
  }

  void     RobustHelixFinder::updateChi2HelixInfo(RobustHelixFinderData& helixData){
    RobustHelix&  helix        = helixData._hseed._helix;
    XYVec         center       = XYVec(helix.center().x(), helix.center().y());
    float         radius       = helixData._sxy.radius();
    center.SetX(helixData._sxy.x0());
    center.SetY(helixData._sxy.y0());

    //update the LSqsums
    ComboHit*      hit(0);
    
    helixData._sxy.clear();
    if (_targetcon) helixData._sxy.addPoint(0.,0.,1./900.);

    helixData._szphi.clear();
    helixData._nXYSh   = 0;
    helixData._nZPhiSh = 0;

    for (unsigned f=0; f<helixData._chHitsToProcess.size(); ++f){
      hit    = &helixData._chHitsToProcess[f];
	 
      if (hit->_flag.hasAnyProperty(_outlier))   continue;
	
      hit->_xyWeight   = _chi2hfit.evalWeightXY(*hit, center);
      hit->_zphiWeight = _chi2hfit.evalWeightZPhi(*hit, center, radius);
	  
      helixData._sxy.addPoint(hit->pos().x(), hit->pos().y(), hit->_xyWeight);
      helixData._szphi.addPoint(hit->pos().z(), hit->helixPhi(), hit->_zphiWeight);

      helixData._nXYSh   += hit->nStrawHits();
      helixData._nZPhiSh += hit->nStrawHits();
    }
    
    center.SetX(helixData._sxy.x0());
    center.SetY(helixData._sxy.y0());

    //update the circle part
    helix._rcent  = sqrtf(center.Mag2());
    helix._fcent  = polyAtan2(center.y(), center.x());
    helix._radius = helixData._sxy.radius();
 
    //update the Z-Phi part
    helix._lambda = 1./(helixData._szphi.dfdz());
    helix._fz0    = helixData._szphi.phi0();
  }
  
  void     RobustHelixFinder::updateHelixXYInfo(RobustHelixFinderData& helixData){
    RobustHelix&  helix        = helixData._hseed._helix;
    XYVec         center       = XYVec(helix.center().x(), helix.center().y());

    center.SetX(helixData._sxy.x0());
    center.SetY(helixData._sxy.y0());

    helix._rcent  = sqrtf(center.Mag2());
    helix._fcent  = polyAtan2(center.y(), center.x());
    helix._radius = helixData._sxy.radius();
  }

  void     RobustHelixFinder::updateHelixZPhiInfo(RobustHelixFinderData& helixData){
    RobustHelix&  helix        = helixData._hseed._helix;

    helix._lambda = 1./(helixData._szphi.dfdz());
    helix._fz0    = helixData._szphi.phi0();
  }

  //----------------------------------------------------------------------------------------------------
  void     RobustHelixFinder::searchWorstHitXY(RobustHelixFinderData& helixData, HitInfo_t& hitInfo){
    hitInfo.face          = -1;
    hitInfo.panel         = -1;
    hitInfo.panelHitIndex = -1;
    
    float          dr, wt, hitChi2;
    XYVec          centerXY     = XYVec(helixData._hseed._helix.center().x(), helixData._hseed._helix.center().y());
    XYZVec         center       = helixData._hseed._helix.center();
    float          helix_radius = helixData._hseed._helix.radius();
    float          hitChi2Worst = _maxrpull*_maxrpull;

    ComboHit*      hit(0);
    FaceZ_t*       facez(0);
    int            nhitsFace(0);
    
    for (int f=0; f<StrawId::_ntotalfaces; ++f){
      facez     = &helixData._oTracker[f];
      nhitsFace = facez->nChHits();
      
      if (nhitsFace == 0)                          continue;

      for (int ip=0; ip<nhitsFace; ++ip){
	hit = &helixData._chHitsToProcess[facez->idChBegin + ip];
	
	if (hit->_flag.hasAnyProperty(_outlier))   continue;
	
	XYZVec  cvec  = PerpVector(hit->pos() - center,Geom::ZDir());
	dr    = sqrtf(cvec.mag2()) - helix_radius;
	wt    = _chi2hfit.evalWeightXY(*hit, centerXY);

	hitChi2 = dr*dr*wt;

	if (hitChi2 > hitChi2Worst) {
	  hitChi2Worst          = hitChi2;
	  hitInfo.face          = f;
	  hitInfo.panel         = hit->strawId().uniquePanel();
	  hitInfo.panelHitIndex = facez->idChBegin + ip;
	  hit->_xyWeight        = wt;
	}
      }//end loop of the hits within the face
    }//end faces loop
  }
  
  //----------------------------------------------------------------------------------------------------
  void     RobustHelixFinder::searchWorstHitZPhi(RobustHelixFinderData& helixData, HitInfo_t& hitInfo){
    hitInfo.face          = -1;
    hitInfo.panel         = -1;
    hitInfo.panelHitIndex = -1;
    
    // XYZVec         center       = helixData._hseed._helix.center();
    XYVec          centerXY     = XYVec(helixData._hseed._helix.center().x(), helixData._hseed._helix.center().y());
    float          helix_radius = helixData._hseed._helix.radius();

    ComboHit*      hit(0);
    FaceZ_t*       facez(0);
    int            nhitsFace(0);
    
    float          chi2min(1e10), chi2;
    ::LsqSums4     szphi;

    for (int f=0; f<StrawId::_ntotalfaces; ++f){
      facez     = &helixData._oTracker[f];
      nhitsFace = facez->nChHits();

      if (nhitsFace == 0)                          continue;

      for (int ip=0; ip<nhitsFace; ++ip){
	hit = &helixData._chHitsToProcess[facez->idChBegin + ip];
	
	if (hit->_flag.hasAnyProperty(_outlier))   continue;
	
	szphi.init(helixData._szphi);

	// XYZVec  cvec  = PerpVector(hit->pos() - center,Geom::ZDir());
	float   phi   = hit->helixPhi();
	float   wt    = _chi2hfit.evalWeightZPhi(*hit, centerXY, helix_radius);

	szphi.removePoint(hit->pos().z(), phi, wt);
	chi2 = szphi.chi2DofLine();

	if (chi2 < chi2min) {
	  chi2min               = chi2;
	  hitInfo.face          = f;
	  hitInfo.panel         = hit->strawId().uniquePanel();
	  hitInfo.panelHitIndex = facez->idChBegin + ip;

	  hit->_zphiWeight      = wt;
	  //	    hitInfo.weightZPhi    = wt;
	}
      }//end loop pver the hits within a face
    }//end faces loop
  }
}
using mu2e::RobustHelixFinder;
DEFINE_ART_MODULE(RobustHelixFinder);<|MERGE_RESOLUTION|>--- conflicted
+++ resolved
@@ -386,9 +386,9 @@
 	  }
 	  ++helCounter;
 	}//end loop over the helicity
-<<<<<<< HEAD
+
       }	//end circle ok
-=======
+
 
 	if (helix_seed_vec.size() == 0)                       continue;
 
@@ -409,7 +409,7 @@
 	}	
 
       }	
->>>>>>> 9cbb374c
+
       
     }
     // put final collections into event 
