//
// TTracker Pattern Recognition based on Robust Helix Fit
//
// $Id: RobustHelixFinder_module.cc,v 1.2 2014/08/30 12:19:38 tassiell Exp $
// $Author: tassiell $
// $Date: 2014/08/30 12:19:38 $
//
// Original author D. Brown and G. Tassielli
//

// framework
#include "art/Framework/Principal/Event.h"
#include "fhiclcpp/ParameterSet.h"
#include "art/Framework/Principal/Handle.h"
#include "art/Framework/Core/EDProducer.h"
#include "art/Framework/Core/ModuleMacros.h"
// conditions
#include "GeometryService/inc/GeometryService.hh"
#include "GeometryService/inc/GeomHandle.hh"
#include "BFieldGeom/inc/BFieldManager.hh"
#include "GeometryService/inc/DetectorSystem.hh"
/// data
#include "RecoDataProducts/inc/StrawHitCollection.hh"
#include "RecoDataProducts/inc/StrawHitPositionCollection.hh"
#include "RecoDataProducts/inc/StereoHitCollection.hh"
//#include "RecoDataProducts/inc/StrawHitFlagCollection.hh"
#include "RecoDataProducts/inc/StrawHit.hh"
#include "RecoDataProducts/inc/TimeCluster.hh"
#include "RecoDataProducts/inc/TimeClusterCollection.hh"
#include "RecoDataProducts/inc/HelixVal.hh"
#include "RecoDataProducts/inc/TrackSeed.hh"
#include "RecoDataProducts/inc/TrackSeedCollection.hh"
#include "MCDataProducts/inc/PtrStepPointMCVectorCollection.hh"
#include "MCDataProducts/inc/StrawHitMCTruth.hh"
#include "MCDataProducts/inc/StrawHitMCTruthCollection.hh"
#include "MCDataProducts/inc/StepPointMCCollection.hh"
// BaBar
#include "BTrk/BaBar/BaBar.hh"
#include "TrkReco/inc/TrkDef.hh"
#include "BTrkData/inc/TrkStrawHit.hh"
#include "TrkReco/inc/RobustHelixFit.hh"
//CLHEP
#include "CLHEP/Units/PhysicalConstants.h"
#include "CLHEP/Matrix/Vector.h"
#include "CLHEP/Matrix/SymMatrix.h"
// C++
#include <iostream>
#include <fstream>
#include <string>
#include <memory>
#include <functional>
#include <float.h>
#include <vector>
#include <set>
#include <map>
using namespace std; 
using CLHEP::HepVector;
using CLHEP::HepSymMatrix;

namespace mu2e 
{
  class RobustHelixFinder : public art::EDProducer
  {
  public:
    explicit RobustHelixFinder(fhicl::ParameterSet const&);
    virtual ~RobustHelixFinder();
    virtual void beginJob();
    virtual void beginRun(art::Run&);
    virtual void produce(art::Event& event ); 
  private:
    unsigned                           _iev;

    // configuration parameters
    int                                _diag,_debug;
    int                                _printfreq;

    art::Handle<StrawHitCollection>    _strawhitsH;
    art::Handle<TrackSeedCollection>   _trkseedsH;

    // event object labels
    std::string                        _shLabel;
    std::string                        _shpLabel;
    std::string                        _timeclusterLabel;

    // outlier cuts
    TrkParticle                        _tpart; // particle type being searched for
    TrkFitDirection                    _fdir;  // fit direction in search
    double			       _helicity; // cache the value of helicity, which can be computed from the above with the BField

    // cache of event objects
    const StrawHitCollection*          _shcol;
    const StrawHitPositionCollection*  _shpcol;
    const TimeClusterCollection*       _tccol;

    // robust helix fitter
    RobustHelixFit                     _hfit;

    // helper functions
    bool findData           (const art::Event& e);
    void fillTrackSeed      (TrackSeed &tmpseed     , 
			     TrkDef    &seeddef     ,  
			     TrackSeed  InputTrkSeed);
    
  };

  RobustHelixFinder::RobustHelixFinder(fhicl::ParameterSet const& pset) :
    _diag        (pset.get<int>("diagLevel",0)),
    _debug       (pset.get<int>("debugLevel",0)),
    _printfreq   (pset.get<int>("printFrequency",101)),
    _shLabel     (pset.get<string>("StrawHitCollectionLabel","makeSH")),
    _shpLabel    (pset.get<string>("StrawHitPositionCollectionLabel","MakeStereoHits")),
    _trkseedLabel(pset.get<string>("TrackSeedCollectionLabel","TimePeakFinder")),
    _tpart       ((TrkParticle::type)(pset.get<int>("fitparticle",TrkParticle::e_minus))),
    _fdir        ((TrkFitDirection::FitDirection)(pset.get<int>("fitdirection",TrkFitDirection::downstream))),
    _helicity    (0.0),
    _hfit        (pset.get<fhicl::ParameterSet>("RobustHelixFit",fhicl::ParameterSet()))
  {
    produces<TrackSeedCollection>();
  }

  RobustHelixFinder::~RobustHelixFinder(){}

  void RobustHelixFinder::beginJob(){
  }

  void RobustHelixFinder::beginRun(art::Run& ){
  // calculate the helicity
    GeomHandle<BFieldManager> bfmgr;
    GeomHandle<DetectorSystem> det;
    // change coordinates to mu2e
    CLHEP::Hep3Vector vpoint(0.0,0.0,0.0);
    CLHEP::Hep3Vector vpoint_mu2e = det->toMu2e(vpoint);
    CLHEP::Hep3Vector field = bfmgr->getBField(vpoint_mu2e);
    // positive helicity is clockwise rotation around the direction of axial motion (negative dphi/dz)  
    _helicity = copysign(1.0,-_fdir.dzdt()*_tpart.charge()*field.z());
 
  }

  void RobustHelixFinder::produce(art::Event& event ) {

    // create output
    unique_ptr<TrackSeedCollection> outseeds(new TrackSeedCollection);
    // event printout
    _iev=event.id().event();
    // find the data
    if(!findData(event)){
      throw cet::exception("RECO")<<"mu2e::RobustHelixFinder: data missing or incomplete"<< endl;
    }

<<<<<<< HEAD
    for(auto tclust: _tccol) {
      // create track definitions for the helix fit from this initial information
      HelixDef       helixdef(_shcol, _shpcol, trkSeed->_timeCluster._strawHitIdxs, _tpart, _fdir );
=======
    for(unsigned ipeak=0;ipeak<_tccol->size();++ipeak){
     const TrackSeed* trkSeed = &_tccol->at(ipeak);
      
      // create track definitions for the helix fit from this initial information 
      HelixDef       helixdef(_shcol, _shpcol, trkSeed->_timeCluster._strawHitIdxs, _tpart, _fdir, _mcdigis);
>>>>>>> 91cffbd4

      // copy this for the other fits
      TrkDef         seeddef(helixdef);

      // track fitting objects for this peak
      HelixFitResult helixfit(helixdef);

      // robust helix fit
      if(_hfit.findHelix(helixfit, _diag)){

	// convert the result to standard helix parameters, and initialize the seed definition helix
	HepVector hpar;
	HepVector hparerr;
	_hfit.helixParams(helixfit,hpar,hparerr);
	HepSymMatrix hcov = vT_times_v(hparerr);
	seeddef.setHelix(HelixTraj(hpar,hcov));
	// Filter outliers using this helix
	// This functionality seems to have been removed, plus it's not clear the list of hits used in the
	// helix fit is preserved when making the seed, FIXME!!
	if (_debug>1) {std::cout <<"RobustHelixFinder::produce - helix params " << hpar << "and errors " << hparerr << endl;}
	//fill seed information
	// This copying of data between related classes is error prone and unnecessary, FIXME!!
	TrackSeed tmpseed;
	fillTrackSeed(tmpseed, seeddef, *trkSeed);
	// verify the seed has the right helicity
	if(_helicity*tmpseed._helix.helicity() > 0.0){
	  outseeds->push_back(tmpseed);
	} else if (_debug > 0){
	  std::cout << "Found seed with wrong helicity " << std::endl;
	}
      }
    }

    if (_debug>0 && (_iev%_printfreq)==0) {
      std::cout<<"event "<<_iev<<" tot N hit "<<_shcol->size()<<" N tracks seed found "<<outseeds->size()
	       <<" N time peaks "<<_tccol->size()<<std::endl;
    }

    event.put(std::move(outseeds));
  }

  // find the input data objects 
  bool RobustHelixFinder::findData(const art::Event& evt){
    _shcol = 0;
    _shpcol = 0;
    _tccol = 0;

    if(evt.getByLabel(_shLabel,_strawhitsH))
      _shcol = _strawhitsH.product();
    art::Handle<mu2e::StrawHitPositionCollection> shposH;
    if(evt.getByLabel(_shpLabel,shposH))
      _shpcol = shposH.product();

    if (evt.getByLabel(_trkseedLabel, _trkseedsH))
      _tccol = _trkseedsH.product();

    return _shcol != 0 && _shpcol != 0 && _tccol!=0;
  }


  void RobustHelixFinder::fillTrackSeed(TrackSeed &tmpseed     , 
					TrkDef    &seeddef     ,  
					TrackSeed  InputTrkSeed) {

    tmpseed._timeCluster._z0            = InputTrkSeed._timeCluster._z0;
    tmpseed._timeCluster._t0            = InputTrkSeed._timeCluster._t0;
    tmpseed._timeCluster._errt0         = InputTrkSeed._timeCluster._errt0;	  
    tmpseed._helix._d0                  = seeddef.helix().d0();
    tmpseed._helix._phi0                = seeddef.helix().phi0();
    tmpseed._helix._omega               = seeddef.helix().omega();
    tmpseed._helix._z0                  = seeddef.helix().z0();
    tmpseed._helix._tanDip              = seeddef.helix().tanDip();

    for (std::vector<hitIndex>::const_iterator ihit=seeddef.strawHitIndices().begin(); ihit!=seeddef.strawHitIndices().end(); ++ihit) {
      tmpseed._timeCluster._strawHitIdxs.push_back( mu2e::hitIndex( ihit->_index, ihit->_ambig) );
    }
  }
<<<<<<< HEAD

  void RobustHelixFinder::HelixVal2HelixTraj (const HelixVal &helIn, HelixTraj &helOut) {
    CLHEP::HepVector helParams(5);
    helParams(1) = helIn._d0;
    helParams(2) = helIn._phi0;
    helParams(3) = helIn._omega;
    helParams(4) = helIn._z0;
    helParams(5) = helIn._tanDip;
    CLHEP::HepSymMatrix conv(5,1);

    HelixTraj tmpHelix(helParams,conv);
    helOut=tmpHelix;
  }

=======
>>>>>>> 91cffbd4
}
using mu2e::RobustHelixFinder;
DEFINE_ART_MODULE(RobustHelixFinder);<|MERGE_RESOLUTION|>--- conflicted
+++ resolved
@@ -147,17 +147,9 @@
       throw cet::exception("RECO")<<"mu2e::RobustHelixFinder: data missing or incomplete"<< endl;
     }
 
-<<<<<<< HEAD
     for(auto tclust: _tccol) {
       // create track definitions for the helix fit from this initial information
       HelixDef       helixdef(_shcol, _shpcol, trkSeed->_timeCluster._strawHitIdxs, _tpart, _fdir );
-=======
-    for(unsigned ipeak=0;ipeak<_tccol->size();++ipeak){
-     const TrackSeed* trkSeed = &_tccol->at(ipeak);
-      
-      // create track definitions for the helix fit from this initial information 
-      HelixDef       helixdef(_shcol, _shpcol, trkSeed->_timeCluster._strawHitIdxs, _tpart, _fdir, _mcdigis);
->>>>>>> 91cffbd4
 
       // copy this for the other fits
       TrkDef         seeddef(helixdef);
@@ -235,7 +227,6 @@
       tmpseed._timeCluster._strawHitIdxs.push_back( mu2e::hitIndex( ihit->_index, ihit->_ambig) );
     }
   }
-<<<<<<< HEAD
 
   void RobustHelixFinder::HelixVal2HelixTraj (const HelixVal &helIn, HelixTraj &helOut) {
     CLHEP::HepVector helParams(5);
@@ -250,8 +241,6 @@
     helOut=tmpHelix;
   }
 
-=======
->>>>>>> 91cffbd4
 }
 using mu2e::RobustHelixFinder;
 DEFINE_ART_MODULE(RobustHelixFinder);