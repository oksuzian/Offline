--- conflicted
+++ resolved
@@ -54,9 +54,7 @@
     Float_t& _dt; //Float_t&
     Float_t& _dphi;
     Float_t& _rho;
-<<<<<<< HEAD
- 
-    
+
     TimePeakMVA() : _pars(3,0.0), _dt(_pars[0]), _dphi(_pars[1]), _rho(_pars[2])  {}
   };
 
@@ -83,7 +81,6 @@
     float mean() {return weight>0 ? sum/weight : 0;}
     float sum;
     float weight;
-=======
     Float_t& _nsh;
     Float_t& _plane;
     Float_t& _werr;
@@ -93,7 +90,7 @@
      _plane(_pars[4]), _werr(_pars[5]), _wdist(_pars[6]){}
 //    TimeCluMVA() : _pars(5,0.0), _dt(_pars[0]), _nsh(_pars[1]),
 //      _plane(_pars[2]), _werr(_pars[3]), _wdist(_pars[4]){}
->>>>>>> 9cbb374c
+
   };
 }
 
@@ -163,17 +160,17 @@
     _ccToken{mayConsume<CaloClusterCollection>(pset.get<art::InputTag>("CaloClusterCollection"))},
     _hsel              (pset.get<std::vector<std::string> >("HitSelectionBits",vector<string>{"EnergySelection","TimeSelection","RadiusSelection"})),
     _hbkg              (pset.get<vector<string> >("HitBackgroundBits",vector<string>{"Background"})),
-<<<<<<< HEAD
-    _maxdt             (pset.get<float>(  "DtMax",30.0)),
-    _minnhits          (pset.get<unsigned>("MinNHits",5)),
+
+    //_maxdt             (pset.get<float>(  "DtMax",30.0)),
+    //_minnhits          (pset.get<unsigned>("MinNHits",5)),
     _minpeakmva        (pset.get<float>(  "MinTimePeakMVA",0.2)),
     _maxpeakdt         (pset.get<float>(  "MaxTimePeakDeltat",25.0)),
-=======
+
     _maxdt             (pset.get<float>(  "DtMax",25.0)),
     _minnhits          (pset.get<unsigned>("MinNHits",10)),
     _minkeepmva        (pset.get<float>(  "MinKeepHitMVA",0.2)),
     _minaddmva         (pset.get<float>(  "MinAddHitMVA",0.2)),
->>>>>>> 9cbb374c
+
     _maxdPhi           (pset.get<float>(  "MaxdPhi",1.5)),
     _tmin              (pset.get<float>(  "tmin",450.0)),
     _tmax              (pset.get<float>(  "tmax",1700.0)),
@@ -258,7 +255,6 @@
   void TimeClusterFinder::findClusters(TimeClusterCollection& tccol) {
     // find seed from hits
     fillTimeSpectrum();
-<<<<<<< HEAD
     vector<float> tctimes;
     switch (_algo ) {
       case peak : default:
@@ -311,7 +307,7 @@
           }
         }
         if (!overl) tccol.push_back(tc);
-=======
+
     findPeaks(tccol);
     // associate hits to seeds
     assignHits(tccol);
@@ -325,7 +321,7 @@
 	clusterMean(tc);
 	if (_refine) refineCluster(tc);
 	if (_recover) recoverHits(tc);
->>>>>>> 9cbb374c
+
       }
       if (tc.nStrawHits() < _minnhits) {
 	itc = tccol.erase(itc);
@@ -442,12 +438,11 @@
     for(auto ish :tc._strawHitIdxs) {
       if (_testflag && !goodHit((*_shfcol)[ish])) continue;
       ComboHit const& ch = (*_chcol)[ish];
-<<<<<<< HEAD
+
       
       // if (ch.energyDep() > _maxElectronHitEnergy)         continue;
       // if ( (ch.time() < _minT) || (ch.time() > _maxT) )  continue;
-=======
->>>>>>> 9cbb374c
+
       unsigned nsh = ch.nStrawHits();
       tc._nsh += nsh;
       const XYZVec& pos = ch.pos();
@@ -480,7 +475,6 @@
     if (_debug > 0) std::cout<<"Init time peak "<<tc._t0._t0<<std::endl;
   }
 
-<<<<<<< HEAD
   void TimeClusterFinder::refineCluster(TimeCluster& tc)
   {
     
@@ -645,7 +639,7 @@
       
     }//SMiddleton
     //if (_debug > 0) std::cout<<"final time "<<tc._t0._t0<<std::endl;
-=======
+
   // prefilter based on a rough hemisphere cut and the initial robust position
   void TimeClusterFinder::prefilterCluster(TimeCluster& tc){
     bool changed(true);
@@ -744,7 +738,7 @@
     tc._pos.SetZ((tc._pos.z()*tc._nsh + ch.pos().x()*nsh)/denom);
     tc._nsh += nsh;
     tc._strawHitIdxs.push_back(iadd);
->>>>>>> 9cbb374c
+
   }
 
   void TimeClusterFinder::clusterMean(TimeCluster& tc) {
