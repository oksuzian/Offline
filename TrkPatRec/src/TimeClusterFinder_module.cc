--- conflicted
+++ resolved
@@ -111,15 +111,7 @@
       MVATools          _peakMVA; // MVA for peak cleaning
       TimePeakMVA       _pmva; // input variables to TMVA for peak cleaning
       TrkTimeCalculator _ttcalc;
-<<<<<<< HEAD
-      float             _maxElectronHitEnergy; // 
-      float             _minT;
-      float             _maxT;
- 
-      int               _deltaNbins; 
-=======
       int               _deltaNbins;
->>>>>>> d0db7ef3
 
       typedef std::pair<Float_t,int> BinContent;
 
@@ -159,18 +151,10 @@
     _ccwt              (pset.get<float>(  "CaloClusterWeight",10.0)),
     _maxover           (pset.get<float>(  "MaxOverlap",0.3)),         // Maximum hit overlap to consider clusters as different
     _peakMVA           (pset.get<fhicl::ParameterSet>("PeakCleanMVA",fhicl::ParameterSet())),
-<<<<<<< HEAD
-    _ttcalc            (pset.get<fhicl::ParameterSet>("T0Calculator",fhicl::ParameterSet())),
-    _maxElectronHitEnergy  (pset.get<float>        ("maxElectronHitEnergy"         )),
-    _minT                  (pset.get<double>       ("minimumTime"                  )), // nsec
-    _maxT                  (pset.get<double>       ("maximumTime"                  )) // nsec
-   {    
-=======
     _ttcalc            (pset.get<fhicl::ParameterSet>("T0Calculator",fhicl::ParameterSet()))
     {
       mayConsume<CaloClusterCollection>(_ccTag);
 
->>>>>>> d0db7ef3
       unsigned nbins = (unsigned)rint((_tmax-_tmin)/_tbin);
       _timespec = TH1F("timespec","time spectrum",nbins,_tmin,_tmax);
       _deltaNbins = int(_maxdt/_tbin)-1;
@@ -208,13 +192,8 @@
     if(_testflag){
       auto shfH = event.getValidHandle(_shfToken);
       _shfcol = shfH.product();
-<<<<<<< HEAD
-      // if(_shfcol->size() != _chcol->size())
-      // 	throw cet::exception("RECO")<<"TimeClusterFinder: inconsistent flag collection length " << endl;
-=======
       if(_shfcol->size() != _chcol->size())
         throw cet::exception("RECO")<<"TimeClusterFinder: inconsistent flag collection length " << endl;
->>>>>>> d0db7ef3
     }
 
     std::unique_ptr<TimeClusterCollection> tccol(new TimeClusterCollection);
@@ -255,18 +234,6 @@
       TimeCluster tc;
       tc._t0 = TrkT0(tctime,1.0);
       for(size_t istr=0; istr<_chcol->size(); ++istr) {
-<<<<<<< HEAD
-	if ((!_testflag) || goodHit((*_shfcol)[istr])) {
-	  ComboHit const& ch =(*_chcol)[istr];
- 	// bool condition = (ch.energyDep() <= _maxElectronHitEnergy)  && ( (ch.time() >= _minT) || (ch.time() <= _maxT) );
-	//s if (condition){
-	  float time = _ttcalc.comboHitTime(ch);
-	  if (fabs(time-tctime) < _maxdt){
-	    tc._strawHitIdxs.push_back(StrawHitIndex(istr));
-	    tc._nsh += ch.nStrawHits();
-	  }
-	}
-=======
         if ((!_testflag) || goodHit((*_shfcol)[istr])) {
           ComboHit const& ch =(*_chcol)[istr];
           float time = _ttcalc.comboHitTime(ch);
@@ -275,7 +242,6 @@
             tc._nsh += ch.nStrawHits();
           }
         }
->>>>>>> d0db7ef3
       }
 
       if (_usecc) addCaloCluster(tc);
