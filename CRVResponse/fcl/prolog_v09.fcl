--- conflicted
+++ resolved
@@ -108,13 +108,9 @@
     {
       module_type                  : CrvWaveformsGenerator
       crvSiPMChargesModuleLabel    : "CrvSiPMCharges"
-<<<<<<< HEAD
       digitizationStart            :  400.0    //400ns
       digitizationEnd              : 1750.0    //1750ns
-      singlePEWaveformFileName     : "CRVResponse/fcl/singlePEWaveform_v3.txt"
-=======
       singlePEWaveformFileName     : "Offline/CRVResponse/fcl/singlePEWaveform_v3.txt"
->>>>>>> 154a0b39
       singlePEWaveformPrecision    : 0.5    //0.5 ns
       singlePEWaveformStretchFactor: 1.047  //1.047 for singlePEWaveform_v3.txt //from comparison with testbeam data
       singlePEWaveformMaxTime      : 100    //100 ns
