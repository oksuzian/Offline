//
// A module to create CRV waveforms from CRV SiPMCharges
//
// $Id: $
// $Author: ehrlich $
// $Date: 2014/08/07 01:33:40 $
//
// Original Author: Ralf Ehrlich

#include "CRVResponse/inc/MakeCrvWaveforms.hh"
#include "CosmicRayShieldGeom/inc/CosmicRayShield.hh"
#include "DataProducts/inc/CRSScintillatorBarIndex.hh"

#include "ConditionsService/inc/CrvParams.hh"
#include "ConditionsService/inc/ConditionsHandle.hh"
#include "ConfigTools/inc/ConfigFileLookupPolicy.hh"
#include "GeometryService/inc/DetectorSystem.hh"
#include "GeometryService/inc/GeomHandle.hh"
#include "GeometryService/inc/GeometryService.hh"
#include "MCDataProducts/inc/CrvSiPMChargesCollection.hh"
#include "MCDataProducts/inc/CrvDigiMCCollection.hh"
#include "SeedService/inc/SeedService.hh"

#include "canvas/Persistency/Common/Ptr.h"
#include "art/Framework/Core/EDProducer.h"
#include "art/Framework/Core/ModuleMacros.h"
#include "art/Framework/Principal/Event.h"
#include "art/Framework/Principal/Handle.h"
#include "art/Framework/Core/EDAnalyzer.h"
#include "art/Framework/Core/ModuleMacros.h"
#include "fhiclcpp/ParameterSet.h"
#include "CLHEP/Units/GlobalSystemOfUnits.h"
#include "CLHEP/Random/Randomize.h"

#include <string>

#include <TMath.h>

namespace mu2e
{
  class CrvWaveformsGenerator : public art::EDProducer
  {

    public:
    explicit CrvWaveformsGenerator(fhicl::ParameterSet const& pset);
    void produce(art::Event& e);
    void beginRun(art::Run &run);

    private:
    std::string _crvSiPMChargesModuleLabel;
    std::string _singlePEWaveformFileName;
 
    boost::shared_ptr<mu2eCrv::MakeCrvWaveforms> _makeCrvWaveforms;

    double                              _digitizationPeriod;
    double                              _FEBtimeSpread;
    double                              _minVoltage;
    double                              _noise;
    double                              _singlePEWaveformMaxTime;

    CLHEP::HepRandomEngine&             _engine;
    CLHEP::RandFlat                     _randFlat;
    CLHEP::RandGaussQ                   _randGaussQ;

    
    std::vector<double> _timeShiftFEBsSide0, _timeShiftFEBsSide1;


    bool SingleWaveformStart(std::vector<double> &fullWaveform, size_t i);
  };

  CrvWaveformsGenerator::CrvWaveformsGenerator(fhicl::ParameterSet const& pset) :
    _crvSiPMChargesModuleLabel(pset.get<std::string>("crvSiPMChargesModuleLabel")),
    _singlePEWaveformFileName(pset.get<std::string>("singlePEWaveformFileName")),
    _FEBtimeSpread(pset.get<double>("FEBtimeSpread")),         //2.0 ns (due to cable lengths differences, etc.)
    _minVoltage(pset.get<double>("minVoltage")),               //0.022V (corresponds to 3.5PE)
    _noise(pset.get<double>("noise")),
    _singlePEWaveformMaxTime(pset.get<double>("singlePEWaveformMaxTime")),        //100ns
<<<<<<< HEAD
    _engine{createEngine(art::ServiceHandle<SeedService>()->getSeed())},
    _randFlat{_engine},
    _randGaussQ{_engine}
=======
    _randFlat(createEngine(art::ServiceHandle<SeedService>()->getSeed())),
    _randGaussQ(art::ServiceHandle<art::RandomNumberGenerator>()->getEngine())
>>>>>>> ddb30620
  {
    double singlePEWaveformPrecision(pset.get<double>("singlePEWaveformPrecision"));    //1.0 ns
    double singlePEWaveformStretchFactor(pset.get<double>("singlePEWaveformStretchFactor"));    //1.047
    double singlePEReferenceCharge(pset.get<double>("singlePEReferenceCharge")); //1.8564e-13 C (the charge which was used to generate the above 1PE waveform)
    ConfigFileLookupPolicy configFile;
    _singlePEWaveformFileName = configFile(_singlePEWaveformFileName);
    _makeCrvWaveforms = boost::shared_ptr<mu2eCrv::MakeCrvWaveforms>(new mu2eCrv::MakeCrvWaveforms());
    _makeCrvWaveforms->LoadSinglePEWaveform(_singlePEWaveformFileName, singlePEWaveformPrecision, singlePEWaveformStretchFactor, 
                                            _singlePEWaveformMaxTime, singlePEReferenceCharge);
    produces<CrvDigiMCCollection>();
  }

  void CrvWaveformsGenerator::beginRun(art::Run &run)
  {
    mu2e::ConditionsHandle<mu2e::CrvParams> crvPar("ignored");
    _digitizationPeriod  = crvPar->digitizationPeriod;
  }

  void CrvWaveformsGenerator::produce(art::Event& event)
  {
    std::unique_ptr<CrvDigiMCCollection> crvDigiMCCollection(new CrvDigiMCCollection);

    art::Handle<CrvSiPMChargesCollection> crvSiPMChargesCollection;
    event.getByLabel(_crvSiPMChargesModuleLabel,"",crvSiPMChargesCollection);

    double samplingPointShift = _randFlat.fire()*_digitizationPeriod;

    GeomHandle<CosmicRayShield> CRS;
    _timeShiftFEBsSide0.clear();
    _timeShiftFEBsSide1.clear();
    unsigned int nCounters = CRS->getAllCRSScintillatorBars().size();
    unsigned int nFEBs = ceil(nCounters/32.0);
    for(unsigned int i=0; i<nFEBs; i++)
    {
      _timeShiftFEBsSide0.emplace_back(_randGaussQ.fire(0, _FEBtimeSpread));
      _timeShiftFEBsSide1.emplace_back(_randGaussQ.fire(0, _FEBtimeSpread));
    }

    for(CrvSiPMChargesCollection::const_iterator iter=crvSiPMChargesCollection->begin();
        iter!=crvSiPMChargesCollection->end(); iter++)
    {
      const CRSScintillatorBarIndex &barIndex = iter->first;
      const CrvSiPMCharges &siPMCharges = iter->second;

      unsigned int FEB=barIndex.asUint()/32.0; //assume that the counters are ordered in the correct way,
                                               //i.e. that all counters beloning to the same FEB are grouped together

      for(int SiPM=0; SiPM<4; SiPM++)
      {
        double firstSiPMChargeTime = siPMCharges.GetFirstSiPMChargeTime(SiPM);
        if(isnan(firstSiPMChargeTime)) continue;

        double timeShiftFEB=0;
        if(SiPM%2==0 && FEB<_timeShiftFEBsSide0.size()) timeShiftFEB=_timeShiftFEBsSide0[FEB];
        if(SiPM%2==1 && FEB<_timeShiftFEBsSide1.size()) timeShiftFEB=_timeShiftFEBsSide1[FEB];

        firstSiPMChargeTime += timeShiftFEB;  //Ok, since all SiPMCharge times of this SiPM will be shifted by the same timeShiftFEB

        double startTime = floor(firstSiPMChargeTime / _digitizationPeriod) * _digitizationPeriod;  //start time of the waveform
                                                                                                    //in multiples of the
                                                                                                    //digitization period (12.58ns)

        startTime -= samplingPointShift;  //random shift of start time (same shift for all FEBs of this event)

        const std::vector<CrvSiPMCharges::CrvSingleCharge> &timesAndCharges = siPMCharges.GetSiPMCharges(SiPM);
        std::vector<double> times, charges;
        for(size_t i=0; i<timesAndCharges.size(); i++)
        {
          times.push_back(timesAndCharges[i]._time + timeShiftFEB);
          charges.push_back(timesAndCharges[i]._charge);
        }

        //first create the full waveform
        std::vector<double> fullWaveform;
        _makeCrvWaveforms->MakeWaveform(times, charges, fullWaveform, startTime, _digitizationPeriod);
        _makeCrvWaveforms->AddElectronicNoise(fullWaveform, _noise, _randGaussQ);

        //break the waveform apart into short pieces (CrvDigiMC::NSamples)
        //and apply the zero suppression, i.e. set all waveform digi points to zero which are below the minimum voltage,
        //if the neighboring digi points are also below the minimum voltage
        for(size_t i=0; i<fullWaveform.size(); i++)
        {
          if(SingleWaveformStart(fullWaveform, i)) //acts as a zero suppression
          {
            //start new single waveform
            double digiStartTime=startTime+i*_digitizationPeriod;

            //collect voltages
            std::array<double,CrvDigiMC::NSamples> voltages;
            for(size_t singleWaveformIndex=0; singleWaveformIndex<CrvDigiMC::NSamples; i++, singleWaveformIndex++)
            {
              if(i<fullWaveform.size()) voltages[singleWaveformIndex]=fullWaveform[i];
              else voltages[singleWaveformIndex]=0.0;  //so that all unused single waveform samples are set to zero
            }

            //collect StepPointMCs and SimParticles responsible for this single waveform
            std::set<art::Ptr<StepPointMC> > steps;  //use a set to remove dublicate steppoints
            std::map<art::Ptr<SimParticle>, int> simparticles;
            for(size_t j=0; j<timesAndCharges.size(); j++)
            {
              if(timesAndCharges[j]._time>=digiStartTime-_singlePEWaveformMaxTime && 
                 timesAndCharges[j]._time<=digiStartTime+CrvDigiMC::NSamples*_digitizationPeriod)
              {
                steps.insert(timesAndCharges[j]._step);
                if(timesAndCharges[j]._step.isNonnull()) simparticles[timesAndCharges[j]._step->simParticle()]++;
              }
            }

            //loop through the steps to fill the single waveform
            std::vector<art::Ptr<StepPointMC> > stepVector;
            std::set<art::Ptr<StepPointMC> >::iterator stepIter;
            for(stepIter=steps.begin(); stepIter!=steps.end(); stepIter++) stepVector.push_back(*stepIter);

            //find the most likely SimParticle
            //if no SimParticle was recorded for this single waveform, then it was caused either by noise hits (if the threshold is low enough),
            //or is the tail end of the peak. in that case, _simparticle will be null (set by the default constructor of art::Ptr)
            art::Ptr<SimParticle> simParticle;
            std::map<art::Ptr<SimParticle>,int >::iterator simparticleIter;
            int simparticleCount=0;
            for(simparticleIter=simparticles.begin(); simparticleIter!=simparticles.end(); simparticleIter++)
            {
              if(simparticleIter->second>simparticleCount)
              {
                simparticleCount=simparticleIter->second;
                simParticle=simparticleIter->first;
              }
            }

            i--;
            crvDigiMCCollection->emplace_back(voltages, stepVector, simParticle, digiStartTime, barIndex, SiPM);
          }
        }
      } //SiPM

    }

    event.put(std::move(crvDigiMCCollection));
  } // end produce

  bool CrvWaveformsGenerator::SingleWaveformStart(std::vector<double> &fullWaveform, size_t i)
  {
    if(fullWaveform[i]>_minVoltage) return true;  //this point is above the threshold --> start recording

    //record at least two points before and after a point above the zero suppression threshold to help with the peak reconstruction
    if(i+2<fullWaveform.size())
    {
      if(fullWaveform[i+2]>_minVoltage) return true;  //the point following the next point is above the threshold --> start recording
    }

    if(i+1<fullWaveform.size())
    {
      if(fullWaveform[i+1]>_minVoltage) return true;  //the following point is above the threshold --> start recording
    }

    if(i>=1)
    {
      if(fullWaveform[i-1]>_minVoltage) return true;  //the previous point was above the threshold --> continue recording
    }

    if(i>=2)
    {
      if(fullWaveform[i-2]>_minVoltage) return true;  //the point before the previous point was above the threshold --> continue recording
    }

    return false;
  }

} // end namespace mu2e

using mu2e::CrvWaveformsGenerator;
DEFINE_ART_MODULE(CrvWaveformsGenerator)<|MERGE_RESOLUTION|>--- conflicted
+++ resolved
@@ -75,15 +75,11 @@
     _FEBtimeSpread(pset.get<double>("FEBtimeSpread")),         //2.0 ns (due to cable lengths differences, etc.)
     _minVoltage(pset.get<double>("minVoltage")),               //0.022V (corresponds to 3.5PE)
     _noise(pset.get<double>("noise")),
+
     _singlePEWaveformMaxTime(pset.get<double>("singlePEWaveformMaxTime")),        //100ns
-<<<<<<< HEAD
     _engine{createEngine(art::ServiceHandle<SeedService>()->getSeed())},
     _randFlat{_engine},
     _randGaussQ{_engine}
-=======
-    _randFlat(createEngine(art::ServiceHandle<SeedService>()->getSeed())),
-    _randGaussQ(art::ServiceHandle<art::RandomNumberGenerator>()->getEngine())
->>>>>>> ddb30620
   {
     double singlePEWaveformPrecision(pset.get<double>("singlePEWaveformPrecision"));    //1.0 ns
     double singlePEWaveformStretchFactor(pset.get<double>("singlePEWaveformStretchFactor"));    //1.047
