--- conflicted
+++ resolved
@@ -150,17 +150,8 @@
       //the closest digitization point with respect to a certain time
       //can happen anywhere within the digitization period of 12.55ns.
       //this time is different for each FEB.
-<<<<<<< HEAD
-      _digitizationPointShiftFEBsSide0.emplace_back(_randFlat.fire()*_digitizationPeriod);
-      _digitizationPointShiftFEBsSide1.emplace_back(_randFlat.fire()*_digitizationPeriod);
-=======
       _digitizationPointShiftFEBsSide0.emplace_back(_randFlat.fire()*CRVDigitizationPeriod);
       _digitizationPointShiftFEBsSide1.emplace_back(_randFlat.fire()*CRVDigitizationPeriod);
-      //the FEBs will be synchronized to account for cable length differences etc.,
-      //but there may still be small time differences between the FEBs.
-      _timeShiftFEBsSide0.emplace_back(_randGaussQ.fire(0, _FEBtimeSpread));
-      _timeShiftFEBsSide1.emplace_back(_randGaussQ.fire(0, _FEBtimeSpread));
->>>>>>> b68e9bc0
     }
 
     for(CrvSiPMChargesCollection::const_iterator iter=crvSiPMChargesCollection->begin();
