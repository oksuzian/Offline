--- conflicted
+++ resolved
@@ -63,13 +63,6 @@
     return std::shared_ptr<mu2e::DbTable>(new mu2e::SimEfficiencies());
   } else if (name == "SimEfficiencies2") {
     return std::shared_ptr<mu2e::DbTable>(new mu2e::SimEfficiencies2());
-<<<<<<< HEAD
-  } else if (name == "CalRoIDMapDIRACToOffline") {
-    return std::shared_ptr<mu2e::DbTable>(new mu2e::CalRoIDMapDIRACToOffline());
-  } else if (name=="CalRoIDMapOfflineToDIRAC") {
-    return std::shared_ptr<mu2e::DbTable>(new mu2e::CalRoIDMapOfflineToDIRAC());    
-=======
->>>>>>> 4c633bc9
   } else if (name == "STMEnergyPar") {
     return std::shared_ptr<mu2e::DbTable>(new mu2e::STMEnergyPar());
   } else if (name == "STMPedestals") {
