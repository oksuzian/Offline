#include "Offline/DbTables/inc/DbTableFactory.hh"
#include "Offline/DbTables/inc/AnaTrkQualDb.hh"
#include "Offline/DbTables/inc/CRVBadChan.hh"
#include "Offline/DbTables/inc/CRVSiPM.hh"
#include "Offline/DbTables/inc/CRVTime.hh"
#include "Offline/DbTables/inc/CalRoIDMapDIRACToOffline.hh"
#include "Offline/DbTables/inc/CalRoIDMapOfflineToDIRAC.hh"
#include "Offline/DbTables/inc/STMEnergyPar.hh"
#include "Offline/DbTables/inc/STMPedestals.hh"
#include "Offline/DbTables/inc/SimEfficiencies.hh"
#include "Offline/DbTables/inc/SimEfficiencies2.hh"

#include "Offline/DbTables/inc/CalSourceCalibTable.hh"
#include "Offline/DbTables/inc/CalEnergyCalibTable.hh"

#include "Offline/DbTables/inc/TrkAlignElement.hh"
#include "Offline/DbTables/inc/TrkAlignStraw.hh"
#include "Offline/DbTables/inc/TrkDelayPanel.hh"
#include "Offline/DbTables/inc/TrkDelayRStraw.hh"
#include "Offline/DbTables/inc/TrkElementStatus.hh"
#include "Offline/DbTables/inc/TrkPreampStraw.hh"
#include "Offline/DbTables/inc/TstCalib1.hh"
#include "Offline/DbTables/inc/TstCalib2.hh"
#include "Offline/DbTables/inc/TstCalib3.hh"
#include "cetlib_except/exception.h"


mu2e::DbTable::ptr_t mu2e::DbTableFactory::newTable(std::string const& name) {
  if (name == "TstCalib1") {
    return std::shared_ptr<mu2e::DbTable>(new mu2e::TstCalib1());
  } else if (name == "TstCalib2") {
    return std::shared_ptr<mu2e::DbTable>(new mu2e::TstCalib2());
  } else if (name == "TstCalib3") {
    return std::shared_ptr<mu2e::DbTable>(new mu2e::TstCalib3());
  } else if (name == "TrkDelayPanel") {
    return std::shared_ptr<mu2e::DbTable>(new mu2e::TrkDelayPanel());
  } else if (name == "TrkDelayRStraw") {
    return std::shared_ptr<mu2e::DbTable>(new mu2e::TrkDelayRStraw());
  } else if (name == "TrkPreampStraw") {
    return std::shared_ptr<mu2e::DbTable>(new mu2e::TrkPreampStraw());
  } else if (name == "TrkAlignTracker") {
    return std::shared_ptr<mu2e::DbTable>(new mu2e::TrkAlignTracker());
  } else if (name == "TrkAlignPlane") {
    return std::shared_ptr<mu2e::DbTable>(new mu2e::TrkAlignPlane());
  } else if (name == "TrkAlignPanel") {
    return std::shared_ptr<mu2e::DbTable>(new mu2e::TrkAlignPanel());
  } else if (name == "TrkAlignStraw") {
    return std::shared_ptr<mu2e::DbTable>(new mu2e::TrkAlignStraw());
  } else if (name == "TrkPlaneStatus") {
    return std::shared_ptr<mu2e::DbTable>(new mu2e::TrkPlaneStatus());
  } else if (name == "TrkPanelStatus") {
    return std::shared_ptr<mu2e::DbTable>(new mu2e::TrkPanelStatus());
  } else if (name == "TrkStrawStatusLong") {
    return std::shared_ptr<mu2e::DbTable>(new mu2e::TrkStrawStatusLong());
  } else if (name == "TrkStrawStatusShort") {
    return std::shared_ptr<mu2e::DbTable>(new mu2e::TrkStrawStatusShort());
  } else if (name == "AnaTrkQualDb") {
    return std::shared_ptr<mu2e::DbTable>(new mu2e::AnaTrkQualDb());
  } else if (name == "SimEfficiencies") {
    return std::shared_ptr<mu2e::DbTable>(new mu2e::SimEfficiencies());
  } else if (name == "SimEfficiencies2") {
    return std::shared_ptr<mu2e::DbTable>(new mu2e::SimEfficiencies2());
  } else if (name == "CalRoIDMapDIRACToOffline") {
    return std::shared_ptr<mu2e::DbTable>(new mu2e::CalRoIDMapDIRACToOffline());
<<<<<<< HEAD
  } else if (name=="CalRoIDMapOfflineToDIRAC") {
    return std::shared_ptr<mu2e::DbTable>(new mu2e::CalRoIDMapOfflineToDIRAC());    
  } else if (name=="CalSourceCalibTable") {
    return std::shared_ptr<mu2e::DbTable>(new mu2e::CalSourceCalibTable());    
  } else if (name=="CalEnergyCalibTable") {
    return std::shared_ptr<mu2e::DbTable>(new mu2e::CalEnergyCalibTable());    
  }else {
=======
  } else if (name == "CalRoIDMapOfflineToDIRAC") {
    return std::shared_ptr<mu2e::DbTable>(new mu2e::CalRoIDMapOfflineToDIRAC());
  } else if (name == "STMEnergyPar") {
    return std::shared_ptr<mu2e::DbTable>(new mu2e::STMEnergyPar());
  } else if (name == "STMPedestals") {
    return std::shared_ptr<mu2e::DbTable>(new mu2e::STMPedestals());
  } else if (name == "CRVBadChan") {
    return std::shared_ptr<mu2e::DbTable>(new mu2e::CRVBadChan());
  } else if (name == "CRVSiPM") {
    return std::shared_ptr<mu2e::DbTable>(new mu2e::CRVSiPM());
  } else if (name == "CRVTime") {
    return std::shared_ptr<mu2e::DbTable>(new mu2e::CRVTime());
  } else {
>>>>>>> d740f393
    throw cet::exception("DBFILE_BAD_TABLE_NAME")
        << "DbTableFactory::newTable call with bad table name: " + name + "\n";
  }
}<|MERGE_RESOLUTION|>--- conflicted
+++ resolved
@@ -62,15 +62,8 @@
     return std::shared_ptr<mu2e::DbTable>(new mu2e::SimEfficiencies2());
   } else if (name == "CalRoIDMapDIRACToOffline") {
     return std::shared_ptr<mu2e::DbTable>(new mu2e::CalRoIDMapDIRACToOffline());
-<<<<<<< HEAD
   } else if (name=="CalRoIDMapOfflineToDIRAC") {
     return std::shared_ptr<mu2e::DbTable>(new mu2e::CalRoIDMapOfflineToDIRAC());    
-  } else if (name=="CalSourceCalibTable") {
-    return std::shared_ptr<mu2e::DbTable>(new mu2e::CalSourceCalibTable());    
-  } else if (name=="CalEnergyCalibTable") {
-    return std::shared_ptr<mu2e::DbTable>(new mu2e::CalEnergyCalibTable());    
-  }else {
-=======
   } else if (name == "CalRoIDMapOfflineToDIRAC") {
     return std::shared_ptr<mu2e::DbTable>(new mu2e::CalRoIDMapOfflineToDIRAC());
   } else if (name == "STMEnergyPar") {
@@ -83,8 +76,11 @@
     return std::shared_ptr<mu2e::DbTable>(new mu2e::CRVSiPM());
   } else if (name == "CRVTime") {
     return std::shared_ptr<mu2e::DbTable>(new mu2e::CRVTime());
-  } else {
->>>>>>> d740f393
+  }  else if (name=="CalSourceCalibTable") {
+    return std::shared_ptr<mu2e::DbTable>(new mu2e::CalSourceCalibTable());    
+  } else if (name=="CalEnergyCalibTable") {
+    return std::shared_ptr<mu2e::DbTable>(new mu2e::CalEnergyCalibTable());    
+  }else {
     throw cet::exception("DBFILE_BAD_TABLE_NAME")
         << "DbTableFactory::newTable call with bad table name: " + name + "\n";
   }
