--- conflicted
+++ resolved
@@ -9,16 +9,6 @@
 
 helper=mu2e_helper(env);
 
-<<<<<<< HEAD
-mainlib = helper.make_mainlib ( [ 'mu2e_GlobalConstantsService',
-                                  'mu2e_MCDataProducts',
-                                  'cetlib',
-                                  'cetlib_except',
-                                  'art_Utilities',                                  
-                                  'HepPDT',
-                                  'CLHEP',
-                                  'boost_system'
-=======
 mainlib = helper.make_mainlib(['mu2e_GlobalConstantsService',
                                'mu2e_Mu2eUtilities',
                                'mu2e_ConditionsService',
@@ -53,7 +43,6 @@
                                'HepPID',
                                'boost_system',
                                'gsl',
->>>>>>> ac33fd0e
                                 ] )
 
 helper.make_plugins( [ mainlib,
