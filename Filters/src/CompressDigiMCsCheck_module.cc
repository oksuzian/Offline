--- conflicted
+++ resolved
@@ -144,83 +144,6 @@
 	  // If we only access steps through digis then you will get the correct information
 	  // You cannot loop over the StepPointMCCollection however
 	  // Here we check that the HV and Cal StepPtrs also exist in the WaveformStepPtrs
-<<<<<<< HEAD
-//	  const auto& i_newStepPointMCCal = i_newStrawDigiMC.strawGasStep(StrawEnd::cal);
-//	  bool identical_cal_ptr = false;
-//	  bool identical_hv_ptr = false;
-//	  for (const auto& i_triggerStepPointPtr : i_newStrawDigiMC.strawGasSteps()) {
-//	    if (i_triggerStepPointPtr == i_newStepPointMC) {
-//	      identical_hv_ptr = true;
-//	    }
-//	    if (i_triggerStepPointPtr == i_newStepPointMCCal) {
-//	      identical_cal_ptr = true;
-//	    }
-//	  }
-//	  if (! (identical_hv_ptr && identical_cal_ptr) ) {
-//	    throw cet::exception("CompressDigiMCsCheck") << "Trigger StepPointMCs in StrawDigiMCs are not identical to any StepPointMC in the waveform. This could indicate a duplication of StepPointMCs" << std::endl;
-//	  }
-//
-//	  // Case 2: In this case, we have looped over an StepPointMCCollection with duplicated steps
-//	  //         (and have not duplicated things further)
-//	  //         StepPointMCs: A, B, C, D, E, A', A''
-//	  //         and the waveform will now include the duplicated steps:
-//	  //         StrawDigiMC: HVStepPtr-->A', CalStepPtr-->A'', WaveformStepPtrs-->A, B, C, D, E, A', A''
-//	  // This will not trigger the exception in Case 1
-//	  // Here we check that there are no identical waveform steps
-//	  for (const auto& i_stepPointPtr : i_newStrawDigiMC.strawGasSteps()) {
-//	    for (const auto& j_stepPointPtr : i_newStrawDigiMC.strawGasSteps()) {
-//	      if (i_stepPointPtr == j_stepPointPtr) {
-//		continue; // these will obviously match
-//	      }
-//
-//	      if ( (i_stepPointPtr->volumeId() == j_stepPointPtr->volumeId()) &&
-//		   (i_stepPointPtr->totalEDep() == j_stepPointPtr->totalEDep())
-//		   ) {
-//		throw cet::exception("CompressDigiMCsCheck") << "Two StepPointMCs in StrawDigiMC waveform are identical" << std::endl;
-//	      }
-//	    }
-//	  }
-=======
-	  const auto& i_newStepPointMCCal = i_newStrawDigiMC.stepPointMC(StrawEnd::cal);
-	  bool identical_cal_ptr = false;
-	  bool identical_hv_ptr = false;
-	  for (const auto& i_triggerStepPointPtr : i_newStrawDigiMC.stepPointMCs()) {
-	    if (i_triggerStepPointPtr == i_newStepPointMC) {
-	      identical_hv_ptr = true;
-	    }
-	    if (i_triggerStepPointPtr == i_newStepPointMCCal) {
-	      identical_cal_ptr = true;
-	    }
-	  }
-	  if (! (identical_hv_ptr && identical_cal_ptr) ) {
-	    throw cet::exception("CompressDigiMCsCheck") << "Trigger StepPointMCs in StrawDigiMCs are not identical to any StepPointMC in the waveform. This could indicate a duplication of StepPointMCs" << std::endl;
-	  }
-
-	  // Case 2: In this case, we have looped over an StepPointMCCollection with duplicated steps
-	  //         (and have not duplicated things further)
-	  //         StepPointMCs: A, B, C, D, E, A', A''
-	  //         and the waveform will now include the duplicated steps:
-	  //         StrawDigiMC: HVStepPtr-->A', CalStepPtr-->A'', WaveformStepPtrs-->A, B, C, D, E, A', A''
-	  // This will not trigger the exception in Case 1
-	  // Here we check that there are no identical waveform steps
-	  for (const auto& i_stepPointPtr : i_newStrawDigiMC.stepPointMCs()) {
-	    for (const auto& j_stepPointPtr : i_newStrawDigiMC.stepPointMCs()) {
-	      if (i_stepPointPtr == j_stepPointPtr) {
-		continue; // these will obviously match
-	      }
-
-	      if ( (i_stepPointPtr->volumeId() == j_stepPointPtr->volumeId()) &&
-		   (i_stepPointPtr->totalEDep() == j_stepPointPtr->totalEDep()) && 
-		   (i_stepPointPtr->simParticle() == j_stepPointPtr->simParticle())
-		   ) {
-		throw cet::exception("CompressDigiMCsCheck") 
-		  << "Two StepPointMCs in StrawDigiMC waveform are identical: " << std::endl
-		  << "\ti_stepPointPtr: volumeId = " << i_stepPointPtr->volumeId() << ", EDep = " << i_stepPointPtr->totalEDep() << ", SimPart = " << i_stepPointPtr->simParticle() << std::endl
-		  << "\tj_stepPointPtr: volumeId = " << j_stepPointPtr->volumeId() << ", EDep = " << j_stepPointPtr->totalEDep() << ", SimPart = " << j_stepPointPtr->simParticle() << std::endl;
-	      }
-	    }
-	  }
->>>>>>> ad569aa9
 	}
       }
     }
