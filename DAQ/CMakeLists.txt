--- conflicted
+++ resolved
@@ -42,10 +42,7 @@
     REG_SOURCE src/CaloDigiFromFragments_module.cc
     LIBRARIES REG
       Offline::DAQ
-<<<<<<< HEAD
 
-=======
->>>>>>> e2e7df15
       Offline::CaloConditions
       Offline::ProditionsService
       Offline::RecoDataProducts
@@ -61,6 +58,8 @@
       Offline::CRVConditions
       Offline::ProditionsService
       Offline::RecoDataProducts
+      artdaq_core_mu2e::artdaq-core-mu2e_Data
+      artdaq_core_mu2e::artdaq-core-mu2e_Data_dict
 )
 
 cet_build_plugin(CrvGlobalRunDataFromFragments art::module
@@ -71,6 +70,8 @@
       Offline::CRVConditions
       Offline::ProditionsService
       Offline::RecoDataProducts
+      artdaq_core_mu2e::artdaq-core-mu2e_Data
+      artdaq_core_mu2e::artdaq-core-mu2e_Data_dict
 )
 
 cet_build_plugin(FragmentAna art::module
