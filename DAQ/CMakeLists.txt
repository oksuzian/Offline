cet_make_library(
    SOURCE
      src/CaloDAQUtilities.cc
    LIBRARIES PUBLIC
<<<<<<< HEAD
      artdaq_core_mu2e::artdaq-core-mu2e_Data

=======
      artdaq-core-mu2e::Data
      
>>>>>>> 967897ed
)

cet_build_plugin(ArtBinaryPacketsFromDigis art::module
    REG_SOURCE src/ArtBinaryPacketsFromDigis_module.cc
    LIBRARIES REG
      Offline::DAQ

      Offline::CaloConditions
      Offline::CalorimeterGeom
      Offline::CosmicRayShieldGeom
      Offline::CRVConditions
      Offline::GeometryService
      Offline::ProditionsService
      Offline::RecoDataProducts
      Offline::SeedService
)

cet_build_plugin(ProcessDTCAndCFOEvents art::module
    REG_SOURCE src/ProcessDTCAndCFOEvents_module.cc
    LIBRARIES REG
      Offline::DAQ

)

cet_build_plugin(CaloHitsFromDataDecoders art::module
    REG_SOURCE src/CaloHitsFromDataDecoders_module.cc
    LIBRARIES REG
      Offline::DAQ

      Offline::CaloConditions
      Offline::ProditionsService
      Offline::RecoDataProducts
)

cet_build_plugin(CaloDigisFromDataDecoders art::module
    REG_SOURCE src/CaloDigisFromDataDecoders_module.cc
    LIBRARIES REG
      Offline::DAQ

      Offline::CaloConditions
      Offline::ProditionsService
      Offline::RecoDataProducts
      artdaq-core-mu2e::Data
      artdaq-core-mu2e::Data_dict
)

cet_build_plugin(CRVDigisFromDataDecoders art::module
    REG_SOURCE src/CRVDigisFromDataDecoders_module.cc
    LIBRARIES REG
      Offline::DAQ

      Offline::CRVConditions
      Offline::ProditionsService
      Offline::RecoDataProducts
      artdaq_core_mu2e::artdaq-core-mu2e_Data
      artdaq_core_mu2e::artdaq-core-mu2e_Data_dict
)

cet_build_plugin(CrvGlobalRunDataFromFragments art::module
    REG_SOURCE src/CrvGlobalRunDataFromFragments_module.cc
    LIBRARIES REG
      Offline::DAQ

      Offline::CRVConditions
      Offline::ProditionsService
      Offline::RecoDataProducts
      artdaq_core_mu2e::artdaq-core-mu2e_Data
      artdaq_core_mu2e::artdaq-core-mu2e_Data_dict
)

cet_build_plugin(DataDecodersAna art::module
    REG_SOURCE src/DataDecodersAna_module.cc
    LIBRARIES REG
      art_root_io::TFileService_service
      Offline::DAQ
      Offline::DataProducts
      ROOT::Hist
)

cet_build_plugin(PrefetchDAQData art::module
    REG_SOURCE src/PrefetchDAQData_module.cc
    LIBRARIES REG
      art_root_io::TFileService_service
      Offline::DAQ

      Offline::RecoDataProducts
)

cet_build_plugin(ComboHitsFromDataDecoders art::module
    REG_SOURCE src/ComboHitsFromDataDecoders_module.cc
    LIBRARIES REG
      art_root_io::TFileService_service
      Offline::DAQ

      Offline::ConditionsBase
      Offline::ConditionsService
      Offline::ConfigTools
      Offline::DataProducts
      Offline::GeometryService
      Offline::ProditionsService
      Offline::RecoDataProducts
      Offline::TrackerConditions
      Offline::TrackerGeom
      Offline::TrkHitReco
)

cet_build_plugin(StrawDigisFromDataDecoders art::module
    REG_SOURCE src/StrawDigisFromDataDecoders_module.cc
    LIBRARIES REG
      Offline::DAQ

      Offline::DataProducts
      Offline::RecoDataProducts
)

install_source(SUBDIRS src)
install_headers(USE_PROJECT_NAME SUBDIRS inc)
install_fhicl(SUBDIRS fcl SUBDIRNAME Offline/DAQ/fcl)<|MERGE_RESOLUTION|>--- conflicted
+++ resolved
@@ -2,13 +2,8 @@
     SOURCE
       src/CaloDAQUtilities.cc
     LIBRARIES PUBLIC
-<<<<<<< HEAD
-      artdaq_core_mu2e::artdaq-core-mu2e_Data
+      artdaq-core-mu2e::Data
 
-=======
-      artdaq-core-mu2e::Data
-      
->>>>>>> 967897ed
 )
 
 cet_build_plugin(ArtBinaryPacketsFromDigis art::module
@@ -63,20 +58,20 @@
       Offline::CRVConditions
       Offline::ProditionsService
       Offline::RecoDataProducts
-      artdaq_core_mu2e::artdaq-core-mu2e_Data
-      artdaq_core_mu2e::artdaq-core-mu2e_Data_dict
+      artdaq_core_mu2e::Data
+      artdaq_core_mu2e::Data_dict
 )
 
-cet_build_plugin(CrvGlobalRunDataFromFragments art::module
-    REG_SOURCE src/CrvGlobalRunDataFromFragments_module.cc
+cet_build_plugin(CRVGlobalRunDataFromDataDecoders art::module
+    REG_SOURCE src/CRVGlobalRunDataFromDataDecoders_module.cc
     LIBRARIES REG
       Offline::DAQ
 
       Offline::CRVConditions
       Offline::ProditionsService
       Offline::RecoDataProducts
-      artdaq_core_mu2e::artdaq-core-mu2e_Data
-      artdaq_core_mu2e::artdaq-core-mu2e_Data_dict
+      artdaq_core_mu2e::Data
+      artdaq_core_mu2e::Data_dict
 )
 
 cet_build_plugin(DataDecodersAna art::module
