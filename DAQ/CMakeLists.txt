cet_make_library(
    SOURCE
      src/CaloDAQUtilities.cc
    LIBRARIES PUBLIC
      artdaq-core-mu2e::Data

)

cet_build_plugin(ArtBinaryPacketsFromDigis art::module
    REG_SOURCE src/ArtBinaryPacketsFromDigis_module.cc
    LIBRARIES REG
      Offline::DAQ

      Offline::CaloConditions
      Offline::CalorimeterGeom
      Offline::CosmicRayShieldGeom
      Offline::CRVConditions
      Offline::GeometryService
      Offline::ProditionsService
      Offline::RecoDataProducts
      Offline::SeedService
)

cet_build_plugin(EventHeaderFromCFOFragment art::module
    REG_SOURCE src/EventHeaderFromCFOFragment_module.cc
    LIBRARIES REG
      Offline::DAQ
)
    

cet_build_plugin(CaloHitsFromDTCEvents art::module
    REG_SOURCE src/CaloHitsFromDTCEvents_module.cc
    LIBRARIES REG
      Offline::DAQ

      Offline::CaloConditions
      Offline::ProditionsService
      Offline::RecoDataProducts
)

cet_build_plugin(CaloDigisFromDTCEvents art::module
    REG_SOURCE src/CaloDigisFromDTCEvents_module.cc
    LIBRARIES REG
      Offline::DAQ

      Offline::CaloConditions
      Offline::ProditionsService
      Offline::RecoDataProducts
      artdaq-core-mu2e::Data
      artdaq-core-mu2e::Data_dict
)

cet_build_plugin(DummyLumiInfoProducer art::module
    REG_SOURCE src/DummyLumiInfoProducer_module.cc
    LIBRARIES REG
      Offline::DAQ
      Offline::RecoDataProducts
)

cet_build_plugin(LumiInfoAna art::module
    REG_SOURCE src/LumiInfoAna_module.cc
<<<<<<< HEAD
    LIBRARIES REG
    Offline::DAQ
    Offline::RecoDataProducts
    art_root_io::TFileService_service
    artdaq-core-mu2e::Data
    artdaq-core-mu2e::Data_dict
)

cet_build_plugin(PrefetchDAQData art::module
    REG_SOURCE src/PrefetchDAQData_module.cc
=======
>>>>>>> f4b4d3c9
    LIBRARIES REG
    Offline::DAQ
    Offline::RecoDataProducts
    art_root_io::TFileService_service
    artdaq-core-mu2e::Data
    artdaq-core-mu2e::Data_dict
)

cet_build_plugin(PrefetchDAQData art::module
    REG_SOURCE src/PrefetchDAQData_module.cc
    LIBRARIES REG
      art_root_io::TFileService_service
      Offline::DAQ

      Offline::RecoDataProducts
)

cet_build_plugin(STMWaveformDigisFromFragments art::module
    REG_SOURCE src/STMWaveformDigisFromFragments_module.cc
    LIBRARIES REG
      Offline::DAQ
      Offline::ProditionsService
      Offline::DataProducts
      Offline::RecoDataProducts
      BTrk_difAlgebra
)

cet_build_plugin(StrawDigisFromArtdaqFragments art::module
  REG_SOURCE src/StrawDigisFromArtdaqFragments_module.cc
  LIBRARIES REG
  Offline::DAQ
  Offline::DataProducts
  Offline::RecoDataProducts
)

install_source(SUBDIRS src)
install_headers(USE_PROJECT_NAME SUBDIRS inc)
install_fhicl(SUBDIRS fcl SUBDIRNAME Offline/DAQ/fcl)<|MERGE_RESOLUTION|>--- conflicted
+++ resolved
@@ -59,19 +59,6 @@
 
 cet_build_plugin(LumiInfoAna art::module
     REG_SOURCE src/LumiInfoAna_module.cc
-<<<<<<< HEAD
-    LIBRARIES REG
-    Offline::DAQ
-    Offline::RecoDataProducts
-    art_root_io::TFileService_service
-    artdaq-core-mu2e::Data
-    artdaq-core-mu2e::Data_dict
-)
-
-cet_build_plugin(PrefetchDAQData art::module
-    REG_SOURCE src/PrefetchDAQData_module.cc
-=======
->>>>>>> f4b4d3c9
     LIBRARIES REG
     Offline::DAQ
     Offline::RecoDataProducts
