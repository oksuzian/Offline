//
// EDProducer module for converting tracker/calo/crv digis
// into DTC formatted packets
//
//
// Original author G. Pezzullo, E. Flumerfelt, and R. Ehrlich
// V2 version with Calo DMAP handling from S.Miscetti
//

// C++ includes.
#include <cmath>
#include <iostream>
#include <string>

#include <math.h>

// Framework includes.
#include "art/Framework/Core/EDProducer.h"
#include "art/Framework/Core/ModuleMacros.h"
#include "art/Framework/Principal/Event.h"
#include "art/Framework/Principal/Handle.h"
#include "art/Framework/Principal/Provenance.h"
#include "art/Framework/Services/Registry/ServiceHandle.h"
#include "fhiclcpp/ParameterSet.h"
#include "messagefacility/MessageLogger/MessageLogger.h"
// geometry
#include "CalorimeterGeom/inc/DiskCalorimeter.hh"
#include "CosmicRayShieldGeom/inc/CosmicRayShield.hh"
#include "GeometryService/inc/DetectorSystem.hh"
#include "GeometryService/inc/GeomHandle.hh"

// mu2e-artdaq-core includes
#include "mu2e-artdaq-core/Overlays/CRVFragment.hh"
#include "mu2e-artdaq-core/Overlays/CalorimeterFragment.hh"
#include "mu2e-artdaq-core/Overlays/TrackerFragment.hh"

// pci_linux_kernel_module includes
#include "dtcInterfaceLib/DTC_Packets.h"

// Mu2e includes.
#include "RecoDataProducts/inc/CaloDigi.hh"
#include "RecoDataProducts/inc/CrvDigiCollection.hh"
#include "RecoDataProducts/inc/StrawDigiCollection.hh"
#include "RecoDataProducts/inc/StrawHitCollection.hh"
//#include "DAQDataProducts/inc/DataBlockCollection.hh"
#include "ProditionsService/inc/ProditionsHandle.hh"
#include "CaloConditions/inc/CaloDAQMap.hh"

#include "SeedService/inc/SeedService.hh"

#include <fstream>
#include <stdexcept>

// Typedefs needed for compatibility with HLS codeblock
using timestamp = uint64_t;

using DataBlockHeader = DataHeaderPacket;
using TrackerDataPacket = mu2e::TrackerFragment::TrackerDataPacket;
using TrackerADCPacket = mu2e::TrackerFragment::TrackerADCPacket;
using adc_t = uint16_t;
using CalorimeterDataPacket = mu2e::CalorimeterFragment::CalorimeterDataPacket;
using CalorimeterBoardID = mu2e::CalorimeterFragment::CalorimeterBoardID;
using CalorimeterHitReadoutPacket = mu2e::CalorimeterFragment::CalorimeterHitReadoutPacket;
using CRVROCStatusPacket = mu2e::CRVFragment::CRVROCStatusPacket;
using CRVHitReadoutPacket = mu2e::CRVFragment::CRVHitReadoutPacket;

// data struct for the calorimeter
struct CaloDataPacket {
  CalorimeterDataPacket dataPacket;
  CalorimeterBoardID boardID;
  std::vector<CalorimeterHitReadoutPacket> hitPacketVec;
  std::vector<std::vector<adc_t>> waveformVec;
  std::vector<uint16_t> hitIndex;
};

// data struct for the tracker
struct TrackerFullHitFormat {
  TrackerDataPacket mainPacket;
  std::vector<TrackerADCPacket> adcPacketVec;
};

using tracker_data_block_t = std::pair<DataBlockHeader, std::vector<TrackerFullHitFormat>>;
using calo_data_block_t = std::pair<DataBlockHeader, CaloDataPacket>;

using tracker_data_block_list_t = std::deque<tracker_data_block_t>;
using calo_data_block_list_t = std::deque<calo_data_block_t>;

// data struct for the crv
struct CrvDataPacket {
  DataBlockHeader header;
  CRVROCStatusPacket rocStatus;
  std::vector<CRVHitReadoutPacket> hits;

  CrvDataPacket() : rocStatus(), hits() { bzero(&header, sizeof(header)); }
};

using crv_data_block_list_t = std::map<int, CrvDataPacket>; // the map key is the CRV ROC ID

namespace mu2e {

constexpr int format_version = 1;
constexpr int NUM_PRESAMPLES = 4;
constexpr int START_SAMPLES = 5; // 0 indexed
constexpr int NUM_SAMPLES = 15;
constexpr int LOWER_TDC = 16000;
constexpr int UPPER_TDC = 64000;

//--------------------------------------------------------------------
//
//
class ArtBinaryPacketsFromDigis : public art::EDProducer {
public:
  struct Config {
    using Name = fhicl::Name;
    using Comment = fhicl::Comment;
    fhicl::Atom<size_t> generateTimestampTable{Name("generateTimestampTable"),
                                               Comment("generate Timestamp table")};
    fhicl::Atom<std::string> tableFile{Name("tableFile"), Comment("table file name")};
    fhicl::Atom<size_t> timestampOffset{Name("timestampOffset"), Comment("timestamp Offset")};
    fhicl::Atom<int> includeTracker{Name("includeTracker"), Comment("include Tracker digis")};
    fhicl::Atom<int> includeCalorimeter{Name("includeCalorimeter"),
                                        Comment("include Calorimeter digis")};
    fhicl::Atom<int> includeCrv{Name("includeCrv"), Comment("include Crv digis")};
    fhicl::Atom<int> includeDMAHeaders{Name("includeDMAHeaders"), Comment("include DMA Headers")};
    fhicl::Atom<int> generateBinaryFile{Name("generateBinaryFile"), Comment("generate BinaryFile")};
    fhicl::Atom<std::string> outputFile{Name("outputFile"), Comment("output File name")};
    fhicl::Atom<int> generateTextFile{Name("generateTextFile"), Comment("generate Text File")};
    fhicl::Atom<int> diagLevel{Name("diagLevel"), Comment("diagnostic Level")};
    fhicl::Atom<int> maxFullPrint{Name("maxFullPrint"), Comment("maxFullPrint")};
    fhicl::Atom<art::InputTag> sdtoken{Name("strawDigiCollection"),
                                       Comment("Straw digi collection name")};
    fhicl::Atom<art::InputTag> cdtoken{Name("caloDigiCollection"),
                                       Comment("Calo digi collection name")};
    fhicl::Atom<art::InputTag> crvtoken{Name("crvDigiCollection"),
                                        Comment("Crv digi collection name")};
  };

  explicit ArtBinaryPacketsFromDigis(const art::EDProducer::Table<Config>& config);

  virtual void beginJob() override;
  virtual void beginRun(art::Run&) override;

  virtual void endJob() override;

  void produce(art::Event&) override;

private:
  size_t _generateTimestampTable;

  // Table used for mapping between DTC timestamp and art EventID
  std::string _tableFile;
  std::vector<std::pair<timestamp, timestamp>> tsTable;

  size_t _timestampOffset;
  int    _includeTracker;
  int    _includeCalorimeter;
  int    _includeCrv;
<<<<<<< HEAD

=======
>>>>>>> a367645a
  int    _includeDMAHeaders;

  // -- include proditions handling 
  ProditionsHandle<CaloDAQMap> _calodaqconds_h;
  // Set to 1 to save packet data to a binary file
  int    _generateBinaryFile;

  std::string   _outputFile;
  std::ofstream outputStream;

  //--------------------------------------------------------------------------------
  // TRACKER ROC/DTC INFO
  //--------------------------------------------------------------------------------
  // 96 straws per panel
  // 1 ROC per panel
  // 216 panels
  //
  // 6 ROCs per DTC
  // 36 DTCs
  //    const size_t number_of_rocs = 216;
  const size_t number_of_rocs = 240;
  const size_t number_of_straws_per_roc = 96; // Each panel in the tracker has 96 straws
  const size_t number_of_rocs_per_dtc = 6;
  const size_t numADCSamples = 15;

  //--------------------------------------------------------------------------------
  // CALORIEMTER ROC/DTC INFO
  //--------------------------------------------------------------------------------
  // 6 rocs per DTC => 23 DTCs
  // 136 rocs * 10 crystals per roc => 1348
  const size_t number_of_calo_rocs         = 136;
  const size_t number_of_crystals_per_roc  = 10;
  const size_t number_of_calo_rocs_per_dtc = 6;

  //--------------------------------------------------------------------------------
  // CRV ROC/DTC INFO
  //--------------------------------------------------------------------------------

  const size_t number_of_crv_rocs = 16;
  const size_t number_of_crv_rocs_per_dtc = 8;

  //--------------------------------------------------------------------------------

  int _generateTextFile;

  // Diagnostics level.
  int _diagLevel;

  // Limit on number of events for which there will be full printout.
  int _maxFullPrint;

  // Label of the module that made the hits.
  art::ProductToken<StrawDigiCollection> const _sdtoken;
  art::ProductToken<StrawDigiADCWaveformCollection> const _sdadctoken;
  art::ProductToken<CaloDigiCollection> const _cdtoken;
  art::ProductToken<CrvDigiCollection> const _crvtoken;

  size_t _numWordsWritten;
  size_t _numEventsProcessed;

  const Calorimeter* _calorimeter; // cached pointer to the calorimeter geometry
  const CosmicRayShield* _crv;     // cached pointer to the crv geometry

  void fillEmptyHeaderDataPacket(DataBlockHeader& HeaderData, uint64_t& EventNum, uint8_t& ROCId,
                                 uint8_t& DTCId, uint8_t Subsys);
  void printHeader(DataBlockHeader const& headerDataBlock);

  void putBlockInEvent(DTCLib::DTC_Event& currentEvent, uint8_t dtcID, DTCLib::DTC_Subsystem subsys,
                       DTCLib::DTC_DataBlock thisBlock) {
    auto subEvt = currentEvent.GetSubEventByDTCID(dtcID, subsys);
    if (subEvt == nullptr) {
      DTCLib::DTC_SubEvent newSubEvt;
      newSubEvt.SetEventWindowTag(currentEvent.GetEventWindowTag());
      newSubEvt.SetSourceDTC(dtcID, subsys);
      newSubEvt.AddDataBlock(thisBlock);
      currentEvent.AddSubEvent(newSubEvt);

    } else {

      subEvt->AddDataBlock(thisBlock);
    }
  }

  //--------------------------------------------------------------------------------
  //  methods used to process the tracker data
  //--------------------------------------------------------------------------------
  void fillTrackerDataPacket(const StrawDigi& SD, const StrawDigiADCWaveform& SDADC,
                             TrackerFullHitFormat& TrkData, DataBlockHeader& headerData);

  void processTrackerData(art::Event& evt, uint64_t& eventNum,
                          tracker_data_block_list_t& trackerData);

  void fillTrackerDMABlocks(DTCLib::DTC_Event& currentEvent,
                            tracker_data_block_list_t const& trackerData);

  void fillTrackerDataStream(DTCLib::DTC_Event& currentEvent, tracker_data_block_t const& trkData);

  void printTrackerData(std::vector<TrackerFullHitFormat> const& curDataBlock);

  //--------------------------------------------------------------------------------
  //  methods used to handle the calorimeter data
  //--------------------------------------------------------------------------------
  void   fillCalorimeterDataPacket(CaloDAQMap const& calodaqconds,
				   const CaloDigi& SD, CaloDataPacket& caloData);
  
  void addCaloHitToCaloPacket(calo_data_block_t& dataBlock, CaloDataPacket& caloData);

  void   fillCalorimeterHeaderDataPacket(CaloDAQMap const& calodaqconds,
					 const CaloDigi& SD, DataBlockHeader& HeaderData, uint64_t& EventNum);
 
  void fillHeaderByteAndPacketCounts(calo_data_block_t& caloData);

  void processCalorimeterData(art::Event& evt, uint64_t& eventNum,
                              calo_data_block_list_t& caloDataBlocks);

  void fillCalorimeterDMABlocks(DTCLib::DTC_Event& currentEvent, calo_data_block_list_t& caloData);

  void fillCalorimeterDataStream(DTCLib::DTC_Event& currentEvent, calo_data_block_t& caloData);

  void printCalorimeterData(CaloDataPacket const& curDataBlock);

  const size_t waveformMaximumIndex(std::vector<adc_t> const& waveform);

  //--------------------------------------------------------------------------------
  //  methods used to handle the crv data
  //--------------------------------------------------------------------------------

  void processCrvData(art::Event& evt, uint64_t& eventNum, crv_data_block_list_t& crvDataBlocks);
  uint8_t compressCrvDigi(int adc);
  void fillCrvDataPacket(const CrvDigi& digi, CRVHitReadoutPacket& hit, int& globalRocID);
  void fillCrvHeaderPacket(CrvDataPacket& crvData, uint8_t globalRocID, uint64_t eventNum);
  void fillCrvDMABlocks(DTCLib::DTC_Event& currentEvent, const crv_data_block_list_t& crvData);
  void fillCrvDataStream(DTCLib::DTC_Event& currentEvent, const CrvDataPacket& crvData);
  void printCrvData(const CrvDataPacket& curDataBlock);

  //--------------------------------------------------------------------------------
};

//--------------------------------------------------------------------------------
// temporary function used to find the location of the waveform peak in the
// calorimeter digitized waveform
//--------------------------------------------------------------------------------
const size_t ArtBinaryPacketsFromDigis::waveformMaximumIndex(std::vector<adc_t> const& waveform) {
  size_t indexMax(0), content(0);
  for (size_t i = 0; i < waveform.size(); ++i) {
    if (waveform[i] > content) {
      content = waveform[i];
      indexMax = i;
    }
  }

  return indexMax;
}

void ArtBinaryPacketsFromDigis::printHeader(DataBlockHeader const& headerDataBlock) {
  printf("[ArtBinaryPacketsFromDigis::printHeader] START header print  \n");
  printf("[ArtBinaryPacketsFromDigis::printHeader] ByteCount      : %i \n",
         headerDataBlock.s.TransferByteCount);
  printf("[ArtBinaryPacketsFromDigis::printHeader] Resv1       : %i \n", headerDataBlock.s.Resv1);
  printf("[ArtBinaryPacketsFromDigis::printHeader] PacketType     : %i \n",
         headerDataBlock.s.PacketType);
  printf("[ArtBinaryPacketsFromDigis::printHeader] ROCID 	   : %i \n", headerDataBlock.s.LinkID);
  printf("[ArtBinaryPacketsFromDigis::printHeader] SubsystemID    : %i \n",
         headerDataBlock.s.SubsystemID);
  printf("[ArtBinaryPacketsFromDigis::printHeader] Valid 	   : %i \n", headerDataBlock.s.Valid);
  printf("[ArtBinaryPacketsFromDigis::printHeader] PacketCount    : %i \n",
         headerDataBlock.s.PacketCount);
  printf("[ArtBinaryPacketsFromDigis::printHeader] Resv2        : %i \n", headerDataBlock.s.Resv2);
  printf("[ArtBinaryPacketsFromDigis::printHeader] ts10   : %i \n", headerDataBlock.s.ts10);
  printf("[ArtBinaryPacketsFromDigis::printHeader] ts32   : %i \n", headerDataBlock.s.ts32);
  printf("[ArtBinaryPacketsFromDigis::printHeader] ts54  : %i \n", headerDataBlock.s.ts54);
  printf("[ArtBinaryPacketsFromDigis::printHeader] Status	   : %i \n", headerDataBlock.s.Status);
  printf("[ArtBinaryPacketsFromDigis::printHeader] FormatVersion  : %i \n",
         headerDataBlock.s.Version);
  printf("[ArtBinaryPacketsFromDigis::printHeader] DTCID	   : %i \n", headerDataBlock.s.DTCID);
  printf("[ArtBinaryPacketsFromDigis::printHeader] EVBMode        : %i \n",
         headerDataBlock.s.EventWindowMode);
}

void ArtBinaryPacketsFromDigis::printTrackerData(std::vector<TrackerFullHitFormat> const& trkData) {
  printf("[ArtBinaryPacketsFromDigis::printTrackerData] START tracker-data print \n");
  for (size_t i = 0; i < trkData.size(); i++) {
    printf("[ArtBinaryPacketsFromDigis::printTrackerData] StrawIndex    : %i \n",
           (int)trkData[i].mainPacket.StrawIndex);
    printf("[ArtBinaryPacketsFromDigis::printTrackerData] TDC0		: %i \n",
           (int)trkData[i].mainPacket.TDC0());
    printf("[ArtBinaryPacketsFromDigis::printTrackerData] TDC1		: %i \n",
           (int)trkData[i].mainPacket.TDC1());
    printf("[ArtBinaryPacketsFromDigis::printTrackerData] TOT0		: %i \n",
           (int)trkData[i].mainPacket.TOT0);
    printf("[ArtBinaryPacketsFromDigis::printTrackerData] TOT1		: %i \n",
           (int)trkData[i].mainPacket.TOT1);
    printf("[ArtBinaryPacketsFromDigis::printTrackerData] PMP             : %i \n",
           (int)trkData[i].mainPacket.PMP);
    printf("[ArtBinaryPacketsFromDigis::printTrackerData] ADC00         : %i \n",
           (int)trkData[i].mainPacket.ADC00);
    printf("[ArtBinaryPacketsFromDigis::printTrackerData] ADC01  	: %i \n",
           (int)trkData[i].mainPacket.ADC01());
    printf("[ArtBinaryPacketsFromDigis::printTrackerData] ADC02  	: %i \n",
           (int)trkData[i].mainPacket.ADC02);
    printf("[ArtBinaryPacketsFromDigis::printTrackerData] ErrorFlags : %i \n",
           (int)trkData[i].mainPacket.ErrorFlags);
  }
}

void ArtBinaryPacketsFromDigis::printCalorimeterData(CaloDataPacket const& caloData) {
  CalorimeterDataPacket packet = caloData.dataPacket;
  CalorimeterBoardID boardId = caloData.boardID;
  size_t nHits = caloData.hitPacketVec.size();
  printf("[ArtBinaryPacketsFromDigis::printCaloData] START calorimeter-data print \n");
  printf("[ArtBinaryPacketsFromDigis::printCaloData] NumberofHits        : %i \n",
         (int)packet.NumberOfHits);
  printf("[ArtBinaryPacketsFromDigis::printCaloData] BoardID             : %i \n",
         (int)boardId.BoardID);
  printf("[ArtBinaryPacketsFromDigis::printCaloData] ChannelStatusFlagsA : %i \n",
         (int)boardId.ChannelStatusFlagsA);
  printf("[ArtBinaryPacketsFromDigis::printCaloData] ChannelStatusFlagsB : %i \n",
         (int)boardId.ChannelStatusFlagsB);
  printf("[ArtBinaryPacketsFromDigis::printCaloData] unused              : %i \n",
         (int)boardId.unused);
  printf("[ArtBinaryPacketsFromDigis::printCaloData] NHits               : %i \n", (int)nHits);

  for (size_t i = 0; i < nHits; ++i) {
    CalorimeterHitReadoutPacket const& hit = caloData.hitPacketVec[i];
    printf("[ArtBinaryPacketsFromDigis::printCaloData]\t hit : %i \n", (int)i);
    printf("[ArtBinaryPacketsFromDigis::printCaloData]\t ChannelNumber : %i \n",
           (int)hit.ChannelNumber);
    printf("[ArtBinaryPacketsFromDigis::printCaloData]\t DIRACA        : %i \n", (int)hit.DIRACA);
    printf("[ArtBinaryPacketsFromDigis::printCaloData]\t DIRACB        : %i \n", (int)hit.DIRACB);
    printf("[ArtBinaryPacketsFromDigis::printCaloData]\t ErrorFlags    : %i \n", (int)hit.ErrorFlags);
    printf("[ArtBinaryPacketsFromDigis::printCaloData]\t Time          : %i \n", (int)hit.Time);
    printf("[ArtBinaryPacketsFromDigis::printCaloData]\t NumberOfSamples : %i \n",
           (int)hit.NumberOfSamples);
    printf("[ArtBinaryPacketsFromDigis::printCaloData]\t IndexOfMaxDigitizerSample : %i \n",
           (int)hit.IndexOfMaxDigitizerSample);
  }
}

void ArtBinaryPacketsFromDigis::printCrvData(CrvDataPacket const& crvData) {
  size_t nHits = crvData.hits.size();
  printf("[ArtBinaryPacketsFromDigis::printCrvData] START crv-data print \n");
  printf("[ArtBinaryPacketsFromDigis::printCrvData] ROC controller ID   : %i \n",
         (int)crvData.rocStatus.ControllerID);
  printf("[ArtBinaryPacketsFromDigis::printCrvData] Errors              : %i \n",
         (int)crvData.rocStatus.Errors);
  printf("[ArtBinaryPacketsFromDigis::printCrvData] NHits               : %i \n", (int)nHits);

  for (size_t i = 0; i < nHits; ++i) {
    printf("[ArtBinaryPacketsFromDigis::printCrvData] hit : %i \n", (int)i);
    printf("[ArtBinaryPacketsFromDigis::printCrvData] Channel       : %i \n",
           (int)(crvData.hits[i].SiPMID & 0x7F));
    printf("[ArtBinaryPacketsFromDigis::printCrvData] FEB           : %i \n",
           (int)(crvData.hits[i].SiPMID >> 7));
    printf("[ArtBinaryPacketsFromDigis::printCrvData] Time          : %i \n",
           (int)crvData.hits[i].HitTime);
    printf("[ArtBinaryPacketsFromDigis::printCrvData] NumOfSamples  : %i \n",
           (int)crvData.hits[i].NumSamples);
  }
}

void ArtBinaryPacketsFromDigis::fillTrackerDataStream(DTCLib::DTC_Event& currentEvent,
                                                      tracker_data_block_t const& trackerData) {

  auto sz = sizeof(DataBlockHeader);
  // check that the trkDataBlock is not empty

  if (trackerData.first.s.PacketCount > 0) {
    sz += sizeof(TrackerDataPacket) * trackerData.first.s.PacketCount;
  }

  uint8_t dtcID = trackerData.first.s.DTCID;
  DTCLib::DTC_DataBlock thisBlock(sz);

  if (thisBlock.blockPointer == nullptr) {
    throw cet::exception("MemoryAllocationError")
        << "Unable to allocate memory for Tracker block! sz=" << sz;
  }

  auto pos = 0;
  memcpy(thisBlock.allocBytes->data(), &trackerData.first, sizeof(DataBlockHeader));
  pos += sizeof(DataBlockHeader);

  if (trackerData.first.s.PacketCount > 0) {
    if (sizeof(TrackerDataPacket) % 16 !=
        0) { // Make sure that TrackerDataPacket is an even number of DataPackets!
      throw cet::exception("Online-RECO") << "ArtBinaryPacketsFromDigis::fillTrackerDataStream : "
                                             "sizeof(TrackerDataPacket) % 16 == 0"
                                          << std::endl;
    }
    for (size_t ipkt = 0; ipkt < trackerData.second.size(); ipkt++) {
      auto ptr = &(trackerData.second[ipkt]);
      size_t num_packets = ptr->mainPacket.NumADCPackets;
      memcpy(thisBlock.allocBytes->data() + pos, &(ptr->mainPacket), sizeof(TrackerDataPacket));
      pos += sizeof(TrackerDataPacket);
      if (trackerData.second[ipkt].adcPacketVec.size() > 0) {
        memcpy(thisBlock.allocBytes->data() + pos, &(ptr->adcPacketVec[0]),
               sizeof(TrackerADCPacket) * num_packets);
        pos += sizeof(TrackerADCPacket) * num_packets;
      }
    }
    putBlockInEvent(currentEvent, dtcID, DTCLib::DTC_Subsystem_Tracker, thisBlock);
  }
}

void ArtBinaryPacketsFromDigis::fillTrackerDMABlocks(DTCLib::DTC_Event& currentEvent,
                                                     tracker_data_block_list_t const& trkData) {

  auto curDTCID = trkData.front().first.s.DTCID;
  bool first = true;
  if (_diagLevel > 1) {
    std::cout << "[ArtBinaryPacketsFromDigis::fillTrackerDMABlocks] trkData.size() = "
              << trkData.size() << std::endl;
  }
  for (auto& dataBlock : trkData) {

    fillTrackerDataStream(currentEvent, dataBlock);

    if (_diagLevel > 1) {
      if (dataBlock.first.s.DTCID != curDTCID || first) {
        std::cout << "================================================" << std::endl;
        // std::cout << "\t\tTimestamp: " << ts << std::endl;
        std::cout << "\t\tDTCID: " << (int)dataBlock.first.s.DTCID << std::endl;
        std::cout << "\t\tSYSID: " << (int)dataBlock.first.s.SubsystemID << std::endl;
        curDTCID = dataBlock.first.s.DTCID;
        first = false;
      }
      if (dataBlock.first.s.PacketCount > 0) {
        printHeader(dataBlock.first);
        if (_diagLevel > 2) {
          printTrackerData(dataBlock.second);
        }
      }
    }

  } // End loop over DataBlocks
}

//--------------------------------------------------------------------------------
//
//--------------------------------------------------------------------------------
void ArtBinaryPacketsFromDigis::fillEmptyHeaderDataPacket(DataBlockHeader& headerData,
                                                          uint64_t& EventNum, uint8_t& ROCId,
                                                          uint8_t& DTCId, uint8_t Subsys) {

  bzero(&headerData.s, sizeof(DataBlockHeader));
  // Fill in the byte count field of the header packet
  // Word 0
  headerData.s.TransferByteCount = sizeof(DataBlockHeader);
  // Word 1
  headerData.s.Resv1 = 0;      // ask Eric!!!//FIX ME!
  headerData.s.PacketType = 5; // PacketType::Dataheader;

  headerData.s.LinkID = ROCId;

  headerData.s.SubsystemID = Subsys; // DTCLib::DTC_Subsystem_Tracker; //: 3;

  headerData.s.Valid = 1;
  // Word 2
  headerData.s.PacketCount = 0;
  headerData.s.Resv2 = 0; // : 5;
  // Word 3
  uint64_t timestamp = EventNum;
  headerData.s.ts10 = static_cast<adc_t>(timestamp & 0xFFFF);
  // Word 4
  headerData.s.ts32 = static_cast<adc_t>((timestamp >> 16) & 0xFFFF);
  // Word 5
  headerData.s.ts54 = static_cast<adc_t>((timestamp >> 32) & 0xFFFF);
  // Word 6
  headerData.s.Status = 0; // 0 corresponds to "TimeStamp had valid data"
  headerData.s.Version = format_version;
  // Word 7
  headerData.s.DTCID = DTCId;
  uint8_t evbMode = 0; // maybe off-spill vs on-spill?
  headerData.s.EventWindowMode = evbMode;
}

void ArtBinaryPacketsFromDigis::fillTrackerDataPacket(const StrawDigi& SD,
                                                      const StrawDigiADCWaveform& SDADC,
                                                      TrackerFullHitFormat& TrkData,
                                                      DataBlockHeader& headerData) {

  TrkData.mainPacket.StrawIndex = SD.strawId().asUint16();
  TrkData.mainPacket.SetTDC0(SD.TDC(StrawEnd::cal));
  TrkData.mainPacket.SetTDC1(SD.TDC(StrawEnd::hv));
  TrkData.mainPacket.TOT0 = SD.TOT(StrawEnd::cal);
  TrkData.mainPacket.TOT1 = SD.TOT(StrawEnd::hv);
  TrkData.mainPacket.EWMCounter = headerData.s.ts10 & 0xF;
  TrkData.mainPacket.PMP = SD.PMP();
  TrkData.mainPacket.ErrorFlags = 0; // FIXME
  TrkData.mainPacket.unused1 = 0;

  headerData.s.TransferByteCount += sizeof(TrackerDataPacket);
  headerData.s.PacketCount++;

  TrkTypes::ADCWaveform const& theWaveform = SDADC.samples();
  size_t numADCPackets = static_cast<size_t>((theWaveform.size() - 3) / 12);
  TrkData.mainPacket.NumADCPackets = numADCPackets;
  for (size_t i = 0; i < 3; i++) {
    TrkData.mainPacket.SetWaveform(i, theWaveform[i]);
  }
  for (size_t i = 0; i < numADCPackets; i++) {
    TrackerADCPacket adcPacket;
    for (size_t j = 0; j < 12; j++) {
      adcPacket.SetWaveform(j, theWaveform[3 + i * 12 + j]);
    }
    TrkData.adcPacketVec.push_back(adcPacket);
    headerData.s.TransferByteCount += sizeof(TrackerADCPacket);
    headerData.s.PacketCount++;
  }
}

ArtBinaryPacketsFromDigis::ArtBinaryPacketsFromDigis(const art::EDProducer::Table<Config>& config) :
    art::EDProducer{config}, _generateTimestampTable(config().generateTimestampTable()),
    _tableFile(config().tableFile()), _timestampOffset(config().timestampOffset()),
    _includeTracker(config().includeTracker()), _includeCalorimeter(config().includeCalorimeter()),
    _includeCrv(config().includeCrv()), _includeDMAHeaders(config().includeDMAHeaders()),
    _generateBinaryFile(config().generateBinaryFile()), _outputFile(config().outputFile()),
    _generateTextFile(config().generateTextFile()), _diagLevel(config().diagLevel()),
    _maxFullPrint(config().maxFullPrint()), _sdtoken{consumes<mu2e::StrawDigiCollection>(
                                                config().sdtoken())},
    _sdadctoken{consumes<mu2e::StrawDigiADCWaveformCollection>(config().sdtoken())},
    _cdtoken{consumes<mu2e::CaloDigiCollection>(config().cdtoken())},
    _crvtoken{consumes<mu2e::CrvDigiCollection>(config().crvtoken())}, _numWordsWritten(0),
    _numEventsProcessed(0) {

  produces<timestamp>();

  if (_generateBinaryFile == 1) {
    outputStream.open(_outputFile, std::ios::out | std::ios::binary);
  }
}

void ArtBinaryPacketsFromDigis::beginJob() {

  if (_diagLevel > 0) {
    std::cout << "ArtBinaryPacketsFromDigis Diaglevel: " << _diagLevel << " " << _maxFullPrint
              << std::endl;
  }
}

void ArtBinaryPacketsFromDigis::beginRun(art::Run&) {
  mu2e::GeomHandle<mu2e::Calorimeter> ch;
  _calorimeter = ch.get();

  mu2e::GeomHandle<mu2e::CosmicRayShield> crvHandle;
  _crv = crvHandle.get();
}

void ArtBinaryPacketsFromDigis::endJob() {
  if (_generateBinaryFile == 1) {
    outputStream.close();
  }

  if (_generateTimestampTable) {
    std::ofstream tsTableStream;
    tsTableStream.open(_tableFile, std::ios::out | std::ios::binary);
    for (size_t idx = 0; idx < tsTable.size(); idx++) {
      tsTableStream.write(reinterpret_cast<const char*>(&(tsTable[idx].first)), sizeof(timestamp));
      tsTableStream.write(reinterpret_cast<const char*>(&(tsTable[idx].second)), sizeof(timestamp));

      if (_diagLevel > 3) {
        std::cout << "TIMESTAMP_MAPPING: timestamp: " << tsTable[idx].first
                  << " uniqueid: " << tsTable[idx].second << std::endl;
      }
    }
    tsTableStream << std::flush;
    tsTableStream.close();
  }

  if (_diagLevel > 0) {
    std::cout << "BinaryPacketsFromDataBlocks: "
              << "Finished writing " << _numWordsWritten << " words from " << _numEventsProcessed
              << " events to " << _outputFile << std::endl;
  }
}

void ArtBinaryPacketsFromDigis::produce(art::Event& evt) {

  // unique_ptr<DataBlockCollection> dtcPackets(new DataBlockCollection);

  uint64_t eventNum = evt.id().event(); // is not unique! internal counter???//FIXME!
  uint64_t ts = _numEventsProcessed + _timestampOffset;

  if (_diagLevel > 2) {
    std::cout << "ArtBinaryPacketsFromDigis: eventNum: " << eventNum << std::endl;
  }

  tracker_data_block_list_t trackerData;
  calo_data_block_list_t caloData;
  crv_data_block_list_t crvData;

  if (_includeTracker > 0) {
    processTrackerData(evt, ts, trackerData);
  }

  if (_includeCalorimeter > 0) {
    processCalorimeterData(evt, ts, caloData);
  }

  if (_includeCrv > 0) {
    processCrvData(evt, ts, crvData);
  }

  DTCLib::DTC_Event thisEvent;
  thisEvent.SetEventWindowTag(DTCLib::DTC_EventWindowTag(ts));

  if (_includeTracker > 0) {

    fillTrackerDMABlocks(thisEvent, trackerData);
  }

  if (_includeCalorimeter > 0) {

    fillCalorimeterDMABlocks(thisEvent, caloData);
  }

  if (_includeCrv > 0) {
    fillCrvDMABlocks(thisEvent, crvData);
  }

  // Write all values, including superblock header and DMA header values, to output buffer
  if (_generateBinaryFile == 1) {
    thisEvent.WriteEvent(outputStream);
    outputStream.flush();
  }

  _numEventsProcessed += 1;

  // Store the timestamp and DataBlockCollection in the event
  evt.put(std::unique_ptr<timestamp>(new timestamp(ts)));
  //		evt.put(std::make_unique< raw_data_list_t >(dataStream));

} // end of ::produce

// method....
void ArtBinaryPacketsFromDigis::processCalorimeterData(art::Event& evt, uint64_t& eventNum,
                                                       calo_data_block_list_t& caloDataBlocks) {
  auto const& cdH = evt.getValidHandle(_cdtoken);
  const CaloDigiCollection& hits_CD(*cdH);
  CaloDAQMap const& calodaqconds = _calodaqconds_h.get(evt.id()); // Get calo daq cond

  calo_data_block_list_t tmpCaloDataBlockList;

  for (size_t i = 0; i < hits_CD.size(); ++i) {  
    CaloDigi   const& CD = hits_CD.at(i);
    // Fill struct with info for current hit
    DataBlockHeader headerData;
    fillCalorimeterHeaderDataPacket(calodaqconds, CD, headerData, eventNum);
    CaloDataPacket caloData;
<<<<<<< HEAD
    fillCalorimeterDataPacket(CD, caloData);
=======
    fillCalorimeterDataPacket(calodaqconds, CD, caloData);
>>>>>>> a367645a
    if (_diagLevel > 1) {
      printCalorimeterData(caloData);
    }
    tmpCaloDataBlockList.push_back(
        std::pair<DataBlockHeader, CaloDataPacket>(headerData, caloData));
  }

  if (_diagLevel > 1) {
    std::cout << "[ArtBinaryPacketsFromDigis::processCalorimeterData ] Total number of calorimeter "
                 "non-empty DataBlocks = "
              << tmpCaloDataBlockList.size() << std::endl;
  }

  uint8_t max_dtc_id = number_of_calo_rocs / number_of_calo_rocs_per_dtc;
  if (number_of_calo_rocs % number_of_calo_rocs_per_dtc > 0) {
    max_dtc_id += 1;
  }

  // Loop over the DTC/ROC pairs and generate datablocks for each ROC
  for (uint8_t dtcID = 0; dtcID < max_dtc_id; dtcID++) {

    for (uint8_t rocID = 0; rocID < number_of_calo_rocs_per_dtc; ++rocID) {
      // Find all hits for this event coming from the specified DTC/ROC combination
      bool is_first(true);
      for (size_t curHitIdx = 0; curHitIdx < tmpCaloDataBlockList.size(); curHitIdx++) {
        if (tmpCaloDataBlockList[curHitIdx].first.s.DTCID == dtcID &&
            tmpCaloDataBlockList[curHitIdx].first.s.LinkID == rocID) {

	  if (_diagLevel > 1) {
	    std::cout << "[ArtBinaryPacketsFromDigis::processCalorimeterData ] filling Hit from DTCID = "<< (int)dtcID 
		      << " ROCID = " << (int)rocID
		      << std::endl;
	  }
          if (is_first) {
            is_first = false;
            caloDataBlocks.push_back(tmpCaloDataBlockList[curHitIdx]);
          } else {
            addCaloHitToCaloPacket(caloDataBlocks.back(), tmpCaloDataBlockList[curHitIdx].second);
          }
        }
      }

      if (is_first) {
        // No hits, so just fill a header packet and no data packets
        DataBlockHeader headerData;
        CaloDataPacket caloData;

        fillEmptyHeaderDataPacket(headerData, eventNum, rocID, dtcID,
                                  DTCLib::DTC_Subsystem_Calorimeter);

        caloDataBlocks.push_back(std::pair<DataBlockHeader, CaloDataPacket>(headerData, caloData));
      } else {
        fillHeaderByteAndPacketCounts(caloDataBlocks.back());
      }

    } // Done looping over the ROCs in a given DTC
  }
}

//--------------------------------------------------------------------------------
// Fix header ByteCount and PacketCount fields
//--------------------------------------------------------------------------------
void ArtBinaryPacketsFromDigis::fillHeaderByteAndPacketCounts(calo_data_block_t& caloData) {
  caloData.first.s.TransferByteCount = 16 /*header packet*/ + sizeof(uint16_t) /* num hits */ +
                                       sizeof(CalorimeterBoardID) +
                                       (sizeof(uint16_t) + sizeof(CalorimeterHitReadoutPacket)) *
                                           caloData.second.hitPacketVec.size();

  auto idxPos = sizeof(uint16_t) + sizeof(CalorimeterBoardID) +
                sizeof(uint16_t) * caloData.second.hitPacketVec.size();
  for (auto& vec : caloData.second.waveformVec) {
    caloData.first.s.TransferByteCount += sizeof(adc_t) * vec.size();
    caloData.second.hitIndex.push_back(idxPos);

    idxPos += sizeof(CalorimeterHitReadoutPacket) + sizeof(adc_t) * vec.size();
  }

  while (caloData.first.s.TransferByteCount % 16 != 0)
    caloData.first.s.TransferByteCount++;

  caloData.first.s.PacketCount = (caloData.first.s.TransferByteCount - 16) / 16;
}

//--------------------------------------------------------------------------------
// crate a caloPacket from the digi
//--------------------------------------------------------------------------------
void ArtBinaryPacketsFromDigis::fillCalorimeterDataPacket(CaloDAQMap const& calodaqconds,
							  const CaloDigi& CD,
                                                          CaloDataPacket& CaloData) {
  CaloData.dataPacket.NumberOfHits = 1;

  CalorimeterBoardID ccBoardID;
<<<<<<< HEAD
  // ROC ID, counting from 0, across all (for the calorimeter)
  size_t crystalId   = _calorimeter->caloIDMapper().crystalIDFromSiPMID(CD.SiPMID());
  size_t globalROCID = crystalId / number_of_crystals_per_roc;

  ccBoardID.BoardID  = globalROCID % number_of_calo_rocs_per_dtc;
=======
  // Change # 1: get roid and cryID from Digi
  //=========================================
  
  uint16_t roId      = CD.SiPMID();
  uint16_t crystalId = _calorimeter->caloIDMapper().crystalIDFromSiPMID(roId);
  if( _diagLevel==1) printf( "...FromDigis: cryId %d roId %d \n",crystalId,roId);

  //=========================================================================================
  // Change # 2: get packetId from DMAP and roId to extract: Dirac#, Chan# and Dettype 
  // For the moment (wait OTSDAQ) define BoardId as consecutive with Dirac# and 6 Diracs=1DTC
  //=========================================================================================
  uint16_t packetId     = calodaqconds.caloRoIdToPacketId(roId);
  uint16_t globalROCID  = (packetId & (0x00FF));
  uint16_t DiracChannel = (packetId & (0x1F00)) >> 8;
  uint16_t DetType      = (packetId & (0xE000)) >> 13;
  
  if( _diagLevel==1) printf( "..FromDigis: DTYPE %d ROCID %d CHAN %d \n",DetType,globalROCID,DiracChannel);
  if( _diagLevel==1 && DetType==1) printf("Caphri \n");
    
  ccBoardID.BoardID             = globalROCID % number_of_calo_rocs_per_dtc;
>>>>>>> a367645a
  ccBoardID.ChannelStatusFlagsA = 0;
  ccBoardID.ChannelStatusFlagsB = 0;
  ccBoardID.unused              = 0;

  CaloData.boardID = ccBoardID;

  CalorimeterHitReadoutPacket hitPacket;
  hitPacket.ChannelNumber = DiracChannel;  // modified as it should be in the packet
  hitPacket.DIRACA        = packetId; //Change-5
  hitPacket.DIRACB        = (((CD.SiPMID() % 2) << 12) | (crystalId)); // this is useless for the moment .. can be a test
  hitPacket.ErrorFlags    = 0;
  hitPacket.Time          = CD.t0();
  std::vector<adc_t> theWaveform;
  for (size_t i = 0; i < CD.waveform().size(); ++i) {
    theWaveform.push_back((adc_t)CD.waveform().at(i));
  }
  hitPacket.NumberOfSamples           = theWaveform.size();
  hitPacket.IndexOfMaxDigitizerSample = waveformMaximumIndex(theWaveform);
  CaloData.hitPacketVec.push_back(hitPacket);

  CaloData.waveformVec.push_back(theWaveform);
}

//--------------------------------------------------------------------------------
// add a caloHit to a caloPacketVector
//--------------------------------------------------------------------------------
void ArtBinaryPacketsFromDigis::addCaloHitToCaloPacket(calo_data_block_t& caloDataBlock,
                                                       CaloDataPacket& caloHit) {
  caloDataBlock.second.dataPacket.NumberOfHits += 1;

  caloDataBlock.second.hitPacketVec.push_back(caloHit.hitPacketVec[0]); // hitPacket);
  caloDataBlock.second.waveformVec.push_back(caloHit.waveformVec[0]);

  // increase the size of the block in the header
  caloDataBlock.first.s.TransferByteCount +=
      sizeof(uint16_t) * (caloHit.hitPacketVec[0].NumberOfSamples + 1) +
      sizeof(CalorimeterHitReadoutPacket);
  caloDataBlock.first.s.PacketCount =
      std::ceil((caloDataBlock.first.s.TransferByteCount - 16) / 16);
}

//--------------------------------------------------------------------------------
//
//--------------------------------------------------------------------------------
void ArtBinaryPacketsFromDigis::fillCalorimeterDMABlocks(DTCLib::DTC_Event& currentEvent,
                                                         calo_data_block_list_t& caloData) {

  bool first = true;
  auto curDTCID = caloData.front().first.s.DTCID;
  for (size_t dataBlockIdx = 0; dataBlockIdx < caloData.size(); dataBlockIdx++) {

    // Add the current DataBlock to the current SuperBlock
    // curDataBlock.setTimestamp(ts); // Overwrite the timestamp

    fillCalorimeterDataStream(currentEvent, caloData[dataBlockIdx]);

    if (_diagLevel > 1) {
      if (first || curDTCID != caloData[dataBlockIdx].first.s.DTCID) {
        std::cout << "================================================" << std::endl;
        // std::cout << "\t\tTimestamp: " << ts << std::endl;
        std::cout << "\t\tDTCID: " << (int)caloData[dataBlockIdx].first.s.DTCID << std::endl;
        std::cout << "\t\tSYSID: " << (int)caloData[dataBlockIdx].first.s.SubsystemID << std::endl;
        first = false;
        curDTCID = caloData[dataBlockIdx].first.s.DTCID;
      }
      if (caloData[dataBlockIdx].first.s.PacketCount > 0) {
        printHeader(caloData[dataBlockIdx].first);
        if (_diagLevel > 2) {

          printCalorimeterData(caloData[dataBlockIdx].second);
        }
      }
    }

  } // End loop over DataBlocks
}

//--------------------------------------------------------------------------------
//  method to fill the datastream with the calorimeter packets
//--------------------------------------------------------------------------------
void ArtBinaryPacketsFromDigis::fillCalorimeterDataStream(DTCLib::DTC_Event& currentEvent,
                                                          calo_data_block_t& caloData) {

  size_t sz = sizeof(DataBlockHeader);
  // check that the trkDataBlock is not empty
  if (caloData.second.hitPacketVec.size() != 0) {
    sz += sizeof(CalorimeterDataPacket) + caloData.second.hitPacketVec.size() * sizeof(uint16_t) +
          sizeof(CalorimeterBoardID);
    for (size_t i = 0; i < caloData.second.hitPacketVec.size(); ++i) {
      auto nSamples = caloData.second.hitPacketVec[i].NumberOfSamples;
      sz += sizeof(uint16_t) * nSamples + sizeof(CalorimeterHitReadoutPacket);
    }
  }
  while (sz % 16 != 0)
    sz++;

  if (sz >= sizeof(mu2e_databuff_t)) {
    throw cet::exception("Online-RECO")
        << "ArtBinaryPacketsFromDigis::fillCalorimeterDataStream : sz < sizeof(mu2e_databuff_t)"
        << std::endl;
  }
  if (sz != caloData.first.s.TransferByteCount) {
    throw cet::exception("Online-RECO")
        << "ArtBinaryPacketsFromDigis::fillCalorimeterDataStream : sz == caloData.first.ByteCount"
        << std::endl;
  }

  uint8_t dtcID = caloData.first.s.DTCID;
  DTCLib::DTC_DataBlock thisBlock(sz);

  if (thisBlock.blockPointer == nullptr) {
    throw cet::exception("MemoryAllocationError")
        << "Unable to allocate memory for Tracker block! sz=" << sz;
  }

  auto pos = 0;
  memcpy(thisBlock.allocBytes->data(), &caloData.first, sizeof(DataBlockHeader));
  pos += sizeof(DataBlockHeader);

  if (caloData.second.hitPacketVec.size() != 0) {

    uint16_t hitCount = caloData.second.hitPacketVec.size();
    memcpy(thisBlock.allocBytes->data() + pos, &hitCount, sizeof(uint16_t));
    pos += sizeof(uint16_t);

    memcpy(thisBlock.allocBytes->data() + pos, &caloData.second.hitIndex[0],
           sizeof(uint16_t) * caloData.second.hitIndex.size());
    pos += sizeof(uint16_t) * caloData.second.hitIndex.size();

    memcpy(thisBlock.allocBytes->data() + pos, &(caloData.second.boardID),
           sizeof(CalorimeterBoardID));
    pos += sizeof(CalorimeterBoardID);

    for (size_t i = 0; i < caloData.second.hitPacketVec.size(); ++i) {

      memcpy(thisBlock.allocBytes->data() + pos, &(caloData.second.hitPacketVec[i]),
             sizeof(CalorimeterHitReadoutPacket));
      pos += sizeof(CalorimeterHitReadoutPacket);

      auto waveform_size = sizeof(uint16_t) * (caloData.second.waveformVec[i].size());
      memcpy(thisBlock.allocBytes->data() + pos, &(caloData.second.waveformVec[i][0]),
             waveform_size);
      pos += waveform_size;
    } // end loop over the calorimeterHitReadoutPacketVector
    putBlockInEvent(currentEvent, dtcID, DTCLib::DTC_Subsystem_Calorimeter, thisBlock);
  }
}

//--------------------------------------------------------------------------------
// create the header for the caloPacket
//--------------------------------------------------------------------------------
void ArtBinaryPacketsFromDigis::fillCalorimeterHeaderDataPacket(CaloDAQMap const& calodaqconds,
								const CaloDigi& CD,
                                                                DataBlockHeader& HeaderData,
                                                                uint64_t& EventNum) {
  bzero(&HeaderData.s, sizeof(DataBlockHeader));
  // Word 0
  adc_t nBytes =
      sizeof(DataBlockHeader) + sizeof(CalorimeterDataPacket) +
      sizeof(CalorimeterBoardID); // this needs to be increased every time a new hit is addeded!
  HeaderData.s.TransferByteCount = nBytes;
  // Word 1
  HeaderData.s.PacketType = 5; // PacketType::Dataheader;

<<<<<<< HEAD
  // ROC ID, counting from 0, across all (for the calorimeter)
  size_t crystalId   = _calorimeter->caloIDMapper().crystalIDFromSiPMID(CD.SiPMID());
  size_t globalROCID = crystalId / number_of_crystals_per_roc;

  HeaderData.s.LinkID = globalROCID % number_of_calo_rocs_per_dtc; // currently unknown. FIXME!
=======
  // get only Dirac# and DetType from roID and DMAP ....
  // ---------------------------------------------------------------
  size_t roId = CD.SiPMID();
  //    size_t globalROCID = crystalId / number_of_crystals_per_roc;
  uint16_t packetId     = calodaqconds.caloRoIdToPacketId(roId);
  uint16_t globalROCID  = (packetId & (0x00FF));
  uint16_t DetType      = (packetId & (0xE000)) >> 13;
  // ----------------------------------------------------------------
  if( _diagLevel==1 && DetType == 1) printf(" CAPHRI !!! \n");

  HeaderData.s.LinkID      = globalROCID % number_of_calo_rocs_per_dtc;// from ROCID call it now LinkID
>>>>>>> a367645a
  HeaderData.s.SubsystemID = DTCLib::DTC_Subsystem_Calorimeter;
  HeaderData.s.Valid       = 1;
  // Word 2
  HeaderData.s.PacketCount = 1; // NEEDS TO BE INCREASED EVERY TIME A NEW HIT IS ADDED!
  // Word 3
  uint64_t timestamp = EventNum;
  HeaderData.s.ts10 = static_cast<adc_t>(timestamp & 0xFFFF);
  // Word 4
  HeaderData.s.ts32 = static_cast<adc_t>((timestamp >> 16) & 0xFFFF);
  // Word 5
  HeaderData.s.ts54 = static_cast<adc_t>((timestamp >> 32) & 0xFFFF);
  // Word 6
  HeaderData.s.Status = 0; // 0 corresponds to "TimeStamp had valid data"
  HeaderData.s.Version = format_version;
  // Word 7
  HeaderData.s.DTCID = static_cast<uint8_t>(globalROCID / number_of_calo_rocs_per_dtc);
  uint8_t evbMode = 0; // ask Eric
  HeaderData.s.EventWindowMode = evbMode;
  if( _diagLevel==1) printf(" >>FromDigi-Header: Dtyp Dirac# Link-DTC DTC %d %d %d %d \n",
			    DetType,globalROCID,HeaderData.s.LinkID,HeaderData.s.DTCID);
}

//--------------------------------------------------------------------------------
//  method that process the tracker data
//--------------------------------------------------------------------------------
void ArtBinaryPacketsFromDigis::processTrackerData(art::Event& evt, uint64_t& eventNum,
                                                   tracker_data_block_list_t& trackerData) {
  auto const& sdH = evt.getValidHandle(_sdtoken);
  const StrawDigiCollection& hits_SD(*sdH);
  auto const& sdadcH = evt.getValidHandle(_sdadctoken);
  const StrawDigiADCWaveformCollection& hits_SDADC(*sdadcH);

  tracker_data_block_list_t tmpTrackerData;

  uint8_t max_dtc_id = number_of_rocs / number_of_rocs_per_dtc;
  if (number_of_rocs % number_of_rocs_per_dtc > 0) {
    max_dtc_id += 1;
  }

  // Loop over the DTC/ROC pairs and generate datablocks for each ROC
  for (uint8_t dtcID = 0; dtcID < max_dtc_id; dtcID++) {

    for (uint8_t rocID = 0; rocID < number_of_rocs_per_dtc; ++rocID) {
      DataBlockHeader headerData;
      fillEmptyHeaderDataPacket(headerData, eventNum, rocID, dtcID, DTCLib::DTC_Subsystem_Tracker);
      std::vector<TrackerFullHitFormat> rocData;
      trackerData.push_back(
          std::pair<DataBlockHeader, std::vector<TrackerFullHitFormat>>(headerData, rocData));

      // Find all hits for this event coming from the specified DTC/ROC combination
      for (size_t curHitIdx = 0; curHitIdx < hits_SD.size(); curHitIdx++) {
        StrawDigi const& SD = hits_SD.at(curHitIdx);
        StrawDigiADCWaveform const& SDADC = hits_SDADC.at(curHitIdx);

        int panel = SD.strawId().getPanel();
        int plane = SD.strawId().getPlane();

        // ROC ID, counting from 0 across all DTCs (for the tracker)
        //    uint8_t localROCID = panel;
        uint8_t globalROCID = (plane * 6) + panel;// strawId().uniquePanel() would provide the ROCID
        uint8_t thisDTCID = static_cast<uint8_t>(globalROCID / number_of_rocs_per_dtc);
        if (panel == rocID && thisDTCID == dtcID) {
          trackerData.back().second.emplace_back();
          fillTrackerDataPacket(SD, SDADC, trackerData.back().second.back(),
                                trackerData.back().first);
        }
      }
    } // Done looping over the ROCs in a given DTC
  }
}

//------------------------------------
// Crv Methods
//------------------------------------
void ArtBinaryPacketsFromDigis::processCrvData(art::Event& evt, uint64_t& eventNum,
                                               crv_data_block_list_t& crvDataBlocks) {
  auto const& crvdH = evt.getValidHandle(_crvtoken);
  const CrvDigiCollection& digis(*crvdH);

  for (size_t i = 0; i < digis.size(); ++i) {
    CrvDigi const& digi = digis.at(i);

    // Fill struct with info for current hit
    CRVHitReadoutPacket hit;
    int globalRocID;
    fillCrvDataPacket(digi, hit, globalRocID);
    crvDataBlocks[globalRocID].hits.push_back(hit);
  }

  if (_diagLevel > 1) {
    std::cout << "[ArtBinaryPacketsFromDigis::processCrvData ] Total number of CRV digis = "
              << digis.size() << std::endl;
  }

  // Loop over all ROCs, fill headers for each ROC - even for ROCs without hits
  for (uint8_t globalRocID = 0; globalRocID < number_of_crv_rocs; globalRocID++) {
    fillCrvHeaderPacket(crvDataBlocks[globalRocID], globalRocID,
                        eventNum); // this will create a new entry for ROCs without hits
  }
}

//--------------------------------------------------------------------------------
// crate a crvPacket from the digi
//--------------------------------------------------------------------------------
uint8_t ArtBinaryPacketsFromDigis::compressCrvDigi(int adc) {
  // TODO: Temporary implementation until we have the real compression used at the FEBs
  adc -= 95;
  if (adc < 0)
    adc = 0;
  uint8_t toReturn = adc;
  if (adc > 50 && adc <= 100)
    toReturn = 50 + (adc - 50) / 2;
  if (adc > 100 && adc <= 200)
    toReturn = 75 + (adc - 100) / 4;
  if (adc > 200 && adc <= 400)
    toReturn = 100 + (adc - 200) / 8;
  if (adc > 400 && adc <= 2480)
    toReturn = 125 + (adc - 400) / 16;
  if (adc > 2480)
    toReturn = 255;
  return toReturn;
}

void ArtBinaryPacketsFromDigis::fillCrvDataPacket(const CrvDigi& digi, CRVHitReadoutPacket& hit,
                                                  int& globalRocID) {
  // TODO: This is a temporary implementation.
  // There will be a major change on the barIndex+SiPMNumber system,
  // which will be replaced by a channel ID system
  int crvSiPMNumber = digi.GetSiPMNumber();
  mu2e::CRSScintillatorBarIndex crvBarIndex = digi.GetScintillatorBarIndex();
  // Only a toy model is used here. The real implementation will follow.
  int channel = (crvBarIndex.asUint() * 4 + crvSiPMNumber) % 64; // channel within an FEB
  int FEB = (crvBarIndex.asUint() * 4 + crvSiPMNumber) / 64;     // globale FEBId
  uint16_t SiPMID = (FEB << 7) | channel;
  globalRocID = FEB / 24; // global ROCId

  hit.SiPMID = SiPMID;
  hit.HitTime = digi.GetStartTDC();
  hit.NumSamples = 8;
  hit.WaveformSample0 = compressCrvDigi(
      digi.GetADCs().at(0)); // TODO: There should be a better way of filling the waveform
  hit.WaveformSample1 = compressCrvDigi(digi.GetADCs().at(1));
  hit.WaveformSample2 = compressCrvDigi(digi.GetADCs().at(2));
  hit.WaveformSample3 = compressCrvDigi(digi.GetADCs().at(3));
  hit.WaveformSample4 = compressCrvDigi(digi.GetADCs().at(4));
  hit.WaveformSample5 = compressCrvDigi(digi.GetADCs().at(5));
  hit.WaveformSample6 = compressCrvDigi(digi.GetADCs().at(6));
  hit.WaveformSample7 = compressCrvDigi(digi.GetADCs().at(7));
}

//--------------------------------------------------------------------------------
// create the header for the crvPacket
//--------------------------------------------------------------------------------
void ArtBinaryPacketsFromDigis::fillCrvHeaderPacket(CrvDataPacket& crvData, uint8_t globalRocID,
                                                    uint64_t eventNum) {
  size_t nHits = crvData.hits.size();

  //--------------
  // DataBlocHeader
  //--------------
  // Word 0
  adc_t nBytes =
      sizeof(DataBlockHeader) + sizeof(CRVROCStatusPacket) + sizeof(CRVHitReadoutPacket) * nHits;
  while (nBytes % 16 != 0)
    nBytes++;
  crvData.header.s.TransferByteCount = nBytes;
  // Word 1
  crvData.header.s.PacketType = 5; // PacketType::Dataheader;

  crvData.header.s.LinkID = globalRocID % number_of_crv_rocs_per_dtc; // TODO: Is this correct?
  crvData.header.s.SubsystemID = DTCLib::DTC_Subsystem_CRV;
  crvData.header.s.Valid = 1;
  // Word 2
  crvData.header.s.PacketCount =
      (crvData.header.s.TransferByteCount - 16) /
      16; // TODO: That's how pcie_linux_kernel_module/dtcInterfaceLib/DTC.cpp
          // interpretes it, but it seems redundant

  // Word 3
  uint64_t timestamp = eventNum; // TODO: Is this correct?
  crvData.header.s.ts10 = static_cast<adc_t>(timestamp & 0xFFFF);
  // Word 4
  crvData.header.s.ts32 = static_cast<adc_t>((timestamp >> 16) & 0xFFFF);
  // Word 5
  crvData.header.s.ts54 = static_cast<adc_t>((timestamp >> 32) & 0xFFFF);
  // Word 6
  crvData.header.s.Status = 0; // 0 corresponds to "TimeStamp had valid data"
  crvData.header.s.Version = format_version;
  // Word 7
  crvData.header.s.DTCID = globalRocID / number_of_crv_rocs_per_dtc;
  uint8_t evbMode = 0; // ask Eric
  crvData.header.s.EventWindowMode = evbMode;

  //------------------
  // CRVROCStatusPacket
  //------------------
  // Word 0
  crvData.rocStatus.unused1 = 0;
  crvData.rocStatus.PacketType = 0x06;
  crvData.rocStatus.ControllerID =
      globalRocID % number_of_crv_rocs_per_dtc; // TODO: Is this correct?
  // Word 1
  crvData.rocStatus.ControllerEventWordCount =
      sizeof(CRVROCStatusPacket) +
      sizeof(CRVHitReadoutPacket) * nHits; // TODO: ArtFragmentReader::GetCRVHitCount() seems to
                                           // interpret this as byte counter and not as word count
  // Word 2
  crvData.rocStatus.ActiveFEBFlags2 = 0xFF;
  crvData.rocStatus.unused2 = 0;
  // Word 3
  crvData.rocStatus.ActiveFEBFlags0 = 0xFF;
  crvData.rocStatus.ActiveFEBFlags1 = 0xFF;
  // Word 3
  crvData.rocStatus.unused3 = 0;
  crvData.rocStatus.unused4 = 0;
  // Word 4
  crvData.rocStatus.TriggerCount =
      nHits; // TODO: Is this is what is meant by TriggerCount? Why isn't this number used in
             // ArtFragmentReader::GetCRVHitCount()?
  // Word 5
  crvData.rocStatus.unused5 = 0;
  crvData.rocStatus.unused6 = 0;
  // Word 6
  crvData.rocStatus.Errors = 0x0;
  crvData.rocStatus.EventType = 0; // TODO: How is this defined?
}

//--------------------------------------------------------------------------------
//
//--------------------------------------------------------------------------------
void ArtBinaryPacketsFromDigis::fillCrvDMABlocks(DTCLib::DTC_Event& currentEvent,
                                                 const crv_data_block_list_t& crvDataBlocks) {
  // Loop over all ROCs
  uint8_t currentDTCID = 0;
  for (uint8_t globalRocID = 0; globalRocID < number_of_crv_rocs; globalRocID++) {
    // Add the current DataBlock to the current SuperBlock
    // curDataBlock.setTimestamp(ts); // Overwrite the timestamp
    const CrvDataPacket& crvData = crvDataBlocks.at(globalRocID);
    fillCrvDataStream(currentEvent, crvData);

    if (_diagLevel > 1) {
      if (globalRocID == 0 || currentDTCID != crvData.header.s.DTCID) {
        std::cout << "================================================" << std::endl;
        // std::cout << "\t\tTimestamp: " << ts << std::endl;
        std::cout << "\t\tDTCID: " << (int)crvData.header.s.DTCID << std::endl;
        std::cout << "\t\tSYSID: " << (int)crvData.header.s.SubsystemID << std::endl;
        currentDTCID = crvData.header.s.DTCID;
      }
      if (crvData.header.s.PacketCount > 0) {
        printHeader(crvData.header);
        printCrvData(crvData);
      }
    }

  } // End loop over DataBlocks
}

//--------------------------------------------------------------------------------
//  method to fill the datastream with the crv packets
//--------------------------------------------------------------------------------
void ArtBinaryPacketsFromDigis::fillCrvDataStream(DTCLib::DTC_Event& currentEvent,
                                                  const CrvDataPacket& crvData) {
  size_t sz =
      crvData.header.s.TransferByteCount; // byte count was increased to get full chunks of 16 bytes

  assert(sz < sizeof(mu2e_databuff_t));

  uint8_t dtcID = crvData.header.s.DTCID;
  DTCLib::DTC_DataBlock thisBlock(sz);

  if (thisBlock.blockPointer == nullptr) {
    throw cet::exception("MemoryAllocationError")
        << "Unable to allocate memory for CRV block! sz=" << sz;
  }

  auto pos = 0;
  memcpy(thisBlock.allocBytes->data(), &crvData.header, sizeof(DataBlockHeader));
  pos += sizeof(DataBlockHeader);
  memcpy(thisBlock.allocBytes->data() + pos, &crvData.rocStatus, sizeof(CRVROCStatusPacket));
  pos += sizeof(CRVROCStatusPacket);

  uint16_t hitCount = crvData.hits.size();

  for (size_t i = 0; i < hitCount; i++) {
    memcpy(thisBlock.allocBytes->data() + pos, &(crvData.hits[i]), sizeof(CRVHitReadoutPacket));
    pos += sizeof(CRVHitReadoutPacket);
  }

  if (hitCount > 0) {
    putBlockInEvent(currentEvent, dtcID, DTCLib::DTC_Subsystem_CRV, thisBlock);
  }
}

} // namespace mu2e

DEFINE_ART_MODULE(mu2e::ArtBinaryPacketsFromDigis);<|MERGE_RESOLUTION|>--- conflicted
+++ resolved
@@ -155,10 +155,6 @@
   int    _includeTracker;
   int    _includeCalorimeter;
   int    _includeCrv;
-<<<<<<< HEAD
-
-=======
->>>>>>> a367645a
   int    _includeDMAHeaders;
 
   // -- include proditions handling 
@@ -708,11 +704,7 @@
     DataBlockHeader headerData;
     fillCalorimeterHeaderDataPacket(calodaqconds, CD, headerData, eventNum);
     CaloDataPacket caloData;
-<<<<<<< HEAD
-    fillCalorimeterDataPacket(CD, caloData);
-=======
     fillCalorimeterDataPacket(calodaqconds, CD, caloData);
->>>>>>> a367645a
     if (_diagLevel > 1) {
       printCalorimeterData(caloData);
     }
@@ -805,13 +797,6 @@
   CaloData.dataPacket.NumberOfHits = 1;
 
   CalorimeterBoardID ccBoardID;
-<<<<<<< HEAD
-  // ROC ID, counting from 0, across all (for the calorimeter)
-  size_t crystalId   = _calorimeter->caloIDMapper().crystalIDFromSiPMID(CD.SiPMID());
-  size_t globalROCID = crystalId / number_of_crystals_per_roc;
-
-  ccBoardID.BoardID  = globalROCID % number_of_calo_rocs_per_dtc;
-=======
   // Change # 1: get roid and cryID from Digi
   //=========================================
   
@@ -832,7 +817,6 @@
   if( _diagLevel==1 && DetType==1) printf("Caphri \n");
     
   ccBoardID.BoardID             = globalROCID % number_of_calo_rocs_per_dtc;
->>>>>>> a367645a
   ccBoardID.ChannelStatusFlagsA = 0;
   ccBoardID.ChannelStatusFlagsB = 0;
   ccBoardID.unused              = 0;
@@ -997,13 +981,6 @@
   // Word 1
   HeaderData.s.PacketType = 5; // PacketType::Dataheader;
 
-<<<<<<< HEAD
-  // ROC ID, counting from 0, across all (for the calorimeter)
-  size_t crystalId   = _calorimeter->caloIDMapper().crystalIDFromSiPMID(CD.SiPMID());
-  size_t globalROCID = crystalId / number_of_crystals_per_roc;
-
-  HeaderData.s.LinkID = globalROCID % number_of_calo_rocs_per_dtc; // currently unknown. FIXME!
-=======
   // get only Dirac# and DetType from roID and DMAP ....
   // ---------------------------------------------------------------
   size_t roId = CD.SiPMID();
@@ -1015,7 +992,6 @@
   if( _diagLevel==1 && DetType == 1) printf(" CAPHRI !!! \n");
 
   HeaderData.s.LinkID      = globalROCID % number_of_calo_rocs_per_dtc;// from ROCID call it now LinkID
->>>>>>> a367645a
   HeaderData.s.SubsystemID = DTCLib::DTC_Subsystem_Calorimeter;
   HeaderData.s.Valid       = 1;
   // Word 2
