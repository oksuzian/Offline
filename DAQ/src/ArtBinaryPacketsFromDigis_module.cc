--- conflicted
+++ resolved
@@ -274,15 +274,9 @@
   //void fillCalorimeterHeaderDataPacket(const CaloDigi& SD, DataBlockHeader& HeaderData,
   //                                      uint64_t& EventNum);
 
-<<<<<<< HEAD
-  //void   fillCalorimeterHeaderDataPacket(mu2e::CaloDAQConditions const& calodaqconds,
-  //					 const CaloDigi& SD, DataBlockHeader& HeaderData, uint64_t& EventNum);
   void   fillCalorimeterHeaderDataPacket(CaloDAQConditions const& calodaqconds,
 					 const CaloDigi& SD, DataBlockHeader& HeaderData, uint64_t& EventNum);
  
-  void fillEmptyCalorimeterDataPacket(CaloDataPacket& caloData);
-=======
->>>>>>> b7777c83
   void fillHeaderByteAndPacketCounts(calo_data_block_t& caloData);
 
   void processCalorimeterData(art::Event& evt, uint64_t& eventNum,
@@ -995,14 +989,9 @@
 void ArtBinaryPacketsFromDigis::fillCalorimeterHeaderDataPacket(CaloDAQConditions const& calodaqconds,
 								const CaloDigi& CD,
                                                                 DataBlockHeader& HeaderData,
-<<<<<<< HEAD
-                                                                uint64_t& EventNum) { 
- // Word 0
-=======
                                                                 uint64_t& EventNum) {
   bzero(&HeaderData.s, sizeof(DataBlockHeader));
   // Word 0
->>>>>>> b7777c83
   adc_t nBytes =
       sizeof(DataBlockHeader) + sizeof(CalorimeterDataPacket) +
       sizeof(CalorimeterBoardID); // this needs to be increased every time a new hit is addeded!
