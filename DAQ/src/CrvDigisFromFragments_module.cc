--- conflicted
+++ resolved
@@ -9,81 +9,69 @@
 #include "art/Framework/Services/Registry/ServiceHandle.h"
 #include "fhiclcpp/ParameterSet.h"
 
-<<<<<<< HEAD
-#include "Offline/RecoDataProducts/inc/CaloDigi.hh"
+#include "Offline/CRVConditions/inc/CRVOrdinal.hh"
+#include "Offline/ProditionsService/inc/ProditionsHandle.hh"
 #include "Offline/RecoDataProducts/inc/CrvDigi.hh"
-#include "Offline/RecoDataProducts/inc/StrawDigi.hh"
 #include "art/Framework/Principal/Handle.h"
 #include "artdaq-core-mu2e/Data/CRVFragment.hh"
 #include <artdaq-core/Data/Fragment.hh>
-=======
-#include "art/Framework/Principal/Handle.h"
-#include "Offline/CRVConditions/inc/CRVOrdinal.hh"
-#include "Offline/ProditionsService/inc/ProditionsHandle.hh"
-#include "Offline/RecoDataProducts/inc/CaloDigi.hh"
-#include "Offline/RecoDataProducts/inc/CrvDigi.hh"
-#include "Offline/RecoDataProducts/inc/StrawDigi.hh"
-#include "artdaq-core/Data/Fragment.hh"
-#include "artdaq-core-mu2e/Data/CRVFragment.hh"
-#include "artdaq-core-mu2e/Overlays/DTCEventFragment.hh"
-#include "artdaq-core-mu2e/Overlays/FragmentType.hh"
->>>>>>> 9efe3f96
 
 #include <iostream>
+
 #include <string>
+
 #include <memory>
 
-namespace art
-{
-  class CrvDigisFromFragments;
+#define LONG_FROM_CRV 0 // Whether to print long-form data or single-line summary
+
+namespace art {
+class CrvDigisFromFragments;
 }
 
 using art::CrvDigisFromFragments;
 
-class art::CrvDigisFromFragments : public EDProducer
-{
-
-  public:
-  struct Config
-  {
+// ======================================================================
+
+class art::CrvDigisFromFragments : public EDProducer {
+
+public:
+  struct Config {
     fhicl::Atom<int> diagLevel{fhicl::Name("diagLevel"), fhicl::Comment("diagnostic Level")};
-    fhicl::Atom<art::InputTag> fragmentsTag{fhicl::Name("fragmentsTag"),
-                                            fhicl::Comment("Fragments Tag")};
+    fhicl::Atom<art::InputTag> crvFragmentsTag{fhicl::Name("crvTag"),
+                                               fhicl::Comment("crv Fragments Tag")};
   };
 
+  // --- C'tor/d'tor:
   explicit CrvDigisFromFragments(const art::EDProducer::Table<Config>& config);
   virtual ~CrvDigisFromFragments() {}
 
+  // --- Production:
   virtual void produce(Event&);
 
-<<<<<<< HEAD
 private:
   //  int decompressCrvDigi(uint8_t adc);
-=======
-  private:
-//  int decompressCrvDigi(uint8_t adc);
->>>>>>> 9efe3f96
   int16_t decompressCrvDigi(int16_t adc);
 
-  int           _diagLevel;
-  art::InputTag _fragmentsTag;
-
-  mu2e::ProditionsHandle<mu2e::CRVOrdinal> _channelMap_h;
+  int diagLevel_;
+
+  art::InputTag crvFragmentsTag_;
 
 }; // CrvDigisFromFragments
 
+// ======================================================================
+
 CrvDigisFromFragments::CrvDigisFromFragments(const art::EDProducer::Table<Config>& config) :
-    art::EDProducer{config},
-    _diagLevel(config().diagLevel()),
-    _fragmentsTag(config().fragmentsTag())
-{
+    art::EDProducer{config}, diagLevel_(config().diagLevel()),
+    crvFragmentsTag_(config().crvFragmentsTag()) {
   produces<mu2e::CrvDigiCollection>();
 }
 
-<<<<<<< HEAD
 // ----------------------------------------------------------------------
 
-int16_t CrvDigisFromFragments::decompressCrvDigi(int16_t adc) { return adc; }
+int16_t CrvDigisFromFragments::decompressCrvDigi(int16_t adc) {
+  // TODO: This is a temporary implementation.
+  return adc;
+}
 
 void CrvDigisFromFragments::produce(Event& event) {
 
@@ -99,9 +87,9 @@
 
     size_t totalSize = 0;
     for (auto frag : *crvFragments) {
-      for (size_t i=0; i<frag.block_count(); ++i){
-      	auto size = frag.blockSizeBytes(i);//((*crvFragments)[idx]) * sizeof(artdaq::RawDataType);
-	totalSize += size;
+      for (size_t i = 0; i < frag.block_count(); ++i) {
+        auto size = frag.blockSizeBytes(i); //((*crvFragments)[idx]) * sizeof(artdaq::RawDataType);
+        totalSize += size;
       }
       //      std::cout << "\tCRV Fragment " << idx << " has size " << size << std::endl;
     }
@@ -116,283 +104,114 @@
   for (size_t idx = 0; idx < numCrvFrags; ++idx) {
 
     const auto& fragment((*crvFragments)[idx]);
-    mu2e::CRVFragment cc(fragment);
-
-    if (diagLevel_ > 1) {
-      std::cout << std::endl;
-      std::cout << "ArtFragmentReader: ";
-      std::cout << "\tBlock Count: " << std::dec << cc.block_count() << std::endl;
-      //std::cout << "\tByte Count: " << fragment.dataSizeBytes() << std::endl;
-      std::cout << std::endl;
-      std::cout << "\t"
-                << "====== Example Block Sizes ======" << std::endl;
-      for (size_t i = 0; i < 10; i++) {
-        if (i < cc.block_count()) {
-          std::cout << "\t" << i << "\t" << cc.blockSizeBytes(i) << std::endl;
-        }
-      }
-      std::cout << "\t"
-                << "=========================" << std::endl;
-    }
-
-    for (size_t curBlockIdx = 0; curBlockIdx < cc.block_count(); curBlockIdx++) {
-
-      auto block = cc.dataAtBlockIndex(curBlockIdx);
+
+    mu2e::CRVFragment crvFragment(fragment);
+
+    for (size_t iDataBlock = 0; iDataBlock < crvFragment.block_count(); ++iDataBlock) {
+      auto block = crvFragment.dataAtBlockIndex(iDataBlock);
       if (block == nullptr) {
-        std::cerr << "Unable to retrieve block " << curBlockIdx << "!" << std::endl;
+        std::cerr << "Unable to retrieve block " << iDataBlock << "!" << std::endl;
         continue;
       }
-      auto hdr = block->GetHeader();
-
-      if (hdr->GetSubsystemID() != 2) {
+      auto header = block->GetHeader();
+      if (header->GetSubsystemID() != 2) {
         throw cet::exception("DATA") << " CRV packet does not have system ID 2";
       }
 
-      // Parse phyiscs information from the CRV packets
-      if (hdr->GetPacketCount() > 0) {
-        auto crvRocHdr = cc.GetCRVROCStatusPacket(curBlockIdx);
-        if (crvRocHdr == nullptr) {
-          std::cerr << "Error retrieving CRV ROC Status Packet from DataBlock " << curBlockIdx
-                    << "!" << std::endl;
+      if (header->GetPacketCount() > 0) {
+        auto crvRocHeader = crvFragment.GetCRVROCStatusPacket(iDataBlock);
+        if (crvRocHeader == nullptr) {
+          std::cerr << "Error retrieving CRV ROC Status Packet from DataBlock " << iDataBlock
+                    << std::endl;
           continue;
         }
 
-        auto crvHits = cc.GetCRVHitReadoutPackets(curBlockIdx);
+        auto crvHits = crvFragment.GetCRVHits(iDataBlock);
         for (auto const& crvHit : crvHits) {
-
-          // Fill the CrvDigiCollection
-          // CrvDigi(const std::array<unsigned int, NSamples> &ADCs, unsigned int startTDC,
-          //         mu2e::CRSScintillatorBarIndex scintillatorBarIndex, int SiPMNumber) :
-          // TODO: This is a temporary implementation.
-          // There will be a major change on the barIndex+SiPMNumber system,
-          // which will be replaced by a channel ID system
-          // Only a toy model is used here. The real implementation will follow.
-          int channel = crvHit.SiPMID & 0x7F; // right 7 bits
-          int FEB = crvHit.SiPMID >> 7;
-          int crvBarIndex = (FEB * 64 + channel) / 4;
-          int SiPMNumber = (FEB * 64 + channel) % 4;
-
-          // TODO: This is a temporary implementation.
-          if (crvHit.NumSamples != 8) {
-            std::cerr << "Number of samples is not 8!" << std::endl;
-=======
-int16_t CrvDigisFromFragments::decompressCrvDigi(int16_t adc)
-{
-  //TODO: This is a temporary implementation.
-  return adc;
-}
-
-void CrvDigisFromFragments::produce(Event& event)
-{
-  std::unique_ptr<mu2e::CrvDigiCollection> crvDigis(new mu2e::CrvDigiCollection);
-
-  auto const& channelMap = _channelMap_h.get(event.id());
-
-  auto fragments = event.getValidHandle<artdaq::Fragments>(_fragmentsTag);
-  for(auto fragment=fragments->begin(); fragment!=fragments->end(); ++fragment)
-  {
-    if(fragment->type()==mu2e::FragmentType::DTCEVT)
-    {
-      mu2e::DTCEventFragment dtcEventFragment(*fragment);
-      auto dtcEvent = dtcEventFragment.getData();
-      dtcEvent.SetupEvent();
-
-//      std::vector<DTC_SubEvent> crvSubEvents = dtcEvent.GetSubsystemData(DTCLib::DTC_Subsystem_CRV);  //FIXME: CRV Subevents don't have the correct subsystem encoded.
-      std::vector<DTCLib::DTC_SubEvent> crvSubEvents = dtcEvent.GetSubsystemData(DTCLib::DTC_Subsystem_Tracker);  //FIXME: CRV Subevents don't have the correct subsystem encoded.
-      for(size_t iSubEvent=0; iSubEvent<crvSubEvents.size(); ++iSubEvent)
-      {
-        mu2e::CRVFragment crvFragment(crvSubEvents.at(iSubEvent));
-
-        for(size_t iDataBlock = 0; iDataBlock < crvFragment.block_count(); ++iDataBlock)
-        {
-          auto block = crvFragment.dataAtBlockIndex(iDataBlock);
-          if(block == nullptr)
-          {
-            std::cerr << "Unable to retrieve block " << iDataBlock << "!" << std::endl;
->>>>>>> 9efe3f96
-            continue;
+          const auto& crvHitInfo = crvHit.first;
+          const auto& waveform = crvHit.second;
+
+          uint16_t rocID = crvHitInfo.controllerNumber +
+                           1; // FIXME ROC IDs between 1 and 17   //also: header->GetLinkID()+1;
+          uint16_t rocPort = crvHitInfo.portNumber;
+          uint16_t febChannel = crvHitInfo.febChannel;
+          mu2e::CRVROC onlineChannel(rocID, rocPort, febChannel);
+
+          uint16_t offlineChannel = channelMap.offline(onlineChannel);
+          int crvBarIndex = offlineChannel / 4;
+          int SiPMNumber = offlineChannel % 4;
+
+          for (int i = 0; i < crvHitInfo.NumSamples; i += 8) {
+            std::array<int16_t, 8> adc = {0};
+            for (int j = i; j < i + 8 && j < crvHitInfo.NumSamples; ++j)
+              adc[j] = decompressCrvDigi(waveform.at(j).ADC);
+
+            // CrvDigis use a constant array size of 8 samples
+            // waveforms with more than 8 samples need to be written to multiple CrvDigis
+            // the TDC increases by 8 for every subsequent CrvDigi
+            crvDigis->emplace_back(adc, crvHitInfo.HitTime + i,
+                                   mu2e::CRSScintillatorBarIndex(crvBarIndex), SiPMNumber);
           }
-          auto header = block->GetHeader();
-          if(header->GetSubsystemID() != 2)
-          {
-            throw cet::exception("DATA") << " CRV packet does not have system ID 2";
-          }
-
-<<<<<<< HEAD
-          // TODO: This is a temporary implementation.
-          std::array<int16_t, 8> adc;
-          for (int j = 0; j < 8; j++)
-            adc[j] = decompressCrvDigi(crvHit.WaveformSamples[j].ADC);
-          crv_digis->emplace_back(adc, crvHit.HitTime, mu2e::CRSScintillatorBarIndex(crvBarIndex),
-                                  SiPMNumber);
-        }
-
-        if (diagLevel_ > 1) {
-
+        } // loop over all crvHits
+
+        if (_diagLevel > 0) {
           for (auto const& crvHit : crvHits) {
-
-            // TODO: This is a temporary implementation.
-            if (crvHit.NumSamples != 8) {
-              std::cerr << "Number of samples is not 8!" << std::endl;
-              continue;
+            std::cout << "iSubEvent/iDataBlock: " << iSubEvent << "/" << iDataBlock << std::endl;
+            if (_diagLevel > 1) {
+              std::cout << "EventWindowTag (TDC header): "
+                        << header->GetEventWindowTag().GetEventWindowTag(true) << std::endl;
+              std::cout << "SubsystemID: " << (uint16_t)header->GetSubsystemID() << std::endl;
+              std::cout << "DTCID: " << (uint16_t)header->GetID() << std::endl;
+              std::cout << "ROCID: " << (uint16_t)header->GetLinkID() << std::endl;
+              std::cout << "packetCount: " << header->GetPacketCount() << std::endl;
+              std::cout << "EVB mode: " << header->GetEVBMode() << std::endl;
+              std::cout << "TriggerCount: " << crvRocHeader->TriggerCount << std::endl;
+              std::cout << "ActiveFEBFlags: " << crvRocHeader->GetActiveFEBFlags() << std::endl;
+              std::cout << "ROCID (ROC header): " << (uint16_t)crvRocHeader->ControllerID
+                        << std::endl;
+              std::cout << "EventWindowTag (ROC header): " << crvRocHeader->GetEventWindowTag()
+                        << std::endl;
             }
-#if LONG_FORM_CRV
-            // TODO: This is a temporary implementation.
-            // There will be a major change on the barIndex+SiPMNumber system,
-            // which will be replaced by a channel ID system
-            // Only a toy model is used here. The real implementation will follow.
-            int channel = crvHit.SiPMID & 0x7F; // right 7 bits
-            int FEB = crvHit.SiPMID >> 7;
-            int crvBarIndex = (FEB * 64 + channel) / 4;
-            int SiPMNumber = (FEB * 64 + channel) % 4;
-
-            std::cout << "MAKEDIGI: " << SiPMNumber << " " << crvBarIndex << " " << crvHit.HitTime
-                      << " " << crvHits.size() << " ";
-
-            std::cout << "timestamp: " << hdr->GetEventWindowTag().GetEventWindowTag(true)
+
+            const auto& crvHitInfo = crvHit.first;
+            const auto& waveform = crvHit.second;
+
+            uint16_t rocID =
+                crvHitInfo.controllerNumber + 1; // FIXME  //ROC IDs are between 1 and 17
+            uint16_t rocPort = crvHitInfo.portNumber;
+            uint16_t febChannel = crvHitInfo.febChannel;
+            mu2e::CRVROC onlineChannel(rocID, rocPort, febChannel);
+
+            uint16_t offlineChannel = channelMap.offline(onlineChannel);
+            int crvBarIndex = offlineChannel / 4;
+            int SiPMNumber = offlineChannel % 4;
+
+            std::cout << "ROCID (increased by 1 to match the Online/Offline-Channel Map) " << rocID
+                      << "   rocPort " << rocPort << "   febChannel " << febChannel
+                      << "   crvBarIndex " << crvBarIndex << "   SiPMNumber " << SiPMNumber
                       << std::endl;
-            std::cout << "hdr->SubsystemID: " << hdr->GetSubsystemID() << std::endl;
-            std::cout << "hdr->DTCID: " << hdr->GetID() << std::endl;
-            std::cout << "rocID: " << hdr->GetLinkID() << std::endl;
-            std::cout << "packetCount: " << hdr->GetPacketCount() << std::endl;
-            std::cout << "EVB mode: " << hdr->GetEVBMode() << std::endl;
-
-            std::cout << "SiPMNumber: " << crvHit.SiPMID % 4 << std::endl;
-            std::cout << "scintillatorBarIndex: " << crvHit.SiPMID / 4 << std::endl;
-            std::cout << "TDC: " << crvHit.HitTime << std::endl;
+            std::cout << "TDC: " << crvHitInfo.HitTime << std::endl;
+            std::cout << "nSamples " << crvHitInfo.NumSamples << "  ";
             std::cout << "Waveform: {";
-            // TODO: This is a temporary implementation.
-            for (size_t j = 0; j < 8; j++) {
-              std::cout << decompressCrvDigi(crvHit.WaveformSamples[j].ADC);
-              if (j + 1 < 8)
-                std::cout << " ";
-            }
+            for (size_t i = 0; i < crvHitInfo.NumSamples; i++)
+              std::cout << "  " << waveform.at(i).ADC;
             std::cout << "}" << std::endl;
-#else
-            // Text format: timestamp sipmID tdc nsamples sample_list
-            std::cout << "GREPMECRV: " << hdr->GetEventWindowTag().GetEventWindowTag(true) << " ";
-            std::cout << crvHit.SiPMID << " ";
-            std::cout << crvHit.HitTime << " ";
-            // TODO: This is a temporary implementation.
-            for (size_t j = 0; j < 8; j++) {
-              std::cout << decompressCrvDigi(crvHit.WaveformSamples[j].ADC);
-              if (j + 1 < 8)
-                std::cout << " ";
-            }
+            std::cout << "Waveform decompressed: {";
+            for (size_t i = 0; i < crvHitInfo.NumSamples; i++)
+              std::cout << "  " << decompressCrvDigi(waveform.at(i).ADC);
+            std::cout << "}" << std::endl;
             std::cout << std::endl;
-#endif
-          }
-
-          std::cout << "LOOP: " << eventNumber << " " << curBlockIdx << " "
-                    << "(" << hdr->GetEventWindowTag().GetEventWindowTag(true) << ")" << std::endl;
-
-        } // End debug output
-      }   // End parsing CRV packets
-    }     // End loop over DataBlocks within fragment
-  }       // Close loop over fragments
-
-  if (diagLevel_ > 0) {
-    std::cout << "mu2e::CrvDigisFromFragments::produce exiting eventNumber=" << (int)(event.event())
-              << " / timestamp=" << (int)eventNumber << std::endl;
-  }
-
-  event.put(std::unique_ptr<EventNumber_t>(new EventNumber_t(eventNumber)));
+          } // loop over hits
+        }   // debug output
+      }     // end parsing CRV DataBlocks
+    }       // loop over DataBlocks within CRVFragments
+  }         // Close loop over fragments
 
   // Store the straw digis and calo digis in the event
   event.put(std::move(crv_digis));
-=======
-          if(header->GetPacketCount() > 0)
-          {
-            auto crvRocHeader = crvFragment.GetCRVROCStatusPacket(iDataBlock);
-            if (crvRocHeader == nullptr)
-            {
-              std::cerr << "Error retrieving CRV ROC Status Packet from DataBlock " << iDataBlock << std::endl;
-              continue;
-            }
-
-            auto crvHits = crvFragment.GetCRVHits(iDataBlock);
-            for(auto const& crvHit : crvHits)
-            {
-              const auto &crvHitInfo = crvHit.first;
-              const auto &waveform   = crvHit.second;
-
-              uint16_t rocID      = crvHitInfo.controllerNumber+1; //FIXME ROC IDs between 1 and 17   //also: header->GetLinkID()+1;
-              uint16_t rocPort    = crvHitInfo.portNumber;
-              uint16_t febChannel = crvHitInfo.febChannel;
-              mu2e::CRVROC onlineChannel(rocID, rocPort, febChannel);
-
-              uint16_t offlineChannel = channelMap.offline(onlineChannel);
-              int crvBarIndex = offlineChannel / 4;
-              int SiPMNumber  = offlineChannel % 4;
-
-              for(int i=0; i<crvHitInfo.NumSamples; i+=8)
-              {
-                std::array<int16_t, 8> adc={0};
-                for(int j=i; j<i+8 && j<crvHitInfo.NumSamples; ++j) adc[j] = decompressCrvDigi(waveform.at(j).ADC);
-
-                //CrvDigis use a constant array size of 8 samples
-                //waveforms with more than 8 samples need to be written to multiple CrvDigis
-                //the TDC increases by 8 for every subsequent CrvDigi
-                crvDigis->emplace_back(adc, crvHitInfo.HitTime+i, mu2e::CRSScintillatorBarIndex(crvBarIndex), SiPMNumber);
-              }
-            } //loop over all crvHits
-
-            if(_diagLevel > 0)
-            {
-              for(auto const& crvHit : crvHits)
-              {
-                std::cout << "iSubEvent/iDataBlock: " << iSubEvent<<"/"<<iDataBlock << std::endl;
-                if(_diagLevel > 1)
-                {
-                  std::cout << "EventWindowTag (TDC header): " << header->GetEventWindowTag().GetEventWindowTag(true) << std::endl;
-                  std::cout << "SubsystemID: " << (uint16_t)header->GetSubsystemID() << std::endl;
-                  std::cout << "DTCID: " << (uint16_t)header->GetID() << std::endl;
-                  std::cout << "ROCID: " << (uint16_t)header->GetLinkID() << std::endl;
-                  std::cout << "packetCount: " << header->GetPacketCount() << std::endl;
-                  std::cout << "EVB mode: " << header->GetEVBMode() << std::endl;
-                  std::cout << "TriggerCount: " << crvRocHeader->TriggerCount << std::endl;
-                  std::cout << "ActiveFEBFlags: " << crvRocHeader->GetActiveFEBFlags() << std::endl;
-                  std::cout << "ROCID (ROC header): " << (uint16_t)crvRocHeader->ControllerID << std::endl;
-                  std::cout << "EventWindowTag (ROC header): " << crvRocHeader->GetEventWindowTag() << std::endl;
-                }
-
-                const auto &crvHitInfo = crvHit.first;
-                const auto &waveform   = crvHit.second;
-
-                uint16_t rocID      = crvHitInfo.controllerNumber+1; //FIXME  //ROC IDs are between 1 and 17
-                uint16_t rocPort    = crvHitInfo.portNumber;
-                uint16_t febChannel = crvHitInfo.febChannel;
-                mu2e::CRVROC onlineChannel(rocID, rocPort, febChannel);
-
-                uint16_t offlineChannel = channelMap.offline(onlineChannel);
-                int crvBarIndex = offlineChannel / 4;
-                int SiPMNumber  = offlineChannel % 4;
-
-                std::cout << "ROCID (increased by 1 to match the Online/Offline-Channel Map) "<<rocID
-                          << "   rocPort "<<rocPort
-                          << "   febChannel "<< febChannel
-                          << "   crvBarIndex "<< crvBarIndex
-                          << "   SiPMNumber "<< SiPMNumber << std::endl;
-                std::cout << "TDC: " << crvHitInfo.HitTime << std::endl;
-                std::cout << "nSamples "<<crvHitInfo.NumSamples<<"  ";
-                std::cout << "Waveform: {";
-                for (size_t i = 0; i < crvHitInfo.NumSamples; i++) std::cout << "  " << waveform.at(i).ADC;
-                std::cout << "}" << std::endl;
-                std::cout << "Waveform decompressed: {";
-                for (size_t i = 0; i < crvHitInfo.NumSamples; i++) std::cout << "  " << decompressCrvDigi(waveform.at(i).ADC);
-                std::cout << "}" << std::endl;
-                std::cout << std::endl;
-              } //loop over hits
-            } //debug output
-          } //end parsing CRV DataBlocks
-        } //loop over DataBlocks within CRVFragments
-      } //loop over subEvents
-    } //fragment type: DTCEVT
-  } //loop over fragments
-
-  event.put(std::move(crvDigis));
->>>>>>> 9efe3f96
 
 } // produce()
 
+// ======================================================================
+
 DEFINE_ART_MODULE(CrvDigisFromFragments)