// ======================================================================
//
// CrvDigisFromFragments_plugin:  Add CRV data products to the event
//
// ======================================================================

#include "art/Framework/Core/EDProducer.h"
#include "art/Framework/Principal/Event.h"
#include "art/Framework/Services/Registry/ServiceHandle.h"
#include "fhiclcpp/ParameterSet.h"

#include "Offline/CRVConditions/inc/CRVOrdinal.hh"
#include "Offline/ProditionsService/inc/ProditionsHandle.hh"
#include "Offline/RecoDataProducts/inc/CrvDigi.hh"
#include "Offline/RecoDataProducts/inc/CrvDAQerror.hh"
#include "art/Framework/Principal/Handle.h"
#include "artdaq-core-mu2e/Data/CRVDataDecoder.hh"
#include <artdaq-core/Data/Fragment.hh>

#include <iostream>
#include <string>
#include <memory>

namespace art
{
  class CrvDigisFromFragments;
}

using art::CrvDigisFromFragments;

// ======================================================================

class art::CrvDigisFromFragments : public EDProducer
{
  public:
  struct Config
  {
    fhicl::Atom<int> diagLevel{fhicl::Name("diagLevel"), fhicl::Comment("diagnostic Level")};
    fhicl::Atom<art::InputTag> CRVDataDecodersTag{fhicl::Name("crvTag"),
                                               fhicl::Comment("crv Fragments Tag")};
  };

  // --- C'tor/d'tor:
  explicit CrvDigisFromFragments(const art::EDProducer::Table<Config>& config);
  ~CrvDigisFromFragments() override {}

  // --- Production:
  void produce(Event&) override;

  private:
  int                                      _diagLevel;
  art::InputTag                            _CRVDataDecodersTag;
  mu2e::ProditionsHandle<mu2e::CRVOrdinal> _channelMap_h;

}; // CrvDigisFromFragments

// ======================================================================

CrvDigisFromFragments::CrvDigisFromFragments(const art::EDProducer::Table<Config>& config) :
    art::EDProducer{config}, _diagLevel(config().diagLevel()), _CRVDataDecodersTag(config().CRVDataDecodersTag())
{
  produces<mu2e::CrvDigiCollection>();
  produces<mu2e::CrvDigiCollection>("NZS");
  produces<mu2e::CrvDAQerrorCollection>();
}

// ----------------------------------------------------------------------

void CrvDigisFromFragments::produce(Event& event)
{
  art::EventNumber_t eventNumber = event.event();

  auto CRVDataDecoders = event.getValidHandle<std::vector<mu2e::CRVDataDecoder> >(_CRVDataDecodersTag);
  size_t nSubEvents = CRVDataDecoders->size();

  if(_diagLevel>1)
  {
    std::cout << std::dec << "Producer: Run " << event.run() << ", subrun " << event.subRun()
              << ", event " << eventNumber << " has " << std::endl;
    std::cout << nSubEvents << " CRV SubEvents." << std::endl;

    size_t totalSize = 0;
    for(const auto &frag : *CRVDataDecoders)
    {
      for(size_t i = 0; i < frag.block_count(); ++i)
      {
        auto size = frag.blockSizeBytes(i);
        totalSize += size;
      }
    }

    std::cout << "\tTotal Size: " << (int)totalSize << " bytes." << std::endl;
  }

  // Collection of CrvDigis for the event
  std::unique_ptr<mu2e::CrvDigiCollection> crv_digis(new mu2e::CrvDigiCollection);
  std::unique_ptr<mu2e::CrvDigiCollection> crv_digis_NZS(new mu2e::CrvDigiCollection);
  std::unique_ptr<mu2e::CrvDAQerrorCollection> crv_daq_errors(new mu2e::CrvDAQerrorCollection);
  auto const& channelMap = _channelMap_h.get(event.id());

  // Loop over the CRV fragments
  for(size_t iSubEvent = 0; iSubEvent < nSubEvents; ++iSubEvent)
  {
    const mu2e::CRVDataDecoder& CRVDataDecoder((*CRVDataDecoders)[iSubEvent]);
    CRVDataDecoder.setup_event();

    for(size_t iDataBlock = 0; iDataBlock < CRVDataDecoder.block_count(); ++iDataBlock)
    {
      auto block = CRVDataDecoder.dataAtBlockIndex(iDataBlock);
      if(block == nullptr)
      {
        std::cerr << "iSubEvent/iDataBlock: " << iSubEvent << "/" << iDataBlock << std::endl;
        std::cerr << "Unable to retrieve data block." << std::endl;
        crv_daq_errors->emplace_back(mu2e::CrvDAQerrorCode::unableToGetDataBlock,iSubEvent,iDataBlock,0);
        continue;
      }
      auto header = block->GetHeader();

      if(!header->isValid())
      {
        std::cerr << "iSubEvent/iDataBlock: " << iSubEvent << "/" << iDataBlock << std::endl;
        std::cerr << "CRV packet is not valid." << std::endl;
        std::cerr << "sub system ID: "<<(uint16_t)header->GetSubsystemID()<<" packet count: "<<header->GetPacketCount() << std::endl;
        crv_daq_errors->emplace_back(mu2e::CrvDAQerrorCode::invalidPacket,iSubEvent,iDataBlock,header->GetPacketCount());
        continue;
      }

      if(header->GetSubsystemID() != DTCLib::DTC_Subsystem::DTC_Subsystem_CRV)
      {
        if(_diagLevel>0)
        {
          std::cout << "iSubEvent/iDataBlock: " << iSubEvent << "/" << iDataBlock << std::endl;
          std::cout << "CRV packet does not have subsystem ID 2." << std::endl;
          std::cout << "sub system ID: "<<(uint16_t)header->GetSubsystemID()<<" packet count: "<<header->GetPacketCount() << std::endl;
        }
        crv_daq_errors->emplace_back(mu2e::CrvDAQerrorCode::wrongSubsystemID,iSubEvent,iDataBlock,header->GetPacketCount());
        continue;
      }

      if(_diagLevel>1)
      {
        std::cout << "iSubEvent/iDataBlock: " << iSubEvent << "/" << iDataBlock << std::endl;
        std::cout << "packet count: " << header->GetPacketCount() << std::endl;
      }
      if(header->GetPacketCount() > 0)
      {
        auto crvRocHeader = CRVDataDecoder.GetCRVROCStatusPacket(iDataBlock);
        if(crvRocHeader == nullptr)
        {
          std::cerr << "iSubEvent/iDataBlock: " << iSubEvent << "/" << iDataBlock << std::endl;
          std::cerr << "Error retrieving CRV ROC Status Packet" << std::endl;
          crv_daq_errors->emplace_back(mu2e::CrvDAQerrorCode::errorUnpackingStatusPacket,iSubEvent,iDataBlock,header->GetPacketCount());
          continue;
        }

<<<<<<< HEAD
=======
/*
//FIXME: old code before artdaq_core_mu2e gets updated
        auto crvHits = CRVDataDecoder.GetCRVHits(iDataBlock);
*/
//FIXME: new code after artdaq_core_mu2e gets updated
>>>>>>> edd2c3b6
        std::vector<mu2e::CRVDataDecoder::CRVHit> crvHits;
        if(!CRVDataDecoder.GetCRVHits(iDataBlock, crvHits))
        {
          std::cerr << "iSubEvent/iDataBlock: " << iSubEvent << "/" << iDataBlock << std::endl;
          std::cerr << "Error unpacking of CRV Hits" << std::endl;
<<<<<<< HEAD
          crv_daq_errors->emplace_back(mu2e::CrvDAQerrorCode::errorUnpackingCrvHits,iSubEvent, iDataBlock,header->GetPacketCount());
          break;
        }
        
	for(auto const& crvHit : crvHits)
=======
          crv_daq_errors->emplace_back(mu2e::CrvDAQerrorCode::errorUnpackingCrvHits,iSubEvent,iDataBlock,header->GetPacketCount());
          break;
        }
        for(auto const& crvHit : crvHits)
>>>>>>> edd2c3b6
        {
          const auto& crvHitInfo = crvHit.first;
          const auto& waveform = crvHit.second;

          uint16_t rocID = crvHitInfo.controllerNumber + 1; // FIXME ROC IDs between 1 and 17   //also: header->GetLinkID()+1;
          uint16_t rocPort = crvHitInfo.portNumber;
          uint16_t febChannel = crvHitInfo.febChannel;
          mu2e::CRVROC onlineChannel(rocID, rocPort, febChannel);

          uint16_t offlineChannel = channelMap.offline(onlineChannel);
          int crvBarIndex = offlineChannel / 4;
          int SiPMNumber = offlineChannel % 4;

          std::vector<int16_t> adc;
          adc.resize(waveform.size());
          for(size_t i=0; i<waveform.size(); ++i) adc[i]=waveform.at(i).ADC;
          for(size_t i=0; i<waveform.size(); ++i) {if((adc[i] & 0x800) == 0x800) adc[i]=(int16_t)(adc[i] | 0xF000);}  //to handle negative numbers stored in 12bit ADC samples
          crv_digis->emplace_back(adc, crvHitInfo.HitTime, false, mu2e::CRSScintillatorBarIndex(crvBarIndex), SiPMNumber);
          crv_digis_NZS->emplace_back(adc, crvHitInfo.HitTime, true, mu2e::CRSScintillatorBarIndex(crvBarIndex), SiPMNumber);  //temporary solution until we get the FEB-II
        } // loop over all crvHits

        if(_diagLevel>2)
        {
          std::cout << "EventWindowTag (TDC header): "
                    << header->GetEventWindowTag().GetEventWindowTag(true) << std::endl;
          std::cout << "SubsystemID: " << (uint16_t)header->GetSubsystemID() << std::endl;
          std::cout << "DTCID: " << (uint16_t)header->GetID() << std::endl;
          std::cout << "ROCID: " << (uint16_t)header->GetLinkID() << std::endl;
          std::cout << "packetCount: " << header->GetPacketCount() << std::endl;
          std::cout << "EVB mode: " << (uint16_t)header->GetEVBMode() << std::endl;
          std::cout << "TriggerCount: " << crvRocHeader->TriggerCount << std::endl;
          std::cout << "ActiveFEBFlags: " << crvRocHeader->GetActiveFEBFlags() << std::endl;
          std::cout << "ROCID (ROC header): " << (uint16_t)crvRocHeader->ControllerID  << std::endl;
          std::cout << "EventWindowTag (ROC header): " << crvRocHeader->GetEventWindowTag() << std::endl;
        }

        if(_diagLevel>3)
        {
          for(auto const& crvHit : crvHits)
          {
            const auto& crvHitInfo = crvHit.first;
            const auto& waveform = crvHit.second;

            uint16_t rocID = crvHitInfo.controllerNumber + 1; // FIXME  //ROC IDs are between 1 and 17
            uint16_t rocPort = crvHitInfo.portNumber;
            uint16_t febChannel = crvHitInfo.febChannel;
            mu2e::CRVROC onlineChannel(rocID, rocPort, febChannel);

            uint16_t offlineChannel = channelMap.offline(onlineChannel);
            int crvBarIndex = offlineChannel / 4;
            int SiPMNumber = offlineChannel % 4;

            std::cout << "ROCID (increased by 1 to match the Online/Offline-Channel Map) " << rocID
                      << "   rocPort " << rocPort << "   febChannel " << febChannel
                      << "   crvBarIndex " << crvBarIndex << "   SiPMNumber " << SiPMNumber
                      << std::endl;
            std::cout << "TDC: " << crvHitInfo.HitTime << std::endl;
            std::cout << "nSamples " << crvHitInfo.NumSamples << "  ";
            std::cout << "Waveform: {";
            for(size_t i = 0; i < crvHitInfo.NumSamples; i++)
              std::cout << "  " << waveform.at(i).ADC;
            std::cout << "}" << std::endl;
            std::cout << std::endl;
          } // loop over hits
        }   // debug output
      }     // end parsing CRV DataBlocks
    }       // loop over DataBlocks within CRVDataDecoders
  }         // Close loop over fragments

  // Store the crv digis in the event
  event.put(std::move(crv_digis));
  event.put(std::move(crv_digis_NZS),"NZS");
  event.put(std::move(crv_daq_errors));

} // produce()

// ======================================================================

DEFINE_ART_MODULE(CrvDigisFromFragments)<|MERGE_RESOLUTION|>--- conflicted
+++ resolved
@@ -153,31 +153,15 @@
           continue;
         }
 
-<<<<<<< HEAD
-=======
-/*
-//FIXME: old code before artdaq_core_mu2e gets updated
-        auto crvHits = CRVDataDecoder.GetCRVHits(iDataBlock);
-*/
-//FIXME: new code after artdaq_core_mu2e gets updated
->>>>>>> edd2c3b6
         std::vector<mu2e::CRVDataDecoder::CRVHit> crvHits;
         if(!CRVDataDecoder.GetCRVHits(iDataBlock, crvHits))
         {
           std::cerr << "iSubEvent/iDataBlock: " << iSubEvent << "/" << iDataBlock << std::endl;
           std::cerr << "Error unpacking of CRV Hits" << std::endl;
-<<<<<<< HEAD
-          crv_daq_errors->emplace_back(mu2e::CrvDAQerrorCode::errorUnpackingCrvHits,iSubEvent, iDataBlock,header->GetPacketCount());
-          break;
-        }
-        
-	for(auto const& crvHit : crvHits)
-=======
           crv_daq_errors->emplace_back(mu2e::CrvDAQerrorCode::errorUnpackingCrvHits,iSubEvent,iDataBlock,header->GetPacketCount());
           break;
         }
         for(auto const& crvHit : crvHits)
->>>>>>> edd2c3b6
         {
           const auto& crvHitInfo = crvHit.first;
           const auto& waveform = crvHit.second;
