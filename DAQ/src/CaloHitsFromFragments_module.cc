// ======================================================================
//
// CaloHitsFromFragments_plugin:  Add cal data products to the event
//
// ======================================================================

#include "art/Framework/Core/EDProducer.h"
#include "art/Framework/Principal/Event.h"
#include "art/Framework/Services/Registry/ServiceHandle.h"
#include "fhiclcpp/ParameterSet.h"

#include "art/Framework/Principal/Handle.h"
#include "artdaq-core-mu2e/Data/CalorimeterFragment.hh"
#include "artdaq-core-mu2e/Overlays/FragmentType.hh"

#include "Offline/RecoDataProducts/inc/CaloHit.hh"
#include "Offline/RecoDataProducts/inc/IntensityInfoCalo.hh"
#include "Offline/CaloConditions/inc/CaloDAQMap.hh"
#include "Offline/ProditionsService/inc/ProditionsHandle.hh"

#include <artdaq-core/Data/Fragment.hh>

#include "Offline/DAQ/inc/CaloDAQUtilities.hh"

#include <iostream>

#include <string>

#include <array>
#include <list>
#include <memory>
#include <unordered_map>
#include <vector>

namespace art {
class CaloHitsFromFragments;
}

// ======================================================================

class art::CaloHitsFromFragments : public EDProducer {

  struct CrystalInfo {
    CrystalInfo(int crID, int a, float& b, float& c) :
        _crystalID(crID), _nSiPM(a), _time(b), _eDep(c) {}
    size_t _crystalID;
    size_t _nSiPM;
    float _time;
    float _eDep;
  };

public:
  struct Config {
    fhicl::Atom<int> diagLevel{fhicl::Name("diagLevel"), fhicl::Comment("diagnostic level")};
    fhicl::Atom<art::InputTag> caloTag{fhicl::Name("caloTag"), fhicl::Comment("caloTag")};
    fhicl::Atom<float> digiSampling{fhicl::Name("digiSampling"),
                                    fhicl::Comment("calorimeter sampling period in ns")};
    fhicl::Atom<float> deltaTPulses{
        fhicl::Name("deltaTPulses"),
        fhicl::Comment(
            "time-gate between two signal from different SiPMs coupled with the same crystal")};
    fhicl::Atom<float> nPEperMeV{fhicl::Name("nPEperMeV"),
                                 fhicl::Comment("number of photo-electrons per MeV")};
    fhicl::Atom<float> noiseLevelMeV{fhicl::Name("noiseLevelMeV"),
                                     fhicl::Comment("Noise level in MeV")};
    fhicl::Atom<float> nSigmaNoise{fhicl::Name("nSigmaNoise"),
                                   fhicl::Comment("Maxnumber of sigma Noise to combine digi")};
    fhicl::Atom<float> hitEDepMax{
        fhicl::Name("hitEDepMax"),
        fhicl::Comment("Maximum hit energy in MeV (to reject saturated pulses)")};
    fhicl::Atom<float> hitEDepMin{fhicl::Name("hitEDepMin"),
                                  fhicl::Comment("Minimum hit energy in MeV")};
    fhicl::Atom<float> caphriEDepMax{fhicl::Name("caphriEDepMax"),
                                     fhicl::Comment("Maximum CAPHRI hit energy in MeV")};
    fhicl::Atom<float> caphriEDepMin{fhicl::Name("caphriEDepMin"),
                                     fhicl::Comment("Minimum CAPHRI hit energy in MeV")};
  };

  // --- C'tor/d'tor:
  explicit CaloHitsFromFragments(const art::EDProducer::Table<Config>& config);
  virtual ~CaloHitsFromFragments() {}

  virtual void beginRun(art::Run&) override;

  // --- Production:
  virtual void produce(Event&);

private:
  mu2e::ProditionsHandle<mu2e::CaloDAQMap> _calodaqconds_h;

  void analyze_calorimeter_(mu2e::CaloDAQMap const& calodaqconds,
                            const mu2e::CalorimeterFragment& cc,
                            std::unique_ptr<mu2e::CaloHitCollection> const& calo_hits,
                            std::unique_ptr<mu2e::CaloHitCollection> const& caphri_hits,
                            unsigned short& evtEnergy);

  void addPulse(uint16_t& crystalID, float& time, float& eDep,
                std::unique_ptr<mu2e::CaloHitCollection> const& hits_calo,
                std::unique_ptr<mu2e::CaloHitCollection> const& hits_caphri);

  int diagLevel_;

  art::InputTag caloFragmentsTag_;
  float digiSampling_;
  float deltaTPulses_, hitEDepMax_, hitEDepMin_, caphriEDepMax_, caphriEDepMin_, nPEperMeV_,
      noise2_, nSigmaNoise_;

  const int hexShiftPrint = 7;

  std::unordered_map<uint16_t, std::list<mu2e::CaloHit>>
      pulseMap_; // Temporary hack until the Calorimeter channel map is finialized
  mu2e::CaloDAQUtilities caloDAQUtil_;

  std::array<float, 674 * 4> peakADC2MeV_;
  std::array<float, 674 * 4> timeCalib_;

};

// ======================================================================

void art::CaloHitsFromFragments::beginRun(art::Run& Run) {

  // FIX ME!
  // here we need to load the prodition-service with the calibrations
  // for converting teh peakADC into MeV. I decided to fill an array
  // with the conversion constants in order to speed up the access
  // NOW FILLING THE ARRAY WITH A DUMMY VALUE
  for (size_t i = 0; i < peakADC2MeV_.size(); ++i) {
    peakADC2MeV_[i] = 0.0461333;
    timeCalib_[i] = 0.;
  }

}

void art::CaloHitsFromFragments::addPulse(
    uint16_t& crystalID, float& time, float& eDep,
    std::unique_ptr<mu2e::CaloHitCollection> const& hits_calo,
    std::unique_ptr<mu2e::CaloHitCollection> const& hits_caphri) {

  bool addNewHit(true);
  bool isCaphri = mu2e::CrystalId(crystalID).isCaphri();
  size_t counter(0);
  for (auto& pulse : pulseMap_[crystalID]) {
    ++counter;
    if (std::fabs(pulse.time() - time) < deltaTPulses_) {

      float ratio = (eDep - pulse.energyDep()) / (eDep + pulse.energyDep());
      float eMean = (eDep + pulse.energyDep()) / 2.0;
      float sigmaR = 0.707 * sqrt(1.0 / eMean / nPEperMeV_ + noise2_ / eMean / eMean);

      if (abs(ratio) <= nSigmaNoise_ * sigmaR) {
        // combine the pulses
        pulse.setTime((pulse.time() + time) / 2.); // probably not necessary
        pulse.setEDep((pulse.energyDep() + eDep) / 2.);
        pulse.setNSiPMs(pulse.nSiPMs() + 1);
        addNewHit = false;
      } else if (eDep > pulse.energyDep()) {
        pulse.setTime(time); // probably not necessary
        pulse.setEDep(eDep);
        addNewHit = false;
      }

      // move the pulse in the final collection
      if (isCaphri) {
        hits_caphri->emplace_back(std::move(pulse));
      } else {
        hits_calo->emplace_back(std::move(pulse));
      }
      break;
    }
  }
  if (addNewHit) {
    pulseMap_[crystalID].emplace_back(mu2e::CaloHit(crystalID, 1, time, eDep));
  }
}

art::CaloHitsFromFragments::CaloHitsFromFragments(const art::EDProducer::Table<Config>& config) :
    art::EDProducer{config}, diagLevel_(config().diagLevel()),
    caloFragmentsTag_(config().caloTag()), digiSampling_(config().digiSampling()),
    deltaTPulses_(config().deltaTPulses()), hitEDepMax_(config().hitEDepMax()),
    hitEDepMin_(config().hitEDepMin()), caphriEDepMax_(config().caphriEDepMax()),
    caphriEDepMin_(config().caphriEDepMin()), nPEperMeV_(config().nPEperMeV()),
    noise2_(config().noiseLevelMeV() * config().noiseLevelMeV()),
    nSigmaNoise_(config().nSigmaNoise()), caloDAQUtil_("CaloHitsFromFragments") {
  pulseMap_.reserve(4000);
  produces<mu2e::CaloHitCollection>("calo");
  produces<mu2e::CaloHitCollection>("caphri");
  produces<mu2e::IntensityInfoCalo>();
}

// ----------------------------------------------------------------------

void art::CaloHitsFromFragments::produce(Event& event) {
  pulseMap_.clear();

  art::EventNumber_t eventNumber = event.event();

  mu2e::CaloDAQMap const& calodaqconds = _calodaqconds_h.get(event.id());

  // Collection of CaloHits for the event
  std::unique_ptr<mu2e::CaloHitCollection> calo_hits(new mu2e::CaloHitCollection);
  std::unique_ptr<mu2e::CaloHitCollection> caphri_hits(new mu2e::CaloHitCollection);

  // IntensityInfoCalo
  std::unique_ptr<mu2e::IntensityInfoCalo> int_info(new mu2e::IntensityInfoCalo);

  size_t totalSize(0), numCalFrags(0);
  unsigned short evtEnergy(0);

  auto fragmentHandle =
      event.getValidHandle<std::vector<mu2e::CalorimeterFragment>>(caloFragmentsTag_);

<<<<<<< HEAD
  for (const auto& handle : fragmentHandles) {
    if (!handle.isValid() || handle->empty()) {
      continue;
    }

    if (diagLevel_ > 1) {
      std::cout << "[CaloHitsFromFragments::produce] Fragment type of first Fragment in handle: " << static_cast<int>(handle->front().type()) << std::endl;
    }
    if (handle->front().type() == mu2e::detail::FragmentType::MU2EEVENT) {
      for (const auto& cont : *handle) {
        mu2e::Mu2eEventFragment mef(cont);
        for (size_t ii = 0; ii < mef.calorimeter_block_count(); ++ii) {
          auto pair = mef.calorimeterAtPtr(ii);
          mu2e::CalorimeterFragment cc(pair);
          analyze_calorimeter_(calodaqconds,cc, calo_hits,
                               caphri_hits, evtEnergy);

          totalSize += pair.second;
          numCalFrags++;
        }
      }
    } else {
      if (handle->front().type() == mu2e::detail::FragmentType::CAL) {
        for (auto frag : *handle) {
          mu2e::CalorimeterFragment cc(frag.dataBegin(), frag.dataSizeBytes());
          analyze_calorimeter_(calodaqconds,cc, calo_hits,
                               caphri_hits, evtEnergy);

          totalSize += frag.dataSizeBytes();
          numCalFrags++;
        }
      }
=======
  for (auto frag : *fragmentHandle) {
    analyze_calorimeter_(frag, calo_hits, caphri_hits, evtEnergy);
    for (size_t i = 0; i < frag.block_count(); ++i) {
      totalSize += frag.blockSizeBytes(i);
>>>>>>> 53701fbc
    }
    numCalFrags++;
  }

  if (numCalFrags == 0) {
    std::cout << "[CaloHitsFromFragments::produce] found no Calorimeter fragments!" << std::endl;
  }

  if (diagLevel_ > 1) {
    std::cout << std::dec << "Producer: Run " << event.run() << ", subrun " << event.subRun()
              << ", event " << eventNumber << " has " << std::endl;
    std::cout << numCalFrags << " CAL fragments." << std::endl;

    std::cout << "Total Size: " << (int)totalSize << " bytes." << std::endl;
  }

  if (diagLevel_ > 0) {
    std::cout << "mu2e::CaloHitsFromFragments::produce exiting eventNumber=" << (int)(event.event())
              << " / timestamp=" << (int)eventNumber << std::endl;
  }

  int_info->setCaloEnergy(evtEnergy);
  int_info->setNCaloHits(calo_hits->size());
  event.put(std::move(int_info));

  // Store the calo hits in the event
  event.put(std::move(calo_hits), "calo");
  event.put(std::move(caphri_hits), "caphri");

} // produce()

void art::CaloHitsFromFragments::analyze_calorimeter_(
    mu2e::CaloDAQMap const& calodaqconds,
    const mu2e::CalorimeterFragment& cc, std::unique_ptr<mu2e::CaloHitCollection> const& calo_hits,
    std::unique_ptr<mu2e::CaloHitCollection> const& caphri_hits, unsigned short& evtEnergy) {

  if (diagLevel_ > 1) {
    caloDAQUtil_.printCaloFragmentInfo(cc);
  }

  for (size_t curBlockIdx = 0; curBlockIdx < cc.block_count(); curBlockIdx++) {

#if 0 // TODO: Review this code and update as necessary
    if (diagLevel_ > 1) {
      // Print binary contents the first 3 packets starting at the current position
      // In the case of the tracker simulation, this will be the whole tracker
      // DataBlock. In the case of the calorimeter, the number of data packets
      // following the header packet is variable.
      cc.printPacketAtByte(cc.blockIndexBytes(0) + 16 * (0 + 3 * curBlockIdx));
      cc.printPacketAtByte(cc.blockIndexBytes(0) + 16 * (1 + 3 * curBlockIdx));
      cc.printPacketAtByte(cc.blockIndexBytes(0) + 16 * (2 + 3 * curBlockIdx));

      // Print out decimal values of 16 bit chunks of packet data
      for (int i = hexShiftPrint; i >= 0; i--) {
        std::cout << "0x" << std::hex << std::setw(4) << std::setfill('0') << (adc_t) * (pos + i)
                  << std::dec << std::setw(0);
        std::cout << " ";
      }
      std::cout << std::endl;
    }
#endif

    auto block = cc.dataAtBlockIndex(curBlockIdx);
    if (block == nullptr) {
      mf::LogError("CaloHitsFromFragments")
          << "Unable to retrieve block " << curBlockIdx << "!" << std::endl;
      continue;
    }
    auto hdr = block->GetHeader();

    if (diagLevel_ > 1) {
      caloDAQUtil_.printCaloFragmentHeader(hdr);
    }

    if (hdr->GetPacketCount() == 0)
      continue;

    auto calData = cc.GetCalorimeterData(curBlockIdx);
    if (calData == nullptr) {
      mf::LogError("CaloHitsFromFragments")
          << "Error retrieving Calorimeter data from block " << curBlockIdx
          << "! Aborting processing of this block!";
      continue;
    }

    if (diagLevel_ > 0) {
      std::cout << "[CaloHitsFromFragments] NEW CALDATA: NumberOfHits " << calData->NumberOfHits
                << std::endl;
    }

    auto hits = cc.GetCalorimeterHitsForTrigger(curBlockIdx);
    bool err = false;
    for (size_t hitIdx = 0; hitIdx < calData->NumberOfHits; hitIdx++) {

      // Fill the CaloDigiCollection
      if (hitIdx > hits.size()) {
        mf::LogError("CaloHitsFromFragments")
            << "Error retrieving Calorimeter data from block " << curBlockIdx << " for hit "
            << hitIdx << "! Aborting processing of this block!";
        err = true;
        break;
      }

      if (diagLevel_ > 0) {
        std::cout << "[CaloHitsFromFragments] calo hit " << hitIdx << std::endl;
        caloDAQUtil_.printCaloPulse(hits[hitIdx].first);
      }

      uint16_t packetid = hits[hitIdx].first.DIRACA;
      uint16_t dirac = packetid & 0xFF;
      uint16_t diracChannel = (packetid >>8) & 0x1F;
      mu2e::CaloRawSiPMId rawId(dirac,diracChannel);
      mu2e::CaloSiPMId offlineId = calodaqconds.offlineId(rawId);

      uint16_t crystalID = offlineId.crystal().id();
      uint16_t sipmID = offlineId.SiPMLocalId();

      size_t peakIndex = hits[hitIdx].first.IndexOfMaxDigitizerSample;
      // float  eDep(0);
      //      if (hits[hitIdx].first.IndexOfMaxDigitizerSample < hits[hitIdx].second.size()) {
      // eDep = hits[hitIdx].second.at(peakIndex) * peakADC2MeV_[sipmID];
      float eDep = hits[hitIdx].second * peakADC2MeV_[sipmID];
      //      }
      float time = hits[hitIdx].first.Time + peakIndex * digiSampling_ + timeCalib_[sipmID];

<<<<<<< HEAD
      bool  isCaphri = offlineId.crystal().isCaphri();
=======
      bool isCaphri = std::find(caphriCrystalID_.begin(), caphriCrystalID_.end(), crystalID) !=
                      caphriCrystalID_.end();
>>>>>>> 53701fbc
      // FIX ME! WE NEED TO CHECK IF TEH PULSE IS SATURATED HERE
      if (((eDep >= hitEDepMin_) || (isCaphri && (eDep >= caphriEDepMin_))) &&
          ((eDep < hitEDepMax_) || (isCaphri && (eDep < caphriEDepMax_)))) {
        addPulse(crystalID, time, eDep, calo_hits, caphri_hits);
        evtEnergy += eDep;
      }
      if (diagLevel_ > 1) {
        // Until we have the final mapping, the BoardID is just a placeholder
        // adc_t BoardId    = cc.DBC_BoardID(pos,channelIdx);

        caloDAQUtil_.printAllHitInfo(crystalID, sipmID, hdr, hits[hitIdx].first,
                                     hits[hitIdx].second);
      } // End debug output

    } // End loop over readout channels in DataBlock

    if (err)
      continue;
  }
}
// ======================================================================

DEFINE_ART_MODULE(art::CaloHitsFromFragments)

// ======================================================================<|MERGE_RESOLUTION|>--- conflicted
+++ resolved
@@ -210,45 +210,10 @@
   auto fragmentHandle =
       event.getValidHandle<std::vector<mu2e::CalorimeterFragment>>(caloFragmentsTag_);
 
-<<<<<<< HEAD
-  for (const auto& handle : fragmentHandles) {
-    if (!handle.isValid() || handle->empty()) {
-      continue;
-    }
-
-    if (diagLevel_ > 1) {
-      std::cout << "[CaloHitsFromFragments::produce] Fragment type of first Fragment in handle: " << static_cast<int>(handle->front().type()) << std::endl;
-    }
-    if (handle->front().type() == mu2e::detail::FragmentType::MU2EEVENT) {
-      for (const auto& cont : *handle) {
-        mu2e::Mu2eEventFragment mef(cont);
-        for (size_t ii = 0; ii < mef.calorimeter_block_count(); ++ii) {
-          auto pair = mef.calorimeterAtPtr(ii);
-          mu2e::CalorimeterFragment cc(pair);
-          analyze_calorimeter_(calodaqconds,cc, calo_hits,
-                               caphri_hits, evtEnergy);
-
-          totalSize += pair.second;
-          numCalFrags++;
-        }
-      }
-    } else {
-      if (handle->front().type() == mu2e::detail::FragmentType::CAL) {
-        for (auto frag : *handle) {
-          mu2e::CalorimeterFragment cc(frag.dataBegin(), frag.dataSizeBytes());
-          analyze_calorimeter_(calodaqconds,cc, calo_hits,
-                               caphri_hits, evtEnergy);
-
-          totalSize += frag.dataSizeBytes();
-          numCalFrags++;
-        }
-      }
-=======
   for (auto frag : *fragmentHandle) {
     analyze_calorimeter_(frag, calo_hits, caphri_hits, evtEnergy);
     for (size_t i = 0; i < frag.block_count(); ++i) {
       totalSize += frag.blockSizeBytes(i);
->>>>>>> 53701fbc
     }
     numCalFrags++;
   }
@@ -374,12 +339,7 @@
       //      }
       float time = hits[hitIdx].first.Time + peakIndex * digiSampling_ + timeCalib_[sipmID];
 
-<<<<<<< HEAD
       bool  isCaphri = offlineId.crystal().isCaphri();
-=======
-      bool isCaphri = std::find(caphriCrystalID_.begin(), caphriCrystalID_.end(), crystalID) !=
-                      caphriCrystalID_.end();
->>>>>>> 53701fbc
       // FIX ME! WE NEED TO CHECK IF TEH PULSE IS SATURATED HERE
       if (((eDep >= hitEDepMin_) || (isCaphri && (eDep >= caphriEDepMin_))) &&
           ((eDep < hitEDepMax_) || (isCaphri && (eDep < caphriEDepMax_)))) {
