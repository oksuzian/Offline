--- conflicted
+++ resolved
@@ -1,11 +1,7 @@
 #!/bin/bash
 FCOUNT=0
-<<<<<<< HEAD
-#for mod in "RSD" "TTmakeSH" "TTmakePH" "TTflagBkgHits" "TTtimeClusterFinder"  "TThelixFinder" "TTKSFDeM" "TTKSFDeP" "CalHelixFinderDem" "CalHelixFinderDep" "CalSeedFitDem" "CalSeedFitDep"; do
-for mod in "RSD" "makeSH" "makePH" "FlagBkgHits" "TimeClusterFinder"  "HelixFinder" "KSFDeM" "KSFDeP" "CaloCluserFast" "CalTimePeakFinder" "CalHelixFinderDem" "CalHelixFinderDep" "CalSeedFitDem" "CalSeedFitDep"; do
-=======
+
 for mod in "RSD" "CaloClusterFast" "TTmakeSH" "TTmakePH" "TTflagBkgHits" "TTtimeClusterFinder"  "TThelixFinder" "TTKSFDeM" "TTKSFDeP" ; do
->>>>>>> 37e50478
 echo Processing module $mod
 FCOUNT=`expr $FCOUNT + 1`
 sqlite3  -separator "," $1 "SELECT Event, Time, ModuleLabel FROM TimeModule WHERE ModuleLabel=\"${mod}\";" > $FCOUNT$mod.csv
