--- conflicted
+++ resolved
@@ -87,7 +87,6 @@
     os << "\n";
 
   } else if (verbose() >= 2) {
-<<<<<<< HEAD
     auto const& ptable = GlobalConstantsHandle<ParticleDataList>();
 
     os << " fitStatus: " << std::setw(3) << obj.status() << "\n";
@@ -99,8 +98,6 @@
        << obj.fitConsistency() << "  nhits: " << std::setw(3)
        << obj.hits().size()
        << "  calo: " << (obj.caloCluster().isNull() ? "no" : "yes") << "\n";
-=======
->>>>>>> ee56883f
     os << " intersections: \n";
     for (auto const& inter : obj.intersections()) {
       os << " sid " << inter.surfaceId() << " time " << inter.time() << " P " << inter.momentum3() << " dP " << inter.dMom() << "\n";
