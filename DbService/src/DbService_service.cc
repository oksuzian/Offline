
#include "DbService/inc/DbService.hh"
#include "DbTables/inc/DbUtil.hh"
#include "ConfigTools/inc/ConfigFileLookupPolicy.hh"


namespace mu2e {

  DbService::DbService(Parameters const& config,
		       art::ActivityRegistry& iRegistry):
    _config(config()),_verbose(config().verbose()),
    _version(config().purpose(),config().version()){

    // register callbacks
    iRegistry.sPostBeginJob.watch(this, &DbService::postBeginJob);
    iRegistry.sPostEndJob.watch (this, &DbService::postEndJob );

    if(_verbose>0) {
      std::cout << "DbService: purpose = " 
		<< _version.purpose() << std::endl;
      std::cout << "DbService: version = " 
		<< config().version() << std::endl;
      std::cout << "DbService: interpreted version = " 
		<< _version.major() <<"/"
		<< _version.minor() <<"/"
		<< _version.extension() 
		<< std::endl;
      std::cout << "DbService: dbName = " 
		<< config().dbName() << std::endl;
      std::vector<std::string> files;
      config().textFile(files);
      std::cout << "DbService: textFile =" ;
      for(auto const& s : files) std::cout << " " << s;
      std::cout << std::endl;
    }



    if(_verbose>1) std::cout << "DbService::constructor " <<std::endl;

    // the engine which will read db, hold calibrations, deliver them
    _engine.setVerbose(_verbose);
    _engine.setSaveCsv(_config.saveCsv());

    _engine.setDbId( DbId(_config.dbName()) );
    _engine.setVersion( _version );

    // if there were text files containing calibrations,
    // then read them and tell the engine to let them override IOV
    std::vector<std::string> files;
    _config.textFile(files);
   ConfigFileLookupPolicy configFile;
   std::string fn;
    for(auto ss : files ) {
      if(_verbose>1) std::cout << "DbService::beginJob reading file "<<
		       ss <<std::endl;
<<<<<<< HEAD
      fn = configFile(ss);
      auto coll = DbUtil::readFile(fn);
=======
      auto coll = DbUtil::readFile(ss,_config.saveCsv());
>>>>>>> 8f2ff8dd
      if(_verbose>1) {
	for(auto const& lt : coll) {
	  std::cout << "  read table " << lt.table().name() <<std::endl;
	}
      }
      _engine.addOverride(coll);
    } // end loop over files

    int cacheLifetime = 0;
    _config.cacheLifetime(cacheLifetime);
    _engine.reader().setCacheLifetime(cacheLifetime);

    // service will start calling the database at the first event,
    // so the service can exist without the DB being contacted.  
    // fastStart overrides this and starts reading the DB imediately.
    bool fastStart = false;
    _config.fastStart(fastStart);
    if (fastStart) {
      // this prepares IOV infrastructure for efficient queries
      if(_verbose>1) std::cout << "DbService::beginJob initializing engine "
			       <<std::endl;
      _engine.beginJob();
    }


  }

  DbService::~DbService() {}

  /********************************************************/
  void DbService::postBeginJob(){

  }


  /********************************************************/
  void DbService::postEndJob(){
    // just print summaries according to verbosity
    _engine.endJob();
  }

}

DEFINE_ART_SERVICE(mu2e::DbService)
<|MERGE_RESOLUTION|>--- conflicted
+++ resolved
@@ -54,12 +54,8 @@
     for(auto ss : files ) {
       if(_verbose>1) std::cout << "DbService::beginJob reading file "<<
 		       ss <<std::endl;
-<<<<<<< HEAD
       fn = configFile(ss);
-      auto coll = DbUtil::readFile(fn);
-=======
-      auto coll = DbUtil::readFile(ss,_config.saveCsv());
->>>>>>> 8f2ff8dd
+      auto coll = DbUtil::readFile(fn,_config.saveCsv());
       if(_verbose>1) {
 	for(auto const& lt : coll) {
 	  std::cout << "  read table " << lt.table().name() <<std::endl;
