--- conflicted
+++ resolved
@@ -31,99 +31,14 @@
 #include "Offline/TrackerConfig/inc/StrawElectronicsConfig.hh"
 #include "Offline/TrackerConfig/inc/StrawPhysicsConfig.hh"
 #include "Offline/TrackerConfig/inc/StrawResponseConfig.hh"
-<<<<<<< HEAD
-#include "Offline/TrackerConfig/inc/AlignedTrackerConfig.hh"
-#include "Offline/TrackerConfig/inc/Mu2eMaterialConfig.hh"
-#include "Offline/TrackerConfig/inc/Mu2eDetectorConfig.hh"
-#include "Offline/CaloConfig/inc/CaloDAQMapConfig.hh"
-#include "Offline/CaloConfig/inc/CalEnergyCalibConfig.hh"
-=======
 #include "Offline/TrackerConfig/inc/TrackerStatusConfig.hh"
->>>>>>> d414235d
 
 #include "Offline/AnalysisConfig/inc/MVACatalogConfig.hh"
-
 #include "Offline/SimulationConfig/inc/SimBookkeeperConfig.hh"
+#include "Offline/CaloConfig/inc/CalEnergyCalibConfig.hh"
 
 namespace mu2e {
 
-<<<<<<< HEAD
-  class ProditionsService {
-
-  public:
-
-    struct Config {
-      using Name=fhicl::Name;
-      using Comment=fhicl::Comment;
-      fhicl::Atom<int> verbose{Name("verbose"),
-          Comment("verbosity 0 or 1"),0};
-      fhicl::Table<EventTimingConfig> eventTiming{
-          Name("eventTiming"),
-          Comment("Event timing configuration") };
-      fhicl::Table<FullReadoutStrawConfig> fullReadoutStraw{
-          Name("fullReadoutStraw"),
-          Comment("Straws with no time window in readout") };
-      fhicl::Table<TrackerStatusConfig> trackerStatus{
-          Name("trackerStatus"),
-          Comment("Status of tracker elements (straws, panels, planes, ...)") };
-      fhicl::Table<StrawDriftConfig> strawDrift{
-          Name("strawDrift"),
-          Comment("Straw drift model function and binning") };
-      fhicl::Table<StrawPhysicsConfig> strawPhysics{
-          Name("strawPhysics"),
-          Comment("Straw physics model") };
-      fhicl::Table<StrawElectronicsConfig> strawElectronics{
-          Name("strawElectronics"),
-          Comment("Straw electronics model") };
-      fhicl::Table<StrawResponseConfig> strawResponse{
-          Name("strawResponse"),
-          Comment("Straw response model") };
-      fhicl::Table<AlignedTrackerConfig> alignedTracker{
-          Name("alignedTracker"),
-          Comment("Tracker alignment in reco code") };
-      fhicl::Table<Mu2eMaterialConfig> mu2eMaterial{
-          Name("mu2eMaterial"),
-          Comment("Mu2e material for BTrk") };
-      fhicl::Table<Mu2eDetectorConfig> mu2eDetector{
-          Name("mu2eDetector"),
-          Comment("Mu2e detector model for BTrk") };
-      fhicl::Table<CaloDAQMapConfig> caloDAQConditions{
-          Name("caloDAQConditions"),
-          Comment("DAQ channel maps for calorimeter") }; 	  
-      fhicl::Table<MVACatalogConfig> trkQualCatalog{
-          Name("trkQualCatalog"),
-          Comment("Catalog of TrkQual trainings") };
-      fhicl::Table<SimBookkeeperConfig> simbookkeeper{
-          Name("simbookkeeper"),
-          Comment("simulation bookkeeping") };
-      fhicl::Table<CalEnergyCalibConfig> calEnergyCalib{
-          Name("calEnergyCalib"),
-          Comment("calorimeter energy calib") };
-    };
-
-    // this line is required by art to allow the command line help print
-    typedef art::ServiceTable<Config> Parameters;
-
-    ProditionsService(Parameters const& config,
-                       art::ActivityRegistry& iRegistry);
-
-    ProditionsCache::ptr getCache(std::string name) {
-      if(_caches.count(name)==0) return ProditionsCache::ptr();
-      return _caches[name];
-    }
-
-
-    //void postBeginJob();
-
-  private:
-
-    // This is not copyable or assignable - private and unimplemented.
-    ProditionsService const& operator=(ProditionsService const& rhs);
-    ProditionsService(ProditionsService const& rhs);
-
-    Config _config;
-    std::map<std::string,ProditionsCache::ptr> _caches;
-=======
 class ProditionsService {
  public:
   struct Config {
@@ -158,7 +73,10 @@
         Name("trkQualCatalog"), Comment("Catalog of TrkQual trainings")};
     fhicl::Table<SimBookkeeperConfig> simbookkeeper{
         Name("simbookkeeper"), Comment("simulation bookkeeping")};
->>>>>>> d414235d
+    fhicl::Table<CalEnergyCalibConfig> calEnergyCalib{
+          Name("calEnergyCalib"),
+          Comment("calorimeter energy calib") };
+          
   };
 
   // this line is required by art to allow the command line help print
