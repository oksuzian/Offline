//
// ProditionsService plugin
//
<<<<<<< HEAD
//
//#include "Offline/AnalysisConditions/inc/TrkQualCatalogCache.hh"
#include "Offline/DbService/inc/DbHandle.hh"
#include "Offline/CRVConditions/inc/CRVCalibCache.hh"
#include "Offline/CRVConditions/inc/CRVOrdinalCache.hh"
#include "Offline/CRVConditions/inc/CRVScintYieldCache.hh"
#include "Offline/CRVConditions/inc/CRVStatusCache.hh"
#include "Offline/CaloConditions/inc/CaloDAQMapCache.hh"
#include "Offline/DAQConditions/inc/EventTimingCache.hh"
#include "Offline/DbService/inc/DbService.hh"
#include "Offline/GeometryService/inc/GeometryService.hh"
#include "Offline/ProditionsService/inc/ProditionsService.hh"

#include "Offline/CaloConditions/inc/CaloDAQMapCache.hh"
#include "Offline/CaloConditions/inc/CalCalibCache.hh"

#include "Offline/DAQConditions/inc/EventTimingCache.hh"
#include "Offline/STMConditions/inc/STMEnergyCalibCache.hh"
#include "Offline/SimulationConditions/inc/SimBookkeeperCache.hh"

#include "Offline/TrackerConditions/inc/AlignedTrackerCache.hh"
#include "Offline/TrackerConditions/inc/FullReadoutStrawCache.hh"
#include "Offline/TrackerConditions/inc/Mu2eDetectorCache.hh"
#include "Offline/TrackerConditions/inc/Mu2eMaterialCache.hh"
#include "Offline/TrackerConditions/inc/StrawDriftCache.hh"
#include "Offline/TrackerConditions/inc/StrawElectronicsCache.hh"
#include "Offline/TrackerConditions/inc/StrawPhysicsCache.hh"
#include "Offline/TrackerConditions/inc/StrawResponseCache.hh"
#include "Offline/TrackerConditions/inc/TrackerStatusCache.hh"

#include "Offline/AnalysisConditions/inc/TrkQualCatalogCache.hh"
#include "Offline/SimulationConditions/inc/SimBookkeeperCache.hh"

#include "art/Framework/Services/Registry/ServiceDefinitionMacros.h"
#include <iostream>
#include <typeinfo>

using namespace std;

namespace mu2e {

ProditionsService::ProditionsService(Parameters const& sTable,
                                     art::ActivityRegistry& iRegistry) :
    _config(sTable()) {
  // create this here to force DbService to be active before Proditions
  art::ServiceHandle<DbService> d;
  // and then Geometry
  art::ServiceHandle<GeometryService> g;

  auto cor = std::make_shared<mu2e::CRVOrdinalCache>(_config.crvOrdinal());
  _caches[cor->name()] = cor;
  auto csy = std::make_shared<mu2e::CRVScintYieldCache>(_config.crvScintYield());
  _caches[csy->name()] = csy;
  auto cst = std::make_shared<mu2e::CRVStatusCache>(_config.crvStatus());
  _caches[cst->name()] = cst;
  auto cca = std::make_shared<mu2e::CRVCalibCache>(_config.crvCalib());
  _caches[cca->name()] = cca;
  auto etc = std::make_shared<mu2e::EventTimingCache>(_config.eventTiming());
  _caches[etc->name()] = etc;
  auto sep =
      std::make_shared<mu2e::STMEnergyCalibCache>(_config.stmEnergyCalib());
  _caches[sep->name()] = sep;
  auto frc =
      std::make_shared<mu2e::FullReadoutStrawCache>(_config.fullReadoutStraw());
  _caches[frc->name()] = frc;
  auto tsc =
      std::make_shared<mu2e::TrackerStatusCache>(_config.trackerStatus());
  _caches[tsc->name()] = tsc;
  auto sdc = std::make_shared<mu2e::StrawDriftCache>(_config.strawDrift());
  _caches[sdc->name()] = sdc;
  auto spc = std::make_shared<mu2e::StrawPhysicsCache>(_config.strawPhysics());
  _caches[spc->name()] = spc;
  auto sec =
      std::make_shared<mu2e::StrawElectronicsCache>(_config.strawElectronics());
  _caches[sec->name()] = sec;
  auto src =
      std::make_shared<mu2e::StrawResponseCache>(_config.strawResponse());
  _caches[src->name()] = src;
  auto atc =
      std::make_shared<mu2e::AlignedTrackerCache>(_config.alignedTracker());
  _caches[atc->name()] = atc;
  auto mmc = std::make_shared<mu2e::Mu2eMaterialCache>(_config.mu2eMaterial());
  _caches[mmc->name()] = mmc;
  auto mdc = std::make_shared<mu2e::Mu2eDetectorCache>(_config.mu2eDetector());
  _caches[mdc->name()] = mdc;
  auto cdc =
      std::make_shared<mu2e::CaloDAQMapCache>(_config.caloDAQConditions());
  _caches[cdc->name()] = cdc;
//  auto tqc =
//      std::make_shared<mu2e::TrkQualCatalogCache>(_config.trkQualCatalog());
//  _caches[tqc->name()] = tqc;
  auto bkc =
      std::make_shared<mu2e::SimBookkeeperCache>(_config.simbookkeeper());
  _caches[bkc->name()] = bkc;
  auto cec = 
      std::make_shared<mu2e::CalCalibCache>(_config.calCalib());
  _caches[cec->name()] = cec;
  if (_config.verbose() > 0) {
    cout << "Proditions built caches:" << endl;
    for (auto cc : _caches) {
      cout << "  " << cc.first << endl;
    }
  }
}

}  // namespace mu2e
=======

#include "art/Framework/Services/Registry/ServiceDefinitionMacros.h"
#include "Offline/ProditionsService/inc/ProditionsService.hh"
>>>>>>> b68e9bc0

DEFINE_ART_SERVICE(mu2e::ProditionsService)<|MERGE_RESOLUTION|>--- conflicted
+++ resolved
@@ -1,117 +1,8 @@
 //
 // ProditionsService plugin
 //
-<<<<<<< HEAD
-//
-//#include "Offline/AnalysisConditions/inc/TrkQualCatalogCache.hh"
-#include "Offline/DbService/inc/DbHandle.hh"
-#include "Offline/CRVConditions/inc/CRVCalibCache.hh"
-#include "Offline/CRVConditions/inc/CRVOrdinalCache.hh"
-#include "Offline/CRVConditions/inc/CRVScintYieldCache.hh"
-#include "Offline/CRVConditions/inc/CRVStatusCache.hh"
-#include "Offline/CaloConditions/inc/CaloDAQMapCache.hh"
-#include "Offline/DAQConditions/inc/EventTimingCache.hh"
-#include "Offline/DbService/inc/DbService.hh"
-#include "Offline/GeometryService/inc/GeometryService.hh"
-#include "Offline/ProditionsService/inc/ProditionsService.hh"
-
-#include "Offline/CaloConditions/inc/CaloDAQMapCache.hh"
-#include "Offline/CaloConditions/inc/CalCalibCache.hh"
-
-#include "Offline/DAQConditions/inc/EventTimingCache.hh"
-#include "Offline/STMConditions/inc/STMEnergyCalibCache.hh"
-#include "Offline/SimulationConditions/inc/SimBookkeeperCache.hh"
-
-#include "Offline/TrackerConditions/inc/AlignedTrackerCache.hh"
-#include "Offline/TrackerConditions/inc/FullReadoutStrawCache.hh"
-#include "Offline/TrackerConditions/inc/Mu2eDetectorCache.hh"
-#include "Offline/TrackerConditions/inc/Mu2eMaterialCache.hh"
-#include "Offline/TrackerConditions/inc/StrawDriftCache.hh"
-#include "Offline/TrackerConditions/inc/StrawElectronicsCache.hh"
-#include "Offline/TrackerConditions/inc/StrawPhysicsCache.hh"
-#include "Offline/TrackerConditions/inc/StrawResponseCache.hh"
-#include "Offline/TrackerConditions/inc/TrackerStatusCache.hh"
-
-#include "Offline/AnalysisConditions/inc/TrkQualCatalogCache.hh"
-#include "Offline/SimulationConditions/inc/SimBookkeeperCache.hh"
-
-#include "art/Framework/Services/Registry/ServiceDefinitionMacros.h"
-#include <iostream>
-#include <typeinfo>
-
-using namespace std;
-
-namespace mu2e {
-
-ProditionsService::ProditionsService(Parameters const& sTable,
-                                     art::ActivityRegistry& iRegistry) :
-    _config(sTable()) {
-  // create this here to force DbService to be active before Proditions
-  art::ServiceHandle<DbService> d;
-  // and then Geometry
-  art::ServiceHandle<GeometryService> g;
-
-  auto cor = std::make_shared<mu2e::CRVOrdinalCache>(_config.crvOrdinal());
-  _caches[cor->name()] = cor;
-  auto csy = std::make_shared<mu2e::CRVScintYieldCache>(_config.crvScintYield());
-  _caches[csy->name()] = csy;
-  auto cst = std::make_shared<mu2e::CRVStatusCache>(_config.crvStatus());
-  _caches[cst->name()] = cst;
-  auto cca = std::make_shared<mu2e::CRVCalibCache>(_config.crvCalib());
-  _caches[cca->name()] = cca;
-  auto etc = std::make_shared<mu2e::EventTimingCache>(_config.eventTiming());
-  _caches[etc->name()] = etc;
-  auto sep =
-      std::make_shared<mu2e::STMEnergyCalibCache>(_config.stmEnergyCalib());
-  _caches[sep->name()] = sep;
-  auto frc =
-      std::make_shared<mu2e::FullReadoutStrawCache>(_config.fullReadoutStraw());
-  _caches[frc->name()] = frc;
-  auto tsc =
-      std::make_shared<mu2e::TrackerStatusCache>(_config.trackerStatus());
-  _caches[tsc->name()] = tsc;
-  auto sdc = std::make_shared<mu2e::StrawDriftCache>(_config.strawDrift());
-  _caches[sdc->name()] = sdc;
-  auto spc = std::make_shared<mu2e::StrawPhysicsCache>(_config.strawPhysics());
-  _caches[spc->name()] = spc;
-  auto sec =
-      std::make_shared<mu2e::StrawElectronicsCache>(_config.strawElectronics());
-  _caches[sec->name()] = sec;
-  auto src =
-      std::make_shared<mu2e::StrawResponseCache>(_config.strawResponse());
-  _caches[src->name()] = src;
-  auto atc =
-      std::make_shared<mu2e::AlignedTrackerCache>(_config.alignedTracker());
-  _caches[atc->name()] = atc;
-  auto mmc = std::make_shared<mu2e::Mu2eMaterialCache>(_config.mu2eMaterial());
-  _caches[mmc->name()] = mmc;
-  auto mdc = std::make_shared<mu2e::Mu2eDetectorCache>(_config.mu2eDetector());
-  _caches[mdc->name()] = mdc;
-  auto cdc =
-      std::make_shared<mu2e::CaloDAQMapCache>(_config.caloDAQConditions());
-  _caches[cdc->name()] = cdc;
-//  auto tqc =
-//      std::make_shared<mu2e::TrkQualCatalogCache>(_config.trkQualCatalog());
-//  _caches[tqc->name()] = tqc;
-  auto bkc =
-      std::make_shared<mu2e::SimBookkeeperCache>(_config.simbookkeeper());
-  _caches[bkc->name()] = bkc;
-  auto cec = 
-      std::make_shared<mu2e::CalCalibCache>(_config.calCalib());
-  _caches[cec->name()] = cec;
-  if (_config.verbose() > 0) {
-    cout << "Proditions built caches:" << endl;
-    for (auto cc : _caches) {
-      cout << "  " << cc.first << endl;
-    }
-  }
-}
-
-}  // namespace mu2e
-=======
 
 #include "art/Framework/Services/Registry/ServiceDefinitionMacros.h"
 #include "Offline/ProditionsService/inc/ProditionsService.hh"
->>>>>>> b68e9bc0
 
 DEFINE_ART_SERVICE(mu2e::ProditionsService)