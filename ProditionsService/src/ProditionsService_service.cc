//
//
//
#include "Offline/DbService/inc/DbService.hh"
#include "Offline/GeometryService/inc/GeometryService.hh"
#include "Offline/ProditionsService/inc/ProditionsService.hh"
#include "art/Framework/Services/Registry/ServiceDefinitionMacros.h"
#include <iostream>
#include <typeinfo>

#include "Offline/CaloConditions/inc/CaloDAQMapCache.hh"
#include "Offline/DAQConditions/inc/EventTimingCache.hh"
#include "Offline/TrackerConditions/inc/AlignedTrackerCache.hh"
#include "Offline/TrackerConditions/inc/FullReadoutStrawCache.hh"
#include "Offline/TrackerConditions/inc/Mu2eDetectorCache.hh"
#include "Offline/TrackerConditions/inc/Mu2eMaterialCache.hh"
#include "Offline/TrackerConditions/inc/StrawDriftCache.hh"
#include "Offline/TrackerConditions/inc/StrawElectronicsCache.hh"
#include "Offline/TrackerConditions/inc/StrawPhysicsCache.hh"
#include "Offline/TrackerConditions/inc/StrawResponseCache.hh"
<<<<<<< HEAD
#include "Offline/TrackerConditions/inc/AlignedTrackerCache.hh"
#include "Offline/TrackerConditions/inc/Mu2eMaterialCache.hh"
#include "Offline/TrackerConditions/inc/Mu2eDetectorCache.hh"
#include "Offline/CaloConditions/inc/CaloDAQMapCache.hh"
#include "Offline/CaloConditions/inc/CalEnergyCalibCache.hh"
=======
#include "Offline/TrackerConditions/inc/TrackerStatusCache.hh"

>>>>>>> d414235d
#include "Offline/AnalysisConditions/inc/TrkQualCatalogCache.hh"

#include "Offline/SimulationConditions/inc/SimBookkeeperCache.hh"

using namespace std;

namespace mu2e {

ProditionsService::ProditionsService(Parameters const& sTable,
                                     art::ActivityRegistry& iRegistry) :
    _config(sTable()) {
  // create this here to force DbService to be active before Proditions
  art::ServiceHandle<DbService> d;
  // and then Geometry
  art::ServiceHandle<GeometryService> g;

<<<<<<< HEAD
    auto etc = std::make_shared<mu2e::EventTimingCache>(_config.eventTiming());
    _caches[etc->name()] = etc;
    auto frc = std::make_shared<mu2e::FullReadoutStrawCache>(_config.fullReadoutStraw());
    _caches[frc->name()] = frc;
    auto tsc = std::make_shared<mu2e::TrackerStatusCache>(_config.trackerStatus());
    _caches[tsc->name()] = tsc;
    auto sdc = std::make_shared<mu2e::StrawDriftCache>(_config.strawDrift());
    _caches[sdc->name()] = sdc;
    auto spc = std::make_shared<mu2e::StrawPhysicsCache>(_config.strawPhysics());
    _caches[spc->name()] = spc;
    auto sec = std::make_shared<mu2e::StrawElectronicsCache>(_config.strawElectronics());
    _caches[sec->name()] = sec;
    auto src = std::make_shared<mu2e::StrawResponseCache>(_config.strawResponse());
    _caches[src->name()] = src;
    auto atc = std::make_shared<mu2e::AlignedTrackerCache>(_config.alignedTracker());
    _caches[atc->name()] = atc;
    auto mmc = std::make_shared<mu2e::Mu2eMaterialCache>(_config.mu2eMaterial());
    _caches[mmc->name()] = mmc;
    auto mdc = std::make_shared<mu2e::Mu2eDetectorCache>(_config.mu2eDetector());
    _caches[mdc->name()] = mdc;
    auto cdc = std::make_shared<mu2e::CaloDAQMapCache>(_config.caloDAQConditions());
    _caches[cdc->name()] = cdc;
    auto tqc = std::make_shared<mu2e::TrkQualCatalogCache>(_config.trkQualCatalog());
    _caches[tqc->name()] = tqc;
    auto bkc = std::make_shared<mu2e::SimBookkeeperCache>(_config.simbookkeeper());
    _caches[bkc->name()] = bkc;
    auto cec = std::make_shared<mu2e::CalEnergyCalibCache>(_config.calEnergyCalib());
    _caches[cec->name()] = cec;
=======
  auto etc = std::make_shared<mu2e::EventTimingCache>(_config.eventTiming());
  _caches[etc->name()] = etc;
  auto frc =
      std::make_shared<mu2e::FullReadoutStrawCache>(_config.fullReadoutStraw());
  _caches[frc->name()] = frc;
  auto tsc =
      std::make_shared<mu2e::TrackerStatusCache>(_config.trackerStatus());
  _caches[tsc->name()] = tsc;
  auto sdc = std::make_shared<mu2e::StrawDriftCache>(_config.strawDrift());
  _caches[sdc->name()] = sdc;
  auto spc = std::make_shared<mu2e::StrawPhysicsCache>(_config.strawPhysics());
  _caches[spc->name()] = spc;
  auto sec =
      std::make_shared<mu2e::StrawElectronicsCache>(_config.strawElectronics());
  _caches[sec->name()] = sec;
  auto src =
      std::make_shared<mu2e::StrawResponseCache>(_config.strawResponse());
  _caches[src->name()] = src;
  auto atc =
      std::make_shared<mu2e::AlignedTrackerCache>(_config.alignedTracker());
  _caches[atc->name()] = atc;
  auto mmc = std::make_shared<mu2e::Mu2eMaterialCache>(_config.mu2eMaterial());
  _caches[mmc->name()] = mmc;
  auto mdc = std::make_shared<mu2e::Mu2eDetectorCache>(_config.mu2eDetector());
  _caches[mdc->name()] = mdc;
  auto cdc =
      std::make_shared<mu2e::CaloDAQMapCache>(_config.caloDAQConditions());
  _caches[cdc->name()] = cdc;
  auto tqc =
      std::make_shared<mu2e::TrkQualCatalogCache>(_config.trkQualCatalog());
  _caches[tqc->name()] = tqc;
  auto bkc =
      std::make_shared<mu2e::SimBookkeeperCache>(_config.simbookkeeper());
  _caches[bkc->name()] = bkc;
>>>>>>> d414235d

  if (_config.verbose() > 0) {
    cout << "Proditions built caches:" << endl;
    for (auto cc : _caches) {
      cout << "  " << cc.first << endl;
    }
  }
}

}  // namespace mu2e

DEFINE_ART_SERVICE(mu2e::ProditionsService);<|MERGE_RESOLUTION|>--- conflicted
+++ resolved
@@ -9,6 +9,8 @@
 #include <typeinfo>
 
 #include "Offline/CaloConditions/inc/CaloDAQMapCache.hh"
+#include "Offline/CaloConditions/inc/CalEnergyCalibCache.hh"
+
 #include "Offline/DAQConditions/inc/EventTimingCache.hh"
 #include "Offline/TrackerConditions/inc/AlignedTrackerCache.hh"
 #include "Offline/TrackerConditions/inc/FullReadoutStrawCache.hh"
@@ -18,19 +20,11 @@
 #include "Offline/TrackerConditions/inc/StrawElectronicsCache.hh"
 #include "Offline/TrackerConditions/inc/StrawPhysicsCache.hh"
 #include "Offline/TrackerConditions/inc/StrawResponseCache.hh"
-<<<<<<< HEAD
-#include "Offline/TrackerConditions/inc/AlignedTrackerCache.hh"
-#include "Offline/TrackerConditions/inc/Mu2eMaterialCache.hh"
-#include "Offline/TrackerConditions/inc/Mu2eDetectorCache.hh"
-#include "Offline/CaloConditions/inc/CaloDAQMapCache.hh"
-#include "Offline/CaloConditions/inc/CalEnergyCalibCache.hh"
-=======
 #include "Offline/TrackerConditions/inc/TrackerStatusCache.hh"
 
->>>>>>> d414235d
 #include "Offline/AnalysisConditions/inc/TrkQualCatalogCache.hh"
-
 #include "Offline/SimulationConditions/inc/SimBookkeeperCache.hh"
+    
 
 using namespace std;
 
@@ -44,36 +38,6 @@
   // and then Geometry
   art::ServiceHandle<GeometryService> g;
 
-<<<<<<< HEAD
-    auto etc = std::make_shared<mu2e::EventTimingCache>(_config.eventTiming());
-    _caches[etc->name()] = etc;
-    auto frc = std::make_shared<mu2e::FullReadoutStrawCache>(_config.fullReadoutStraw());
-    _caches[frc->name()] = frc;
-    auto tsc = std::make_shared<mu2e::TrackerStatusCache>(_config.trackerStatus());
-    _caches[tsc->name()] = tsc;
-    auto sdc = std::make_shared<mu2e::StrawDriftCache>(_config.strawDrift());
-    _caches[sdc->name()] = sdc;
-    auto spc = std::make_shared<mu2e::StrawPhysicsCache>(_config.strawPhysics());
-    _caches[spc->name()] = spc;
-    auto sec = std::make_shared<mu2e::StrawElectronicsCache>(_config.strawElectronics());
-    _caches[sec->name()] = sec;
-    auto src = std::make_shared<mu2e::StrawResponseCache>(_config.strawResponse());
-    _caches[src->name()] = src;
-    auto atc = std::make_shared<mu2e::AlignedTrackerCache>(_config.alignedTracker());
-    _caches[atc->name()] = atc;
-    auto mmc = std::make_shared<mu2e::Mu2eMaterialCache>(_config.mu2eMaterial());
-    _caches[mmc->name()] = mmc;
-    auto mdc = std::make_shared<mu2e::Mu2eDetectorCache>(_config.mu2eDetector());
-    _caches[mdc->name()] = mdc;
-    auto cdc = std::make_shared<mu2e::CaloDAQMapCache>(_config.caloDAQConditions());
-    _caches[cdc->name()] = cdc;
-    auto tqc = std::make_shared<mu2e::TrkQualCatalogCache>(_config.trkQualCatalog());
-    _caches[tqc->name()] = tqc;
-    auto bkc = std::make_shared<mu2e::SimBookkeeperCache>(_config.simbookkeeper());
-    _caches[bkc->name()] = bkc;
-    auto cec = std::make_shared<mu2e::CalEnergyCalibCache>(_config.calEnergyCalib());
-    _caches[cec->name()] = cec;
-=======
   auto etc = std::make_shared<mu2e::EventTimingCache>(_config.eventTiming());
   _caches[etc->name()] = etc;
   auto frc =
@@ -108,8 +72,9 @@
   auto bkc =
       std::make_shared<mu2e::SimBookkeeperCache>(_config.simbookkeeper());
   _caches[bkc->name()] = bkc;
->>>>>>> d414235d
-
+  auto cec = 
+      std::make_shared<mu2e::CalEnergyCalibCache>(_config.calEnergyCalib());
+  _caches[cec->name()] = cec;
   if (_config.verbose() > 0) {
     cout << "Proditions built caches:" << endl;
     for (auto cc : _caches) {
